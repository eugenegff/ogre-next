/*
-----------------------------------------------------------------------------
This source file is part of OGRE
    (Object-oriented Graphics Rendering Engine)
For the latest info, see http://www.ogre3d.org

Copyright (c) 2000-2012 Torus Knot Software Ltd

Permission is hereby granted, free of charge, to any person obtaining a copy
of this software and associated documentation files (the "Software"), to deal
in the Software without restriction, including without limitation the rights
to use, copy, modify, merge, publish, distribute, sublicense, and/or sell
copies of the Software, and to permit persons to whom the Software is
furnished to do so, subject to the following conditions:

The above copyright notice and this permission notice shall be included in
all copies or substantial portions of the Software.

THE SOFTWARE IS PROVIDED "AS IS", WITHOUT WARRANTY OF ANY KIND, EXPRESS OR
IMPLIED, INCLUDING BUT NOT LIMITED TO THE WARRANTIES OF MERCHANTABILITY,
FITNESS FOR A PARTICULAR PURPOSE AND NONINFRINGEMENT. IN NO EVENT SHALL THE
AUTHORS OR COPYRIGHT HOLDERS BE LIABLE FOR ANY CLAIM, DAMAGES OR OTHER
LIABILITY, WHETHER IN AN ACTION OF CONTRACT, TORT OR OTHERWISE, ARISING FROM,
OUT OF OR IN CONNECTION WITH THE SOFTWARE OR THE USE OR OTHER DEALINGS IN
THE SOFTWARE.
-----------------------------------------------------------------------------
*/
#ifndef __D3D9RENDERSYSTEM_H__
#define __D3D9RENDERSYSTEM_H__

#include "OgreD3D9Prerequisites.h"
#include "OgreString.h"
#include "OgreStringConverter.h"
#include "OgreRenderSystem.h"
#include "OgreRenderSystemCapabilities.h"
#include "OgreD3D9Mappings.h"

namespace Ogre 
{
#define MAX_LIGHTS 8

	class D3D9DriverList;
	class D3D9Driver;
	class D3D9Device;
	class D3D9DeviceManager;
	class D3D9ResourceManager;

	/**
	Implementation of DirectX9 as a rendering system.
	*/
	class _OgreD3D9Export D3D9RenderSystem : public RenderSystem
	{
	public:
		enum MultiheadUseType
		{
			mutAuto,
			mutYes,
			mutNo
		};
		
	private:
		/// Direct3D
		IDirect3D9*	 mD3D;		
		// Stored options
		ConfigOptionMap mOptions;
		size_t mFSAASamples;
		String mFSAAHint;

		/// instance
		HINSTANCE mhInstance;

		/// List of D3D drivers installed (video cards)
		D3D9DriverList* mDriverList;
		/// Currently active driver
		D3D9Driver* mActiveD3DDriver;
		/// NVPerfHUD allowed?
		bool mUseNVPerfHUD;
		/// Per-stage constant support? (not in main caps since D3D specific & minor)
		bool mPerStageConstantSupport;
		/// Fast singleton access.
		static D3D9RenderSystem* msD3D9RenderSystem;
		/// Tells whether to attempt to initialize the system with DirectX 9Ex driver
		/// Read more in http://msdn.microsoft.com/en-us/library/windows/desktop/ee890072(v=vs.85).aspx
		bool mAllowDirectX9Ex;
		/// Tells whether the system is initialized with DirectX 9Ex driver
		/// Read more in http://msdn.microsoft.com/en-us/library/windows/desktop/ee890072(v=vs.85).aspx
		bool mIsDirectX9Ex;

		/// structure holding texture unit settings for every stage
		struct sD3DTextureStageDesc
		{
			/// the type of the texture
			D3D9Mappings::eD3DTexType texType;
			/// which texCoordIndex to use
			size_t coordIndex;
			/// type of auto tex. calc. used
			TexCoordCalcMethod autoTexCoordType;
            /// Frustum, used if the above is projection
            const Frustum *frustum;
			/// texture 
			IDirect3DBaseTexture9 *pTex;
			/// vertex texture 
			IDirect3DBaseTexture9 *pVertexTex;
		} mTexStageDesc[OGRE_MAX_TEXTURE_LAYERS];

		// Array of up to 8 lights, indexed as per API
		// Note that a null value indicates a free slot
		Light* mLights[MAX_LIGHTS];		
		D3D9DriverList* getDirect3DDrivers();
		void refreshD3DSettings();
        void refreshFSAAOptions();
		
		void setD3D9Light( size_t index, Light* light );
		
		// state management methods, very primitive !!!
		HRESULT __SetRenderState(D3DRENDERSTATETYPE state, DWORD value);
		HRESULT __SetSamplerState(DWORD sampler, D3DSAMPLERSTATETYPE type, DWORD value);
		HRESULT __SetTextureStageState(DWORD stage, D3DTEXTURESTAGESTATETYPE type, DWORD value);

		HRESULT __SetFloatRenderState(D3DRENDERSTATETYPE state, Real value)
		{
#if OGRE_DOUBLE_PRECISION == 1
			float temp = static_cast<float>(value);
			return __SetRenderState(state, *((LPDWORD)(&temp)));
#else
			return __SetRenderState(state, *((LPDWORD)(&value)));
#endif
		}

		/// return anisotropy level
		DWORD _getCurrentAnisotropy(size_t unit);
		/// check if a FSAA is supported
		bool _checkMultiSampleQuality(D3DMULTISAMPLE_TYPE type, DWORD *outQuality, D3DFORMAT format, UINT adapterNum, D3DDEVTYPE deviceType, BOOL fullScreen);
		
		D3D9HardwareBufferManager* mHardwareBufferManager;
		D3D9GpuProgramManager* mGpuProgramManager;
        D3D9HLSLProgramFactory* mHLSLProgramFactory;
		D3D9ResourceManager* mResourceManager;
		D3D9DeviceManager* mDeviceManager;

		size_t mLastVertexSourceCount;


        /// Internal method for populating the capabilities structure
		virtual RenderSystemCapabilities* createRenderSystemCapabilities() const;
		RenderSystemCapabilities* updateRenderSystemCapabilities(D3D9RenderWindow* renderWindow);

		/** See RenderSystem definition */
		virtual void initialiseFromRenderSystemCapabilities(RenderSystemCapabilities* caps, RenderTarget* primary);


        void convertVertexShaderCaps(RenderSystemCapabilities* rsc) const;
        void convertPixelShaderCaps(RenderSystemCapabilities* rsc) const;
		bool checkVertexTextureFormats(D3D9RenderWindow* renderWindow) const;
		void detachRenderTargetImpl(const String& name);
		
        HashMap<IDirect3DDevice9*, unsigned short> mCurrentLights;
        /// Saved last view matrix
        Matrix4 mViewMatrix;

		D3DXMATRIX mDxViewMat, mDxProjMat, mDxWorldMat;
	
		typedef vector<D3D9RenderWindow*>::type D3D9RenderWindowList;
		// List of additional windows after the first (swap chains)
		D3D9RenderWindowList mRenderWindows;
		
		/** Mapping of texture format -> DepthStencil. Used as cache by _getDepthStencilFormatFor
		*/
		typedef HashMap<unsigned int, D3DFORMAT> DepthStencilHash;
		DepthStencilHash mDepthStencilHash;

		MultiheadUseType mMultiheadUse;

	protected:
		void setClipPlanesImpl(const PlaneList& clipPlanes);		
	public:
		// constructor
		D3D9RenderSystem( HINSTANCE hInstance );
		// destructor
		~D3D9RenderSystem();

		virtual void initConfigOptions();

		// Overridden RenderSystem functions
		ConfigOptionMap& getConfigOptions();
		String validateConfigOptions();
		RenderWindow* _initialise( bool autoCreateWindow, const String& windowTitle = "OGRE Render Window"  );
		/// @copydoc RenderSystem::_createRenderWindow
		RenderWindow* _createRenderWindow(const String &name, unsigned int width, unsigned int height, 
			bool fullScreen, const NameValuePairList *miscParams = 0);
		
		/// @copydoc RenderSystem::_createRenderWindows
		bool _createRenderWindows(const RenderWindowDescriptionList& renderWindowDescriptions, 
			RenderWindowList& createdWindows);

		/// @copydoc RenderSystem::_createDepthBufferFor
		DepthBuffer* _createDepthBufferFor( RenderTarget *renderTarget );

		/**
		 * This function is meant to add Depth Buffers to the pool that aren't released when the DepthBuffer
		 * is deleted. This is specially useful to put the Depth Buffer created along with the window's
		 * back buffer into the pool. All depth buffers introduced with this method go to POOL_DEFAULT
		 */
		DepthBuffer* _addManualDepthBuffer( IDirect3DDevice9* depthSurfaceDevice, IDirect3DSurface9 *surf );

		/**
		 * This function does NOT override RenderSystem::_cleanupDepthBuffers(bool) functionality.
		 * On multi monitor setups, when a device becomes "inactive" (it has no RenderWindows; like
		 * when the window was moved from one monitor to another); the Device will be destroyed,
		 * meaning all it's depth buffers (auto & manual) should be removed from the pool,
		 * but only selectively removing those created by that D3D9Device.
		 * @param:
		 *		Creator device to compare against. Shouldn't be null
		 */
		using RenderSystem::_cleanupDepthBuffers;
		void _cleanupDepthBuffers( IDirect3DDevice9 *creator );

		/**
		 * This function does NOT override RenderSystem::_cleanupDepthBuffers(bool) functionality.
		 * Manually created surfaces may be released arbitrarely without being pulled out from the pool
		 * (specially RenderWindows) this function takes care of that.
		 * @param manualSurface
		 *		Depth buffer surface to compare against. Shouldn't be null
		 */
		void _cleanupDepthBuffers( IDirect3DSurface9 *manualSurface );

		/**
         * Set current render target to target, enabling its GL context if needed
         */
		void _setRenderTarget(RenderTarget *target);
		
		/// @copydoc RenderSystem::createMultiRenderTarget
		virtual MultiRenderTarget * createMultiRenderTarget(const String & name);

		/// @copydoc RenderSystem::detachRenderTarget
		virtual RenderTarget * detachRenderTarget(const String &name);

		String getErrorDescription( long errorNumber ) const;
		const String& getName() const;
		// Low-level overridden members
		void setConfigOption( const String &name, const String &value );
		void reinitialise();
		void shutdown();
		void setAmbientLight( float r, float g, float b );
		void setShadingType( ShadeOptions so );
		void setLightingEnabled( bool enabled );
		void destroyRenderTarget(const String& name);
		VertexElementType getColourVertexElementType() const;
		void setStencilCheckEnabled(bool enabled);
        void setStencilBufferParams(CompareFunction func = CMPF_ALWAYS_PASS, 
            uint32 refValue = 0, uint32 mask = 0xFFFFFFFF, 
            StencilOperation stencilFailOp = SOP_KEEP, 
            StencilOperation depthFailOp = SOP_KEEP,
            StencilOperation passOp = SOP_KEEP, 
            bool twoSidedOperation = false);
        void setNormaliseNormals(bool normalise);

		// Low-level overridden members, mainly for internal use
        void _useLights(const LightList& lights, unsigned short limit);
		void _setWorldMatrix( const Matrix4 &m );
		void _setViewMatrix( const Matrix4 &m );
		void _setProjectionMatrix( const Matrix4 &m );
		void _setSurfaceParams( const ColourValue &ambient, const ColourValue &diffuse, const ColourValue &specular, const ColourValue &emissive, Real shininess, TrackVertexColourType tracking );
		void _setPointSpritesEnabled(bool enabled);
		void _setPointParameters(Real size, bool attenuationEnabled, 
			Real constant, Real linear, Real quadratic, Real minSize, Real maxSize);
		void _setTexture(size_t unit, bool enabled, const TexturePtr &texPtr);
		void _setVertexTexture(size_t unit, const TexturePtr& tex);
		void _disableTextureUnit(size_t texUnit);
		void _setTextureCoordSet( size_t unit, size_t index );
        void _setTextureCoordCalculation(size_t unit, TexCoordCalcMethod m, 
            const Frustum* frustum = 0);
		void _setTextureBlendMode( size_t unit, const LayerBlendModeEx& bm );
        void _setTextureAddressingMode(size_t stage, const TextureUnitState::UVWAddressingMode& uvw);
        void _setTextureBorderColour(size_t stage, const ColourValue& colour);
		void _setTextureMipmapBias(size_t unit, float bias);
		void _setTextureMatrix( size_t unit, const Matrix4 &xform );
		void _setSceneBlending( SceneBlendFactor sourceFactor, SceneBlendFactor destFactor, SceneBlendOperation op );
		void _setSeparateSceneBlending( SceneBlendFactor sourceFactor, SceneBlendFactor destFactor, SceneBlendFactor sourceFactorAlpha, SceneBlendFactor destFactorAlpha, SceneBlendOperation op, SceneBlendOperation alphaOp );
		void _setAlphaRejectSettings( CompareFunction func, unsigned char value, bool alphaToCoverage );
		void _setViewport( Viewport *vp );		
		void _beginFrame();
		virtual RenderSystemContext* _pauseFrame(void);
		virtual void _resumeFrame(RenderSystemContext* context);
		void _endFrame();		
		void _setCullingMode( CullingMode mode );
		void _setDepthBufferParams( bool depthTest = true, bool depthWrite = true, CompareFunction depthFunction = CMPF_LESS_EQUAL );
		void _setDepthBufferCheckEnabled( bool enabled = true );
		void _setColourBufferWriteEnabled(bool red, bool green, bool blue, bool alpha);
		void _setDepthBufferWriteEnabled(bool enabled = true);
		void _setDepthBufferFunction( CompareFunction func = CMPF_LESS_EQUAL );
		void _setDepthBias(float constantBias, float slopeScaleBias);
		void _setFog( FogMode mode = FOG_NONE, const ColourValue& colour = ColourValue::White, Real expDensity = 1.0, Real linearStart = 0.0, Real linearEnd = 1.0 );
		void _convertProjectionMatrix(const Matrix4& matrix,
            Matrix4& dest, bool forGpuProgram = false);
		void _makeProjectionMatrix(const Radian& fovy, Real aspect, Real nearPlane, Real farPlane, 
            Matrix4& dest, bool forGpuProgram = false);
		void _makeProjectionMatrix(Real left, Real right, Real bottom, Real top, Real nearPlane, 
            Real farPlane, Matrix4& dest, bool forGpuProgram = false);
		void _makeOrthoMatrix(const Radian& fovy, Real aspect, Real nearPlane, Real farPlane, 
            Matrix4& dest, bool forGpuProgram = false);
        void _applyObliqueDepthProjection(Matrix4& matrix, const Plane& plane, 
            bool forGpuProgram);
		void _setPolygonMode(PolygonMode level);
        void _setTextureUnitFiltering(size_t unit, FilterType ftype, FilterOptions filter);
		void _setTextureUnitCompareFunction(size_t unit, CompareFunction function);
		void _setTextureUnitCompareEnabled(size_t unit, bool compare);
		void _setTextureLayerAnisotropy(size_t unit, unsigned int maxAnisotropy);
		void setVertexDeclaration(VertexDeclaration* decl);
		void setVertexDeclaration(VertexDeclaration* decl, bool useGlobalInstancingVertexBufferIsAvailable);
		void setVertexBufferBinding(VertexBufferBinding* binding);
		void setVertexBufferBinding(VertexBufferBinding* binding, size_t numberOfInstances, bool useGlobalInstancingVertexBufferIsAvailable, bool indexesUsed);
        void _render(const RenderOperation& op);
        /** See
          RenderSystem
         */
        void bindGpuProgram(GpuProgram* prg);
        /** See
          RenderSystem
         */
        void unbindGpuProgram(GpuProgramType gptype);
        /** See
          RenderSystem
         */
		void bindGpuProgramParameters(GpuProgramType gptype, 
			GpuProgramParametersSharedPtr params, uint16 variabilityMask);
        void bindGpuProgramPassIterationParameters(GpuProgramType gptype);

        void setScissorTest(bool enabled, size_t left = 0, size_t top = 0, size_t right = 800, size_t bottom = 600);
        void clearFrameBuffer(unsigned int buffers, 
            const ColourValue& colour = ColourValue::Black, 
            Real depth = 1.0f, unsigned short stencil = 0);
		void setClipPlane (ushort index, Real A, Real B, Real C, Real D);
		void enableClipPlane (ushort index, bool enable);
        HardwareOcclusionQuery* createHardwareOcclusionQuery();
        Real getHorizontalTexelOffset();
        Real getVerticalTexelOffset();
        Real getMinimumDepthInputValue();
        Real getMaximumDepthInputValue();
		void registerThread();
		void unregisterThread();
		void preExtraThreadsStarted();
		void postExtraThreadsStarted();		
				
		/*
		Returns whether under the current render system buffers marked as TU_STATIC can be locked for update
		*/
		virtual bool isStaticBufferLockable() const { return !mIsDirectX9Ex; }
		
		/// Tells whether the system is initialized with DirectX 9Ex driver
		/// Read more in http://msdn.microsoft.com/en-us/library/windows/desktop/ee890072(v=vs.85).aspx
		static bool isDirectX9Ex()  { return msD3D9RenderSystem->mIsDirectX9Ex; }
		
		static D3D9ResourceManager* getResourceManager();
		static D3D9DeviceManager* getDeviceManager();
		static IDirect3D9* getDirect3D9();
		static UINT	getResourceCreationDeviceCount();
		static IDirect3DDevice9* getResourceCreationDevice(UINT index);
		static IDirect3DDevice9* getActiveD3D9Device();

		/** Check which depthStencil formats can be used with a certain pixel format,
			and return the best suited.
		*/
		D3DFORMAT _getDepthStencilFormatFor(D3DFORMAT fmt);

        /** Check whether or not filtering is supported for the precise texture format requested
        with the given usage options.
        */
        bool _checkTextureFilteringSupported(TextureType ttype, PixelFormat format, int usage);

		/// Take in some requested FSAA settings and output supported D3D settings
		void determineFSAASettings(IDirect3DDevice9* d3d9Device, size_t fsaa, const String& fsaaHint, D3DFORMAT d3dPixelFormat, 
			bool fullScreen, D3DMULTISAMPLE_TYPE *outMultisampleType, DWORD *outMultisampleQuality);

		/// @copydoc RenderSystem::getDisplayMonitorCount
		unsigned int getDisplayMonitorCount() const;
<<<<<<< HEAD
		/// @copydoc RenderSystem::hasAnisotropicMipMapFilter
		virtual bool hasAnisotropicMipMapFilter() const { return false; }  	
=======

		/// @copydoc RenderSystem::beginProfileEvent
        virtual void beginProfileEvent( const String &eventName );

		/// @copydoc RenderSystem::endProfileEvent
        virtual void endProfileEvent( void );

		/// @copydoc RenderSystem::markProfileEvent
        virtual void markProfileEvent( const String &eventName );
		
>>>>>>> 591046f6
		/// fires a device releated event
		void fireDeviceEvent( D3D9Device* device, const String & name );

		/// Returns how multihead should be activated
		MultiheadUseType getMultiheadUse() const { return mMultiheadUse; }
	protected:	
		///returns the sampler id for a given unit texture number
		DWORD getSamplerId(size_t unit);

		/// Notify when a device has been lost.
		void notifyOnDeviceLost(D3D9Device* device);

		/// Notify when a device has been reset.
		void notifyOnDeviceReset(D3D9Device* device);

	private:
		friend class D3D9Device;
		friend class D3D9DeviceManager;		
	};
}
#endif<|MERGE_RESOLUTION|>--- conflicted
+++ resolved
@@ -374,10 +374,9 @@
 
 		/// @copydoc RenderSystem::getDisplayMonitorCount
 		unsigned int getDisplayMonitorCount() const;
-<<<<<<< HEAD
+
 		/// @copydoc RenderSystem::hasAnisotropicMipMapFilter
-		virtual bool hasAnisotropicMipMapFilter() const { return false; }  	
-=======
+		virtual bool hasAnisotropicMipMapFilter() const { return false; }
 
 		/// @copydoc RenderSystem::beginProfileEvent
         virtual void beginProfileEvent( const String &eventName );
@@ -387,8 +386,7 @@
 
 		/// @copydoc RenderSystem::markProfileEvent
         virtual void markProfileEvent( const String &eventName );
-		
->>>>>>> 591046f6
+		 	
 		/// fires a device releated event
 		void fireDeviceEvent( D3D9Device* device, const String & name );
 
