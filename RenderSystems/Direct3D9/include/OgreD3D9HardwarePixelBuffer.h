--- conflicted
+++ resolved
@@ -79,11 +79,7 @@
         OGRE_STATIC_MUTEX(msDeviceAccessMutex);
     protected:
         /// Lock a box
-<<<<<<< HEAD
-        PixelBox lockImpl(const Image::Box lockBox,  LockOptions options);
-=======
         PixelBox lockImpl(const Image::Box &lockBox, LockOptions options);
->>>>>>> 83e497b5
         PixelBox lockBuffer(BufferResources* bufferResources, const Image::Box &lockBox, DWORD flags);
 
         /// Unlock a box
