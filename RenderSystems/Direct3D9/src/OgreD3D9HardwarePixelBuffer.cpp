/*
-----------------------------------------------------------------------------
This source file is part of OGRE
    (Object-oriented Graphics Rendering Engine)
For the latest info, see http://www.ogre3d.org/

Copyright (c) 2000-2014 Torus Knot Software Ltd

Permission is hereby granted, free of charge, to any person obtaining a copy
of this software and associated documentation files (the "Software"), to deal
in the Software without restriction, including without limitation the rights
to use, copy, modify, merge, publish, distribute, sublicense, and/or sell
copies of the Software, and to permit persons to whom the Software is
furnished to do so, subject to the following conditions:

The above copyright notice and this permission notice shall be included in
all copies or substantial portions of the Software.

THE SOFTWARE IS PROVIDED "AS IS", WITHOUT WARRANTY OF ANY KIND, EXPRESS OR
IMPLIED, INCLUDING BUT NOT LIMITED TO THE WARRANTIES OF MERCHANTABILITY,
FITNESS FOR A PARTICULAR PURPOSE AND NONINFRINGEMENT. IN NO EVENT SHALL THE
AUTHORS OR COPYRIGHT HOLDERS BE LIABLE FOR ANY CLAIM, DAMAGES OR OTHER
LIABILITY, WHETHER IN AN ACTION OF CONTRACT, TORT OR OTHERWISE, ARISING FROM,
OUT OF OR IN CONNECTION WITH THE SOFTWARE OR THE USE OR OTHER DEALINGS IN
THE SOFTWARE.
-----------------------------------------------------------------------------
*/
#include "OgreD3D9HardwarePixelBuffer.h"
#include "OgreD3D9Texture.h"
#include "OgreD3D9Mappings.h"
#include "OgreException.h"
#include "OgreLogManager.h"
#include "OgreStringConverter.h"
#include "OgreBitwise.h"
#include "OgreRoot.h"
#include "OgreRenderSystem.h"

namespace Ogre {

    OGRE_STATIC_MUTEX_INSTANCE(D3D9HardwarePixelBuffer::msDeviceAccessMutex);
//-----------------------------------------------------------------------------  

D3D9HardwarePixelBuffer::D3D9HardwarePixelBuffer(HardwareBuffer::Usage usage, 
                                                 D3D9Texture* ownerTexture):
    HardwarePixelBuffer(0, 0, 0, PF_UNKNOWN, usage, false, false),
<<<<<<< HEAD
    mDoMipmapGen(0), mHWMipmaps(0), mOwnerTexture(ownerTexture), 
=======
    mDoMipmapGen(false), mHWMipmaps(false), mOwnerTexture(ownerTexture), 
>>>>>>> 83e497b5
    mRenderTexture(NULL)
{   
}
D3D9HardwarePixelBuffer::~D3D9HardwarePixelBuffer()
{
    D3D9_DEVICE_ACCESS_CRITICAL_SECTION

    destroyRenderTexture();
    
    DeviceToBufferResourcesIterator it = mMapDeviceToBufferResources.begin();

    while (it != mMapDeviceToBufferResources.end())
    {
        SAFE_RELEASE(it->second->surface);
        SAFE_RELEASE(it->second->volume);       
        if (it->second != NULL)
        {
            OGRE_FREE (it->second, MEMCATEGORY_RENDERSYS);
            it->second = NULL;
        }
        DeviceToBufferResourcesIterator deadi = it++;
        mMapDeviceToBufferResources.erase(deadi);
    }
}
//-----------------------------------------------------------------------------  
void D3D9HardwarePixelBuffer::bind(IDirect3DDevice9 *dev, IDirect3DSurface9 *surface, 
                                   IDirect3DSurface9* fsaaSurface,
                                   bool writeGamma, uint fsaa, const String& srcName,
                                   IDirect3DBaseTexture9 *mipTex)
{
    D3D9_DEVICE_ACCESS_CRITICAL_SECTION

    BufferResources* bufferResources = getBufferResources(dev);
    bool isNewBuffer = false;

    if (bufferResources == NULL)
    {
        bufferResources = createBufferResources();      
        mMapDeviceToBufferResources[dev] = bufferResources;
        isNewBuffer = true;
    }
        
    bufferResources->mipTex = mipTex;
    bufferResources->surface = surface;
    bufferResources->surface->AddRef();
    bufferResources->fSAASurface = fsaaSurface;

    D3DSURFACE_DESC desc;
    if(surface->GetDesc(&desc) != D3D_OK)
        OGRE_EXCEPT(Exception::ERR_RENDERINGAPI_ERROR, "Could not get surface information",
         "D3D9HardwarePixelBuffer::D3D9HardwarePixelBuffer");

    mWidth = desc.Width;
    mHeight = desc.Height;
    mDepth = 1;
    mFormat = D3D9Mappings::_getPF(desc.Format);
    // Default
    mRowPitch = mWidth;
    mSlicePitch = mHeight*mWidth;
    mSizeInBytes = PixelUtil::getMemorySize(mWidth, mHeight, mDepth, mFormat);  
    
    if(mUsage & TU_RENDERTARGET)
        updateRenderTexture(writeGamma, fsaa, srcName);

<<<<<<< HEAD
    if (isNewBuffer && mOwnerTexture->isManuallyLoaded())
=======
    if (isNewBuffer && mOwnerTexture->isLoaded() && mOwnerTexture->isManuallyLoaded())
>>>>>>> 83e497b5
    {
        DeviceToBufferResourcesIterator it = mMapDeviceToBufferResources.begin();

        while (it != mMapDeviceToBufferResources.end())
        {
            if (it->second != bufferResources && 
                it->second->surface != NULL &&
                it->first->TestCooperativeLevel() == D3D_OK &&
                dev->TestCooperativeLevel() == D3D_OK)
            {
                Box fullBufferBox(0,0,0,mWidth,mHeight,mDepth);
                PixelBox dstBox(fullBufferBox, mFormat);

                dstBox.data = OGRE_MALLOC (getSizeInBytes(), MEMCATEGORY_RESOURCE);
                blitToMemory(fullBufferBox, dstBox, it->second, it->first);
                blitFromMemory(dstBox, fullBufferBox, bufferResources);
                OGRE_FREE(dstBox.data, MEMCATEGORY_RESOURCE);
                break;
            }
            ++it;           
        }               
    }
}
//-----------------------------------------------------------------------------
void D3D9HardwarePixelBuffer::bind(IDirect3DDevice9 *dev, IDirect3DVolume9 *volume, IDirect3DBaseTexture9 *mipTex)
{
    D3D9_DEVICE_ACCESS_CRITICAL_SECTION

    BufferResources* bufferResources = getBufferResources(dev);
    bool isNewBuffer = false;

    if (bufferResources == NULL)
    {
        bufferResources = createBufferResources();
        mMapDeviceToBufferResources[dev] = bufferResources;
        isNewBuffer = true;
    }

    bufferResources->mipTex = mipTex;
    bufferResources->volume = volume;
    bufferResources->volume->AddRef();
    
    D3DVOLUME_DESC desc;
    if(volume->GetDesc(&desc) != D3D_OK)
        OGRE_EXCEPT(Exception::ERR_RENDERINGAPI_ERROR, "Could not get volume information",
         "D3D9HardwarePixelBuffer::D3D9HardwarePixelBuffer");
    mWidth = desc.Width;
    mHeight = desc.Height;
    mDepth = desc.Depth;
    mFormat = D3D9Mappings::_getPF(desc.Format);
    // Default
    mRowPitch = mWidth;
    mSlicePitch = mHeight*mWidth;
    mSizeInBytes = PixelUtil::getMemorySize(mWidth, mHeight, mDepth, mFormat);

    if (isNewBuffer && mOwnerTexture->isManuallyLoaded())
    {
        DeviceToBufferResourcesIterator it = mMapDeviceToBufferResources.begin();
        
        while (it != mMapDeviceToBufferResources.end())
        {
            if (it->second != bufferResources &&
                it->second->volume != NULL &&
                it->first->TestCooperativeLevel() == D3D_OK &&
                dev->TestCooperativeLevel() == D3D_OK)
            {
                Box fullBufferBox(0,0,0,mWidth,mHeight,mDepth);
                PixelBox dstBox(fullBufferBox, mFormat);

                dstBox.data = OGRE_MALLOC(getSizeInBytes(), MEMCATEGORY_RESOURCE);
                blitToMemory(fullBufferBox, dstBox, it->second, it->first);
                blitFromMemory(dstBox, fullBufferBox, bufferResources);
                OGRE_FREE(dstBox.data, MEMCATEGORY_RESOURCE);
                break;
            }
            ++it;           
        }               
    }
}

//-----------------------------------------------------------------------------  
D3D9HardwarePixelBuffer::BufferResources* D3D9HardwarePixelBuffer::getBufferResources(IDirect3DDevice9* d3d9Device)
{
    DeviceToBufferResourcesIterator it = mMapDeviceToBufferResources.find(d3d9Device);

    if (it != mMapDeviceToBufferResources.end())    
        return it->second;
    
    return NULL;
}

//-----------------------------------------------------------------------------  
D3D9HardwarePixelBuffer::BufferResources* D3D9HardwarePixelBuffer::createBufferResources()
{
    BufferResources* newResources = OGRE_ALLOC_T(BufferResources, 1, MEMCATEGORY_RENDERSYS);

    memset(newResources, 0, sizeof(BufferResources));

    return newResources;
}

//-----------------------------------------------------------------------------  
void D3D9HardwarePixelBuffer::destroyBufferResources(IDirect3DDevice9* d3d9Device)
{
    D3D9_DEVICE_ACCESS_CRITICAL_SECTION

    DeviceToBufferResourcesIterator it = mMapDeviceToBufferResources.find(d3d9Device);

    if (it != mMapDeviceToBufferResources.end())
    {
        SAFE_RELEASE(it->second->surface);
        SAFE_RELEASE(it->second->volume);           
        if (it->second != NULL)
        {
            OGRE_FREE (it->second, MEMCATEGORY_RENDERSYS);
            it->second = NULL;
        }
        mMapDeviceToBufferResources.erase(it);
    }
}

//-----------------------------------------------------------------------------  
void D3D9HardwarePixelBuffer::lockDeviceAccess()
{
    D3D9_DEVICE_ACCESS_LOCK;            
}

//-----------------------------------------------------------------------------  
void D3D9HardwarePixelBuffer::unlockDeviceAccess()
{
    D3D9_DEVICE_ACCESS_UNLOCK;                              
}

//-----------------------------------------------------------------------------  
// Util functions to convert a D3D locked box to a pixel box
void fromD3DLock(PixelBox &rval, const D3DLOCKED_RECT &lrect)
{
    size_t bpp = PixelUtil::getNumElemBytes(rval.format);
    if (bpp != 0)
    {
        rval.rowPitch = lrect.Pitch / bpp;
        rval.slicePitch = rval.rowPitch * rval.getHeight();
        assert((lrect.Pitch % bpp)==0);
    }
    else if (PixelUtil::isCompressed(rval.format))
    {
        rval.rowPitch = rval.getWidth();
        rval.slicePitch = rval.getWidth() * rval.getHeight();
    }
    else
    {
        OGRE_EXCEPT(Exception::ERR_INVALIDPARAMS, 
            "Invalid pixel format", "fromD3DLock");
    }

    rval.data = lrect.pBits;
}
void fromD3DLock(PixelBox &rval, const D3DLOCKED_BOX &lbox)
{
    size_t bpp = PixelUtil::getNumElemBytes(rval.format);
    if (bpp != 0)
    {
        rval.rowPitch = lbox.RowPitch / bpp;
        rval.slicePitch = lbox.SlicePitch / bpp;
        assert((lbox.RowPitch % bpp)==0);
        assert((lbox.SlicePitch % bpp)==0);
    }
    else if (PixelUtil::isCompressed(rval.format))
    {
        rval.rowPitch = rval.getWidth();
        rval.slicePitch = rval.getWidth() * rval.getHeight();
    }
    else
    {
        OGRE_EXCEPT(Exception::ERR_INVALIDPARAMS, 
            "Invalid pixel format", "fromD3DLock");
    }
    rval.data = lbox.pBits;
}
// Convert Ogre integer Box to D3D rectangle
RECT toD3DRECT(const Box &lockBox)
{
    RECT prect;
    assert(lockBox.getDepth() == 1);
    prect.left = static_cast<LONG>(lockBox.left);
    prect.right = static_cast<LONG>(lockBox.right);
    prect.top = static_cast<LONG>(lockBox.top);
    prect.bottom = static_cast<LONG>(lockBox.bottom);
    return prect;
}
// Convert Ogre integer Box to D3D box
D3DBOX toD3DBOX(const Box &lockBox)
{
    D3DBOX pbox;
    
    pbox.Left = static_cast<UINT>(lockBox.left);
    pbox.Right = static_cast<UINT>(lockBox.right);
    pbox.Top = static_cast<UINT>(lockBox.top);
    pbox.Bottom = static_cast<UINT>(lockBox.bottom);
    pbox.Front = static_cast<UINT>(lockBox.front);
    pbox.Back = static_cast<UINT>(lockBox.back);
    return pbox;
}
// Convert Ogre pixelbox extent to D3D rectangle
RECT toD3DRECTExtent(const PixelBox &lockBox)
{
    RECT prect;
    assert(lockBox.getDepth() == 1);
    prect.left = 0;
    prect.right = static_cast<LONG>(lockBox.getWidth());
    prect.top = 0;
    prect.bottom = static_cast<LONG>(lockBox.getHeight());
    return prect;
}
// Convert Ogre pixelbox extent to D3D box
D3DBOX toD3DBOXExtent(const PixelBox &lockBox)
{
    D3DBOX pbox;
    pbox.Left = 0;
    pbox.Right = static_cast<UINT>(lockBox.getWidth());
    pbox.Top = 0;
    pbox.Bottom = static_cast<UINT>(lockBox.getHeight());
    pbox.Front = 0;
    pbox.Back = static_cast<UINT>(lockBox.getDepth());
    return pbox;
}
//-----------------------------------------------------------------------------  
<<<<<<< HEAD
PixelBox D3D9HardwarePixelBuffer::lockImpl(const Image::Box lockBox,  LockOptions options)
=======
PixelBox D3D9HardwarePixelBuffer::lockImpl(const Image::Box &lockBox,  LockOptions options)
>>>>>>> 83e497b5
{   
    D3D9_DEVICE_ACCESS_CRITICAL_SECTION

    // Check for misuse
    if(mUsage & TU_RENDERTARGET)
        OGRE_EXCEPT(Exception::ERR_RENDERINGAPI_ERROR, "DirectX does not allow locking of or directly writing to RenderTargets. Use blitFromMemory if you need the contents.",
            "D3D9HardwarePixelBuffer::lockImpl");       
    // Set locking flags according to options
    DWORD flags = 0;
    switch(options)
    {
    case HBL_DISCARD:
        // D3D only likes D3DLOCK_DISCARD if you created the texture with D3DUSAGE_DYNAMIC
        // debug runtime flags this up, could cause problems on some drivers
        if (mUsage & HBU_DYNAMIC)
            flags |= D3DLOCK_DISCARD;
        break;
    case HBL_READ_ONLY:
        flags |= D3DLOCK_READONLY;
        break;
    default: 
        break;
    };

    if (mMapDeviceToBufferResources.size() == 0)
    {
        OGRE_EXCEPT(Exception::ERR_RENDERINGAPI_ERROR, "There are no resources attached to this pixel buffer !!",
            "D3D9HardwarePixelBuffer::lockImpl");   
    }
    
    mLockedBox = lockBox;
    mLockFlags = flags;

    BufferResources* bufferResources = mMapDeviceToBufferResources.begin()->second;
    
    // Lock the source buffer.
    return lockBuffer(bufferResources, lockBox, flags);
}

//-----------------------------------------------------------------------------  
Ogre::PixelBox D3D9HardwarePixelBuffer::lockBuffer(BufferResources* bufferResources, 
                                                   const Image::Box &lockBox, 
                                                   DWORD flags)
{
    // Set extents and format
    // Note that we do not carry over the left/top/front here, since the returned
    // PixelBox will be re-based from the locking point onwards
    PixelBox rval(lockBox.getWidth(), lockBox.getHeight(), lockBox.getDepth(), mFormat);


    if (bufferResources->surface != NULL) 
    {
        // Surface
        D3DLOCKED_RECT lrect; // Filled in by D3D
        HRESULT hr;

        if (lockBox.left == 0 && lockBox.top == 0 
            && lockBox.right == mWidth && lockBox.bottom == mHeight)
        {
            // Lock whole surface
            hr = bufferResources->surface->LockRect(&lrect, NULL, flags);
        }
        else
        {
            RECT prect = toD3DRECT(lockBox); // specify range to lock
            hr = bufferResources->surface->LockRect(&lrect, &prect, flags);
        }
        if (FAILED(hr))     
            OGRE_EXCEPT(Exception::ERR_RENDERINGAPI_ERROR, "Surface locking failed",
            "D3D9HardwarePixelBuffer::lockImpl");
        fromD3DLock(rval, lrect);
    } 
    else if(bufferResources->volume) 
    {
        // Volume
        D3DLOCKED_BOX lbox; // Filled in by D3D
        HRESULT hr;

        if (lockBox.left == 0 && lockBox.top == 0 && lockBox.front == 0 && 
            lockBox.right == mWidth && lockBox.bottom == mHeight && lockBox.back == mDepth)
        {
            hr = bufferResources->volume->LockBox(&lbox, NULL, flags);
        }
        else
        {
            D3DBOX pbox = toD3DBOX(lockBox); // specify range to lock
            hr = bufferResources->volume->LockBox(&lbox, &pbox, flags);
        }
        if (FAILED(hr))     
        {
            OGRE_EXCEPT(Exception::ERR_RENDERINGAPI_ERROR, "Volume locking failed",
                "D3D9HardwarePixelBuffer::lockImpl");
        }
        fromD3DLock(rval, lbox);
    }


    return rval;
}

//-----------------------------------------------------------------------------  
void D3D9HardwarePixelBuffer::unlockImpl(void)
{
    D3D9_DEVICE_ACCESS_CRITICAL_SECTION

    if (mMapDeviceToBufferResources.size() == 0)
    {
        OGRE_EXCEPT(Exception::ERR_RENDERINGAPI_ERROR, "There are no resources attached to this pixel buffer !!",
            "D3D9HardwarePixelBuffer::lockImpl");   
    }

    DeviceToBufferResourcesIterator it;
    
    // 1. Update duplicates buffers.
    it = mMapDeviceToBufferResources.begin();
    ++it;
    while (it != mMapDeviceToBufferResources.end())
    {           
        BufferResources* bufferResources = it->second;
        
        // Update duplicated buffer from the from the locked buffer content.                    
        blitFromMemory(mCurrentLock, mLockedBox, bufferResources);                                      
        ++it;           
    }

    // 2. Unlock the locked buffer.
    it = mMapDeviceToBufferResources.begin();                           
    unlockBuffer( it->second);      
    if(mDoMipmapGen)
        _genMipmaps(it->second->mipTex);    
}

//-----------------------------------------------------------------------------  
void D3D9HardwarePixelBuffer::unlockBuffer(BufferResources* bufferResources)
{
    if(bufferResources->surface) 
    {
        // Surface
        bufferResources->surface->UnlockRect();
    } 
    else if(bufferResources->volume) 
    {
        // Volume
        bufferResources->volume->UnlockBox();
    }
}

//-----------------------------------------------------------------------------  
void D3D9HardwarePixelBuffer::blit(const HardwarePixelBufferSharedPtr &rsrc, 
                                   const Image::Box &srcBox, 
                                   const Image::Box &dstBox)
{
    D3D9_DEVICE_ACCESS_CRITICAL_SECTION

    D3D9HardwarePixelBuffer *src = static_cast<D3D9HardwarePixelBuffer*>(rsrc.getPointer());
    DeviceToBufferResourcesIterator it = mMapDeviceToBufferResources.begin();

    // Update all the buffer copies.
    while (it != mMapDeviceToBufferResources.end())
    {
        BufferResources* srcBufferResources = src->getBufferResources(it->first);
        BufferResources* dstBufferResources = it->second;

        if (srcBufferResources == NULL)
        {
            OGRE_EXCEPT(Exception::ERR_RENDERINGAPI_ERROR, "There are no matching resources attached to the source pixel buffer !!",
                "D3D9HardwarePixelBuffer::blit");   
        }

        blit(it->first, rsrc, srcBox, dstBox, srcBufferResources, dstBufferResources);
        ++it;
    }
}

//-----------------------------------------------------------------------------  
void D3D9HardwarePixelBuffer::blit(IDirect3DDevice9* d3d9Device, 
                                   const HardwarePixelBufferSharedPtr &rsrc, 
                                   const Image::Box &srcBox, 
                                   const Image::Box &dstBox,
                                   BufferResources* srcBufferResources, 
                                   BufferResources* dstBufferResources)
{
    if(dstBufferResources->surface && srcBufferResources->surface)
    {
        // Surface-to-surface
        RECT dsrcRect = toD3DRECT(srcBox);
        RECT ddestRect = toD3DRECT(dstBox);

        D3DSURFACE_DESC srcDesc;
        if(srcBufferResources->surface->GetDesc(&srcDesc) != D3D_OK)
            OGRE_EXCEPT(Exception::ERR_RENDERINGAPI_ERROR, "Could not get surface information",
            "D3D9HardwarePixelBuffer::blit");

        // If we're blitting from a RTT, try GetRenderTargetData
        // if we're going to try to use GetRenderTargetData, need to use system mem pool
        bool tryGetRenderTargetData = false;
        if ((srcDesc.Usage & D3DUSAGE_RENDERTARGET) != 0
            && srcDesc.MultiSampleType == D3DMULTISAMPLE_NONE)
        {

            // Temp texture
            IDirect3DTexture9 *tmptex;
            IDirect3DSurface9 *tmpsurface;

            if(D3DXCreateTexture(
                d3d9Device,
                srcDesc.Width, srcDesc.Height,
                1, // 1 mip level ie topmost, generate no mipmaps
                0, srcDesc.Format, D3DPOOL_SYSTEMMEM,
                &tmptex
                ) != D3D_OK)
            {
                OGRE_EXCEPT(Exception::ERR_RENDERINGAPI_ERROR, "Create temporary texture failed",
                    "D3D9HardwarePixelBuffer::blit");
            }
            if(tmptex->GetSurfaceLevel(0, &tmpsurface) != D3D_OK)
            {
                tmptex->Release();
                OGRE_EXCEPT(Exception::ERR_RENDERINGAPI_ERROR, "Get surface level failed",
                    "D3D9HardwarePixelBuffer::blit");
            }
            if(d3d9Device->GetRenderTargetData(srcBufferResources->surface, tmpsurface) == D3D_OK)
            {
                // Hey, it worked
                // Copy from this surface instead
                if(D3DXLoadSurfaceFromSurface(
                    dstBufferResources->surface, NULL, &ddestRect, 
                    tmpsurface, NULL, &dsrcRect,
                    D3DX_DEFAULT, 0) != D3D_OK)
                {
                    tmpsurface->Release();
                    tmptex->Release();
                    OGRE_EXCEPT(Exception::ERR_RENDERINGAPI_ERROR, "D3DXLoadSurfaceFromSurface failed",
                        "D3D9HardwarePixelBuffer::blit");
                }
                tmpsurface->Release();
                tmptex->Release();
                return;
            }

        }

        // Otherwise, try the normal method

        // D3DXLoadSurfaceFromSurface
        if(D3DXLoadSurfaceFromSurface(
            dstBufferResources->surface, NULL, &ddestRect, 
            srcBufferResources->surface, NULL, &dsrcRect,
            D3DX_DEFAULT, 0) != D3D_OK)
        {
            OGRE_EXCEPT(Exception::ERR_RENDERINGAPI_ERROR, "D3DXLoadSurfaceFromSurface failed",
                "D3D9HardwarePixelBuffer::blit");
        }
    }
    else if(dstBufferResources->volume && srcBufferResources->volume)
    {
        // Volume-to-volume
        D3DBOX dsrcBox = toD3DBOX(srcBox);
        D3DBOX ddestBox = toD3DBOX(dstBox);

        // D3DXLoadVolumeFromVolume
        if(D3DXLoadVolumeFromVolume(
            dstBufferResources->volume, NULL, &ddestBox, 
            srcBufferResources->volume, NULL, &dsrcBox,
            D3DX_DEFAULT, 0) != D3D_OK)
        {
            OGRE_EXCEPT(Exception::ERR_RENDERINGAPI_ERROR, "D3DXLoadVolumeFromVolume failed",
                "D3D9HardwarePixelBuffer::blit");
        }
    }
    else
    {
        // Software fallback   
        HardwarePixelBuffer::blit(rsrc, srcBox, dstBox);
    }
}

//-----------------------------------------------------------------------------  
void D3D9HardwarePixelBuffer::blitFromMemory(const PixelBox &src, const Image::Box &dstBox)
{   
    D3D9_DEVICE_ACCESS_CRITICAL_SECTION

    DeviceToBufferResourcesIterator it = mMapDeviceToBufferResources.begin();

    while (it != mMapDeviceToBufferResources.end())
    {       
        BufferResources* dstBufferResources = it->second;
        
        blitFromMemory(src, dstBox, dstBufferResources);    
        ++it;
    }
}

//-----------------------------------------------------------------------------  
void D3D9HardwarePixelBuffer::blitFromMemory(const PixelBox &src, const Image::Box &dstBox, BufferResources* dstBufferResources)
{
    // for scoped deletion of conversion buffer
    MemoryDataStreamPtr buf;
    PixelBox converted = src;

    // convert to pixelbuffer's native format if necessary
    if (D3D9Mappings::_getPF(src.format) == D3DFMT_UNKNOWN)
    {
        buf.bind(OGRE_NEW MemoryDataStream(
            PixelUtil::getMemorySize(src.getWidth(), src.getHeight(), src.getDepth(),
            mFormat)));
        converted = PixelBox(src.getWidth(), src.getHeight(), src.getDepth(), mFormat, buf->getPtr());
        PixelUtil::bulkPixelConversion(src, converted);
    }

    size_t rowWidth;
    if (PixelUtil::isCompressed(converted.format))
    {
<<<<<<< HEAD
=======
        // if the row doesn't divide by 4 - there is padding to 4
        if(converted.rowPitch  % 4 > 0)
        {
            converted.rowPitch  += 4;
        }

>>>>>>> 83e497b5
        // D3D wants the width of one row of cells in bytes
        if (converted.format == PF_DXT1)
        {
            // 64 bits (8 bytes) per 4x4 block
            rowWidth = (converted.rowPitch / 4) * 8;
        }
        else
        {
            // 128 bits (16 bytes) per 4x4 block
            rowWidth = (converted.rowPitch / 4) * 16;
        }

    }
    else
    {
        rowWidth = converted.rowPitch * PixelUtil::getNumElemBytes(converted.format);
    }

    if (dstBufferResources->surface)
    {
        RECT destRect, srcRect;
        srcRect = toD3DRECT(converted);
        destRect = toD3DRECT(dstBox);

<<<<<<< HEAD
=======
        if(converted.getWidth() != dstBox.getWidth() || converted.getHeight() != dstBox.getHeight() )
        {
            OGRE_EXCEPT(Exception::ERR_RENDERINGAPI_ERROR, "Source and dest size are different",
                "D3D9HardwarePixelBuffer::blitFromMemory");
        }

>>>>>>> 83e497b5
        if(D3DXLoadSurfaceFromMemory(dstBufferResources->surface, NULL, &destRect, 
            converted.data, D3D9Mappings::_getPF(converted.format),
            static_cast<UINT>(rowWidth),
            NULL, &srcRect, D3DX_DEFAULT, 0) != D3D_OK)
        {
            OGRE_EXCEPT(Exception::ERR_RENDERINGAPI_ERROR, "D3DXLoadSurfaceFromMemory failed",
                "D3D9HardwarePixelBuffer::blitFromMemory");
        }
    }
    else if (dstBufferResources->volume)
    {
        D3DBOX destBox, srcBox;
        srcBox = toD3DBOX(converted);
        destBox = toD3DBOX(dstBox);
        size_t sliceWidth;
        if (PixelUtil::isCompressed(converted.format))
        {
            // D3D wants the width of one slice of cells in bytes
            if (converted.format == PF_DXT1)
            {
                // 64 bits (8 bytes) per 4x4 block
                sliceWidth = (converted.slicePitch / 16) * 8;
            }
            else
            {
                // 128 bits (16 bytes) per 4x4 block
                sliceWidth = (converted.slicePitch / 16) * 16;
            }

        }
        else
        {
            sliceWidth = converted.slicePitch * PixelUtil::getNumElemBytes(converted.format);
        }

        if(D3DXLoadVolumeFromMemory(dstBufferResources->volume, NULL, &destBox, 
            converted.data, D3D9Mappings::_getPF(converted.format),
            static_cast<UINT>(rowWidth), static_cast<UINT>(sliceWidth),
            NULL, &srcBox, D3DX_DEFAULT, 0) != D3D_OK)
        {
            OGRE_EXCEPT(Exception::ERR_RENDERINGAPI_ERROR, "D3DXLoadSurfaceFromMemory failed",
                "D3D9HardwarePixelBuffer::blitFromMemory");
        }
    }

    if(mDoMipmapGen)
        _genMipmaps(dstBufferResources->mipTex);

}

//-----------------------------------------------------------------------------  
void D3D9HardwarePixelBuffer::blitToMemory(const Image::Box &srcBox, const PixelBox &dst)
{
    D3D9_DEVICE_ACCESS_CRITICAL_SECTION

    DeviceToBufferResourcesIterator it = mMapDeviceToBufferResources.begin();
    BufferResources* bufferResources = it->second;

    blitToMemory(srcBox, dst, bufferResources, it->first);
}

//-----------------------------------------------------------------------------  
void D3D9HardwarePixelBuffer::blitToMemory(const Image::Box &srcBox, const PixelBox &dst, 
                                           BufferResources* srcBufferResources,
                                           IDirect3DDevice9* d3d9Device)
{
    // Decide on pixel format of temp surface
    PixelFormat tmpFormat = mFormat; 
    if(D3D9Mappings::_getPF(dst.format) != D3DFMT_UNKNOWN)
    {
        tmpFormat = dst.format;
    }

    if (srcBufferResources->surface)
    {
        assert(srcBox.getDepth() == 1 && dst.getDepth() == 1);
        // Create temp texture
        IDirect3DTexture9 *tmp;
        IDirect3DSurface9 *surface;

        D3DSURFACE_DESC srcDesc;
        if(srcBufferResources->surface->GetDesc(&srcDesc) != D3D_OK)
            OGRE_EXCEPT(Exception::ERR_RENDERINGAPI_ERROR, "Could not get surface information",
            "D3D9HardwarePixelBuffer::blitToMemory");

        D3DPOOL temppool = D3DPOOL_SCRATCH;
        // if we're going to try to use GetRenderTargetData, need to use system mem pool
        bool tryGetRenderTargetData = false;
        if (((srcDesc.Usage & D3DUSAGE_RENDERTARGET) != 0) &&
            (srcBox.getWidth() == dst.getWidth()) && (srcBox.getHeight() == dst.getHeight()) &&
            (srcBox.getWidth() == getWidth()) && (srcBox.getHeight() == getHeight()) &&
            (mFormat == tmpFormat))
        {
            tryGetRenderTargetData = true;
            temppool = D3DPOOL_SYSTEMMEM;
        }

        if(D3DXCreateTexture(
            d3d9Device,
            static_cast<UINT>(dst.getWidth()), static_cast<UINT>(dst.getHeight()), 
            1, // 1 mip level ie topmost, generate no mipmaps
            0, D3D9Mappings::_getPF(tmpFormat), temppool,
            &tmp
            ) != D3D_OK)
        {
            OGRE_EXCEPT(Exception::ERR_RENDERINGAPI_ERROR, "Create temporary texture failed",
                "D3D9HardwarePixelBuffer::blitToMemory");
        }
        if(tmp->GetSurfaceLevel(0, &surface) != D3D_OK)
        {
            tmp->Release();
            OGRE_EXCEPT(Exception::ERR_RENDERINGAPI_ERROR, "Get surface level failed",
                "D3D9HardwarePixelBuffer::blitToMemory");
        }
        // Copy texture to this temp surface
        RECT destRect, srcRect;
        srcRect = toD3DRECT(srcBox);
        destRect = toD3DRECTExtent(dst);

        // Get the real temp surface format
        D3DSURFACE_DESC dstDesc;
        if(surface->GetDesc(&dstDesc) != D3D_OK)
            OGRE_EXCEPT(Exception::ERR_RENDERINGAPI_ERROR, "Could not get surface information",
            "D3D9HardwarePixelBuffer::blitToMemory");
        tmpFormat = D3D9Mappings::_getPF(dstDesc.Format);

        // Use fast GetRenderTargetData if we are in its usage conditions
        bool fastLoadSuccess = false;
        if (tryGetRenderTargetData)
        {
            if(d3d9Device->GetRenderTargetData(srcBufferResources->surface, surface) == D3D_OK)
            {
                fastLoadSuccess = true;
            }
        }
        if (!fastLoadSuccess)
        {
            if(D3DXLoadSurfaceFromSurface(
                surface, NULL, &destRect, 
                srcBufferResources->surface, NULL, &srcRect,
                D3DX_DEFAULT, 0) != D3D_OK)
            {
                surface->Release();
                tmp->Release();
                OGRE_EXCEPT(Exception::ERR_RENDERINGAPI_ERROR, "D3DXLoadSurfaceFromSurface failed",
                    "D3D9HardwarePixelBuffer::blitToMemory");
            }
        }

        // Lock temp surface and copy it to memory
        D3DLOCKED_RECT lrect; // Filled in by D3D
        if(surface->LockRect(&lrect, NULL,  D3DLOCK_READONLY) != D3D_OK)
        {
            surface->Release();
            tmp->Release();
            OGRE_EXCEPT(Exception::ERR_RENDERINGAPI_ERROR, "surface->LockRect",
                "D3D9HardwarePixelBuffer::blitToMemory");
        }
        // Copy it
        PixelBox locked(dst.getWidth(), dst.getHeight(), dst.getDepth(), tmpFormat);
        fromD3DLock(locked, lrect);
        PixelUtil::bulkPixelConversion(locked, dst);
        surface->UnlockRect();
        // Release temporary surface and texture
        surface->Release();
        tmp->Release();
    }
    else if (srcBufferResources->volume)
    {
        // Create temp texture
        IDirect3DVolumeTexture9 *tmp;
        IDirect3DVolume9 *surface;

        if(D3DXCreateVolumeTexture(
            d3d9Device,
            static_cast<UINT>(dst.getWidth()), 
            static_cast<UINT>(dst.getHeight()), 
            static_cast<UINT>(dst.getDepth()), 0,
            0, D3D9Mappings::_getPF(tmpFormat), D3DPOOL_SCRATCH,
            &tmp
            ) != D3D_OK)
        {
            OGRE_EXCEPT(Exception::ERR_RENDERINGAPI_ERROR, "Create temporary texture failed",
                "D3D9HardwarePixelBuffer::blitToMemory");
        }
        if(tmp->GetVolumeLevel(0, &surface) != D3D_OK)
        {
            tmp->Release();
            OGRE_EXCEPT(Exception::ERR_RENDERINGAPI_ERROR, "Get volume level failed",
                "D3D9HardwarePixelBuffer::blitToMemory");
        }
        // Volume
        D3DBOX ddestBox, dsrcBox;
        ddestBox = toD3DBOXExtent(dst);
        dsrcBox = toD3DBOX(srcBox);

        if(D3DXLoadVolumeFromVolume(
            surface, NULL, &ddestBox, 
            srcBufferResources->volume, NULL, &dsrcBox,
            D3DX_DEFAULT, 0) != D3D_OK)
        {
            surface->Release();
            tmp->Release();
            OGRE_EXCEPT(Exception::ERR_RENDERINGAPI_ERROR, "D3DXLoadVolumeFromVolume failed",
                "D3D9HardwarePixelBuffer::blitToMemory");
        }
        // Lock temp surface and copy it to memory
        D3DLOCKED_BOX lbox; // Filled in by D3D
        if(surface->LockBox(&lbox, NULL,  D3DLOCK_READONLY) != D3D_OK)
        {
            surface->Release();
            tmp->Release();
            OGRE_EXCEPT(Exception::ERR_RENDERINGAPI_ERROR, "surface->LockBox",
                "D3D9HardwarePixelBuffer::blitToMemory");
        }
        // Copy it
        PixelBox locked(dst.getWidth(), dst.getHeight(), dst.getDepth(), tmpFormat);
        fromD3DLock(locked, lbox);
        PixelUtil::bulkPixelConversion(locked, dst);
        surface->UnlockBox();
        // Release temporary surface and texture
        surface->Release();
        tmp->Release();
    }
}

//-----------------------------------------------------------------------------  
void D3D9HardwarePixelBuffer::_genMipmaps(IDirect3DBaseTexture9* mipTex)
{
    assert(mipTex);

    // Mipmapping
    if (mHWMipmaps)
    {
        // Hardware mipmaps
        mipTex->GenerateMipSubLevels();
    }
    else
    {
        // Software mipmaps
        if( D3DXFilterTexture( mipTex, NULL, D3DX_DEFAULT, D3DX_DEFAULT ) != D3D_OK )
        {
            OGRE_EXCEPT( Exception::ERR_RENDERINGAPI_ERROR, 
            "Failed to filter texture (generate mipmaps)",
             "D3D9HardwarePixelBuffer::_genMipmaps" );
        }
    }

}
//----------------------------------------------------------------------------- 
void D3D9HardwarePixelBuffer::_setMipmapping(bool doMipmapGen, 
                                             bool HWMipmaps)
{   
    mDoMipmapGen = doMipmapGen;
    mHWMipmaps = HWMipmaps; 
}
//-----------------------------------------------------------------------------   
void D3D9HardwarePixelBuffer::_clearSliceRTT(size_t zoffset)
{
    mRenderTexture = NULL;
}

//-----------------------------------------------------------------------------  
void D3D9HardwarePixelBuffer::releaseSurfaces(IDirect3DDevice9* d3d9Device)
{
    BufferResources* bufferResources = getBufferResources(d3d9Device);

    if (bufferResources != NULL)
    {
        SAFE_RELEASE(bufferResources->surface);
        SAFE_RELEASE(bufferResources->volume);
    }
}
//-----------------------------------------------------------------------------   
IDirect3DSurface9* D3D9HardwarePixelBuffer::getSurface(IDirect3DDevice9* d3d9Device)
{
    BufferResources* bufferResources = getBufferResources(d3d9Device);

    if (bufferResources == NULL)
    {
        mOwnerTexture->createTextureResources(d3d9Device);
        bufferResources = getBufferResources(d3d9Device);
    }

    return bufferResources->surface;
}
//-----------------------------------------------------------------------------   
IDirect3DSurface9* D3D9HardwarePixelBuffer::getFSAASurface(IDirect3DDevice9* d3d9Device)
{
    BufferResources* bufferResources = getBufferResources(d3d9Device);

    if (bufferResources == NULL)
    {
        mOwnerTexture->createTextureResources(d3d9Device);
        bufferResources = getBufferResources(d3d9Device);
    }
    
    return bufferResources->fSAASurface;
}
//-----------------------------------------------------------------------------    
RenderTexture *D3D9HardwarePixelBuffer::getRenderTarget(size_t zoffset)
{
    assert(mUsage & TU_RENDERTARGET);
    assert(mRenderTexture != NULL);   
    return mRenderTexture;
}
//-----------------------------------------------------------------------------    
void D3D9HardwarePixelBuffer::updateRenderTexture(bool writeGamma, uint fsaa, const String& srcName)
{
    if (mRenderTexture == NULL)
    {
        String name;
        name = "rtt/" +Ogre::StringConverter::toString((size_t)this) + "/" + srcName;

        mRenderTexture = OGRE_NEW D3D9RenderTexture(name, this, writeGamma, fsaa);      
        Root::getSingleton().getRenderSystem()->attachRenderTarget(*mRenderTexture);
    }
}
//-----------------------------------------------------------------------------    
void D3D9HardwarePixelBuffer::destroyRenderTexture()
{
    if (mRenderTexture != NULL)
    {
        Root::getSingleton().getRenderSystem()->destroyRenderTarget(mRenderTexture->getName());
        mRenderTexture = NULL;
    }
}

};<|MERGE_RESOLUTION|>--- conflicted
+++ resolved
@@ -43,11 +43,7 @@
 D3D9HardwarePixelBuffer::D3D9HardwarePixelBuffer(HardwareBuffer::Usage usage, 
                                                  D3D9Texture* ownerTexture):
     HardwarePixelBuffer(0, 0, 0, PF_UNKNOWN, usage, false, false),
-<<<<<<< HEAD
-    mDoMipmapGen(0), mHWMipmaps(0), mOwnerTexture(ownerTexture), 
-=======
     mDoMipmapGen(false), mHWMipmaps(false), mOwnerTexture(ownerTexture), 
->>>>>>> 83e497b5
     mRenderTexture(NULL)
 {   
 }
@@ -112,11 +108,7 @@
     if(mUsage & TU_RENDERTARGET)
         updateRenderTexture(writeGamma, fsaa, srcName);
 
-<<<<<<< HEAD
-    if (isNewBuffer && mOwnerTexture->isManuallyLoaded())
-=======
     if (isNewBuffer && mOwnerTexture->isLoaded() && mOwnerTexture->isManuallyLoaded())
->>>>>>> 83e497b5
     {
         DeviceToBufferResourcesIterator it = mMapDeviceToBufferResources.begin();
 
@@ -344,11 +336,7 @@
     return pbox;
 }
 //-----------------------------------------------------------------------------  
-<<<<<<< HEAD
-PixelBox D3D9HardwarePixelBuffer::lockImpl(const Image::Box lockBox,  LockOptions options)
-=======
 PixelBox D3D9HardwarePixelBuffer::lockImpl(const Image::Box &lockBox,  LockOptions options)
->>>>>>> 83e497b5
 {   
     D3D9_DEVICE_ACCESS_CRITICAL_SECTION
 
@@ -662,15 +650,12 @@
     size_t rowWidth;
     if (PixelUtil::isCompressed(converted.format))
     {
-<<<<<<< HEAD
-=======
         // if the row doesn't divide by 4 - there is padding to 4
         if(converted.rowPitch  % 4 > 0)
         {
             converted.rowPitch  += 4;
         }
 
->>>>>>> 83e497b5
         // D3D wants the width of one row of cells in bytes
         if (converted.format == PF_DXT1)
         {
@@ -695,15 +680,12 @@
         srcRect = toD3DRECT(converted);
         destRect = toD3DRECT(dstBox);
 
-<<<<<<< HEAD
-=======
         if(converted.getWidth() != dstBox.getWidth() || converted.getHeight() != dstBox.getHeight() )
         {
             OGRE_EXCEPT(Exception::ERR_RENDERINGAPI_ERROR, "Source and dest size are different",
                 "D3D9HardwarePixelBuffer::blitFromMemory");
         }
 
->>>>>>> 83e497b5
         if(D3DXLoadSurfaceFromMemory(dstBufferResources->surface, NULL, &destRect, 
             converted.data, D3D9Mappings::_getPF(converted.format),
             static_cast<UINT>(rowWidth),
