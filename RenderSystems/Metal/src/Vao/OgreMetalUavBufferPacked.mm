/*
-----------------------------------------------------------------------------
This source file is part of OGRE
(Object-oriented Graphics Rendering Engine)
For the latest info, see http://www.ogre3d.org

Copyright (c) 2000-2016 Torus Knot Software Ltd

Permission is hereby granted, free of charge, to any person obtaining a copy
of this software and associated documentation files (the "Software"), to deal
in the Software without restriction, including without limitation the rights
to use, copy, modify, merge, publish, distribute, sublicense, and/or sell
copies of the Software, and to permit persons to whom the Software is
furnished to do so, subject to the following conditions:

The above copyright notice and this permission notice shall be included in
all copies or substantial portions of the Software.

THE SOFTWARE IS PROVIDED "AS IS", WITHOUT WARRANTY OF ANY KIND, EXPRESS OR
IMPLIED, INCLUDING BUT NOT LIMITED TO THE WARRANTIES OF MERCHANTABILITY,
FITNESS FOR A PARTICULAR PURPOSE AND NONINFRINGEMENT. IN NO EVENT SHALL THE
AUTHORS OR COPYRIGHT HOLDERS BE LIABLE FOR ANY CLAIM, DAMAGES OR OTHER
LIABILITY, WHETHER IN AN ACTION OF CONTRACT, TORT OR OTHERWISE, ARISING FROM,
OUT OF OR IN CONNECTION WITH THE SOFTWARE OR THE USE OR OTHER DEALINGS IN
THE SOFTWARE.
-----------------------------------------------------------------------------
*/

#include "Vao/OgreMetalUavBufferPacked.h"

#include "Vao/OgreMetalBufferInterface.h"
#include "Vao/OgreMetalTexBufferPacked.h"

#include "OgreMetalDevice.h"

#import <Metal/MTLComputeCommandEncoder.h>
#import <Metal/MTLRenderCommandEncoder.h>

namespace Ogre
{
    MetalUavBufferPacked::MetalUavBufferPacked(
                size_t internalBufStartBytes, size_t numElements, uint32 bytesPerElement,
                uint32 bindFlags, void *initialData, bool keepAsShadow,
                VaoManager *vaoManager, MetalBufferInterface *bufferInterface,
                MetalDevice *device ) :
        UavBufferPacked( internalBufStartBytes, numElements, bytesPerElement, bindFlags,
                         initialData, keepAsShadow, vaoManager, bufferInterface ),
        mDevice( device )
    {
    }
    //-----------------------------------------------------------------------------------
    MetalUavBufferPacked::~MetalUavBufferPacked()
    {
    }
    //-----------------------------------------------------------------------------------
    TexBufferPacked* MetalUavBufferPacked::getAsTexBufferImpl( PixelFormatGpu pixelFormat )
    {
        OGRE_ASSERT_HIGH( dynamic_cast<MetalBufferInterface*>( mBufferInterface ) );

        MetalBufferInterface *bufferInterface = static_cast<MetalBufferInterface*>( mBufferInterface );


        TexBufferPacked *retVal = OGRE_NEW MetalTexBufferPacked(
                                                        mInternalBufferStart * mBytesPerElement,
                                                        mNumElements, mBytesPerElement, 0,
                                                        mBufferType, (void*)0, false,
                                                        (VaoManager*)0, bufferInterface, pixelFormat,
                                                        mDevice );
        //We were overriden by the BufferPacked we just created. Restore this back!
        bufferInterface->_notifyBuffer( this );

<<<<<<< HEAD
=======
        return retVal;
    }
    //-----------------------------------------------------------------------------------
    ReadOnlyBufferPacked *MetalUavBufferPacked::getAsReadOnlyBufferImpl( void )
    {
        OGRE_ASSERT_HIGH( dynamic_cast<MetalBufferInterface *>( mBufferInterface ) );

        MetalBufferInterface *bufferInterface = static_cast<MetalBufferInterface *>( mBufferInterface );

        ReadOnlyBufferPacked *retVal = OGRE_NEW MetalReadOnlyBufferPacked(
            mInternalBufferStart * mBytesPerElement, mNumElements, mBytesPerElement, 0, mBufferType,
            (void *)0, false, (VaoManager *)0, bufferInterface, PFG_NULL, mDevice );
        // We were overriden by the BufferPacked we just created. Restore this back!
        bufferInterface->_notifyBuffer( this );

>>>>>>> aa89a12a
        return retVal;
    }
    //-----------------------------------------------------------------------------------
    void MetalUavBufferPacked::bindBufferAllRenderStages( uint16 slot, size_t offset )
    {
        assert( mDevice->mRenderEncoder || mDevice->mFrameAborted );
        assert( dynamic_cast<MetalBufferInterface*>( mBufferInterface ) );
        MetalBufferInterface *bufferInterface = static_cast<MetalBufferInterface*>( mBufferInterface );

        [mDevice->mRenderEncoder setVertexBuffer:bufferInterface->getVboName()
                                          offset:mFinalBufferStart * mBytesPerElement + offset
                                         atIndex:slot + OGRE_METAL_UAV_SLOT_START];
        [mDevice->mRenderEncoder setFragmentBuffer:bufferInterface->getVboName()
                                            offset:mFinalBufferStart * mBytesPerElement + offset
                                           atIndex:slot + OGRE_METAL_UAV_SLOT_START];
    }
    //-----------------------------------------------------------------------------------
    void MetalUavBufferPacked::bindBufferVS( uint16 slot, size_t offset, size_t sizeBytes )
    {
        assert( mDevice->mRenderEncoder || mDevice->mFrameAborted );
        assert( dynamic_cast<MetalBufferInterface*>( mBufferInterface ) );
        MetalBufferInterface *bufferInterface = static_cast<MetalBufferInterface*>( mBufferInterface );

        [mDevice->mRenderEncoder setVertexBuffer:bufferInterface->getVboName()
                                          offset:mFinalBufferStart * mBytesPerElement + offset
                                         atIndex:slot + OGRE_METAL_UAV_SLOT_START];
    }
    //-----------------------------------------------------------------------------------
    void MetalUavBufferPacked::bindBufferPS( uint16 slot, size_t offset, size_t sizeBytes )
    {
        assert( mDevice->mRenderEncoder || mDevice->mFrameAborted );
        assert( dynamic_cast<MetalBufferInterface*>( mBufferInterface ) );
        MetalBufferInterface *bufferInterface = static_cast<MetalBufferInterface*>( mBufferInterface );

        [mDevice->mRenderEncoder setFragmentBuffer:bufferInterface->getVboName()
                                            offset:mFinalBufferStart * mBytesPerElement + offset
                                           atIndex:slot + OGRE_METAL_UAV_SLOT_START];
    }
    //-----------------------------------------------------------------------------------
    void MetalUavBufferPacked::bindBufferCS( uint16 slot, size_t offset, size_t sizeBytes )
    {
        assert( dynamic_cast<MetalBufferInterface*>( mBufferInterface ) );

        __unsafe_unretained id<MTLComputeCommandEncoder> computeEncoder =
                mDevice->getComputeEncoder();
        MetalBufferInterface *bufferInterface = static_cast<MetalBufferInterface*>( mBufferInterface );

        [computeEncoder setBuffer:bufferInterface->getVboName()
                           offset:mFinalBufferStart * mBytesPerElement + offset
                          atIndex:slot + OGRE_METAL_CS_UAV_SLOT_START];
    }
    //-----------------------------------------------------------------------------------
    void MetalUavBufferPacked::bindBufferForDescriptor( __unsafe_unretained id <MTLBuffer> *buffers,
                                                        NSUInteger *offsets, size_t offset )
    {
        assert( dynamic_cast<MetalBufferInterface*>( mBufferInterface ) );
        MetalBufferInterface *bufferInterface = static_cast<MetalBufferInterface*>( mBufferInterface );

        *buffers = bufferInterface->getVboName();
        *offsets = mFinalBufferStart * mBytesPerElement + offset;
    }
}<|MERGE_RESOLUTION|>--- conflicted
+++ resolved
@@ -69,8 +69,6 @@
         //We were overriden by the BufferPacked we just created. Restore this back!
         bufferInterface->_notifyBuffer( this );
 
-<<<<<<< HEAD
-=======
         return retVal;
     }
     //-----------------------------------------------------------------------------------
@@ -86,7 +84,6 @@
         // We were overriden by the BufferPacked we just created. Restore this back!
         bufferInterface->_notifyBuffer( this );
 
->>>>>>> aa89a12a
         return retVal;
     }
     //-----------------------------------------------------------------------------------
