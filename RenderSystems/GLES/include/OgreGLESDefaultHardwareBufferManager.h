/*
-----------------------------------------------------------------------------
This source file is part of OGRE
    (Object-oriented Graphics Rendering Engine)
For the latest info, see http://www.ogre3d.org/

Copyright (c) 2008 Renato Araujo Oliveira Filho <renatox@gmail.com>
Copyright (c) 2000-2013 Torus Knot Software Ltd

Permission is hereby granted, free of charge, to any person obtaining a copy
of this software and associated documentation files (the "Software"), to deal
in the Software without restriction, including without limitation the rights
to use, copy, modify, merge, publish, distribute, sublicense, and/or sell
copies of the Software, and to permit persons to whom the Software is
furnished to do so, subject to the following conditions:

The above copyright notice and this permission notice shall be included in
all copies or substantial portions of the Software.

THE SOFTWARE IS PROVIDED "AS IS", WITHOUT WARRANTY OF ANY KIND, EXPRESS OR
IMPLIED, INCLUDING BUT NOT LIMITED TO THE WARRANTIES OF MERCHANTABILITY,
FITNESS FOR A PARTICULAR PURPOSE AND NONINFRINGEMENT. IN NO EVENT SHALL THE
AUTHORS OR COPYRIGHT HOLDERS BE LIABLE FOR ANY CLAIM, DAMAGES OR OTHER
LIABILITY, WHETHER IN AN ACTION OF CONTRACT, TORT OR OTHERWISE, ARISING FROM,
OUT OF OR IN CONNECTION WITH THE SOFTWARE OR THE USE OR OTHER DEALINGS IN
THE SOFTWARE.
-----------------------------------------------------------------------------
*/

#ifndef __GLESDefaultHardwareBufferManager_H__
#define __GLESDefaultHardwareBufferManager_H__

#include "OgreGLESPrerequisites.h"
#include "OgreHardwareBufferManager.h"
#include "OgreHardwareVertexBuffer.h"
#include "OgreHardwareIndexBuffer.h"

namespace Ogre {
    /// Specialisation of HardwareVertexBuffer for emulation
    class _OgreGLESExport GLESDefaultHardwareVertexBuffer : public HardwareVertexBuffer
    {
        protected:
            unsigned char* mData;
            /** See HardwareBuffer. */
            void* lockImpl(size_t offset, size_t length, LockOptions options);
            /** See HardwareBuffer. */
            void unlockImpl(void);

        public:
            GLESDefaultHardwareVertexBuffer(size_t vertexSize, size_t numVertices,
                                            HardwareBuffer::Usage usage);
            GLESDefaultHardwareVertexBuffer(HardwareBufferManagerBase* mgr, size_t vertexSize, size_t numVertices, 
                                            HardwareBuffer::Usage usage);
            virtual ~GLESDefaultHardwareVertexBuffer();
            /** See HardwareBuffer. */
            void readData(size_t offset, size_t length, void* pDest);
            /** See HardwareBuffer. */
            void writeData(size_t offset, size_t length, const void* pSource,
                           bool discardWholeBuffer = false);
            /** Override HardwareBuffer to turn off all shadowing. */
            void* lock(size_t offset, size_t length, LockOptions options);
            /** Override HardwareBuffer to turn off all shadowing. */
            void unlock(void);

            void* getDataPtr(size_t offset) const { return (void*)(mData + offset); }
    };

    /// Specialisation of HardwareIndexBuffer for emulation
    class _OgreGLESExport GLESDefaultHardwareIndexBuffer : public HardwareIndexBuffer
    {
        protected:
            unsigned char* mData;
            /** See HardwareBuffer. */
            void* lockImpl(size_t offset, size_t length, LockOptions options);
            /** See HardwareBuffer. */
            void unlockImpl(void);

        public:
            GLESDefaultHardwareIndexBuffer(IndexType idxType, size_t numIndexes, HardwareBuffer::Usage usage);
            virtual ~GLESDefaultHardwareIndexBuffer();
            /** See HardwareBuffer. */
            void readData(size_t offset, size_t length, void* pDest);
            /** See HardwareBuffer. */
            void writeData(size_t offset, size_t length, const void* pSource,
                    bool discardWholeBuffer = false);
            /** Override HardwareBuffer to turn off all shadowing. */
            void* lock(size_t offset, size_t length, LockOptions options);
            /** Override HardwareBuffer to turn off all shadowing. */
            void unlock(void);

            void* getDataPtr(size_t offset) const { return (void*)(mData + offset); }
    };

    /** Specialisation of HardwareBufferManager to emulate hardware buffers.
    @remarks
        You might want to instantiate this class if you want to utilise
        classes like MeshSerializer without having initialised the 
        rendering system (which is required to create a 'real' hardware
        buffer manager.
    */
    class _OgreGLESExport GLESDefaultHardwareBufferManagerBase : public HardwareBufferManagerBase
    {
        public:
            GLESDefaultHardwareBufferManagerBase();
            virtual ~GLESDefaultHardwareBufferManagerBase();
            /// Creates a vertex buffer
            HardwareVertexBufferSharedPtr
                createVertexBuffer(size_t vertexSize, size_t numVerts,
                    HardwareBuffer::Usage usage, bool useShadowBuffer = false);
            /// Create a hardware vertex buffer
            HardwareIndexBufferSharedPtr
                createIndexBuffer(HardwareIndexBuffer::IndexType itype, size_t numIndexes,
                    HardwareBuffer::Usage usage, bool useShadowBuffer = false);
            /// Create a render to vertex buffer
	    RenderToVertexBufferSharedPtr createRenderToVertexBuffer(void);
        HardwareUniformBufferSharedPtr
        createUniformBuffer(size_t sizeBytes, HardwareBuffer::Usage usage,bool useShadowBuffer, const String& name = "")
        {
            OGRE_EXCEPT(Exception::ERR_RENDERINGAPI_ERROR,
<<<<<<< HEAD
                        "GLES does not support render to vertex buffer objects",
                        "GLESDefaultHardwareBufferManagerBase::createUniformBuffer");
        }
=======
                        "GLES does not support uniform buffer objects",
                        "GLESDefaultHardwareBufferManagerBase::createUniformBuffer");
        }
		HardwareCounterBufferSharedPtr createCounterBuffer(size_t sizeBytes,
                                                           HardwareBuffer::Usage usage = HardwareBuffer::HBU_DYNAMIC_WRITE_ONLY_DISCARDABLE,
                                                           bool useShadowBuffer = false, const String& name = "")
        {
            OGRE_EXCEPT(Exception::ERR_RENDERINGAPI_ERROR,
                        "GLES does not support atomic counter buffers",
                        "GLESDefaultHardwareBufferManagerBase::createCounterBuffer");
        }
>>>>>>> a48f71b7
    };

	/// GLESDefaultHardwareBufferManagerBase as a Singleton
	class _OgreGLESExport GLESDefaultHardwareBufferManager : public HardwareBufferManager
	{
	public:
		GLESDefaultHardwareBufferManager()
			: HardwareBufferManager(OGRE_NEW GLESDefaultHardwareBufferManagerBase()) 
		{

		}
		~GLESDefaultHardwareBufferManager()
		{
			OGRE_DELETE mImpl;
		}
        HardwareUniformBufferSharedPtr
        createUniformBuffer(size_t sizeBytes, HardwareBuffer::Usage usage,bool useShadowBuffer, const String& name = "")
        {
            OGRE_EXCEPT(Exception::ERR_RENDERINGAPI_ERROR,
                        "GLES does not support render to vertex buffer objects",
                        "GLESDefaultHardwareBufferManager::createUniformBuffer");
        }
	};
}

#endif<|MERGE_RESOLUTION|>--- conflicted
+++ resolved
@@ -117,11 +117,6 @@
         createUniformBuffer(size_t sizeBytes, HardwareBuffer::Usage usage,bool useShadowBuffer, const String& name = "")
         {
             OGRE_EXCEPT(Exception::ERR_RENDERINGAPI_ERROR,
-<<<<<<< HEAD
-                        "GLES does not support render to vertex buffer objects",
-                        "GLESDefaultHardwareBufferManagerBase::createUniformBuffer");
-        }
-=======
                         "GLES does not support uniform buffer objects",
                         "GLESDefaultHardwareBufferManagerBase::createUniformBuffer");
         }
@@ -133,7 +128,6 @@
                         "GLES does not support atomic counter buffers",
                         "GLESDefaultHardwareBufferManagerBase::createCounterBuffer");
         }
->>>>>>> a48f71b7
     };
 
 	/// GLESDefaultHardwareBufferManagerBase as a Singleton
