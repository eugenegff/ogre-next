/*
-----------------------------------------------------------------------------
This source file is part of OGRE
(Object-oriented Graphics Rendering Engine)
For the latest info, see http://www.ogre3d.org/

Copyright (c) 2000-2014 Torus Knot Software Ltd

Permission is hereby granted, free of charge, to any person obtaining a copy
of this software and associated documentation files (the "Software"), to deal
in the Software without restriction, including without limitation the rights
to use, copy, modify, merge, publish, distribute, sublicense, and/or sell
copies of the Software, and to permit persons to whom the Software is
furnished to do so, subject to the following conditions:

The above copyright notice and this permission notice shall be included in
all copies or substantial portions of the Software.

THE SOFTWARE IS PROVIDED "AS IS", WITHOUT WARRANTY OF ANY KIND, EXPRESS OR
IMPLIED, INCLUDING BUT NOT LIMITED TO THE WARRANTIES OF MERCHANTABILITY,
FITNESS FOR A PARTICULAR PURPOSE AND NONINFRINGEMENT. IN NO EVENT SHALL THE
AUTHORS OR COPYRIGHT HOLDERS BE LIABLE FOR ANY CLAIM, DAMAGES OR OTHER
LIABILITY, WHETHER IN AN ACTION OF CONTRACT, TORT OR OTHERWISE, ARISING FROM,
OUT OF OR IN CONNECTION WITH THE SOFTWARE OR THE USE OR OTHER DEALINGS IN
THE SOFTWARE.
-----------------------------------------------------------------------------
*/
#include "OgreD3D11RenderSystem.h"
#include "OgreD3D11Prerequisites.h"
#include "OgreD3D11DriverList.h"
#include "OgreD3D11Driver.h"
#include "OgreD3D11VideoModeList.h"
#include "OgreD3D11VideoMode.h"
#include "OgreD3D11RenderWindow.h"
#include "OgreD3D11TextureManager.h"
#include "OgreD3D11Texture.h"
#include "OgreViewport.h"
#include "OgreLogManager.h"
#include "OgreD3D11HardwareBufferManager.h"
#include "OgreD3D11HardwareIndexBuffer.h"
#include "OgreD3D11HardwareVertexBuffer.h"
#include "OgreD3D11VertexDeclaration.h"
#include "OgreD3D11GpuProgram.h"
#include "OgreD3D11GpuProgramManager.h"
#include "OgreD3D11HLSLProgramFactory.h"

#include "OgreD3D11HardwareOcclusionQuery.h"
#include "OgreFrustum.h"
#include "OgreD3D11MultiRenderTarget.h"
#include "OgreD3D11HLSLProgram.h"
#include "OgreD3D11VertexDeclaration.h"

#include "OgreD3D11DepthBuffer.h"
#include "OgreD3D11HardwarePixelBuffer.h"
#include "OgreException.h"

#if OGRE_NO_QUAD_BUFFER_STEREO == 0
#include "OgreD3D11StereoDriverBridge.h"
#endif


#ifndef D3D_FL9_3_SIMULTANEOUS_RENDER_TARGET_COUNT
#   define D3D_FL9_3_SIMULTANEOUS_RENDER_TARGET_COUNT 4
#endif

#ifndef D3D_FL9_1_SIMULTANEOUS_RENDER_TARGET_COUNT
#   define D3D_FL9_1_SIMULTANEOUS_RENDER_TARGET_COUNT 1
#endif
//---------------------------------------------------------------------
#include <d3d10.h>
#include <OgreNsightChecker.h>


namespace Ogre 
{
    HRESULT WINAPI D3D11CreateDeviceN(
        _In_opt_ IDXGIAdapter* pAdapter,
        D3D_DRIVER_TYPE DriverType,
        HMODULE Software,
        UINT Flags,
        /*_In_reads_opt_( FeatureLevels )*/ CONST D3D_FEATURE_LEVEL* pFeatureLevels,
        UINT FeatureLevels,
        UINT SDKVersion,
        _Out_opt_ ID3D11DeviceN** ppDevice,
        _Out_opt_ D3D_FEATURE_LEVEL* pFeatureLevel,
        _Out_opt_ ID3D11DeviceContextN** ppImmediateContext )
    {
#if OGRE_PLATFORM == OGRE_PLATFORM_WIN32
        return D3D11CreateDevice(pAdapter, DriverType, Software, Flags, pFeatureLevels, FeatureLevels, SDKVersion, ppDevice, pFeatureLevel, ppImmediateContext);

#elif OGRE_PLATFORM == OGRE_PLATFORM_WINRT
        ID3D11Device * device = NULL;
        ID3D11DeviceContext * context = NULL;
        ID3D11DeviceN * deviceN = NULL;
        ID3D11DeviceContextN * contextN = NULL;
        D3D_FEATURE_LEVEL featureLevel;

        HRESULT hr = D3D11CreateDevice(pAdapter, DriverType, Software, Flags, pFeatureLevels, FeatureLevels, SDKVersion, 
                                        (ppDevice ? &device : NULL), &featureLevel, (ppImmediateContext ? &context : NULL));
        if(FAILED(hr)) goto bail;

        hr = device ? device->QueryInterface(__uuidof(ID3D11DeviceN), (void **)&deviceN) : hr;
        if(FAILED(hr)) goto bail;

        hr = context ? context->QueryInterface(__uuidof(ID3D11DeviceContextN), (void **)&contextN) : hr;
        if(FAILED(hr)) goto bail;

        if(ppDevice)            { *ppDevice = deviceN; deviceN = NULL; }
        if(pFeatureLevel)       { *pFeatureLevel = featureLevel; }
        if(ppImmediateContext)  { *ppImmediateContext = contextN; contextN = NULL; }

bail:
        SAFE_RELEASE(deviceN);
        SAFE_RELEASE(contextN);
        SAFE_RELEASE(device);
        SAFE_RELEASE(context);
        return hr;
#endif
    }

    //---------------------------------------------------------------------
    D3D11RenderSystem::D3D11RenderSystem()
		: mDevice()
#if OGRE_NO_QUAD_BUFFER_STEREO == 0
		 ,mStereoDriver(NULL)
#endif	
    {
        LogManager::getSingleton().logMessage( "D3D11 : " + getName() + " created." );

        mEnableFixedPipeline = false;
        mRenderSystemWasInited = false;
        mSwitchingFullscreenCounter = 0;
        mDriverType = DT_HARDWARE;

        initRenderSystem();

        // set config options defaults
        initConfigOptions();

        // Clear class instance storage
        memset(mClassInstances, 0, sizeof(mClassInstances));
        memset(mNumClassInstances, 0, sizeof(mNumClassInstances));
    }
    //---------------------------------------------------------------------
    D3D11RenderSystem::~D3D11RenderSystem()
    {
        shutdown();

        // Deleting the HLSL program factory
        if (mHLSLProgramFactory)
        {
            // Remove from manager safely
            if (HighLevelGpuProgramManager::getSingletonPtr())
                HighLevelGpuProgramManager::getSingleton().removeFactory(mHLSLProgramFactory);
            delete mHLSLProgramFactory;
            mHLSLProgramFactory = 0;
        }

        LogManager::getSingleton().logMessage( "D3D11 : " + getName() + " destroyed." );
    }
    //---------------------------------------------------------------------
    const String& D3D11RenderSystem::getName() const
    {
        static String strName( "Direct3D11 Rendering Subsystem");
        return strName;
    }
    //---------------------------------------------------------------------
	const String& D3D11RenderSystem::getFriendlyName(void) const
	{
		static String strName("Direct3D 11");
		return strName;
	}
	//---------------------------------------------------------------------
    D3D11DriverList* D3D11RenderSystem::getDirect3DDrivers()
    {
        if( !mDriverList )
            mDriverList = new D3D11DriverList( mpDXGIFactory );

        return mDriverList;
    }
    //---------------------------------------------------------------------
	ID3D11DeviceN* D3D11RenderSystem::createD3D11Device(D3D11Driver* d3dDriver, OGRE_D3D11_DRIVER_TYPE ogreDriverType,
		D3D_FEATURE_LEVEL minFL, D3D_FEATURE_LEVEL maxFL, D3D_FEATURE_LEVEL* pFeatureLevel)
	{
		IDXGIAdapterN* pAdapter = (d3dDriver && ogreDriverType == DT_HARDWARE) ? d3dDriver->getDeviceAdapter() : NULL;

		D3D_DRIVER_TYPE driverType = D3D_DRIVER_TYPE_UNKNOWN;
		switch(ogreDriverType)
		{
		case DT_HARDWARE:
			if(d3dDriver == NULL)
				driverType = D3D_DRIVER_TYPE_HARDWARE;
			else if(0 == wcscmp(d3dDriver->getAdapterIdentifier().Description, L"NVIDIA PerfHUD"))
					driverType = D3D_DRIVER_TYPE_REFERENCE;
			break;
		case DT_SOFTWARE:
			driverType = D3D_DRIVER_TYPE_SOFTWARE;
			break;
		case DT_WARP:
			driverType = D3D_DRIVER_TYPE_WARP;
			break;
		}

		// determine deviceFlags
		UINT deviceFlags = 0;
#if OGRE_PLATFORM == OGRE_PLATFORM_WINRT
		// This flag is required in order to enable compatibility with Direct2D.
		deviceFlags |= D3D11_CREATE_DEVICE_BGRA_SUPPORT;
#endif
		if(OGRE_DEBUG_MODE && !IsWorkingUnderNsight() && D3D11Device::D3D_NO_EXCEPTION != D3D11Device::getExceptionsErrorLevel())
		{
			deviceFlags |= D3D11_CREATE_DEVICE_DEBUG;
		}
		if(!OGRE_THREAD_SUPPORT)
		{
			deviceFlags |= D3D11_CREATE_DEVICE_SINGLETHREADED;
		}

		// determine feature levels
		D3D_FEATURE_LEVEL requestedLevels[] = {
#if !__OGRE_WINRT_PHONE // Windows Phone support only FL 9.3, but simulator can create much more capable device, so restrict it artificially here
#if defined(_WIN32_WINNT_WIN8) && _WIN32_WINNT >= _WIN32_WINNT_WIN8
			D3D_FEATURE_LEVEL_11_1,
#endif
			D3D_FEATURE_LEVEL_11_0,
			D3D_FEATURE_LEVEL_10_1,
			D3D_FEATURE_LEVEL_10_0,
#endif // !__OGRE_WINRT_PHONE
			D3D_FEATURE_LEVEL_9_3,
			D3D_FEATURE_LEVEL_9_2,
			D3D_FEATURE_LEVEL_9_1
		};

		D3D_FEATURE_LEVEL *pFirstFL = requestedLevels, *pLastFL = pFirstFL + ARRAYSIZE(requestedLevels) - 1;
		for(unsigned int i = 0; i < ARRAYSIZE(requestedLevels); i++)
		{
			if(minFL == requestedLevels[i])
				pLastFL = &requestedLevels[i];
			if(maxFL == requestedLevels[i])
				pFirstFL = &requestedLevels[i];
		}
		if(pLastFL < pFirstFL)
		{
			OGRE_EXCEPT(Exception::ERR_INTERNAL_ERROR,
				"Requested min level feature is bigger the requested max level feature.",
				"D3D11RenderSystem::initialise");
		}

		// create device
		ID3D11DeviceN* device = NULL;
		HRESULT hr = D3D11CreateDeviceN(pAdapter, driverType, NULL, deviceFlags, pFirstFL, pLastFL - pFirstFL + 1, D3D11_SDK_VERSION, &device, pFeatureLevel, 0);

		if(FAILED(hr) && 0 != (deviceFlags & D3D11_CREATE_DEVICE_DEBUG))
		{
			StringStream error;
			error << "Failed to create Direct3D11 device with debug layer (" << hr << ")\nRetrying without debug layer.";
			Ogre::LogManager::getSingleton().logMessage(error.str());

			// create device - second attempt, without debug layer
			deviceFlags &= ~D3D11_CREATE_DEVICE_DEBUG;
			hr = D3D11CreateDeviceN(pAdapter, driverType, NULL, deviceFlags, pFirstFL, pLastFL - pFirstFL + 1, D3D11_SDK_VERSION, &device, pFeatureLevel, 0);
		}
		if(FAILED(hr))
		{
			OGRE_EXCEPT_EX(Exception::ERR_RENDERINGAPI_ERROR, hr, "Failed to create Direct3D11 device", "D3D11RenderSystem::D3D11RenderSystem");
		}
		return device;
	}
    //---------------------------------------------------------------------
    void D3D11RenderSystem::initConfigOptions()
    {
        D3D11DriverList* driverList;
        D3D11Driver* driver;

        ConfigOption optDevice;
        ConfigOption optVideoMode;
        ConfigOption optFullScreen;
        ConfigOption optVSync;
        ConfigOption optVSyncInterval;
		ConfigOption optBackBufferCount;
        ConfigOption optAA;
        ConfigOption optFPUMode;
        ConfigOption optNVPerfHUD;
        ConfigOption optSRGB;
        ConfigOption optMinFeatureLevels;
        ConfigOption optMaxFeatureLevels;
        ConfigOption optExceptionsErrorLevel;
        ConfigOption optDriverType;
#if OGRE_NO_QUAD_BUFFER_STEREO == 0
		ConfigOption optStereoMode;
#endif

        driverList = this->getDirect3DDrivers();

        optDevice.name = "Rendering Device";
        optDevice.currentValue.clear();
        optDevice.possibleValues.clear();
        optDevice.immutable = false;

        optVideoMode.name = "Video Mode";
        optVideoMode.currentValue = "800 x 600 @ 32-bit colour";
        optVideoMode.immutable = false;

        optFullScreen.name = "Full Screen";
        optFullScreen.possibleValues.push_back( "Yes" );
        optFullScreen.possibleValues.push_back( "No" );
        optFullScreen.currentValue = "Yes";
        optFullScreen.immutable = false;

        for( unsigned j=0; j < driverList->count(); j++ )
        {
            driver = driverList->item(j);
            optDevice.possibleValues.push_back( driver->DriverDescription() );
            // Make first one default
            if( j==0 )
                optDevice.currentValue = driver->DriverDescription();
        }

        optVSync.name = "VSync";
        optVSync.immutable = false;
        optVSync.possibleValues.push_back( "Yes" );
        optVSync.possibleValues.push_back( "No" );
        optVSync.currentValue = "No";

        optVSyncInterval.name = "VSync Interval";
        optVSyncInterval.immutable = false;
        optVSyncInterval.possibleValues.push_back( "1" );
        optVSyncInterval.possibleValues.push_back( "2" );
        optVSyncInterval.possibleValues.push_back( "3" );
        optVSyncInterval.possibleValues.push_back( "4" );
        optVSyncInterval.currentValue = "1";

		optBackBufferCount.name = "Backbuffer Count";
		optBackBufferCount.immutable = false;
		optBackBufferCount.possibleValues.push_back( "Auto" );
		optBackBufferCount.possibleValues.push_back( "1" );
		optBackBufferCount.possibleValues.push_back( "2" );
		optBackBufferCount.currentValue = "Auto";


        optAA.name = "FSAA";
        optAA.immutable = false;
        optAA.possibleValues.push_back( "None" );
        optAA.currentValue = "None";

        optFPUMode.name = "Floating-point mode";
#if OGRE_DOUBLE_PRECISION
        optFPUMode.currentValue = "Consistent";
#else
        optFPUMode.currentValue = "Fastest";
#endif
        optFPUMode.possibleValues.clear();
        optFPUMode.possibleValues.push_back("Fastest");
        optFPUMode.possibleValues.push_back("Consistent");
        optFPUMode.immutable = false;

        optNVPerfHUD.currentValue = "No";
        optNVPerfHUD.immutable = false;
        optNVPerfHUD.name = "Allow NVPerfHUD";
        optNVPerfHUD.possibleValues.push_back( "Yes" );
        optNVPerfHUD.possibleValues.push_back( "No" );

        // SRGB on auto window
        optSRGB.name = "sRGB Gamma Conversion";
        optSRGB.possibleValues.push_back("Yes");
        optSRGB.possibleValues.push_back("No");
        optSRGB.currentValue = "No";
        optSRGB.immutable = false;      

        // min feature level
        optMinFeatureLevels;
        optMinFeatureLevels.name = "Min Requested Feature Levels";
        optMinFeatureLevels.possibleValues.push_back("9.1");
        optMinFeatureLevels.possibleValues.push_back("9.3");
        optMinFeatureLevels.possibleValues.push_back("10.0");
        optMinFeatureLevels.possibleValues.push_back("10.1");
        optMinFeatureLevels.possibleValues.push_back("11.0");

        optMinFeatureLevels.currentValue = "9.1";
        optMinFeatureLevels.immutable = false;      


        // max feature level
        optMaxFeatureLevels;
        optMaxFeatureLevels.name = "Max Requested Feature Levels";
        optMaxFeatureLevels.possibleValues.push_back("9.1");

#if __OGRE_WINRT_PHONE_80
        optMaxFeatureLevels.possibleValues.push_back("9.2");
        optMaxFeatureLevels.possibleValues.push_back("9.3");
        optMaxFeatureLevels.currentValue = "9.3";
#elif __OGRE_WINRT_PHONE || __OGRE_WINRT_STORE
        optMaxFeatureLevels.possibleValues.push_back("9.3");
        optMaxFeatureLevels.possibleValues.push_back("10.0");
        optMaxFeatureLevels.possibleValues.push_back("10.1");
        optMaxFeatureLevels.possibleValues.push_back("11.0");
        optMaxFeatureLevels.possibleValues.push_back("11.1");
        optMaxFeatureLevels.currentValue = "11.1";
#else
        optMaxFeatureLevels.possibleValues.push_back("9.3");
        optMaxFeatureLevels.possibleValues.push_back("10.0");
        optMaxFeatureLevels.possibleValues.push_back("10.1");
        optMaxFeatureLevels.possibleValues.push_back("11.0");
        optMaxFeatureLevels.currentValue = "11.0";
#endif

        optMaxFeatureLevels.immutable = false;      

        // Exceptions Error Level
        optExceptionsErrorLevel.name = "Information Queue Exceptions Bottom Level";
        optExceptionsErrorLevel.possibleValues.push_back("No information queue exceptions");
        optExceptionsErrorLevel.possibleValues.push_back("Corruption");
        optExceptionsErrorLevel.possibleValues.push_back("Error");
        optExceptionsErrorLevel.possibleValues.push_back("Warning");
        optExceptionsErrorLevel.possibleValues.push_back("Info (exception on any message)");
#if OGRE_DEBUG_MODE
        optExceptionsErrorLevel.currentValue = "Info (exception on any message)";
#else
        optExceptionsErrorLevel.currentValue = "No information queue exceptions";
#endif
        optExceptionsErrorLevel.immutable = false;
        

        // Driver type
        optDriverType.name = "Driver type";
        optDriverType.possibleValues.push_back("Hardware");
        optDriverType.possibleValues.push_back("Software");
        optDriverType.possibleValues.push_back("Warp");
        optDriverType.currentValue = "Hardware";
        optDriverType.immutable = false;

#if OGRE_NO_QUAD_BUFFER_STEREO == 0
		optStereoMode.name = "Stereo Mode";
		optStereoMode.possibleValues.push_back(StringConverter::toString(SMT_NONE));
		optStereoMode.possibleValues.push_back(StringConverter::toString(SMT_FRAME_SEQUENTIAL));
		optStereoMode.currentValue = optStereoMode.possibleValues[0];
		optStereoMode.immutable = false;
		
		mOptions[optStereoMode.name] = optStereoMode;
#endif

        mOptions[optDevice.name] = optDevice;
        mOptions[optVideoMode.name] = optVideoMode;
        mOptions[optFullScreen.name] = optFullScreen;
        mOptions[optVSync.name] = optVSync;
        mOptions[optVSyncInterval.name] = optVSyncInterval;
        mOptions[optAA.name] = optAA;
        mOptions[optFPUMode.name] = optFPUMode;
        mOptions[optNVPerfHUD.name] = optNVPerfHUD;
        mOptions[optSRGB.name] = optSRGB;
        mOptions[optMinFeatureLevels.name] = optMinFeatureLevels;
        mOptions[optMaxFeatureLevels.name] = optMaxFeatureLevels;
        mOptions[optExceptionsErrorLevel.name] = optExceptionsErrorLevel;
        mOptions[optDriverType.name] = optDriverType;

		mOptions[optBackBufferCount.name] = optBackBufferCount;

        
        refreshD3DSettings();

    }
    //---------------------------------------------------------------------
    void D3D11RenderSystem::refreshD3DSettings()
    {
        ConfigOption* optVideoMode;
        D3D11Driver* driver = 0;
        D3D11VideoMode* videoMode;

        ConfigOptionMap::iterator opt = mOptions.find( "Rendering Device" );
        if( opt != mOptions.end() )
        {
            for( unsigned j=0; j < getDirect3DDrivers()->count(); j++ )
            {
                driver = getDirect3DDrivers()->item(j);
                if( driver->DriverDescription() == opt->second.currentValue )
                    break;
            }

            if (driver)
            {
                opt = mOptions.find( "Video Mode" );
                optVideoMode = &opt->second;
                optVideoMode->possibleValues.clear();
                // get vide modes for this device
                for( unsigned k=0; k < driver->getVideoModeList()->count(); k++ )
                {
                    videoMode = driver->getVideoModeList()->item( k );
                    optVideoMode->possibleValues.push_back( videoMode->getDescription() );
                }

                // Reset video mode to default if previous doesn't avail in new possible values
                StringVector::const_iterator itValue =
                    std::find(optVideoMode->possibleValues.begin(),
                              optVideoMode->possibleValues.end(),
                              optVideoMode->currentValue);
                if (itValue == optVideoMode->possibleValues.end())
                {
                    optVideoMode->currentValue = "800 x 600 @ 32-bit colour";
                }

                // Also refresh FSAA options
                refreshFSAAOptions();
            }
        }

    }
    //---------------------------------------------------------------------
    void D3D11RenderSystem::setConfigOption( const String &name, const String &value )
    {
        initRenderSystem();

        LogManager::getSingleton().stream()
            << "D3D11 : RenderSystem Option: " << name << " = " << value;

        bool viewModeChanged = false;

        // Find option
        ConfigOptionMap::iterator it = mOptions.find( name );

        // Update
        if( it != mOptions.end() )
            it->second.currentValue = value;
        else
        {
            StringStream str;
            str << "Option named '" << name << "' does not exist.";
            OGRE_EXCEPT( Exception::ERR_INVALIDPARAMS, str.str(), "D3D11RenderSystem::setConfigOption" );
        }

        // Refresh other options if D3DDriver changed
        if( name == "Rendering Device" )
            refreshD3DSettings();

        if( name == "Full Screen" )
        {
            // Video mode is applicable
            it = mOptions.find( "Video Mode" );
            if (it->second.currentValue.empty())
            {
                it->second.currentValue = "800 x 600 @ 32-bit colour";
                viewModeChanged = true;
            }
        }

        if( name == "Min Requested Feature Levels" )
        {
            if (value == "9.1")
                mMinRequestedFeatureLevel = D3D_FEATURE_LEVEL_9_1;
            else if (value == "9.2")
                mMinRequestedFeatureLevel = D3D_FEATURE_LEVEL_9_2;
            else if (value == "9.3")
                mMinRequestedFeatureLevel = D3D_FEATURE_LEVEL_9_3;
            else if (value == "10.0")
                mMinRequestedFeatureLevel = D3D_FEATURE_LEVEL_10_0;
            else if (value == "10.1")
                mMinRequestedFeatureLevel = D3D_FEATURE_LEVEL_10_1;
            else if (value == "11.0")
                mMinRequestedFeatureLevel = D3D_FEATURE_LEVEL_11_0;
            else
                mMinRequestedFeatureLevel = D3D_FEATURE_LEVEL_9_1;
        }

        if( name == "Max Requested Feature Levels" )
        {
            if (value == "9.1")
                mMaxRequestedFeatureLevel = D3D_FEATURE_LEVEL_9_1;
            else if (value == "9.2")
                mMaxRequestedFeatureLevel = D3D_FEATURE_LEVEL_9_2;
            else if (value == "9.3")
                mMaxRequestedFeatureLevel = D3D_FEATURE_LEVEL_9_3;
            else if (value == "10.0")
                mMaxRequestedFeatureLevel = D3D_FEATURE_LEVEL_10_0;
            else if (value == "10.1")
                mMaxRequestedFeatureLevel = D3D_FEATURE_LEVEL_10_1;
            else if (value == "11.0")
                mMaxRequestedFeatureLevel = D3D_FEATURE_LEVEL_11_0;
            else
#if defined(_WIN32_WINNT_WIN8) && _WIN32_WINNT >= _WIN32_WINNT_WIN8
                mMaxRequestedFeatureLevel = D3D_FEATURE_LEVEL_11_1;
#else
                mMaxRequestedFeatureLevel = D3D_FEATURE_LEVEL_11_0;
#endif
        }

        if( name == "Allow NVPerfHUD" )
        {
            if (value == "Yes")
                mUseNVPerfHUD = true;
            else
                mUseNVPerfHUD = false;
        }

        if (viewModeChanged || name == "Video Mode")
        {
            refreshFSAAOptions();
        }

    }
    //---------------------------------------------------------------------
    void D3D11RenderSystem::refreshFSAAOptions(void)
    {

        ConfigOptionMap::iterator it = mOptions.find( "FSAA" );
        ConfigOption* optFSAA = &it->second;
        optFSAA->possibleValues.clear();

        it = mOptions.find("Rendering Device");
        D3D11Driver *driver = getDirect3DDrivers()->item(it->second.currentValue);
        if (driver)
        {
            it = mOptions.find("Video Mode");
            ID3D11DeviceN* device = createD3D11Device(driver, mDriverType, mMinRequestedFeatureLevel, mMaxRequestedFeatureLevel, NULL);
            D3D11VideoMode* videoMode = driver->getVideoModeList()->item(it->second.currentValue); // Could be NULL if working over RDP/Simulator
            DXGI_FORMAT format = videoMode ? videoMode->getFormat() : DXGI_FORMAT_R8G8B8A8_UNORM;
            UINT numLevels = 0;
            // set maskable levels supported
            for (unsigned int n = 1; n <= D3D11_MAX_MULTISAMPLE_SAMPLE_COUNT; n++)
            {
                HRESULT hr = device->CheckMultisampleQualityLevels(format, n, &numLevels);
                if (SUCCEEDED(hr) && numLevels > 0)
                {
                    optFSAA->possibleValues.push_back(StringConverter::toString(n));

                    // 8x could mean 8xCSAA, and we need other designation for 8xMSAA
                    if(n == 8 && SUCCEEDED(device->CheckMultisampleQualityLevels(format, 4, &numLevels)) && numLevels > 8    // 8x CSAA
                    || n == 16 && SUCCEEDED(device->CheckMultisampleQualityLevels(format, 4, &numLevels)) && numLevels > 16  // 16x CSAA
                    || n == 16 && SUCCEEDED(device->CheckMultisampleQualityLevels(format, 8, &numLevels)) && numLevels > 16) // 16xQ CSAA
                    {
                        optFSAA->possibleValues.push_back(StringConverter::toString(n) + " [Quality]");
                    }
                }
                else if(n == 16) // there could be case when 16xMSAA is not supported but 16xCSAA and may be 16xQ CSAA are supported
                {
                    bool csaa16x = SUCCEEDED(device->CheckMultisampleQualityLevels(format, 4, &numLevels)) && numLevels > 16;
                    bool csaa16xQ = SUCCEEDED(device->CheckMultisampleQualityLevels(format, 8, &numLevels)) && numLevels > 16;
                    if(csaa16x || csaa16xQ)
                        optFSAA->possibleValues.push_back("16");
                    if(csaa16x && csaa16xQ)
                        optFSAA->possibleValues.push_back("16 [Quality]");
                }
            }
            SAFE_RELEASE(device);
        }

        if(optFSAA->possibleValues.empty())
        {
            optFSAA->possibleValues.push_back("1"); // D3D11 does not distinguish between noMSAA and 1xMSAA
        }

        // Reset FSAA to none if previous doesn't avail in new possible values
        StringVector::const_iterator itValue =
            std::find(optFSAA->possibleValues.begin(),
                      optFSAA->possibleValues.end(),
                      optFSAA->currentValue);
        if (itValue == optFSAA->possibleValues.end())
        {
            optFSAA->currentValue = optFSAA->possibleValues[0];
        }

    }
    //---------------------------------------------------------------------
    String D3D11RenderSystem::validateConfigOptions()
    {
        ConfigOptionMap::iterator it;
        
        // check if video mode is selected
        it = mOptions.find( "Video Mode" );
        if (it->second.currentValue.empty())
            return "A video mode must be selected.";

        it = mOptions.find( "Rendering Device" );
        bool foundDriver = false;
        D3D11DriverList* driverList = getDirect3DDrivers();
        for( ushort j=0; j < driverList->count(); j++ )
        {
            if( driverList->item(j)->DriverDescription() == it->second.currentValue )
            {
                foundDriver = true;
                break;
            }
        }

        if (!foundDriver)
        {
            // Just pick the first driver
            setConfigOption("Rendering Device", driverList->item(0)->DriverDescription());
            return "Your DirectX driver name has changed since the last time you ran OGRE; "
                "the 'Rendering Device' has been changed.";
        }

        return BLANKSTRING;
    }
    //---------------------------------------------------------------------
    ConfigOptionMap& D3D11RenderSystem::getConfigOptions()
    {
        // return a COPY of the current config options
        return mOptions;
    }
    //---------------------------------------------------------------------
    RenderWindow* D3D11RenderSystem::_initialise( bool autoCreateWindow, const String& windowTitle )
    {
        RenderWindow* autoWindow = NULL;
        LogManager::getSingleton().logMessage( "D3D11 : Subsystem Initialising" );

		if(IsWorkingUnderNsight())
			LogManager::getSingleton().logMessage( "D3D11 : Nvidia Nsight found");

        // Init using current settings
        mActiveD3DDriver = NULL;
        ConfigOptionMap::iterator opt = mOptions.find( "Rendering Device" );
        for( unsigned j=0; j < getDirect3DDrivers()->count(); j++ )
        {
            if( getDirect3DDrivers()->item(j)->DriverDescription() == opt->second.currentValue )
            {
                mActiveD3DDriver = getDirect3DDrivers()->item(j);
                break;
            }
        }

        if( !mActiveD3DDriver )
            OGRE_EXCEPT( Exception::ERR_INVALIDPARAMS, "Problems finding requested Direct3D driver!", "D3D11RenderSystem::initialise" );

        //AIZ:recreate the device for the selected adapter
        {
            mDevice.ReleaseAll();

            opt = mOptions.find( "Information Queue Exceptions Bottom Level" );
            if( opt == mOptions.end() )
                OGRE_EXCEPT( Exception::ERR_INTERNAL_ERROR, "Can't find Information Queue Exceptions Bottom Level option!", "D3D11RenderSystem::initialise" );
            String infoQType = opt->second.currentValue;

            if ("No information queue exceptions" == infoQType)
            {
#if OGRE_DEBUG_MODE
                // a debug build should always enable the debug layer and report errors
                D3D11Device::setExceptionsErrorLevel(D3D11Device::D3D_ERROR);
#else
                D3D11Device::setExceptionsErrorLevel(D3D11Device::D3D_NO_EXCEPTION);
#endif
            }
            else if ("Corruption" == infoQType)
            {
                D3D11Device::setExceptionsErrorLevel(D3D11Device::D3D_CORRUPTION);
            }
            else if ("Error" == infoQType)
            {
                D3D11Device::setExceptionsErrorLevel(D3D11Device::D3D_ERROR);
            }
            else if ("Warning" == infoQType)
            {
                D3D11Device::setExceptionsErrorLevel(D3D11Device::D3D_WARNING);
            }
            else if ("Info (exception on any message)" == infoQType)
            {
                D3D11Device::setExceptionsErrorLevel(D3D11Device::D3D_INFO);
            }


            // Driver type
            opt = mOptions.find( "Driver type" );
            if( opt == mOptions.end() )
                OGRE_EXCEPT( Exception::ERR_INTERNAL_ERROR, "Can't find driver type!", "D3D11RenderSystem::initialise" );
            String driverTypeName = opt->second.currentValue;

            mDriverType = DT_HARDWARE;
            if ("Hardware" == driverTypeName)
            {
                 mDriverType = DT_HARDWARE;
            }
            if ("Software" == driverTypeName)
            {
                mDriverType = DT_SOFTWARE;
            }
            if ("Warp" == driverTypeName)
            {
                mDriverType = DT_WARP;
            }

#if OGRE_NO_QUAD_BUFFER_STEREO == 0
            // Stereo driver must be created before device is created
            StereoModeType stereoMode = StringConverter::parseStereoMode(mOptions["Stereo Mode"].currentValue);
            D3D11StereoDriverBridge* stereoBridge = OGRE_NEW D3D11StereoDriverBridge(stereoMode);
#endif

            D3D11Driver* d3dDriver = mActiveD3DDriver;
            if(D3D11Driver* d3dDriverOverride = (mDriverType == DT_HARDWARE && mUseNVPerfHUD) ? getDirect3DDrivers()->item("NVIDIA PerfHUD") : NULL)
                d3dDriver = d3dDriverOverride;

            ID3D11DeviceN * device = createD3D11Device(d3dDriver, mDriverType, mMinRequestedFeatureLevel, mMaxRequestedFeatureLevel, &mFeatureLevel);

            IDXGIDeviceN * pDXGIDevice;
            device->QueryInterface(__uuidof(IDXGIDeviceN), (void **)&pDXGIDevice);

            IDXGIAdapterN * pDXGIAdapter;
            pDXGIDevice->GetParent(__uuidof(IDXGIAdapterN), (void **)&pDXGIAdapter);

            if (mDriverType != DT_HARDWARE)
            {
                // get the IDXGIFactoryN from the device for software drivers
                // Remark(dec-09):
                //  Seems that IDXGIFactoryN::CreateSoftwareAdapter doesn't work with
                // D3D11CreateDevice - so I needed to create with pSelectedAdapter = 0.
                // If pSelectedAdapter == 0 then you have to get the IDXGIFactory1 from
                // the device - else CreateSwapChain fails later.
                //  Update (Jun 12, 2012)
                // If using WARP driver, get factory from created device
                SAFE_RELEASE(mpDXGIFactory);
                pDXGIAdapter->GetParent(__uuidof(IDXGIFactoryN), (void **)&mpDXGIFactory);
            }

            // We intentionally check for ID3D10Device support instead of ID3D11Device as CheckInterfaceSupport() is not supported for later.
            // We hope, that there would be one UMD for both D3D10 and D3D11, or two different but with the same version number,
            // or with different but correlated version numbers, so that blacklisting could be done with high confidence level.
            LARGE_INTEGER driverVersion;
            if(SUCCEEDED(pDXGIAdapter->CheckInterfaceSupport(IID_ID3D10Device /* intentionally D3D10, not D3D11 */, &driverVersion)))
            {
                mDriverVersion.major = HIWORD(driverVersion.HighPart);
                mDriverVersion.minor = LOWORD(driverVersion.HighPart);
                mDriverVersion.release = HIWORD(driverVersion.LowPart);
                mDriverVersion.build = LOWORD(driverVersion.LowPart);
            }

            SAFE_RELEASE(pDXGIAdapter);
            SAFE_RELEASE(pDXGIDevice);

            mDevice.TransferOwnership(device) ;
        }

        if( autoCreateWindow )
        {
            bool fullScreen;
            opt = mOptions.find( "Full Screen" );
            if( opt == mOptions.end() )
                OGRE_EXCEPT( Exception::ERR_INTERNAL_ERROR, "Can't find full screen option!", "D3D11RenderSystem::initialise" );
            fullScreen = opt->second.currentValue == "Yes";

            D3D11VideoMode* videoMode = NULL;
            unsigned int width, height;
            String temp;

            opt = mOptions.find( "Video Mode" );
            if( opt == mOptions.end() )
                OGRE_EXCEPT( Exception::ERR_INTERNAL_ERROR, "Can't find Video Mode option!", "D3D11RenderSystem::initialise" );

            // The string we are manipulating looks like this :width x height @ colourDepth
            // Pull out the colour depth by getting what comes after the @ and a space
            String colourDepth = opt->second.currentValue.substr(opt->second.currentValue.rfind('@')+1);
            // Now we know that the width starts a 0, so if we can find the end we can parse that out
            String::size_type widthEnd = opt->second.currentValue.find(' ');
            // we know that the height starts 3 characters after the width and goes until the next space
            String::size_type heightEnd = opt->second.currentValue.find(' ', widthEnd+3);
            // Now we can parse out the values
            width = StringConverter::parseInt(opt->second.currentValue.substr(0, widthEnd));
            height = StringConverter::parseInt(opt->second.currentValue.substr(widthEnd+3, heightEnd));

            for( unsigned j=0; j < mActiveD3DDriver->getVideoModeList()->count(); j++ )
            {
                temp = mActiveD3DDriver->getVideoModeList()->item(j)->getDescription();

                // In full screen we only want to allow supported resolutions, so temp and opt->second.currentValue need to 
                // match exactly, but in windowed mode we can allow for arbitrary window sized, so we only need
                // to match the colour values
                if(fullScreen && (temp == opt->second.currentValue) ||
                  !fullScreen && (temp.substr(temp.rfind('@')+1) == colourDepth))
                {
                    videoMode = mActiveD3DDriver->getVideoModeList()->item(j);
                    break;
                }
            }

            // sRGB window option
            bool hwGamma = false;
            opt = mOptions.find( "sRGB Gamma Conversion" );
            if( opt == mOptions.end() )
                OGRE_EXCEPT( Exception::ERR_INTERNAL_ERROR, "Can't find sRGB option!", "D3D11RenderSystem::initialise" );
            hwGamma = opt->second.currentValue == "Yes";
            uint fsaa = 0;
            String fsaaHint;
            if( (opt = mOptions.find("FSAA")) != mOptions.end() )
            {
                StringVector values = StringUtil::split(opt->second.currentValue, " ", 1);
                fsaa = StringConverter::parseUnsignedInt(values[0]);
                if (values.size() > 1)
                    fsaaHint = values[1];
            }

            if( !videoMode )
            {
                LogManager::getSingleton().logMessage(
                            "WARNING D3D11: Couldn't find requested video mode. Forcing 32bpp. "
                            "If you have two GPUs and you're rendering to the GPU that is not "
                            "plugged to the monitor you can then ignore this message.",
                            LML_CRITICAL );
            }

            NameValuePairList miscParams;
            miscParams["colourDepth"] = StringConverter::toString(videoMode ? videoMode->getColourDepth() : 32);
            miscParams["FSAA"] = StringConverter::toString(fsaa);
            miscParams["FSAAHint"] = fsaaHint;
            miscParams["useNVPerfHUD"] = StringConverter::toString(mUseNVPerfHUD);
            miscParams["gamma"] = StringConverter::toString(hwGamma);
            //miscParams["useFlipSequentialMode"] = StringConverter::toString(true);

            opt = mOptions.find("VSync");
            if (opt == mOptions.end())
                OGRE_EXCEPT(Exception::ERR_INVALIDPARAMS, "Can't find VSync options!", "D3D11RenderSystem::initialise");
            bool vsync = (opt->second.currentValue == "Yes");
            miscParams["vsync"] = StringConverter::toString(vsync);

            opt = mOptions.find("VSync Interval");
            if (opt == mOptions.end())
                OGRE_EXCEPT(Exception::ERR_INVALIDPARAMS, "Can't find VSync Interval options!", "D3D11RenderSystem::initialise");
            miscParams["vsyncInterval"] = opt->second.currentValue;

            autoWindow = this->_createRenderWindow( windowTitle, width, height, 
                fullScreen, &miscParams );

            // If we have 16bit depth buffer enable w-buffering.
            assert( autoWindow );
            if ( autoWindow->getColourDepth() == 16 ) 
            { 
                mWBuffer = true;
            } 
            else 
            {
                mWBuffer = false;
            }           
        }

        LogManager::getSingleton().logMessage("***************************************");
        LogManager::getSingleton().logMessage("*** D3D11 : Subsystem Initialized OK ***");
        LogManager::getSingleton().logMessage("***************************************");

        // call superclass method
        RenderSystem::_initialise( autoCreateWindow );
        this->fireDeviceEvent(&mDevice, "DeviceCreated");
        return autoWindow;
    }
    //---------------------------------------------------------------------
    void D3D11RenderSystem::reinitialise()
    {
        LogManager::getSingleton().logMessage( "D3D11 : Reinitializing" );
        this->shutdown();
    //  this->initialise( true );
    }
    //---------------------------------------------------------------------
    void D3D11RenderSystem::shutdown()
    {
        RenderSystem::shutdown();

        mRenderSystemWasInited = false;

        mPrimaryWindow = NULL; // primary window deleted by base class.
        freeDevice();
        SAFE_DELETE( mDriverList );
        SAFE_RELEASE( mpDXGIFactory );
        mActiveD3DDriver = NULL;
        mDevice.ReleaseAll();
        LogManager::getSingleton().logMessage("D3D11 : Shutting down cleanly.");
        SAFE_DELETE( mTextureManager );
        SAFE_DELETE( mHardwareBufferManager );
        SAFE_DELETE( mGpuProgramManager );

    }
    //---------------------------------------------------------------------
	RenderWindow* D3D11RenderSystem::_createRenderWindow(const String &name,
		unsigned int width, unsigned int height, bool fullScreen,
		const NameValuePairList *miscParams)
	{

		// Check we're not creating a secondary window when the primary
		// was fullscreen
		if (mPrimaryWindow && mPrimaryWindow->isFullScreen() && fullScreen == false)
		{
			OGRE_EXCEPT(Exception::ERR_INVALID_STATE,
				"Cannot create secondary windows not in full screen when the primary is full screen",
				"D3D11RenderSystem::_createRenderWindow");
		}

		// Log a message
		StringStream ss;
		ss << "D3D11RenderSystem::_createRenderWindow \"" << name << "\", " <<
			width << "x" << height << " ";
		if (fullScreen)
			ss << "fullscreen ";
		else
			ss << "windowed ";
		if (miscParams)
		{
			ss << " miscParams: ";
			NameValuePairList::const_iterator it;
			for (it = miscParams->begin(); it != miscParams->end(); ++it)
			{
				ss << it->first << "=" << it->second << " ";
			}
			LogManager::getSingleton().logMessage(ss.str());
		}

		String msg;

		// Make sure we don't already have a render target of the 
		// sam name as the one supplied
		if (mRenderTargets.find(name) != mRenderTargets.end())
		{
			msg = "A render target of the same name '" + name + "' already "
				"exists.  You cannot create a new window with this name.";
			OGRE_EXCEPT(Exception::ERR_INTERNAL_ERROR, msg, "D3D11RenderSystem::_createRenderWindow");
		}

#if OGRE_PLATFORM == OGRE_PLATFORM_WIN32
		D3D11RenderWindowBase* win = new D3D11RenderWindowHwnd(mDevice, mpDXGIFactory);
#elif OGRE_PLATFORM == OGRE_PLATFORM_WINRT
		String windowType;
		if(miscParams)
		{
			// Get variable-length params
			NameValuePairList::const_iterator opt = miscParams->find("windowType");
			if(opt != miscParams->end())
				windowType = opt->second;
		}

		D3D11RenderWindowBase* win = NULL;
#if !__OGRE_WINRT_PHONE_80
		if(win == NULL && windowType == "SurfaceImageSource")
			win = new D3D11RenderWindowImageSource(mDevice, mpDXGIFactory);
#endif // !__OGRE_WINRT_PHONE_80
		if(win == NULL)
			win = new D3D11RenderWindowCoreWindow(mDevice, mpDXGIFactory);
#endif
		win->create(name, width, height, fullScreen, miscParams);

		attachRenderTarget(*win);

<<<<<<< HEAD
        // If this is the first window, get the D3D device and create the texture manager
        if( !mPrimaryWindow )
        {
            mPrimaryWindow = win;
            win->getCustomAttribute( "D3DDEVICE", &mDevice );

            // Create the texture manager for use by others
            mTextureManager = new D3D11TextureManager( mDevice );
            // Also create hardware buffer manager
            mHardwareBufferManager = new D3D11HardwareBufferManager(mDevice);
=======
#if OGRE_NO_QUAD_BUFFER_STEREO == 0
		// Must be called after device has been linked to window
		D3D11StereoDriverBridge::getSingleton().addRenderWindow(win);
		win->_validateStereo();
#endif
>>>>>>> 6a259fee

		// If this is the first window, get the D3D device and create the texture manager
		if (!mPrimaryWindow)
		{
			mPrimaryWindow = win;
			win->getCustomAttribute("D3DDEVICE", &mDevice);

			// Create the texture manager for use by others
			mTextureManager = new D3D11TextureManager(mDevice);
			// Also create hardware buffer manager
			mHardwareBufferManager = new D3D11HardwareBufferManager(mDevice);

			// Create the GPU program manager
			mGpuProgramManager = new D3D11GpuProgramManager(mDevice);
			// create & register HLSL factory
			if (mHLSLProgramFactory == NULL)
				mHLSLProgramFactory = new D3D11HLSLProgramFactory(mDevice);
			mRealCapabilities = createRenderSystemCapabilities();
			mRealCapabilities->addShaderProfile("hlsl");

			// if we are using custom capabilities, then 
			// mCurrentCapabilities has already been loaded
			if (!mUseCustomCapabilities)
				mCurrentCapabilities = mRealCapabilities;

			fireEvent("RenderSystemCapabilitiesCreated");

			initialiseFromRenderSystemCapabilities(mCurrentCapabilities, mPrimaryWindow);

		}
		else
		{
			mSecondaryWindows.push_back(win);
		}

		return win;
	}

    //---------------------------------------------------------------------
    void D3D11RenderSystem::fireDeviceEvent(D3D11Device* device, const String & name, D3D11RenderWindowBase* sendingWindow /* = NULL */)
    {
        NameValuePairList params;
        params["D3DDEVICE"] =  StringConverter::toString((size_t)device->get());
        if(sendingWindow)
            params["RenderWindow"] = StringConverter::toString((size_t)sendingWindow);
        fireEvent(name, &params);
    }
    //---------------------------------------------------------------------
    RenderSystemCapabilities* D3D11RenderSystem::createRenderSystemCapabilities() const
    {
        RenderSystemCapabilities* rsc = new RenderSystemCapabilities();
        rsc->setDriverVersion(mDriverVersion);
        rsc->setDeviceName(mActiveD3DDriver->DriverDescription());
        rsc->setRenderSystemName(getName());

		rsc->setCapability(RSC_ADVANCED_BLEND_OPERATIONS);
		
        // Does NOT support fixed-function!
        //rsc->setCapability(RSC_FIXED_FUNCTION);

        rsc->setCapability(RSC_HWSTENCIL);
        rsc->setStencilBufferBitDepth(8);

        rsc->setCapability(RSC_VBO);
        UINT formatSupport;
        if(mFeatureLevel >= D3D_FEATURE_LEVEL_9_2
        || SUCCEEDED(mDevice->CheckFormatSupport(DXGI_FORMAT_R32_UINT, &formatSupport)) && 0 != (formatSupport & D3D11_FORMAT_SUPPORT_IA_INDEX_BUFFER))
            rsc->setCapability(RSC_32BIT_INDEX);

        // Set number of texture units, always 16
        rsc->setNumTextureUnits(16);
        rsc->setCapability(RSC_ANISOTROPY);
        rsc->setCapability(RSC_AUTOMIPMAP);
        rsc->setCapability(RSC_BLENDING);
        rsc->setCapability(RSC_DOT3);
        // Cube map
        if (mFeatureLevel >= D3D_FEATURE_LEVEL_10_0)
        {
            rsc->setCapability(RSC_CUBEMAPPING);
            rsc->setCapability(RSC_READ_BACK_AS_TEXTURE);
        }

        // We always support compression, D3DX will decompress if device does not support
        rsc->setCapability(RSC_TEXTURE_COMPRESSION);
        rsc->setCapability(RSC_TEXTURE_COMPRESSION_DXT);
        rsc->setCapability(RSC_SCISSOR_TEST);

		if(mFeatureLevel >= D3D_FEATURE_LEVEL_10_0)
			rsc->setCapability(RSC_TWO_SIDED_STENCIL);

        rsc->setCapability(RSC_STENCIL_WRAP);
        rsc->setCapability(RSC_HWOCCLUSION);
        rsc->setCapability(RSC_HWOCCLUSION_ASYNCHRONOUS);

        convertVertexShaderCaps(rsc);
        convertPixelShaderCaps(rsc);
        convertGeometryShaderCaps(rsc);
        convertHullShaderCaps(rsc);
        convertDomainShaderCaps(rsc);
        convertComputeShaderCaps(rsc);

        // Check support for dynamic linkage
        if (mFeatureLevel >= D3D_FEATURE_LEVEL_11_0)
        {
            rsc->setCapability(RSC_SHADER_SUBROUTINE);
        }

        rsc->setCapability(RSC_USER_CLIP_PLANES);
        rsc->setCapability(RSC_VERTEX_FORMAT_UBYTE4);

        rsc->setCapability(RSC_RTT_SEPARATE_DEPTHBUFFER);
        rsc->setCapability(RSC_RTT_MAIN_DEPTHBUFFER_ATTACHABLE);


        // Adapter details
        const DXGI_ADAPTER_DESC1& adapterID = mActiveD3DDriver->getAdapterIdentifier();

        switch(mDriverType) {
        case DT_HARDWARE:
            // determine vendor
            // Full list of vendors here: http://www.pcidatabase.com/vendors.php?sort=id
            switch(adapterID.VendorId)
            {
            case 0x10DE:
                rsc->setVendor(GPU_NVIDIA);
                break;
            case 0x1002:
                rsc->setVendor(GPU_AMD);
                break;
            case 0x163C:
            case 0x8086:
                rsc->setVendor(GPU_INTEL);
                break;
            case 0x5333:
                rsc->setVendor(GPU_S3);
                break;
            case 0x3D3D:
                rsc->setVendor(GPU_3DLABS);
                break;
            case 0x102B:
                rsc->setVendor(GPU_MATROX);
                break;
            default:
                rsc->setVendor(GPU_UNKNOWN);
                break;
            };
            break;
        case DT_SOFTWARE:
            rsc->setVendor(GPU_MS_SOFTWARE);
            break;
        case DT_WARP:
            rsc->setVendor(GPU_MS_WARP);
            break;
        default:
            rsc->setVendor(GPU_UNKNOWN);
            break;
        }

        rsc->setCapability(RSC_INFINITE_FAR_PLANE);

        rsc->setCapability(RSC_TEXTURE_3D);
        if (mFeatureLevel >= D3D_FEATURE_LEVEL_10_0)
        {
            rsc->setCapability(RSC_NON_POWER_OF_2_TEXTURES);
            rsc->setCapability(RSC_HWRENDER_TO_TEXTURE_3D);
            rsc->setCapability(RSC_TEXTURE_1D);
            rsc->setCapability(RSC_TEXTURE_COMPRESSION_BC6H_BC7);
            rsc->setCapability(RSC_COMPLETE_TEXTURE_BINDING);
        }

        rsc->setCapability(RSC_HWRENDER_TO_TEXTURE);
        rsc->setCapability(RSC_TEXTURE_FLOAT);

#ifdef D3D_FEATURE_LEVEL_9_3
        int numMultiRenderTargets = (mFeatureLevel > D3D_FEATURE_LEVEL_9_3) ? D3D11_SIMULTANEOUS_RENDER_TARGET_COUNT :      // 8
                                    (mFeatureLevel == D3D_FEATURE_LEVEL_9_3) ? 4/*D3D_FL9_3_SIMULTANEOUS_RENDER_TARGET_COUNT*/ :    // 4
                                    1/*D3D_FL9_1_SIMULTANEOUS_RENDER_TARGET_COUNT*/;                                                // 1
#else
        int numMultiRenderTargets = D3D11_SIMULTANEOUS_RENDER_TARGET_COUNT;     // 8
#endif

        rsc->setNumMultiRenderTargets(std::min(numMultiRenderTargets, (int)OGRE_MAX_MULTIPLE_RENDER_TARGETS));
        rsc->setCapability(RSC_MRT_DIFFERENT_BIT_DEPTHS);

        rsc->setCapability(RSC_POINT_SPRITES);
        rsc->setCapability(RSC_POINT_EXTENDED_PARAMETERS);
        rsc->setMaxPointSize(256); // TODO: guess!
    
        rsc->setCapability(RSC_VERTEX_TEXTURE_FETCH);
        rsc->setNumVertexTextureUnits(4);
        rsc->setVertexTextureUnitsShared(false);

        rsc->setCapability(RSC_MIPMAP_LOD_BIAS);

        // actually irrelevant, but set
        rsc->setCapability(RSC_PERSTAGECONSTANT);

        rsc->setCapability(RSC_VERTEX_BUFFER_INSTANCE_DATA);
        rsc->setCapability(RSC_CAN_GET_COMPILED_SHADER_BUFFER);

        return rsc;

    }
    //-----------------------------------------------------------------------
    void D3D11RenderSystem::initialiseFromRenderSystemCapabilities(
        RenderSystemCapabilities* caps, RenderTarget* primary)
    {
        if(caps->getRenderSystemName() != getName())
        {
            OGRE_EXCEPT(Exception::ERR_INVALIDPARAMS, 
                "Trying to initialize D3D11RenderSystem from RenderSystemCapabilities that do not support Direct3D11",
                "D3D11RenderSystem::initialiseFromRenderSystemCapabilities");
        }
        
        // add hlsl
        HighLevelGpuProgramManager::getSingleton().addFactory(mHLSLProgramFactory);

        Log* defaultLog = LogManager::getSingleton().getDefaultLog();
        if (defaultLog)
        {
            caps->log(defaultLog);
        }
    }
    //---------------------------------------------------------------------
    void D3D11RenderSystem::convertVertexShaderCaps(RenderSystemCapabilities* rsc) const
    {
        if (mFeatureLevel >= D3D_FEATURE_LEVEL_9_1)
        {
            rsc->addShaderProfile("vs_4_0_level_9_1");
#if SUPPORT_SM2_0_HLSL_SHADERS == 1
            rsc->addShaderProfile("vs_2_0");
#endif
        }
        if (mFeatureLevel >= D3D_FEATURE_LEVEL_9_3)
        {
            rsc->addShaderProfile("vs_4_0_level_9_3");
#if SUPPORT_SM2_0_HLSL_SHADERS == 1
            rsc->addShaderProfile("vs_2_a");
            rsc->addShaderProfile("vs_2_x");
#endif
        }
        if (mFeatureLevel >= D3D_FEATURE_LEVEL_10_0)
        {
            rsc->addShaderProfile("vs_4_0");
#if SUPPORT_SM2_0_HLSL_SHADERS == 1
            rsc->addShaderProfile("vs_3_0");
#endif
        }
        if (mFeatureLevel >= D3D_FEATURE_LEVEL_10_1)
        {
            rsc->addShaderProfile("vs_4_1");
        }
        if (mFeatureLevel >= D3D_FEATURE_LEVEL_11_0)
        {
            rsc->addShaderProfile("vs_5_0");
        }

        rsc->setCapability(RSC_VERTEX_PROGRAM);

        // TODO: constant buffers have no limits but lower models do
        // 16 boolean params allowed
        rsc->setVertexProgramConstantBoolCount(16);
        // 16 integer params allowed, 4D
        rsc->setVertexProgramConstantIntCount(16);
        // float params, always 4D
        rsc->setVertexProgramConstantFloatCount(512);

    }
    //---------------------------------------------------------------------
    void D3D11RenderSystem::convertPixelShaderCaps(RenderSystemCapabilities* rsc) const
    {
        if (mFeatureLevel >= D3D_FEATURE_LEVEL_9_1)
        {
            rsc->addShaderProfile("ps_4_0_level_9_1");
#if SUPPORT_SM2_0_HLSL_SHADERS == 1
            rsc->addShaderProfile("ps_2_0");
#endif
        }
        if (mFeatureLevel >= D3D_FEATURE_LEVEL_9_3)
        {
            rsc->addShaderProfile("ps_4_0_level_9_3");
#if SUPPORT_SM2_0_HLSL_SHADERS == 1
            rsc->addShaderProfile("ps_2_a");
            rsc->addShaderProfile("ps_2_b");
            rsc->addShaderProfile("ps_2_x");
#endif
        }
        if (mFeatureLevel >= D3D_FEATURE_LEVEL_10_0)
        {
            rsc->addShaderProfile("ps_4_0");
#if SUPPORT_SM2_0_HLSL_SHADERS == 1
            rsc->addShaderProfile("ps_3_0");
            rsc->addShaderProfile("ps_3_x");
#endif
        }
        if (mFeatureLevel >= D3D_FEATURE_LEVEL_10_1)
        {
            rsc->addShaderProfile("ps_4_1");
        }
        if (mFeatureLevel >= D3D_FEATURE_LEVEL_11_0)
        {
            rsc->addShaderProfile("ps_5_0");
        }


        rsc->setCapability(RSC_FRAGMENT_PROGRAM);


        // TODO: constant buffers have no limits but lower models do
        // 16 boolean params allowed
        rsc->setFragmentProgramConstantBoolCount(16);
        // 16 integer params allowed, 4D
        rsc->setFragmentProgramConstantIntCount(16);
        // float params, always 4D
        rsc->setFragmentProgramConstantFloatCount(512);

    }
    //---------------------------------------------------------------------
    void D3D11RenderSystem::convertHullShaderCaps(RenderSystemCapabilities* rsc) const
    {
        // Only for shader model 5.0
        if (mFeatureLevel >= D3D_FEATURE_LEVEL_11_0)
        {
            rsc->addShaderProfile("hs_5_0");
            
            rsc->setCapability(RSC_TESSELLATION_HULL_PROGRAM);

            // TODO: constant buffers have no limits but lower models do
            // 16 boolean params allowed
            rsc->setTessellationHullProgramConstantBoolCount(16);
            // 16 integer params allowed, 4D
            rsc->setTessellationHullProgramConstantIntCount(16);
            // float params, always 4D
            rsc->setTessellationHullProgramConstantFloatCount(512);
        }

    }
    //---------------------------------------------------------------------
    void D3D11RenderSystem::convertDomainShaderCaps(RenderSystemCapabilities* rsc) const
    {
        // Only for shader model 5.0
        if (mFeatureLevel >= D3D_FEATURE_LEVEL_11_0)
        {
            rsc->addShaderProfile("ds_5_0");

            rsc->setCapability(RSC_TESSELLATION_DOMAIN_PROGRAM);


            // TODO: constant buffers have no limits but lower models do
            // 16 boolean params allowed
            rsc->setTessellationDomainProgramConstantBoolCount(16);
            // 16 integer params allowed, 4D
            rsc->setTessellationDomainProgramConstantIntCount(16);
            // float params, always 4D
            rsc->setTessellationDomainProgramConstantFloatCount(512);
        }

    }
    //---------------------------------------------------------------------
    void D3D11RenderSystem::convertComputeShaderCaps(RenderSystemCapabilities* rsc) const
    {

        if (mFeatureLevel >= D3D_FEATURE_LEVEL_10_0)
        {
            rsc->addShaderProfile("cs_4_0");
            rsc->setCapability(RSC_COMPUTE_PROGRAM);
        }
        if (mFeatureLevel >= D3D_FEATURE_LEVEL_10_1)
        {
            rsc->addShaderProfile("cs_4_1");
        }
        if (mFeatureLevel >= D3D_FEATURE_LEVEL_11_0)
        {
            rsc->addShaderProfile("cs_5_0");
        }



        // TODO: constant buffers have no limits but lower models do
        // 16 boolean params allowed
        rsc->setComputeProgramConstantBoolCount(16);
        // 16 integer params allowed, 4D
        rsc->setComputeProgramConstantIntCount(16);
        // float params, always 4D
        rsc->setComputeProgramConstantFloatCount(512);

    }
    //---------------------------------------------------------------------
    void D3D11RenderSystem::convertGeometryShaderCaps(RenderSystemCapabilities* rsc) const
    {
        if (mFeatureLevel >= D3D_FEATURE_LEVEL_10_0)
        {
            rsc->addShaderProfile("gs_4_0");
            rsc->setCapability(RSC_GEOMETRY_PROGRAM);
            rsc->setCapability(RSC_HWRENDER_TO_VERTEX_BUFFER);
        }
        if (mFeatureLevel >= D3D_FEATURE_LEVEL_10_1)
        {
            rsc->addShaderProfile("gs_4_1");
        }
        if (mFeatureLevel >= D3D_FEATURE_LEVEL_11_0)
        {
            rsc->addShaderProfile("gs_5_0");
        }

        rsc->setGeometryProgramConstantFloatCount(512);
        rsc->setGeometryProgramConstantIntCount(16);
        rsc->setGeometryProgramConstantBoolCount(16);
        rsc->setGeometryProgramNumOutputVertices(1024);
    }
    //-----------------------------------------------------------------------
    bool D3D11RenderSystem::checkVertexTextureFormats(void)
    {
        return true;
    }
    //-----------------------------------------------------------------------
    bool D3D11RenderSystem::_checkTextureFilteringSupported(TextureType ttype, PixelFormat format, int usage)
    {
        return true;
    }
    //-----------------------------------------------------------------------
    MultiRenderTarget * D3D11RenderSystem::createMultiRenderTarget(const String & name)
    {
        MultiRenderTarget *retval;
        retval = new D3D11MultiRenderTarget(name);
        attachRenderTarget(*retval);

        return retval;
    }
    //-----------------------------------------------------------------------
    DepthBuffer* D3D11RenderSystem::_createDepthBufferFor( RenderTarget *renderTarget )
    {
        //Get surface data (mainly to get MSAA data)
        D3D11HardwarePixelBuffer *pBuffer;
        renderTarget->getCustomAttribute( "BUFFER", &pBuffer );
        D3D11_TEXTURE2D_DESC BBDesc;
        static_cast<ID3D11Texture2D*>(pBuffer->getParentTexture()->getTextureResource())->GetDesc( &BBDesc );

        // Create depth stencil texture
        ID3D11Texture2D* pDepthStencil = NULL;
        D3D11_TEXTURE2D_DESC descDepth;

        descDepth.Width                 = renderTarget->getWidth();
        descDepth.Height                = renderTarget->getHeight();
        descDepth.MipLevels             = 1;
        descDepth.ArraySize             = BBDesc.ArraySize;

        if ( mFeatureLevel < D3D_FEATURE_LEVEL_10_0)
            descDepth.Format            = DXGI_FORMAT_D24_UNORM_S8_UINT;
        else
            descDepth.Format            = DXGI_FORMAT_R32_TYPELESS;

        descDepth.SampleDesc.Count      = BBDesc.SampleDesc.Count;
        descDepth.SampleDesc.Quality    = BBDesc.SampleDesc.Quality;
        descDepth.Usage                 = D3D11_USAGE_DEFAULT;
        descDepth.BindFlags             = D3D11_BIND_DEPTH_STENCIL;

        // If we tell we want to use it as a Shader Resource when in MSAA, we will fail
        // This is a recomandation from NVidia.
        if(!mReadBackAsTexture && mFeatureLevel >= D3D_FEATURE_LEVEL_10_0 && BBDesc.SampleDesc.Count == 1)
            descDepth.BindFlags |= D3D11_BIND_SHADER_RESOURCE;

        descDepth.CPUAccessFlags        = 0;
        descDepth.MiscFlags             = 0;

        if (descDepth.ArraySize == 6)
        {
            descDepth.MiscFlags     |= D3D11_RESOURCE_MISC_TEXTURECUBE;
        }


        HRESULT hr = mDevice->CreateTexture2D( &descDepth, NULL, &pDepthStencil );
        if( FAILED(hr) || mDevice.isError())
        {
            String errorDescription = mDevice.getErrorDescription(hr);
			OGRE_EXCEPT_EX(Exception::ERR_RENDERINGAPI_ERROR, hr,
                "Unable to create depth texture\nError Description:" + errorDescription,
                "D3D11RenderSystem::_createDepthBufferFor");
        }

        //
        // Create the View of the texture
        // If MSAA is used, we cannot do this
        //
        if(!mReadBackAsTexture && mFeatureLevel >= D3D_FEATURE_LEVEL_10_0 && BBDesc.SampleDesc.Count == 1)
        {
            D3D11_SHADER_RESOURCE_VIEW_DESC viewDesc;
            viewDesc.Format = DXGI_FORMAT_R32_FLOAT;
            viewDesc.ViewDimension = D3D10_SRV_DIMENSION_TEXTURE2D;
            viewDesc.Texture2D.MostDetailedMip = 0;
            viewDesc.Texture2D.MipLevels = 1;
            SAFE_RELEASE(mDSTResView);
            HRESULT hr = mDevice->CreateShaderResourceView( pDepthStencil, &viewDesc, &mDSTResView);
            if( FAILED(hr) || mDevice.isError())
            {
                String errorDescription = mDevice.getErrorDescription(hr);
                OGRE_EXCEPT_EX(Exception::ERR_RENDERINGAPI_ERROR, hr,
                    "Unable to create the view of the depth texture \nError Description:" + errorDescription,
                    "D3D11RenderSystem::_createDepthBufferFor");
            }
        }

        // Create the depth stencil view
        ID3D11DepthStencilView      *depthStencilView;
        D3D11_DEPTH_STENCIL_VIEW_DESC descDSV;
        ZeroMemory( &descDSV, sizeof(D3D11_DEPTH_STENCIL_VIEW_DESC) );

        if (mFeatureLevel < D3D_FEATURE_LEVEL_10_0)
            descDSV.Format = DXGI_FORMAT_D24_UNORM_S8_UINT;
        else
            descDSV.Format = DXGI_FORMAT_D32_FLOAT;

        descDSV.ViewDimension = (BBDesc.SampleDesc.Count > 1) ? D3D11_DSV_DIMENSION_TEXTURE2DMS : D3D11_DSV_DIMENSION_TEXTURE2D;
        descDSV.Flags = 0 /* D3D11_DSV_READ_ONLY_DEPTH | D3D11_DSV_READ_ONLY_STENCIL */;    // TODO: Allows bind depth buffer as depth view AND texture simultaneously.
                                                                                            // TODO: Decide how to expose this feature
        descDSV.Texture2D.MipSlice = 0;
        hr = mDevice->CreateDepthStencilView( pDepthStencil, &descDSV, &depthStencilView );
        SAFE_RELEASE( pDepthStencil );
        if( FAILED(hr) )
        {
			String errorDescription = mDevice.getErrorDescription(hr);
			OGRE_EXCEPT_EX(Exception::ERR_RENDERINGAPI_ERROR, hr,
                "Unable to create depth stencil view\nError Description:" + errorDescription,
                "D3D11RenderSystem::_createDepthBufferFor");
        }

        //Create the abstract container
        D3D11DepthBuffer *newDepthBuffer = new D3D11DepthBuffer( DepthBuffer::POOL_DEFAULT, this, depthStencilView,
                                                descDepth.Width, descDepth.Height,
                                                descDepth.SampleDesc.Count, descDepth.SampleDesc.Quality,
                                                false );

        return newDepthBuffer;
    }
    //---------------------------------------------------------------------
    void D3D11RenderSystem::_removeManualDepthBuffer(DepthBuffer *depthBuffer)
    {
        if(depthBuffer != NULL)
        {
            DepthBufferVec& pool = mDepthBufferPool[depthBuffer->getPoolId()];
            pool.erase(std::remove(pool.begin(), pool.end(), depthBuffer), pool.end());
        }
    }
    //---------------------------------------------------------------------
    DepthBuffer* D3D11RenderSystem::_addManualDepthBuffer( ID3D11DepthStencilView *depthSurface,
                                                            uint32 width, uint32 height,
                                                            uint32 fsaa, uint32 fsaaQuality )
    {
        //If this depth buffer was already added, return that one
        DepthBufferVec::const_iterator itor = mDepthBufferPool[DepthBuffer::POOL_DEFAULT].begin();
        DepthBufferVec::const_iterator end  = mDepthBufferPool[DepthBuffer::POOL_DEFAULT].end();

        while( itor != end )
        {
            if( static_cast<D3D11DepthBuffer*>(*itor)->getDepthStencilView() == depthSurface )
                return *itor;

            ++itor;
        }

        //Create a new container for it
        D3D11DepthBuffer *newDepthBuffer = new D3D11DepthBuffer( DepthBuffer::POOL_DEFAULT, this, depthSurface,
                                                                    width, height, fsaa, fsaaQuality, true );

        //Add the 'main' depth buffer to the pool
        mDepthBufferPool[newDepthBuffer->getPoolId()].push_back( newDepthBuffer );

        return newDepthBuffer;
    }
    //---------------------------------------------------------------------
    RenderTarget* D3D11RenderSystem::detachRenderTarget(const String &name)
    {
        RenderTarget* target = RenderSystem::detachRenderTarget(name);
        detachRenderTargetImpl(name);
        return target;
    }
    //---------------------------------------------------------------------
    void D3D11RenderSystem::detachRenderTargetImpl(const String& name)
    {
        // Check in specialized lists
		if (mPrimaryWindow != NULL && mPrimaryWindow->getName() == name)
        {
            // We're destroying the primary window, so reset device and window
			mPrimaryWindow = NULL;
        }
        else
        {
            // Check secondary windows
            SecondaryWindowList::iterator sw;
            for (sw = mSecondaryWindows.begin(); sw != mSecondaryWindows.end(); ++sw)
            {
                if ((*sw)->getName() == name)
                {
                    mSecondaryWindows.erase(sw);
                    break;
                }
            }
        }
    }
    //---------------------------------------------------------------------
    void D3D11RenderSystem::destroyRenderTarget(const String& name)
    {
#if OGRE_NO_QUAD_BUFFER_STEREO == 0
		D3D11StereoDriverBridge::getSingleton().removeRenderWindow(name);
#endif

        detachRenderTargetImpl(name);

        // Do the real removal
        RenderSystem::destroyRenderTarget(name);

        // Did we destroy the primary?
        if (!mPrimaryWindow)
        {
            // device is no longer valid, so free it all up
            freeDevice();
        }

    }
    //-----------------------------------------------------------------------
    void D3D11RenderSystem::freeDevice(void)
    {
        if (!mDevice.isNull() && mCurrentCapabilities)
        {
            // Set all texture units to nothing to release texture surfaces
            _disableTextureUnitsFrom(0);
            // Unbind any vertex streams to avoid memory leaks
            /*for (unsigned int i = 0; i < mLastVertexSourceCount; ++i)
            {
                HRESULT hr = mDevice->SetStreamSource(i, NULL, 0, 0);
            }
            */
            // Clean up depth stencil surfaces
            mDevice.ReleaseAll();
            //mActiveD3DDriver->setDevice(D3D11Device(NULL));
        }
    }
    //---------------------------------------------------------------------
    VertexElementType D3D11RenderSystem::getColourVertexElementType(void) const
    {
        return VET_COLOUR_ABGR;
    }
    //---------------------------------------------------------------------
    void D3D11RenderSystem::_convertProjectionMatrix(const Matrix4& matrix,
        Matrix4& dest, bool forGpuProgram)
    {
        dest = matrix;

        // Convert depth range from [-1,+1] to [0,1]
        dest[2][0] = (dest[2][0] + dest[3][0]) / 2;
        dest[2][1] = (dest[2][1] + dest[3][1]) / 2;
        dest[2][2] = (dest[2][2] + dest[3][2]) / 2;
        dest[2][3] = (dest[2][3] + dest[3][3]) / 2;

        if (!forGpuProgram)
        {
            // Convert right-handed to left-handed
            dest[0][2] = -dest[0][2];
            dest[1][2] = -dest[1][2];
            dest[2][2] = -dest[2][2];
            dest[3][2] = -dest[3][2];
        }
    }
    //---------------------------------------------------------------------
    void D3D11RenderSystem::_makeProjectionMatrix(const Radian& fovy, Real aspect, Real nearPlane, 
        Real farPlane, Matrix4& dest, bool forGpuProgram)
    {
        Radian theta ( fovy * 0.5 );
        Real h = 1 / Math::Tan(theta);
        Real w = h / aspect;
        Real q, qn;
        if (farPlane == 0)
        {
            q = 1 - Frustum::INFINITE_FAR_PLANE_ADJUST;
            qn = nearPlane * (Frustum::INFINITE_FAR_PLANE_ADJUST - 1);
        }
        else
        {
            q = farPlane / ( farPlane - nearPlane );
            qn = -q * nearPlane;
        }

        dest = Matrix4::ZERO;
        dest[0][0] = w;
        dest[1][1] = h;

        if (forGpuProgram)
        {
            dest[2][2] = -q;
            dest[3][2] = -1.0f;
        }
        else
        {
            dest[2][2] = q;
            dest[3][2] = 1.0f;
        }

        dest[2][3] = qn;
    }
    //---------------------------------------------------------------------
    void D3D11RenderSystem::_makeOrthoMatrix(const Radian& fovy, Real aspect, Real nearPlane, Real farPlane, 
        Matrix4& dest, bool forGpuProgram )
    {
        Radian thetaY (fovy / 2.0f);
        Real tanThetaY = Math::Tan(thetaY);

        //Real thetaX = thetaY * aspect;
        Real tanThetaX = tanThetaY * aspect; //Math::Tan(thetaX);
        Real half_w = tanThetaX * nearPlane;
        Real half_h = tanThetaY * nearPlane;
        Real iw = 1.0f / half_w;
        Real ih = 1.0f / half_h;
        Real q;
        if (farPlane == 0)
        {
            q = 0;
        }
        else
        {
            q = 1.0f / (farPlane - nearPlane);
        }

        dest = Matrix4::ZERO;
        dest[0][0] = iw;
        dest[1][1] = ih;
        dest[2][2] = q;
        dest[2][3] = -nearPlane / (farPlane - nearPlane);
        dest[3][3] = 1;

        if (forGpuProgram)
        {
            dest[2][2] = -dest[2][2];
        }
    }
    //---------------------------------------------------------------------
    void D3D11RenderSystem::setAmbientLight( float r, float g, float b )
    {
    }
    //---------------------------------------------------------------------
    void D3D11RenderSystem::_useLights(const LightList& lights, unsigned short limit)
    {
    }
    //---------------------------------------------------------------------
    void D3D11RenderSystem::setShadingType( ShadeOptions so )
    {
    }
    //---------------------------------------------------------------------
    void D3D11RenderSystem::setLightingEnabled( bool enabled )
    {
    }
    //---------------------------------------------------------------------
    void D3D11RenderSystem::_setViewMatrix( const Matrix4 &m )
    {
    }
    //---------------------------------------------------------------------
    void D3D11RenderSystem::_setProjectionMatrix( const Matrix4 &m )
    {
    }
    //---------------------------------------------------------------------
    void D3D11RenderSystem::_setWorldMatrix( const Matrix4 &m )
    {
    }
    //---------------------------------------------------------------------
    void D3D11RenderSystem::_setSurfaceParams( const ColourValue &ambient, const ColourValue &diffuse,
        const ColourValue &specular, const ColourValue &emissive, Real shininess,
        TrackVertexColourType tracking )
    {
    }
    //---------------------------------------------------------------------
    void D3D11RenderSystem::_setPointParameters(Real size, 
        bool attenuationEnabled, Real constant, Real linear, Real quadratic,
        Real minSize, Real maxSize)
    {
    }
    //---------------------------------------------------------------------
    void D3D11RenderSystem::_setPointSpritesEnabled(bool enabled)
    {
    }
    //---------------------------------------------------------------------
    void D3D11RenderSystem::_setTexture( size_t stage, bool enabled, const TexturePtr& tex )
    {
        static D3D11TexturePtr dt;
        dt = tex.staticCast<D3D11Texture>();
        if (enabled && !dt.isNull() && dt->getSize() > 0)
        {
            // note used
            dt->touch();
            ID3D11ShaderResourceView * pTex = dt->getTexture();
            mTexStageDesc[stage].pTex = pTex;
            mTexStageDesc[stage].used = true;
            mTexStageDesc[stage].type = dt->getTextureType();

            mLastTextureUnitState = stage+1;
        }
        else
        {
            mTexStageDesc[stage].used = false;
            // now we now what's the last texture unit set
			mLastTextureUnitState = std::min(mLastTextureUnitState,stage);
        }
        mSamplerStatesChanged = true;
    }
    //---------------------------------------------------------------------
    void D3D11RenderSystem::_setBindingType(TextureUnitState::BindingType bindingType)
    {
        mBindingType = bindingType;
    }
    //---------------------------------------------------------------------
    void D3D11RenderSystem::_setVertexTexture(size_t stage, const TexturePtr& tex)
    {
        if (tex.isNull())
            _setTexture(stage, false, tex);
        else
            _setTexture(stage, true, tex);  
    }
    //---------------------------------------------------------------------
    void D3D11RenderSystem::_setGeometryTexture(size_t stage, const TexturePtr& tex)
    {
        if (tex.isNull())
            _setTexture(stage, false, tex);
        else
            _setTexture(stage, true, tex);  
    }
    //---------------------------------------------------------------------
    void D3D11RenderSystem::_setComputeTexture(size_t stage, const TexturePtr& tex)
    {
        if (tex.isNull())
            _setTexture(stage, false, tex);
        else
            _setTexture(stage, true, tex);  
    }
    //---------------------------------------------------------------------
    void D3D11RenderSystem::_setTessellationHullTexture(size_t stage, const TexturePtr& tex)
    {
        if (tex.isNull())
            _setTexture(stage, false, tex);
        else
            _setTexture(stage, true, tex);  
    }
    //---------------------------------------------------------------------
    void D3D11RenderSystem::_setTessellationDomainTexture(size_t stage, const TexturePtr& tex)
    {
        if (tex.isNull())
            _setTexture(stage, false, tex);
        else
            _setTexture(stage, true, tex);  
    }
    //---------------------------------------------------------------------
    void D3D11RenderSystem::_disableTextureUnit(size_t texUnit)
    {
        RenderSystem::_disableTextureUnit(texUnit);
        // also disable vertex texture unit
        static TexturePtr nullPtr;
        _setVertexTexture(texUnit, nullPtr);
    }
    //---------------------------------------------------------------------
    void D3D11RenderSystem::_setTextureCoordSet( size_t stage, size_t index )
    {
        mTexStageDesc[stage].coordIndex = index;
    }
    //---------------------------------------------------------------------
    void D3D11RenderSystem::_setTextureCoordCalculation( size_t stage, TexCoordCalcMethod m,
        const Frustum* frustum)
    {
    }
    //---------------------------------------------------------------------
    void D3D11RenderSystem::_setTextureMipmapBias(size_t unit, float bias)
    {
        mTexStageDesc[unit].samplerDesc.MipLODBias = bias;
        mSamplerStatesChanged = true;
    }
    //---------------------------------------------------------------------
    void D3D11RenderSystem::_setTextureMatrix( size_t stage, const Matrix4& xForm )
    {
    }
    //---------------------------------------------------------------------
    void D3D11RenderSystem::_setTextureAddressingMode( size_t stage, 
        const TextureUnitState::UVWAddressingMode& uvw )
    {
        // record the stage state
        mTexStageDesc[stage].samplerDesc.AddressU = D3D11Mappings::get(uvw.u);
        mTexStageDesc[stage].samplerDesc.AddressV = D3D11Mappings::get(uvw.v);
        mTexStageDesc[stage].samplerDesc.AddressW = D3D11Mappings::get(uvw.w);
        mSamplerStatesChanged = true;
    }
    //-----------------------------------------------------------------------------
    void D3D11RenderSystem::_setTextureBorderColour(size_t stage,
        const ColourValue& colour)
    {
        D3D11Mappings::get(colour, mTexStageDesc[stage].samplerDesc.BorderColor);
        mSamplerStatesChanged = true;
    }
    //---------------------------------------------------------------------
    void D3D11RenderSystem::_setTextureBlendMode( size_t stage, const LayerBlendModeEx& bm )
    {
    }
    //---------------------------------------------------------------------
    void D3D11RenderSystem::_setSceneBlending( SceneBlendFactor sourceFactor, SceneBlendFactor destFactor, SceneBlendOperation op /*= SBO_ADD*/ )
    {
        if( sourceFactor == SBF_ONE && destFactor == SBF_ZERO)
        {
            mBlendDesc.RenderTarget[0].BlendEnable = FALSE;
        }
        else
        {
            mBlendDesc.RenderTarget[0].BlendEnable = TRUE;
            mBlendDesc.RenderTarget[0].SrcBlend = D3D11Mappings::get(sourceFactor, false);
            mBlendDesc.RenderTarget[0].DestBlend = D3D11Mappings::get(destFactor, false);
            mBlendDesc.RenderTarget[0].SrcBlendAlpha = D3D11Mappings::get(sourceFactor, true);
            mBlendDesc.RenderTarget[0].DestBlendAlpha = D3D11Mappings::get(destFactor, true);
            mBlendDesc.RenderTarget[0].BlendOp = mBlendDesc.RenderTarget[0].BlendOpAlpha = D3D11Mappings::get(op);
            
            // feature level 9 and below does not support alpha to coverage.
            if (mFeatureLevel < D3D_FEATURE_LEVEL_10_0)
                mBlendDesc.AlphaToCoverageEnable = false;
            else
                mBlendDesc.AlphaToCoverageEnable = mSceneAlphaToCoverage;

            mBlendDesc.RenderTarget[0].RenderTargetWriteMask = 0x0F;
        }
        mBlendDescChanged = true;
    }
    //---------------------------------------------------------------------
    void D3D11RenderSystem::_setSeparateSceneBlending( SceneBlendFactor sourceFactor, SceneBlendFactor destFactor, SceneBlendFactor sourceFactorAlpha, SceneBlendFactor destFactorAlpha, SceneBlendOperation op /*= SBO_ADD*/, SceneBlendOperation alphaOp /*= SBO_ADD*/ )
    {
        if( sourceFactor == SBF_ONE && destFactor == SBF_ZERO)
        {
            mBlendDesc.RenderTarget[0].BlendEnable = FALSE;
        }
        else
        {
            mBlendDesc.RenderTarget[0].BlendEnable = TRUE;
            mBlendDesc.RenderTarget[0].SrcBlend = D3D11Mappings::get(sourceFactor, false);
            mBlendDesc.RenderTarget[0].DestBlend = D3D11Mappings::get(destFactor, false);
            mBlendDesc.RenderTarget[0].BlendOp = D3D11Mappings::get(op) ;
            mBlendDesc.RenderTarget[0].SrcBlendAlpha = D3D11Mappings::get(sourceFactorAlpha, true);
            mBlendDesc.RenderTarget[0].DestBlendAlpha = D3D11Mappings::get(destFactorAlpha, true);
            mBlendDesc.RenderTarget[0].BlendOpAlpha = D3D11Mappings::get(alphaOp) ;
            mBlendDesc.AlphaToCoverageEnable = false;

            mBlendDesc.RenderTarget[0].RenderTargetWriteMask = 0x0F;
        }
        mBlendDescChanged = true;
    }
    //---------------------------------------------------------------------
    void D3D11RenderSystem::_setAlphaRejectSettings( CompareFunction func, unsigned char value, bool alphaToCoverage )
    {
        mSceneAlphaRejectFunc   = func;
        mSceneAlphaRejectValue  = value;
        mSceneAlphaToCoverage   = alphaToCoverage;
        mBlendDesc.AlphaToCoverageEnable = alphaToCoverage;
        mBlendDescChanged = true;
    }
    //---------------------------------------------------------------------
    void D3D11RenderSystem::_setCullingMode( CullingMode mode )
    {
        mCullingMode = mode;

		bool flip = (mInvertVertexWinding && !mActiveRenderTarget->requiresTextureFlipping() ||
					!mInvertVertexWinding && mActiveRenderTarget->requiresTextureFlipping());

		mRasterizerDesc.CullMode = D3D11Mappings::get(mode, flip);
        mRasterizerDescChanged = true;
    }
    //---------------------------------------------------------------------
    void D3D11RenderSystem::_setDepthBufferParams( bool depthTest, bool depthWrite, CompareFunction depthFunction )
    {
        _setDepthBufferCheckEnabled( depthTest );
        _setDepthBufferWriteEnabled( depthWrite );
        _setDepthBufferFunction( depthFunction );
    }
    //---------------------------------------------------------------------
    void D3D11RenderSystem::_setDepthBufferCheckEnabled( bool enabled )
    {
        mDepthStencilDesc.DepthEnable = enabled;
        mDepthStencilDescChanged = true;
    }
    //---------------------------------------------------------------------
    void D3D11RenderSystem::_setDepthBufferWriteEnabled( bool enabled )
    {
        if (enabled)
        {
            mDepthStencilDesc.DepthWriteMask = D3D11_DEPTH_WRITE_MASK_ALL;
        }
        else
        {
            mDepthStencilDesc.DepthWriteMask = D3D11_DEPTH_WRITE_MASK_ZERO;
        }
        mDepthStencilDescChanged = true;
    }
    //---------------------------------------------------------------------
    void D3D11RenderSystem::_setDepthBufferFunction( CompareFunction func )
    {
        mDepthStencilDesc.DepthFunc = D3D11Mappings::get(func);
        mDepthStencilDescChanged = true;
    }
    //---------------------------------------------------------------------
    void D3D11RenderSystem::_setDepthBias(float constantBias, float slopeScaleBias)
    {
		const float nearFarFactor = 10.0; 
		mRasterizerDesc.DepthBias = static_cast<int>(-constantBias * nearFarFactor);
		mRasterizerDesc.SlopeScaledDepthBias = -slopeScaleBias;
        mRasterizerDescChanged = true;
    }
    //---------------------------------------------------------------------
    void D3D11RenderSystem::_setColourBufferWriteEnabled(bool red, bool green, 
        bool blue, bool alpha)
    {
        UINT8 val = 0;
        if (red) 
            val |= D3D11_COLOR_WRITE_ENABLE_RED;
        if (green)
            val |= D3D11_COLOR_WRITE_ENABLE_GREEN;
        if (blue)
            val |= D3D11_COLOR_WRITE_ENABLE_BLUE;
        if (alpha)
            val |= D3D11_COLOR_WRITE_ENABLE_ALPHA;

        mBlendDesc.RenderTarget[0].RenderTargetWriteMask = val; 
        mBlendDescChanged = true;
    }
    //---------------------------------------------------------------------
    void D3D11RenderSystem::_setFog( FogMode mode, const ColourValue& colour, Real densitiy, Real start, Real end )
    {
    }
    //---------------------------------------------------------------------
    void D3D11RenderSystem::_setPolygonMode(PolygonMode level)
    {
        if(mPolygonMode != level)
        {
            mPolygonMode = level;
            mRasterizerDesc.FillMode = D3D11Mappings::get(mPolygonMode);
            mRasterizerDescChanged = true;
        }
    }
    //---------------------------------------------------------------------
    void D3D11RenderSystem::setStencilCheckEnabled(bool enabled)
    {
        mDepthStencilDesc.StencilEnable = enabled;
        mDepthStencilDescChanged = true;
    }
    //---------------------------------------------------------------------
    void D3D11RenderSystem::setStencilBufferParams(CompareFunction func, 
        uint32 refValue, uint32 compareMask, uint32 writeMask, StencilOperation stencilFailOp, 
        StencilOperation depthFailOp, StencilOperation passOp, 
        bool twoSidedOperation, bool readBackAsTexture)
    {
		// We honor user intent in case of one sided operation, and carefully tweak it in case of two sided operations.
		bool flipFront = twoSidedOperation &&
						(mInvertVertexWinding && !mActiveRenderTarget->requiresTextureFlipping() ||
						!mInvertVertexWinding && mActiveRenderTarget->requiresTextureFlipping());
		bool flipBack = twoSidedOperation && !flipFront;

        mStencilRef = refValue;
        mDepthStencilDesc.StencilReadMask = compareMask;
        mDepthStencilDesc.StencilWriteMask = writeMask;

		mDepthStencilDesc.FrontFace.StencilFailOp = D3D11Mappings::get(stencilFailOp, flipFront);
		mDepthStencilDesc.BackFace.StencilFailOp = D3D11Mappings::get(stencilFailOp, flipBack);
        
		mDepthStencilDesc.FrontFace.StencilDepthFailOp = D3D11Mappings::get(depthFailOp, flipFront);
		mDepthStencilDesc.BackFace.StencilDepthFailOp = D3D11Mappings::get(depthFailOp, flipBack);
        
		mDepthStencilDesc.FrontFace.StencilPassOp = D3D11Mappings::get(passOp, flipFront);
		mDepthStencilDesc.BackFace.StencilPassOp = D3D11Mappings::get(passOp, flipBack);

		mDepthStencilDesc.FrontFace.StencilFunc = D3D11Mappings::get(func);
		mDepthStencilDesc.BackFace.StencilFunc = D3D11Mappings::get(func);
        mReadBackAsTexture = readBackAsTexture;
        mDepthStencilDescChanged = true;
    }
    //---------------------------------------------------------------------
    void D3D11RenderSystem::_setTextureUnitFiltering(size_t unit, FilterType ftype, 
        FilterOptions filter)
    {
        switch(ftype) {
        case FT_MIN:
            FilterMinification[unit] = filter;
            break;
        case FT_MAG:
            FilterMagnification[unit] = filter;
            break;
        case FT_MIP:
            FilterMips[unit] = filter;
            break;
        }

        mTexStageDesc[unit].samplerDesc.Filter = D3D11Mappings::get(FilterMinification[unit], FilterMagnification[unit], FilterMips[unit],CompareEnabled);
        mSamplerStatesChanged = true;
    }
    //---------------------------------------------------------------------
    void D3D11RenderSystem::_setTextureUnitCompareEnabled(size_t unit, bool compare)
    {
        CompareEnabled = compare;
        mSamplerStatesChanged = true;
    }
    //---------------------------------------------------------------------
    void D3D11RenderSystem::_setTextureUnitCompareFunction(size_t unit, CompareFunction function)
    {
        mTexStageDesc[unit].samplerDesc.ComparisonFunc = D3D11Mappings::get(function);
        mSamplerStatesChanged = true;
    }
    //---------------------------------------------------------------------
    DWORD D3D11RenderSystem::_getCurrentAnisotropy(size_t unit)
    {
        return mTexStageDesc[unit].samplerDesc.MaxAnisotropy;;
    }
    //---------------------------------------------------------------------
    void D3D11RenderSystem::_setTextureLayerAnisotropy(size_t unit, unsigned int maxAnisotropy)
    {
        mTexStageDesc[unit].samplerDesc.MaxAnisotropy = maxAnisotropy;
        mSamplerStatesChanged = true;
    }
    //---------------------------------------------------------------------
    void D3D11RenderSystem::_setRenderTarget(RenderTarget *target)
    {
        mActiveRenderTarget = target;
        if (mActiveRenderTarget)
        {
            // we need to clear the state 
            mDevice.GetImmediateContext()->ClearState();

            if (mDevice.isError())
            {
                String errorDescription = mDevice.getErrorDescription();
                OGRE_EXCEPT(Exception::ERR_RENDERINGAPI_ERROR, 
                    "D3D11 device cannot Clear State\nError Description:" + errorDescription,
                    "D3D11RenderSystem::_setRenderTarget");
            }

            _setRenderTargetViews();
        }
    }

    //---------------------------------------------------------------------
    void D3D11RenderSystem::_setRenderTargetViews()
    {
        RenderTarget *target = mActiveRenderTarget;

        if (target)
        {
            ID3D11RenderTargetView * pRTView[OGRE_MAX_MULTIPLE_RENDER_TARGETS];
            memset(pRTView, 0, sizeof(pRTView));

            target->getCustomAttribute( "ID3D11RenderTargetView", &pRTView );

            uint numberOfViews;
            target->getCustomAttribute( "numberOfViews", &numberOfViews );

            //Retrieve depth buffer
            D3D11DepthBuffer *depthBuffer = static_cast<D3D11DepthBuffer*>(target->getDepthBuffer());

            if( target->getDepthBufferPool() != DepthBuffer::POOL_NO_DEPTH && !depthBuffer )
            {
                //Depth is automatically managed and there is no depth buffer attached to this RT
                //or the Current D3D device doesn't match the one this Depth buffer was created
                setDepthBufferFor( target );
            }

            //Retrieve depth buffer again (it may have changed)
            depthBuffer = static_cast<D3D11DepthBuffer*>(target->getDepthBuffer());

            // now switch to the new render target
            mDevice.GetImmediateContext()->OMSetRenderTargets(
                numberOfViews,
                pRTView,
                depthBuffer ? depthBuffer->getDepthStencilView() : 0 );

            if (mDevice.isError())
            {
                String errorDescription = mDevice.getErrorDescription();
                OGRE_EXCEPT(Exception::ERR_RENDERINGAPI_ERROR, 
                    "D3D11 device cannot set render target\nError Description:" + errorDescription,
                    "D3D11RenderSystem::_setRenderTargetViews");
            }
        }
    }
    //---------------------------------------------------------------------
    void D3D11RenderSystem::_setViewport( Viewport *vp )
    {
        if (!vp)
        {
            mActiveViewport = NULL;
            _setRenderTarget(NULL);
        }
        else if( vp != mActiveViewport || vp->_isUpdated() )
        {
            mActiveViewport = vp;

            // ok, it's different, time to set render target and viewport params
            D3D11_VIEWPORT d3dvp;

            // Set render target
            RenderTarget* target;
            target = vp->getTarget();

            _setRenderTarget(target);
            _setCullingMode( mCullingMode );

            // set viewport dimensions
            d3dvp.TopLeftX = static_cast<FLOAT>(vp->getActualLeft());
            d3dvp.TopLeftY = static_cast<FLOAT>(vp->getActualTop());
            d3dvp.Width = static_cast<FLOAT>(vp->getActualWidth());
            d3dvp.Height = static_cast<FLOAT>(vp->getActualHeight());
            if (target->requiresTextureFlipping())
            {
                // Convert "top-left" to "bottom-left"
                d3dvp.TopLeftY = target->getHeight() - d3dvp.Height - d3dvp.TopLeftY;
            }

            // Z-values from 0.0 to 1.0 (TODO: standardise with OpenGL)
            d3dvp.MinDepth = 0.0f;
            d3dvp.MaxDepth = 1.0f;

            mDevice.GetImmediateContext()->RSSetViewports(1, &d3dvp);
            if (mDevice.isError())
            {
                String errorDescription = mDevice.getErrorDescription();
                OGRE_EXCEPT(Exception::ERR_RENDERINGAPI_ERROR, 
                    "D3D11 device cannot set viewports\nError Description:" + errorDescription,
                    "D3D11RenderSystem::_setViewport");
            }

#if OGRE_NO_QUAD_BUFFER_STEREO == 0
			D3D11RenderWindowBase* d3d11Window = static_cast<D3D11RenderWindowBase*>(target);
			d3d11Window->_validateStereo();
#endif

            vp->_clearUpdatedFlag();
        }
        else
        {
            // if swapchain was created with DXGI_SWAP_EFFECT_FLIP_SEQUENTIAL we need to reestablish render target views
            if(static_cast<D3D11RenderWindowBase*>(vp->getTarget())->_shouldRebindBackBuffer())
                _setRenderTargetViews();
        }
    }
    //---------------------------------------------------------------------
    void D3D11RenderSystem::_beginFrame()
    {
    }
    //---------------------------------------------------------------------
    void D3D11RenderSystem::_endFrame()
    {
    }
    //---------------------------------------------------------------------
    void D3D11RenderSystem::setVertexDeclaration(VertexDeclaration* decl)
    {
            OGRE_EXCEPT( Exception::ERR_INTERNAL_ERROR, 
                    "Cannot directly call setVertexDeclaration in the d3d11 render system - cast then use 'setVertexDeclaration(VertexDeclaration* decl, VertexBufferBinding* binding)' .", 
                    "D3D11RenderSystem::setVertexDeclaration" );
    }
    //---------------------------------------------------------------------
    void D3D11RenderSystem::setVertexDeclaration(VertexDeclaration* decl, VertexBufferBinding* binding)
    {
        D3D11VertexDeclaration* d3ddecl = 
            static_cast<D3D11VertexDeclaration*>(decl);

        d3ddecl->bindToShader(mBoundVertexProgram, binding);
    }
    //---------------------------------------------------------------------
    void D3D11RenderSystem::setVertexBufferBinding(VertexBufferBinding* binding)
    {
        // TODO: attempt to detect duplicates
        const VertexBufferBinding::VertexBufferBindingMap& binds = binding->getBindings();
        VertexBufferBinding::VertexBufferBindingMap::const_iterator i, iend;
        iend = binds.end();
        for (i = binds.begin(); i != iend; ++i)
        {
            const D3D11HardwareVertexBuffer* d3d11buf = 
                static_cast<const D3D11HardwareVertexBuffer*>(i->second.get());

            UINT stride = static_cast<UINT>(d3d11buf->getVertexSize());
            UINT offset = 0; // no stream offset, this is handled in _render instead
            UINT slot = static_cast<UINT>(i->first);
            ID3D11Buffer * pVertexBuffers = d3d11buf->getD3DVertexBuffer();
            mDevice.GetImmediateContext()->IASetVertexBuffers(
                slot, // The first input slot for binding.
                1, // The number of vertex buffers in the array.
                &pVertexBuffers,
                &stride,
                &offset 
                );

            if (mDevice.isError())
            {
                String errorDescription = mDevice.getErrorDescription();
                OGRE_EXCEPT(Exception::ERR_RENDERINGAPI_ERROR, 
                    "D3D11 device cannot set vertex buffers\nError Description:" + errorDescription,
                    "D3D11RenderSystem::setVertexBufferBinding");
            }
        }

        mLastVertexSourceCount = binds.size();      
    }

    //---------------------------------------------------------------------
    // TODO: Move this class to the right place.
    class D3D11RenderOperationState : public Renderable::RenderSystemData
    {
    public:
        ID3D11BlendState * mBlendState;
        ID3D11RasterizerState * mRasterizer;
        ID3D11DepthStencilState * mDepthStencilState;

        ID3D11SamplerState * mSamplerStates[OGRE_MAX_TEXTURE_LAYERS];
        size_t mSamplerStatesCount;

        ID3D11ShaderResourceView * mTextures[OGRE_MAX_TEXTURE_LAYERS];
        size_t mTexturesCount;

        D3D11RenderOperationState() :
            mBlendState(NULL)
            , mRasterizer(NULL)
            , mDepthStencilState(NULL)
            , mSamplerStatesCount(0)
            , mTexturesCount(0)
        {
            for (size_t i = 0 ; i < OGRE_MAX_TEXTURE_LAYERS ; i++)
            {
                mSamplerStates[i] = 0;
            }
        }


        ~D3D11RenderOperationState()
        {
            SAFE_RELEASE( mBlendState );
            SAFE_RELEASE( mRasterizer );
            SAFE_RELEASE( mDepthStencilState );

            for (size_t i = 0 ; i < OGRE_MAX_TEXTURE_LAYERS ; i++)
            {
                SAFE_RELEASE( mSamplerStates[i] );
            }
        }
    };

    //---------------------------------------------------------------------
    void D3D11RenderSystem::_render(const RenderOperation& op)
    {

        // Exit immediately if there is nothing to render
        if (op.vertexData==0 || op.vertexData->vertexCount == 0)
        {
            return;
        }

        HardwareVertexBufferSharedPtr globalInstanceVertexBuffer = getGlobalInstanceVertexBuffer();
        VertexDeclaration* globalVertexDeclaration = getGlobalInstanceVertexBufferVertexDeclaration();

        bool hasInstanceData = op.useGlobalInstancingVertexBufferIsAvailable &&
                    !globalInstanceVertexBuffer.isNull() && globalVertexDeclaration != NULL 
                || op.vertexData->vertexBufferBinding->getHasInstanceData();

        size_t numberOfInstances = op.numberOfInstances;

        if (op.useGlobalInstancingVertexBufferIsAvailable)
        {
            numberOfInstances *= getGlobalNumberOfInstances();
        }

        // Call super class
        RenderSystem::_render(op);
        
        D3D11RenderOperationState stackOpState;
        D3D11RenderOperationState * opState = &stackOpState;

        if(mBlendDescChanged)
        {
            mBlendDescChanged = false;
            mBoundBlendState = 0;

            HRESULT hr = mDevice->CreateBlendState(&mBlendDesc, &opState->mBlendState) ;
            if (FAILED(hr))
            {
				String errorDescription = mDevice.getErrorDescription(hr);
				OGRE_EXCEPT_EX(Exception::ERR_RENDERINGAPI_ERROR, hr,
                    "Failed to create blend state\nError Description:" + errorDescription, 
                    "D3D11RenderSystem::_render" );
            }
        }
        else
        {
            opState->mBlendState = mBoundBlendState;
        }

        if(mRasterizerDescChanged)
		{
			mRasterizerDescChanged=false;
			mBoundRasterizer = 0;

            HRESULT hr = mDevice->CreateRasterizerState(&mRasterizerDesc, &opState->mRasterizer) ;
            if (FAILED(hr))
            {
				String errorDescription = mDevice.getErrorDescription(hr);
				OGRE_EXCEPT_EX(Exception::ERR_RENDERINGAPI_ERROR, hr,
                    "Failed to create rasterizer state\nError Description:" + errorDescription, 
                    "D3D11RenderSystem::_render" );
            }
        }
        else
        {
            opState->mRasterizer = mBoundRasterizer;
        }

        if(mDepthStencilDescChanged)
		{
			mBoundDepthStencilState = 0;
			mDepthStencilDescChanged=false;

            HRESULT hr = mDevice->CreateDepthStencilState(&mDepthStencilDesc, &opState->mDepthStencilState) ;
            if (FAILED(hr))
            {
				String errorDescription = mDevice.getErrorDescription(hr);
				OGRE_EXCEPT_EX(Exception::ERR_RENDERINGAPI_ERROR, hr,
                    "Failed to create depth stencil state\nError Description:" + errorDescription, 
                    "D3D11RenderSystem::_render" );
            }
        }
        else
		{
			opState->mDepthStencilState = mBoundDepthStencilState;
		}

        if(mSamplerStatesChanged)
		{
            // samplers mapping
            size_t numberOfSamplers = std::min(mLastTextureUnitState,(size_t)(OGRE_MAX_TEXTURE_LAYERS + 1));
            
            opState->mSamplerStatesCount = numberOfSamplers;
            opState->mTexturesCount = numberOfSamplers;
                            
            for (size_t n = 0; n < numberOfSamplers; n++)
            {
                ID3D11SamplerState * samplerState  = NULL;
                ID3D11ShaderResourceView *texture = NULL;
                sD3DTextureStageDesc & stage = mTexStageDesc[n];
                if(!stage.used)
                {
                    samplerState    = NULL;
                    texture         = NULL;
                }
                else
                {
                    texture = stage.pTex;

                    stage.samplerDesc.Filter = D3D11Mappings::get(FilterMinification[n], FilterMagnification[n],
                        FilterMips[n],false );
                    stage.samplerDesc.ComparisonFunc = D3D11Mappings::get(mSceneAlphaRejectFunc);
                    stage.samplerDesc.MaxLOD = D3D11_FLOAT32_MAX;
					stage.samplerDesc.MipLODBias = static_cast<float>(Math::Clamp(stage.samplerDesc.MipLODBias - 0.5, -16.00, 15.99));
					stage.samplerDesc.MinLOD = -D3D11_FLOAT32_MAX;
					

                    HRESULT hr = mDevice->CreateSamplerState(&stage.samplerDesc, &samplerState) ;
                    if (FAILED(hr))
                    {
                        String errorDescription = mDevice.getErrorDescription(hr);
                        OGRE_EXCEPT_EX(Exception::ERR_RENDERINGAPI_ERROR, hr,
                            "Failed to create sampler state\nError Description:" + errorDescription,
                            "D3D11RenderSystem::_render" );
                    }
                
                }
                opState->mSamplerStates[n]  = samplerState;
                opState->mTextures[n]       = texture;
            }
            for (size_t n = opState->mTexturesCount; n < OGRE_MAX_TEXTURE_LAYERS; n++)
			{
				opState->mTextures[n] = NULL;
			}
        }

        if (opState->mBlendState != mBoundBlendState)
        {
            mBoundBlendState = opState->mBlendState ;
            mDevice.GetImmediateContext()->OMSetBlendState(opState->mBlendState, 0, 0xffffffff); // TODO - find out where to get the parameters
            if (mDevice.isError())
            {
                String errorDescription = mDevice.getErrorDescription();
                OGRE_EXCEPT(Exception::ERR_RENDERINGAPI_ERROR, 
                    "D3D11 device cannot set blend state\nError Description:" + errorDescription,
                    "D3D11RenderSystem::_render");
            }
<<<<<<< HEAD
            if (mBoundGeometryProgram && mBindingType == TextureUnitState::BT_GEOMETRY)
=======
            if (mSamplerStatesChanged && mBoundGeometryProgram && mBindingType == TextureUnitState::BT_GEOMETRY)
>>>>>>> 6a259fee
            {
                {
                    mDevice.GetImmediateContext()->GSSetSamplers(static_cast<UINT>(0), static_cast<UINT>(opState->mSamplerStatesCount), opState->mSamplerStates);
                    if (mDevice.isError())
                    {
                        String errorDescription = mDevice.getErrorDescription();
                        OGRE_EXCEPT(Exception::ERR_RENDERINGAPI_ERROR, 
                            "D3D11 device cannot set pixel shader samplers\nError Description:" + errorDescription,
                            "D3D11RenderSystem::_render");
                    }
                }
                mDevice.GetImmediateContext()->GSSetShaderResources(static_cast<UINT>(0), static_cast<UINT>(opState->mTexturesCount), &opState->mTextures[0]);
                if (mDevice.isError())
                {
                    String errorDescription = mDevice.getErrorDescription();
                    OGRE_EXCEPT(Exception::ERR_RENDERINGAPI_ERROR, 
                        "D3D11 device cannot set pixel shader resources\nError Description:" + errorDescription,
                        "D3D11RenderSystem::_render");
                }
            }
        }

        if (opState->mRasterizer != mBoundRasterizer)
        {
            mBoundRasterizer = opState->mRasterizer ;

            mDevice.GetImmediateContext()->RSSetState(opState->mRasterizer);
            if (mDevice.isError())
            {
                String errorDescription = mDevice.getErrorDescription();
                OGRE_EXCEPT(Exception::ERR_RENDERINGAPI_ERROR, 
                    "D3D11 device cannot set rasterizer state\nError Description:" + errorDescription,
                    "D3D11RenderSystem::_render");
            }
        }
        

        if (opState->mDepthStencilState != mBoundDepthStencilState)
        {
            mBoundDepthStencilState = opState->mDepthStencilState ;

            mDevice.GetImmediateContext()->OMSetDepthStencilState(opState->mDepthStencilState, mStencilRef); 
            if (mDevice.isError())
            {
                String errorDescription = mDevice.getErrorDescription();
                OGRE_EXCEPT(Exception::ERR_RENDERINGAPI_ERROR, 
                    "D3D11 device cannot set depth stencil state\nError Description:" + errorDescription,
                    "D3D11RenderSystem::_render");
            }
        }

        if (mSamplerStatesChanged && opState->mSamplerStatesCount > 0 ) //  if the NumSamplers is 0, the operation effectively does nothing.
        {
            mSamplerStatesChanged = false; // now it's time to set it to false
            /// Pixel Shader binding
            {
                // Assaf: seem I have better performance without this check... TODO - remove?
                // if ((mBoundSamplerStatesCount != opState->mSamplerStatesCount) || ( 0 != memcmp(opState->mSamplerStates, mBoundSamplerStates, mBoundSamplerStatesCount) ) )
                {
                    //mBoundSamplerStatesCount = opState->mSamplerStatesCount;
                    //memcpy(mBoundSamplerStates,opState->mSamplerStates, mBoundSamplerStatesCount);
                    mDevice.GetImmediateContext()->PSSetSamplers(static_cast<UINT>(0), static_cast<UINT>(opState->mSamplerStatesCount), opState->mSamplerStates);
                    if (mDevice.isError())
                    {
                        String errorDescription = mDevice.getErrorDescription();
                        OGRE_EXCEPT(Exception::ERR_RENDERINGAPI_ERROR, 
                            "D3D11 device cannot set pixel shader samplers\nError Description:" + errorDescription,
                            "D3D11RenderSystem::_render");
                    }
                }

                mDevice.GetImmediateContext()->PSSetShaderResources(static_cast<UINT>(0), static_cast<UINT>(opState->mTexturesCount), &opState->mTextures[0]);
                if (mDevice.isError())
                {
                    String errorDescription = mDevice.getErrorDescription();
                    OGRE_EXCEPT(Exception::ERR_RENDERINGAPI_ERROR, 
                        "D3D11 device cannot set pixel shader resources\nError Description:" + errorDescription,
                        "D3D11RenderSystem::_render");
                }
            }
            
            /// Vertex Shader binding
<<<<<<< HEAD
            if (mBindingType == TextureUnitState::BT_VERTEX)
=======
			
			/*if (mBindingType == TextureUnitState::BindingType::BT_VERTEX)*/
			
>>>>>>> 6a259fee
            {
                if (mFeatureLevel >= D3D_FEATURE_LEVEL_10_0)
                {
                    //mBoundSamplerStatesCount = opState->mSamplerStatesCount;
                    //memcpy(mBoundSamplerStates,opState->mSamplerStates, mBoundSamplerStatesCount);
                    mDevice.GetImmediateContext()->VSSetSamplers(static_cast<UINT>(0), static_cast<UINT>(opState->mSamplerStatesCount), opState->mSamplerStates);
                    if (mDevice.isError())
                    {
                        String errorDescription = mDevice.getErrorDescription();
                        OGRE_EXCEPT(Exception::ERR_RENDERINGAPI_ERROR, 
                            "D3D11 device cannot set pixel shader samplers\nError Description:" + errorDescription,
                            "D3D11RenderSystem::_render");
                    }
                }

                if (mFeatureLevel >= D3D_FEATURE_LEVEL_10_0)
                {
                    mDevice.GetImmediateContext()->VSSetShaderResources(static_cast<UINT>(0), static_cast<UINT>(opState->mTexturesCount), &opState->mTextures[0]);
                    if (mDevice.isError())
                    {
                        String errorDescription = mDevice.getErrorDescription();
                        OGRE_EXCEPT(Exception::ERR_RENDERINGAPI_ERROR, 
                            "D3D11 device cannot set pixel shader resources\nError Description:" + errorDescription,
                            "D3D11RenderSystem::_render");
                    }
                }
            }

            /// Compute Shader binding
            if (mBoundComputeProgram && mBindingType == TextureUnitState::BT_COMPUTE)
            {
                if (mFeatureLevel >= D3D_FEATURE_LEVEL_10_0)
                {
                    //mBoundSamplerStatesCount = opState->mSamplerStatesCount;
                    //memcpy(mBoundSamplerStates,opState->mSamplerStates, mBoundSamplerStatesCount);
                    mDevice.GetImmediateContext()->CSSetSamplers(static_cast<UINT>(0), static_cast<UINT>(opState->mSamplerStatesCount), opState->mSamplerStates);
                    if (mDevice.isError())
                    {
                        String errorDescription = mDevice.getErrorDescription();
                        OGRE_EXCEPT(Exception::ERR_RENDERINGAPI_ERROR, 
                            "D3D11 device cannot set compute shader samplers\nError Description:" + errorDescription,
                            "D3D11RenderSystem::_render");
                    }
                }
                
                if (mFeatureLevel >= D3D_FEATURE_LEVEL_10_0)
                {
                    mDevice.GetImmediateContext()->CSSetShaderResources(static_cast<UINT>(0), static_cast<UINT>(opState->mTexturesCount), &opState->mTextures[0]);
                    if (mDevice.isError())
                    {
                        String errorDescription = mDevice.getErrorDescription();
                        OGRE_EXCEPT(Exception::ERR_RENDERINGAPI_ERROR, 
                            "D3D11 device cannot set compute shader resources\nError Description:" + errorDescription,
                            "D3D11RenderSystem::_render");
                    }
                }
            }

            /// Hull Shader binding
            if (mBoundTessellationHullProgram && mBindingType == TextureUnitState::BT_TESSELLATION_HULL)
            {
                if (mFeatureLevel >= D3D_FEATURE_LEVEL_10_0)
                {
                    //mBoundSamplerStatesCount = opState->mSamplerStatesCount;
                    //memcpy(mBoundSamplerStates,opState->mSamplerStates, mBoundSamplerStatesCount);
                    mDevice.GetImmediateContext()->HSSetSamplers(static_cast<UINT>(0), static_cast<UINT>(opState->mSamplerStatesCount), opState->mSamplerStates);
                    if (mDevice.isError())
                    {
                        String errorDescription = mDevice.getErrorDescription();
                        OGRE_EXCEPT(Exception::ERR_RENDERINGAPI_ERROR, 
                            "D3D11 device cannot set hull shader samplers\nError Description:" + errorDescription,
                            "D3D11RenderSystem::_render");
                    }
                }
                
                if (mFeatureLevel >= D3D_FEATURE_LEVEL_10_0)
                {
                    mDevice.GetImmediateContext()->HSSetShaderResources(static_cast<UINT>(0), static_cast<UINT>(opState->mTexturesCount), &opState->mTextures[0]);
                    if (mDevice.isError())
                    {
                        String errorDescription = mDevice.getErrorDescription();
                        OGRE_EXCEPT(Exception::ERR_RENDERINGAPI_ERROR, 
                            "D3D11 device cannot set hull shader resources\nError Description:" + errorDescription,
                            "D3D11RenderSystem::_render");
                    }
                }
            }
            
            /// Domain Shader binding
            if (mBoundTessellationDomainProgram && mBindingType == TextureUnitState::BT_TESSELLATION_DOMAIN)
            {
                if (mFeatureLevel >= D3D_FEATURE_LEVEL_10_0)
                {
                    //mBoundSamplerStatesCount = opState->mSamplerStatesCount;
                    //memcpy(mBoundSamplerStates,opState->mSamplerStates, mBoundSamplerStatesCount);
                    mDevice.GetImmediateContext()->DSSetSamplers(static_cast<UINT>(0), static_cast<UINT>(opState->mSamplerStatesCount), opState->mSamplerStates);
                    if (mDevice.isError())
                    {
                        String errorDescription = mDevice.getErrorDescription();
                        OGRE_EXCEPT(Exception::ERR_RENDERINGAPI_ERROR, 
                            "D3D11 device cannot set domain shader samplers\nError Description:" + errorDescription,
                            "D3D11RenderSystem::_render");
                    }
                }

                if (mFeatureLevel >= D3D_FEATURE_LEVEL_10_0)
                {
                    mDevice.GetImmediateContext()->DSSetShaderResources(static_cast<UINT>(0), static_cast<UINT>(opState->mTexturesCount), &opState->mTextures[0]);
                    if (mDevice.isError())
                    {
                        String errorDescription = mDevice.getErrorDescription();
                        OGRE_EXCEPT(Exception::ERR_RENDERINGAPI_ERROR, 
                            "D3D11 device cannot set domain shader resources\nError Description:" + errorDescription,
                            "D3D11RenderSystem::_render");
                    }
                }
            }
        }

        ID3D11Buffer* pSOTarget=0;
        // Mustn't bind a emulated vertex, pixel shader (see below), if we are rendering to a stream out buffer
        mDevice.GetImmediateContext()->SOGetTargets(1, &pSOTarget);

        //check consistency of vertex-fragment shaders
        if (!mBoundVertexProgram ||
             (!mBoundFragmentProgram && op.operationType != RenderOperation::OT_POINT_LIST && pSOTarget==0 ) 
           ) 
        {
            
            OGRE_EXCEPT(Exception::ERR_RENDERINGAPI_ERROR, 
                "Attempted to render to a D3D11 device without both vertex and fragment shaders there is no fixed pipeline in d3d11 - use the RTSS or write custom shaders.",
                "D3D11RenderSystem::_render");
        }

        // Check consistency of tessellation shaders
        if( (mBoundTessellationHullProgram && !mBoundTessellationDomainProgram) ||
            (!mBoundTessellationHullProgram && mBoundTessellationDomainProgram) )
        {
            if (mBoundTessellationHullProgram && !mBoundTessellationDomainProgram) {
            OGRE_EXCEPT(Exception::ERR_RENDERINGAPI_ERROR, 
                "Attempted to use tessellation, but domain shader is missing",
                "D3D11RenderSystem::_render");
            }
            else {
                OGRE_EXCEPT(Exception::ERR_RENDERINGAPI_ERROR, 
                "Attempted to use tessellation, but hull shader is missing",
                "D3D11RenderSystem::_render"); }
        }

        if (mDevice.isError())
        {
            // this will never happen but we want to be consistent with the error checks... 
            String errorDescription = mDevice.getErrorDescription();
            OGRE_EXCEPT(Exception::ERR_RENDERINGAPI_ERROR, 
                "D3D11 device cannot set geometry shader to null\nError Description:" + errorDescription,
                "D3D11RenderSystem::_render");
        }

        // Defer program bind to here because we must bind shader class instances,
        // and this can only be made in SetShader calls.
        // Also, bind shader resources
        if (mBoundVertexProgram)
        {
            mDevice.GetImmediateContext()->VSSetShader(mBoundVertexProgram->getVertexShader(), 
                                                       mClassInstances[GPT_VERTEX_PROGRAM], 
                                                       mNumClassInstances[GPT_VERTEX_PROGRAM]);
            if (mDevice.isError())
            {
                String errorDescription = mDevice.getErrorDescription();
                OGRE_EXCEPT(Exception::ERR_RENDERINGAPI_ERROR, 
                    "D3D11 device cannot set vertex shader\nError Description:" + errorDescription,
                    "D3D11RenderSystem::_render");
            }
        }
        if (mBoundFragmentProgram)
        {
            mDevice.GetImmediateContext()->PSSetShader(mBoundFragmentProgram->getPixelShader(),
                                                       mClassInstances[GPT_FRAGMENT_PROGRAM], 
                                                       mNumClassInstances[GPT_FRAGMENT_PROGRAM]);
            if (mDevice.isError())
            {
                String errorDescription = mDevice.getErrorDescription();
                OGRE_EXCEPT(Exception::ERR_RENDERINGAPI_ERROR, 
                    "D3D11 device cannot set pixel shader\nError Description:" + errorDescription,
                    "D3D11RenderSystem::_render");
            }
        }
        if (mBoundGeometryProgram)
        {
            mDevice.GetImmediateContext()->GSSetShader(mBoundGeometryProgram->getGeometryShader(),
                                                       mClassInstances[GPT_GEOMETRY_PROGRAM], 
                                                       mNumClassInstances[GPT_GEOMETRY_PROGRAM]);
            if (mDevice.isError())
            {
                String errorDescription = mDevice.getErrorDescription();
                OGRE_EXCEPT(Exception::ERR_RENDERINGAPI_ERROR, 
                    "D3D11 device cannot set geometry shader\nError Description:" + errorDescription,
                    "D3D11RenderSystem::_render");
            }
        }
        if (mBoundTessellationHullProgram)
        {
            mDevice.GetImmediateContext()->HSSetShader(mBoundTessellationHullProgram->getHullShader(),
                                                       mClassInstances[GPT_HULL_PROGRAM], 
                                                       mNumClassInstances[GPT_HULL_PROGRAM]);
            if (mDevice.isError())
            {
                String errorDescription = mDevice.getErrorDescription();
                OGRE_EXCEPT(Exception::ERR_RENDERINGAPI_ERROR, 
                    "D3D11 device cannot set hull shader\nError Description:" + errorDescription,
                    "D3D11RenderSystem::_render");
            }
        }
        if (mBoundTessellationDomainProgram)
        {
            mDevice.GetImmediateContext()->DSSetShader(mBoundTessellationDomainProgram->getDomainShader(),
                                                       mClassInstances[GPT_DOMAIN_PROGRAM], 
                                                       mNumClassInstances[GPT_DOMAIN_PROGRAM]);
            if (mDevice.isError())
            {
                String errorDescription = mDevice.getErrorDescription();
                OGRE_EXCEPT(Exception::ERR_RENDERINGAPI_ERROR, 
                    "D3D11 device cannot set domain shader\nError Description:" + errorDescription,
                    "D3D11RenderSystem::_render");
            }
        }
        if (mBoundComputeProgram)
        {
            mDevice.GetImmediateContext()->CSSetShader(mBoundComputeProgram->getComputeShader(),
                                                       mClassInstances[GPT_COMPUTE_PROGRAM], 
                                                       mNumClassInstances[GPT_COMPUTE_PROGRAM]);
            if (mDevice.isError())
            {
                String errorDescription = mDevice.getErrorDescription();
                OGRE_EXCEPT(Exception::ERR_RENDERINGAPI_ERROR, 
                    "D3D11 device cannot set compute shader\nError Description:" + errorDescription,
                    "D3D11RenderSystem::_render");
            }
        }


        setVertexDeclaration(op.vertexData->vertexDeclaration, op.vertexData->vertexBufferBinding);
        setVertexBufferBinding(op.vertexData->vertexBufferBinding);


        // Determine rendering operation
        D3D11_PRIMITIVE_TOPOLOGY primType = D3D11_PRIMITIVE_TOPOLOGY_TRIANGLELIST;
        DWORD primCount = 0;

        // Handle computing
        if(mBoundComputeProgram)
        {
            // Bound unordered access views
            mDevice.GetImmediateContext()->Dispatch(1, 1, 1);

            ID3D11UnorderedAccessView* views[] = { 0 };
            ID3D11ShaderResourceView* srvs[] = { 0 };
            mDevice.GetImmediateContext()->CSSetShaderResources( 0, 1, srvs );
            mDevice.GetImmediateContext()->CSSetUnorderedAccessViews( 0, 1, views, NULL );
            mDevice.GetImmediateContext()->CSSetShader( NULL, NULL, 0 );

            return;
        }
        else if(mBoundTessellationHullProgram && mBoundTessellationDomainProgram)
        {
            // useful primitives for tessellation
            switch( op.operationType )
            {
            case RenderOperation::OT_LINE_LIST:
                primType = D3D11_PRIMITIVE_TOPOLOGY_2_CONTROL_POINT_PATCHLIST;
                primCount = (DWORD)(op.useIndexes ? op.indexData->indexCount : op.vertexData->vertexCount) / 2;
                break;

            case RenderOperation::OT_LINE_STRIP:
                primType = D3D11_PRIMITIVE_TOPOLOGY_2_CONTROL_POINT_PATCHLIST;
                primCount = (DWORD)(op.useIndexes ? op.indexData->indexCount : op.vertexData->vertexCount) - 1;
                break;

            case RenderOperation::OT_TRIANGLE_LIST:
                primType = D3D11_PRIMITIVE_TOPOLOGY_3_CONTROL_POINT_PATCHLIST;
                primCount = (DWORD)(op.useIndexes ? op.indexData->indexCount : op.vertexData->vertexCount) / 3;
                break;

            case RenderOperation::OT_TRIANGLE_STRIP:
                primType = D3D11_PRIMITIVE_TOPOLOGY_3_CONTROL_POINT_PATCHLIST;
                primCount = (DWORD)(op.useIndexes ? op.indexData->indexCount : op.vertexData->vertexCount) - 2;
                break;
            }
        }
        else
        {
            //rendering without tessellation.
            bool useAdjacency = (mGeometryProgramBound && mBoundGeometryProgram && mBoundGeometryProgram->isAdjacencyInfoRequired());
            switch( op.operationType )
            {
            case RenderOperation::OT_POINT_LIST:
                primType = D3D11_PRIMITIVE_TOPOLOGY_POINTLIST;
                primCount = (DWORD)(op.useIndexes ? op.indexData->indexCount : op.vertexData->vertexCount);
                break;

            case RenderOperation::OT_LINE_LIST:
                primType = useAdjacency ? D3D11_PRIMITIVE_TOPOLOGY_LINELIST_ADJ : D3D11_PRIMITIVE_TOPOLOGY_LINELIST;
                primCount = (DWORD)(op.useIndexes ? op.indexData->indexCount : op.vertexData->vertexCount) / 2;
                break;

            case RenderOperation::OT_LINE_STRIP:
                primType = useAdjacency ? D3D11_PRIMITIVE_TOPOLOGY_LINESTRIP_ADJ : D3D11_PRIMITIVE_TOPOLOGY_LINESTRIP;
                primCount = (DWORD)(op.useIndexes ? op.indexData->indexCount : op.vertexData->vertexCount) - 1;
                break;

            case RenderOperation::OT_TRIANGLE_LIST:
                primType = useAdjacency ? D3D11_PRIMITIVE_TOPOLOGY_TRIANGLELIST_ADJ : D3D11_PRIMITIVE_TOPOLOGY_TRIANGLELIST;
                primCount = (DWORD)(op.useIndexes ? op.indexData->indexCount : op.vertexData->vertexCount) / 3;
                break;

            case RenderOperation::OT_TRIANGLE_STRIP:
                primType = useAdjacency ? D3D11_PRIMITIVE_TOPOLOGY_TRIANGLESTRIP_ADJ : D3D11_PRIMITIVE_TOPOLOGY_TRIANGLESTRIP;
                primCount = (DWORD)(op.useIndexes ? op.indexData->indexCount : op.vertexData->vertexCount) - 2;
                break;

            case RenderOperation::OT_TRIANGLE_FAN:
                OGRE_EXCEPT(Exception::ERR_RENDERINGAPI_ERROR, "Error - DX11 render - no support for triangle fan (OT_TRIANGLE_FAN)", "D3D11RenderSystem::_render");
                primType = D3D11_PRIMITIVE_TOPOLOGY_UNDEFINED; // todo - no TRIANGLE_FAN in DX 11
                primCount = (DWORD)(op.useIndexes ? op.indexData->indexCount : op.vertexData->vertexCount) - 2;
                break;
            }
        }
        
        if (primCount)
        {
            // Issue the op
            //HRESULT hr;
            if( op.useIndexes  )
            {
                D3D11HardwareIndexBuffer* d3dIdxBuf = 
                    static_cast<D3D11HardwareIndexBuffer*>(op.indexData->indexBuffer.get());
                mDevice.GetImmediateContext()->IASetIndexBuffer( d3dIdxBuf->getD3DIndexBuffer(), D3D11Mappings::getFormat(d3dIdxBuf->getType()), 0 );
                if (mDevice.isError())
                {
                    String errorDescription = mDevice.getErrorDescription();
                    OGRE_EXCEPT(Exception::ERR_RENDERINGAPI_ERROR, 
                        "D3D11 device cannot set index buffer\nError Description:" + errorDescription,
                        "D3D11RenderSystem::_render");
                }

                do
                {
                    // do indexed draw operation
                    mDevice.GetImmediateContext()->IASetPrimitiveTopology( primType );
                    if (mDevice.isError())
                    {
                        String errorDescription = mDevice.getErrorDescription();
                        OGRE_EXCEPT(Exception::ERR_RENDERINGAPI_ERROR, 
                            "D3D11 device cannot set primitive topology\nError Description:" + errorDescription,
                            "D3D11RenderSystem::_render");
                    }
                    
                    if (hasInstanceData)
                    {
                        mDevice.GetImmediateContext()->DrawIndexedInstanced(    
                            static_cast<UINT>(op.indexData->indexCount), 
                            static_cast<UINT>(numberOfInstances), 
                            static_cast<UINT>(op.indexData->indexStart), 
                            static_cast<INT>(op.vertexData->vertexStart),
                            0
                            );
                        if (mDevice.isError())
                        {
                            String errorDescription = mDevice.getErrorDescription();
                            OGRE_EXCEPT(Exception::ERR_RENDERINGAPI_ERROR, 
                                "D3D11 device cannot draw indexed instanced\nError Description:" + errorDescription,
                                "D3D11RenderSystem::_render");
                        }
                    }
                    else
                    {
                        mDevice.GetImmediateContext()->DrawIndexed(    
                            static_cast<UINT>(op.indexData->indexCount), 
                            static_cast<UINT>(op.indexData->indexStart), 
                            static_cast<INT>(op.vertexData->vertexStart)
                            );
                        if (mDevice.isError())
                        {
                            String errorDescription = mDevice.getErrorDescription();
                            OGRE_EXCEPT(Exception::ERR_RENDERINGAPI_ERROR, 
                                "D3D11 device cannot draw indexed\nError Description:" + errorDescription +
                                "Active OGRE vertex shader name: " + mBoundVertexProgram->getName() +
                                "\nActive OGRE fragment shader name: " + mBoundFragmentProgram->getName(),
                                "D3D11RenderSystem::_render");
                        }
                    }
                } while (updatePassIterationRenderState());
            }
            else
            {
                // nfz: gpu_iterate
                do
                {
                    // Unindexed, a little simpler!
                    mDevice.GetImmediateContext()->IASetPrimitiveTopology( primType );
                    if (mDevice.isError())
                    {
                        String errorDescription = mDevice.getErrorDescription();
                        OGRE_EXCEPT(Exception::ERR_RENDERINGAPI_ERROR, 
                            "D3D11 device cannot set primitive topology\nError Description:" + errorDescription,
                            "D3D11RenderSystem::_render");
                    }       
                    
                    if (op.vertexData->vertexCount == -1) // -1 is a sign to use DrawAuto
                    {
                        mDevice.GetImmediateContext()->DrawAuto(); 
                    }
                    else
                    {
                        if (hasInstanceData)
                        {
                            mDevice.GetImmediateContext()->DrawInstanced(
                                static_cast<UINT>(numberOfInstances), 
                                static_cast<UINT>(op.vertexData->vertexCount), 
                                static_cast<INT>(op.vertexData->vertexStart),
                                0
                                ); 
                        }
                        else
                        {
                            mDevice.GetImmediateContext()->Draw(
                                static_cast<UINT>(op.vertexData->vertexCount), 
                                static_cast<INT>(op.vertexData->vertexStart)
                                ); 
                        }
                    }
                    if (mDevice.isError())
                    {
                        String errorDescription = mDevice.getErrorDescription();
                        OGRE_EXCEPT(Exception::ERR_RENDERINGAPI_ERROR, 
                            "D3D11 device cannot draw\nError Description:" + errorDescription,
                            "D3D11RenderSystem::_render");
                    }       


                } while (updatePassIterationRenderState());
            } 
        }


        // Crashy : commented this, 99% sure it's useless but really time consuming
        /*if (true) // for now - clear the render state
        {
            mDevice.GetImmediateContext()->OMSetBlendState(0, 0, 0xffffffff); 
            mDevice.GetImmediateContext()->RSSetState(0);
            mDevice.GetImmediateContext()->OMSetDepthStencilState(0, 0); 
//          mDevice->PSSetSamplers(static_cast<UINT>(0), static_cast<UINT>(0), 0);
            
            // Clear class instance storage
            memset(mClassInstances, 0, sizeof(mClassInstances));
            memset(mNumClassInstances, 0, sizeof(mNumClassInstances));      
        }*/

    }
    //---------------------------------------------------------------------
    void D3D11RenderSystem::_renderUsingReadBackAsTexture(unsigned int passNr, Ogre::String variableName, unsigned int StartSlot)
    {
        RenderTarget *target = mActiveRenderTarget;
        switch (passNr)
        {
        case 1:
            if (target)
            {
                ID3D11RenderTargetView * pRTView[OGRE_MAX_MULTIPLE_RENDER_TARGETS];
                memset(pRTView, 0, sizeof(pRTView));

                target->getCustomAttribute( "ID3D11RenderTargetView", &pRTView );

                uint numberOfViews;
                target->getCustomAttribute( "numberOfViews", &numberOfViews );

                //Retrieve depth buffer
                D3D11DepthBuffer *depthBuffer = static_cast<D3D11DepthBuffer*>(target->getDepthBuffer());

                // now switch to the new render target
                mDevice.GetImmediateContext()->OMSetRenderTargets(
                    numberOfViews,
                    pRTView,
                    depthBuffer->getDepthStencilView());

                if (mDevice.isError())
                {
                    String errorDescription = mDevice.getErrorDescription();
                    OGRE_EXCEPT(Exception::ERR_RENDERINGAPI_ERROR, 
                        "D3D11 device cannot set render target\nError Description:" + errorDescription,
                        "D3D11RenderSystem::_renderUsingReadBackAsTexture");
                }
                
                mDevice.GetImmediateContext()->ClearDepthStencilView(depthBuffer->getDepthStencilView(), D3D11_CLEAR_DEPTH, 1.0f, 0);

                float ClearColor[4];
                //D3D11Mappings::get(colour, ClearColor);
                // Clear all views
                mActiveRenderTarget->getCustomAttribute( "numberOfViews", &numberOfViews );
                if( numberOfViews == 1 )
                    mDevice.GetImmediateContext()->ClearRenderTargetView( pRTView[0], ClearColor );
                else
                {
                    for( uint i = 0; i < numberOfViews; ++i )
                        mDevice.GetImmediateContext()->ClearRenderTargetView( pRTView[i], ClearColor );
                }

            }
            break;
        case 2:
            if (target)
            {
                //
                // We need to remove the the DST from the Render Targets if we want to use it as a texture :
                //
                ID3D11RenderTargetView * pRTView[OGRE_MAX_MULTIPLE_RENDER_TARGETS];
                memset(pRTView, 0, sizeof(pRTView));

                target->getCustomAttribute( "ID3D11RenderTargetView", &pRTView );

                uint numberOfViews;
                target->getCustomAttribute( "numberOfViews", &numberOfViews );

                //Retrieve depth buffer
                D3D11DepthBuffer *depthBuffer = static_cast<D3D11DepthBuffer*>(target->getDepthBuffer());

                // now switch to the new render target
                mDevice.GetImmediateContext()->OMSetRenderTargets(
                    numberOfViews,
                    pRTView,
                    NULL);

                mDevice.GetImmediateContext()->PSSetShaderResources(static_cast<UINT>(StartSlot), static_cast<UINT>(numberOfViews), &mDSTResView);
                if (mDevice.isError())
                {
                    String errorDescription = mDevice.getErrorDescription();
                    OGRE_EXCEPT(Exception::ERR_RENDERINGAPI_ERROR, 
                        "D3D11 device cannot set pixel shader resources\nError Description:" + errorDescription,
                        "D3D11RenderSystem::_renderUsingReadBackAsTexture");
                }

            }
            break;
        case 3:
            //
            // We need to unbind mDSTResView from the given variable because this buffer
            // will be used later as the typical depth buffer, again
            // must call Apply(0) here : to flush SetResource(NULL)
            //
            
            if (target)
            {
                uint numberOfViews;
                target->getCustomAttribute( "numberOfViews", &numberOfViews );

                mDevice.GetImmediateContext()->PSSetShaderResources(static_cast<UINT>(StartSlot), static_cast<UINT>(numberOfViews), NULL);
                    if (mDevice.isError())
                    {
                        String errorDescription = mDevice.getErrorDescription();
                        OGRE_EXCEPT(Exception::ERR_RENDERINGAPI_ERROR, 
                            "D3D11 device cannot set pixel shader resources\nError Description:" + errorDescription,
                            "D3D11RenderSystem::_renderUsingReadBackAsTexture");
                    }           
            }

            break;
        }
    }
    //---------------------------------------------------------------------
    void D3D11RenderSystem::setNormaliseNormals(bool normalise)
    {
    }
    //---------------------------------------------------------------------
    void D3D11RenderSystem::bindGpuProgram(GpuProgram* prg)
    {
        if (!prg)
        {
            OGRE_EXCEPT(Exception::ERR_RENDERINGAPI_ERROR, 
                "Null program bound.",
                "D3D11RenderSystem::bindGpuProgram");
        }

        switch (prg->getType())
        {
        case GPT_VERTEX_PROGRAM:
            {
                // get the shader
                mBoundVertexProgram = static_cast<D3D11HLSLProgram*>(prg);
/*              ID3D11VertexShader * vsShaderToSet = mBoundVertexProgram->getVertexShader();

                // set the shader
                mDevice.GetImmediateContext()->VSSetShader(vsShaderToSet, NULL, 0);
                if (mDevice.isError())
                {
                    String errorDescription = mDevice.getErrorDescription();
                    OGRE_EXCEPT(Exception::ERR_RENDERINGAPI_ERROR, 
                        "D3D11 device cannot set vertex shader\nError Description:" + errorDescription,
                        "D3D11RenderSystem::bindGpuProgram");
                }*/     
            }
            break;
        case GPT_FRAGMENT_PROGRAM:
            {
                mBoundFragmentProgram = static_cast<D3D11HLSLProgram*>(prg);
/*              ID3D11PixelShader* psShaderToSet = mBoundFragmentProgram->getPixelShader();

                mDevice.GetImmediateContext()->PSSetShader(psShaderToSet, NULL, 0);
                if (mDevice.isError())
                {
                    String errorDescription = mDevice.getErrorDescription();
                    OGRE_EXCEPT(Exception::ERR_RENDERINGAPI_ERROR, 
                        "D3D11 device cannot set fragment shader\nError Description:" + errorDescription,
                        "D3D11RenderSystem::bindGpuProgram");
                }*/     
            }
            break;
        case GPT_GEOMETRY_PROGRAM:
            {
                mBoundGeometryProgram = static_cast<D3D11HLSLProgram*>(prg);
/*              ID3D11GeometryShader* gsShaderToSet = mBoundGeometryProgram->getGeometryShader();

                mDevice.GetImmediateContext()->GSSetShader(gsShaderToSet, NULL, 0);
                if (mDevice.isError())
                {
                    String errorDescription = mDevice.getErrorDescription();
                    OGRE_EXCEPT(Exception::ERR_RENDERINGAPI_ERROR, 
                        "D3D11 device cannot set geometry shader\nError Description:" + errorDescription,
                        "D3D11RenderSystem::bindGpuProgram");
                }*/     

            }
            break;
        case GPT_HULL_PROGRAM:
            {
                mBoundTessellationHullProgram = static_cast<D3D11HLSLProgram*>(prg);
/*              ID3D11HullShader* gsShaderToSet = mBoundTessellationHullProgram->getHullShader();

                mDevice.GetImmediateContext()->HSSetShader(gsShaderToSet, NULL, 0);
                if (mDevice.isError())
                {
                    String errorDescription = mDevice.getErrorDescription();
                    OGRE_EXCEPT(Exception::ERR_RENDERINGAPI_ERROR, 
                        "D3D11 device cannot set hull shader\nError Description:" + errorDescription,
                        "D3D11RenderSystem::bindGpuProgram");
                }       */

            }
            break;
        case GPT_DOMAIN_PROGRAM:
            {
                mBoundTessellationDomainProgram = static_cast<D3D11HLSLProgram*>(prg);
/*              ID3D11DomainShader* gsShaderToSet = mBoundTessellationDomainProgram->getDomainShader();

                mDevice.GetImmediateContext()->DSSetShader(gsShaderToSet, NULL, 0);
                if (mDevice.isError())
                {
                    String errorDescription = mDevice.getErrorDescription();
                    OGRE_EXCEPT(Exception::ERR_RENDERINGAPI_ERROR, 
                        "D3D11 device cannot set domain shader\nError Description:" + errorDescription,
                        "D3D11RenderSystem::bindGpuProgram");
                }*/     

            }
            break;
        case GPT_COMPUTE_PROGRAM:
            {
                mBoundComputeProgram = static_cast<D3D11HLSLProgram*>(prg);
/*              ID3D11ComputeShader* gsShaderToSet = mBoundComputeProgram->getComputeShader();

                mDevice.GetImmediateContext()->CSSetShader(gsShaderToSet, NULL, 0);
                if (mDevice.isError())
                {
                    String errorDescription = mDevice.getErrorDescription();
                    OGRE_EXCEPT(Exception::ERR_RENDERINGAPI_ERROR, 
                        "D3D11 device cannot set compute shader\nError Description:" + errorDescription,
                        "D3D11RenderSystem::bindGpuProgram");
                }*/     

            }
            break;
        };

        RenderSystem::bindGpuProgram(prg);
   }
    //---------------------------------------------------------------------
    void D3D11RenderSystem::unbindGpuProgram(GpuProgramType gptype)
    {

        switch(gptype)
        {
        case GPT_VERTEX_PROGRAM:
            {
                mActiveVertexGpuProgramParameters.setNull();
                mBoundVertexProgram = NULL;
                //mDevice->VSSetShader(NULL);
                mDevice.GetImmediateContext()->VSSetShader(NULL, NULL, 0);
            }
            break;
        case GPT_FRAGMENT_PROGRAM:
            {
                mActiveFragmentGpuProgramParameters.setNull();
                mBoundFragmentProgram = NULL;
                //mDevice->PSSetShader(NULL);
                mDevice.GetImmediateContext()->PSSetShader(NULL, NULL, 0);
            }

            break;
        case GPT_GEOMETRY_PROGRAM:
            {
                mActiveGeometryGpuProgramParameters.setNull();
                mBoundGeometryProgram = NULL;
                mDevice.GetImmediateContext()->GSSetShader( NULL, NULL, 0 );
            }
            break;
        case GPT_HULL_PROGRAM:
            {
                mActiveTessellationHullGpuProgramParameters.setNull();
                mBoundTessellationHullProgram = NULL;
                mDevice.GetImmediateContext()->HSSetShader( NULL, NULL, 0 );
            }
            break;
        case GPT_DOMAIN_PROGRAM:
            {
                mActiveTessellationDomainGpuProgramParameters.setNull();
                mBoundTessellationDomainProgram = NULL;
                mDevice.GetImmediateContext()->DSSetShader( NULL, NULL, 0 );
            }
            break;
        case GPT_COMPUTE_PROGRAM:
            {
                mActiveComputeGpuProgramParameters.setNull();
                mBoundComputeProgram = NULL;
                mDevice.GetImmediateContext()->CSSetShader( NULL, NULL, 0 );
            }
            break;
        default:
            assert(false && "Undefined Program Type!");
        };
        RenderSystem::unbindGpuProgram(gptype);
    }
    //---------------------------------------------------------------------
    void D3D11RenderSystem::bindGpuProgramParameters(GpuProgramType gptype, GpuProgramParametersSharedPtr params, uint16 mask)
    {
        if (mask & (uint16)GPV_GLOBAL)
        {
            // TODO: Dx11 supports shared constant buffers, so use them
            // check the match to constant buffers & use rendersystem data hooks to store
            // for now, just copy
            params->_copySharedParams();
        }

        // Do everything here in Dx11, since deal with via buffers anyway so number of calls
        // is actually the same whether we categorise the updates or not
        ID3D11Buffer* pBuffers[1] ;
        switch(gptype)
        {
        case GPT_VERTEX_PROGRAM:
            {
                //  if (params->getAutoConstantCount() > 0)
                //{
                if (mBoundVertexProgram)
                {
                    pBuffers[0] = mBoundVertexProgram->getConstantBuffer(params, mask);
                    mDevice.GetImmediateContext()->VSSetConstantBuffers( 0, 1, pBuffers );
                    if (mDevice.isError())
                    {
                        String errorDescription = mDevice.getErrorDescription();
                        OGRE_EXCEPT(Exception::ERR_RENDERINGAPI_ERROR, 
                            "D3D11 device cannot set vertex shader constant buffers\nError Description:" + errorDescription,
                            "D3D11RenderSystem::bindGpuProgramParameters");
                    }       

                }
            }
            break;
        case GPT_FRAGMENT_PROGRAM:
            {
                //if (params->getAutoConstantCount() > 0)
                //{
                if (mBoundFragmentProgram)
                {
                    pBuffers[0] = mBoundFragmentProgram->getConstantBuffer(params, mask);
                    mDevice.GetImmediateContext()->PSSetConstantBuffers( 0, 1, pBuffers );
                    if (mDevice.isError())
                    {
                        String errorDescription = mDevice.getErrorDescription();
                        OGRE_EXCEPT(Exception::ERR_RENDERINGAPI_ERROR, 
                            "D3D11 device cannot set fragment shader constant buffers\nError Description:" + errorDescription,
                            "D3D11RenderSystem::bindGpuProgramParameters");
                    }       

                }
            }
            break;
        case GPT_GEOMETRY_PROGRAM:
            {
                if (mBoundGeometryProgram)
                {
                    pBuffers[0] = mBoundGeometryProgram->getConstantBuffer(params, mask);
                    mDevice.GetImmediateContext()->GSSetConstantBuffers( 0, 1, pBuffers );
                    if (mDevice.isError())
                    {
                        String errorDescription = mDevice.getErrorDescription();
                        OGRE_EXCEPT(Exception::ERR_RENDERINGAPI_ERROR, 
                            "D3D11 device cannot set Geometry shader constant buffers\nError Description:" + errorDescription,
                            "D3D11RenderSystem::bindGpuProgramParameters");
                    }       

                }
            }
            break;
        case GPT_HULL_PROGRAM:
            {
                if (mBoundTessellationHullProgram)
                {
                    pBuffers[0] = mBoundTessellationHullProgram->getConstantBuffer(params, mask);
                    mDevice.GetImmediateContext()->HSSetConstantBuffers( 0, 1, pBuffers );
                    if (mDevice.isError())
                    {
                        String errorDescription = mDevice.getErrorDescription();
                        OGRE_EXCEPT(Exception::ERR_RENDERINGAPI_ERROR, 
                            "D3D11 device cannot set Hull shader constant buffers\nError Description:" + errorDescription,
                            "D3D11RenderSystem::bindGpuProgramParameters");
                    }       

                }
            }
            break;
        case GPT_DOMAIN_PROGRAM:
            {
                if (mBoundTessellationDomainProgram)
                {
                    pBuffers[0] = mBoundTessellationDomainProgram->getConstantBuffer(params, mask);
                    mDevice.GetImmediateContext()->DSSetConstantBuffers( 0, 1, pBuffers );
                    if (mDevice.isError())
                    {
                        String errorDescription = mDevice.getErrorDescription();
                        OGRE_EXCEPT(Exception::ERR_RENDERINGAPI_ERROR, 
                            "D3D11 device cannot set Domain shader constant buffers\nError Description:" + errorDescription,
                            "D3D11RenderSystem::bindGpuProgramParameters");
                    }       

                }
            }
            break;
        case GPT_COMPUTE_PROGRAM:
            {
                if (mBoundComputeProgram)
                {
                    pBuffers[0] = mBoundComputeProgram->getConstantBuffer(params, mask);
                    mDevice.GetImmediateContext()->CSSetConstantBuffers( 0, 1, pBuffers );
                    if (mDevice.isError())
                    {
                        String errorDescription = mDevice.getErrorDescription();
                        OGRE_EXCEPT(Exception::ERR_RENDERINGAPI_ERROR, 
                            "D3D11 device cannot set Compute shader constant buffers\nError Description:" + errorDescription,
                            "D3D11RenderSystem::bindGpuProgramParameters");
                    }       

                }
            }
            break;
        };

        // Now, set class instances
        const GpuProgramParameters::SubroutineMap& subroutineMap = params->getSubroutineMap();
        if (subroutineMap.empty())
            return;

        GpuProgramParameters::SubroutineIterator it;
        GpuProgramParameters::SubroutineIterator end = subroutineMap.end();
        for(it = subroutineMap.begin(); it != end; ++it)
        {
            setSubroutine(gptype, it->first, it->second);
        }
    }
    //---------------------------------------------------------------------
    void D3D11RenderSystem::bindGpuProgramPassIterationParameters(GpuProgramType gptype)
    {

        switch(gptype)
        {
        case GPT_VERTEX_PROGRAM:
            bindGpuProgramParameters(gptype, mActiveVertexGpuProgramParameters, (uint16)GPV_PASS_ITERATION_NUMBER);
            break;

        case GPT_FRAGMENT_PROGRAM:
            bindGpuProgramParameters(gptype, mActiveFragmentGpuProgramParameters, (uint16)GPV_PASS_ITERATION_NUMBER);
            break;
        case GPT_GEOMETRY_PROGRAM:
            bindGpuProgramParameters(gptype, mActiveGeometryGpuProgramParameters, (uint16)GPV_PASS_ITERATION_NUMBER);
            break;
        case GPT_HULL_PROGRAM:
            bindGpuProgramParameters(gptype, mActiveTessellationHullGpuProgramParameters, (uint16)GPV_PASS_ITERATION_NUMBER);
            break;
        case GPT_DOMAIN_PROGRAM:
            bindGpuProgramParameters(gptype, mActiveTessellationDomainGpuProgramParameters, (uint16)GPV_PASS_ITERATION_NUMBER);
            break;
        case GPT_COMPUTE_PROGRAM:
            bindGpuProgramParameters(gptype, mActiveComputeGpuProgramParameters, (uint16)GPV_PASS_ITERATION_NUMBER);
            break;
        }
    }
    //---------------------------------------------------------------------
    void D3D11RenderSystem::setSubroutine(GpuProgramType gptype, unsigned int slotIndex, const String& subroutineName)
    {
        ID3D11ClassInstance* instance = 0;
        
        ClassInstanceIterator it = mInstanceMap.find(subroutineName);
        if (it == mInstanceMap.end())
        {
            // try to get instance already created (must have at least one field)
            HRESULT hr = mDevice.GetClassLinkage()->GetClassInstance(subroutineName.c_str(), 0, &instance);
            if (FAILED(hr) || instance == 0)
            {
                // probably class don't have a field, try create a new
                hr = mDevice.GetClassLinkage()->CreateClassInstance(subroutineName.c_str(), 0, 0, 0, 0, &instance);
                if (FAILED(hr) || instance == 0)
                {
					OGRE_EXCEPT_EX(Exception::ERR_RENDERINGAPI_ERROR, hr,
						"Shader subroutine with name " + subroutineName + " doesn't exist.",
						"D3D11RenderSystem::setSubroutineName");
                }
            }

            // Store class instance
            mInstanceMap.insert(std::make_pair(subroutineName, instance));
        }
        else
        {
            instance = it->second;
        }
        
        // If already created, store class instance
        mClassInstances[gptype][slotIndex] = instance;
        mNumClassInstances[gptype] = mNumClassInstances[gptype] + 1;
    }
    //---------------------------------------------------------------------
    void D3D11RenderSystem::setSubroutine(GpuProgramType gptype, const String& slotName, const String& subroutineName)
    {
        unsigned int slotIdx = 0;
        switch(gptype)
        {
        case GPT_VERTEX_PROGRAM:
            {
                if (mBoundVertexProgram)
                {
                    slotIdx = mBoundVertexProgram->getSubroutineSlot(slotName);
                }
            }
            break;
        case GPT_FRAGMENT_PROGRAM:
            {
                if (mBoundFragmentProgram)
                {
                    slotIdx = mBoundFragmentProgram->getSubroutineSlot(slotName);
                }
            }
            break;
        case GPT_GEOMETRY_PROGRAM:
            {
                if (mBoundGeometryProgram)
                {
                    slotIdx = mBoundGeometryProgram->getSubroutineSlot(slotName);
                }
            }
            break;
        case GPT_HULL_PROGRAM:
            {
                if (mBoundTessellationHullProgram)
                {
                    slotIdx = mBoundTessellationHullProgram->getSubroutineSlot(slotName);
                }
            }
            break;
        case GPT_DOMAIN_PROGRAM:
            {
                if (mBoundTessellationDomainProgram)
                {
                    slotIdx = mBoundTessellationDomainProgram->getSubroutineSlot(slotName);
                }
            }
            break;
        case GPT_COMPUTE_PROGRAM:
            {
                if (mBoundComputeProgram)
                {
                    slotIdx = mBoundComputeProgram->getSubroutineSlot(slotName);
                }
            }
            break;
        };
        
        // Set subroutine for slot
        setSubroutine(gptype, slotIdx, subroutineName);
    }
    //---------------------------------------------------------------------
    void D3D11RenderSystem::setClipPlanesImpl(const PlaneList& clipPlanes)
    {
    }
    //---------------------------------------------------------------------
    void D3D11RenderSystem::setScissorTest(bool enabled, size_t left, size_t top, size_t right,
        size_t bottom)
    {
        mRasterizerDesc.ScissorEnable = enabled;
        mScissorRect.left = static_cast<LONG>(left);
        mScissorRect.top = static_cast<LONG>(top);
        mScissorRect.right = static_cast<LONG>(right);
        mScissorRect.bottom =static_cast<LONG>( bottom);

        mDevice.GetImmediateContext()->RSSetScissorRects(1, &mScissorRect);
        if (mDevice.isError())
        {
            String errorDescription = mDevice.getErrorDescription();
            OGRE_EXCEPT(Exception::ERR_RENDERINGAPI_ERROR, 
                "D3D11 device cannot set scissor rects\nError Description:" + errorDescription,
                "D3D11RenderSystem::setScissorTest");
        }   
        mRasterizerDescChanged=true;
    }
    //---------------------------------------------------------------------
    void D3D11RenderSystem::clearFrameBuffer(unsigned int buffers, 
        const ColourValue& colour, Real depth, unsigned short stencil)
    {
        if (mActiveRenderTarget)
        {
            ID3D11RenderTargetView * pRTView[OGRE_MAX_MULTIPLE_RENDER_TARGETS];
            memset(pRTView, 0, sizeof(pRTView));

            mActiveRenderTarget->getCustomAttribute( "ID3D11RenderTargetView", &pRTView );
            
            if (buffers & FBT_COLOUR)
            {
                float ClearColor[4];
                D3D11Mappings::get(colour, ClearColor);

                // Clear all views
                uint numberOfViews;
                mActiveRenderTarget->getCustomAttribute( "numberOfViews", &numberOfViews );
                if( numberOfViews == 1 )
                    mDevice.GetImmediateContext()->ClearRenderTargetView( pRTView[0], ClearColor );
                else
                {
                    for( uint i = 0; i < numberOfViews; ++i )
                        mDevice.GetImmediateContext()->ClearRenderTargetView( pRTView[i], ClearColor );
                }

            }
            UINT ClearFlags = 0;
            if (buffers & FBT_DEPTH)
            {
                ClearFlags |= D3D11_CLEAR_DEPTH;
            }
            if (buffers & FBT_STENCIL)
            {
                ClearFlags |= D3D11_CLEAR_STENCIL;
            }

            if (ClearFlags)
            {
                D3D11DepthBuffer *depthBuffer = static_cast<D3D11DepthBuffer*>(mActiveRenderTarget->
                                                                                        getDepthBuffer());
                if( depthBuffer )
                {
                    mDevice.GetImmediateContext()->ClearDepthStencilView(
                                                        depthBuffer->getDepthStencilView(),
                                                        ClearFlags, depth, static_cast<UINT8>(stencil) );
                }
            }
        }
    }
    //---------------------------------------------------------------------
    void D3D11RenderSystem::_makeProjectionMatrix(Real left, Real right, 
        Real bottom, Real top, Real nearPlane, Real farPlane, Matrix4& dest,
        bool forGpuProgram)
    {
        // Correct position for off-axis projection matrix
        if (!forGpuProgram)
        {
            Real offsetX = left + right;
            Real offsetY = top + bottom;

            left -= offsetX;
            right -= offsetX;
            top -= offsetY;
            bottom -= offsetY;
        }

        Real width = right - left;
        Real height = top - bottom;
        Real q, qn;
        if (farPlane == 0)
        {
            q = 1 - Frustum::INFINITE_FAR_PLANE_ADJUST;
            qn = nearPlane * (Frustum::INFINITE_FAR_PLANE_ADJUST - 1);
        }
        else
        {
            q = farPlane / ( farPlane - nearPlane );
            qn = -q * nearPlane;
        }
        dest = Matrix4::ZERO;
        dest[0][0] = 2 * nearPlane / width;
        dest[0][2] = (right+left) / width;
        dest[1][1] = 2 * nearPlane / height;
        dest[1][2] = (top+bottom) / height;
        if (forGpuProgram)
        {
            dest[2][2] = -q;
            dest[3][2] = -1.0f;
        }
        else
        {
            dest[2][2] = q;
            dest[3][2] = 1.0f;
        }
        dest[2][3] = qn;
    }

    // ------------------------------------------------------------------
    void D3D11RenderSystem::setClipPlane (ushort index, Real A, Real B, Real C, Real D)
    {
    }

    // ------------------------------------------------------------------
    void D3D11RenderSystem::enableClipPlane (ushort index, bool enable)
    {
    }
    //---------------------------------------------------------------------
    HardwareOcclusionQuery* D3D11RenderSystem::createHardwareOcclusionQuery(void)
    {
        D3D11HardwareOcclusionQuery* ret = new D3D11HardwareOcclusionQuery (mDevice); 
        mHwOcclusionQueries.push_back(ret);
        return ret;
    }
    //---------------------------------------------------------------------
    Real D3D11RenderSystem::getHorizontalTexelOffset(void)
    {
        // D3D11 is now like GL
        return 0.0f;
    }
    //---------------------------------------------------------------------
    Real D3D11RenderSystem::getVerticalTexelOffset(void)
    {
        // D3D11 is now like GL
        return 0.0f;
    }
    //---------------------------------------------------------------------
    void D3D11RenderSystem::_applyObliqueDepthProjection(Matrix4& matrix, const Plane& plane, 
        bool forGpuProgram)
    {
        // Thanks to Eric Lenyel for posting this calculation at www.terathon.com

        // Calculate the clip-space corner point opposite the clipping plane
        // as (sgn(clipPlane.x), sgn(clipPlane.y), 1, 1) and
        // transform it into camera space by multiplying it
        // by the inverse of the projection matrix

        /* generalised version
        Vector4 q = matrix.inverse() * 
            Vector4(Math::Sign(plane.normal.x), Math::Sign(plane.normal.y), 1.0f, 1.0f);
        */
        Vector4 q;
        q.x = Math::Sign(plane.normal.x) / matrix[0][0];
        q.y = Math::Sign(plane.normal.y) / matrix[1][1];
        q.z = 1.0F; 
        // flip the next bit from Lengyel since we're right-handed
        if (forGpuProgram)
        {
            q.w = (1.0F - matrix[2][2]) / matrix[2][3];
        }
        else
        {
            q.w = (1.0F + matrix[2][2]) / matrix[2][3];
        }

        // Calculate the scaled plane vector
        Vector4 clipPlane4d(plane.normal.x, plane.normal.y, plane.normal.z, plane.d);
        Vector4 c = clipPlane4d * (1.0F / (clipPlane4d.dotProduct(q)));

        // Replace the third row of the projection matrix
        matrix[2][0] = c.x;
        matrix[2][1] = c.y;
        // flip the next bit from Lengyel since we're right-handed
        if (forGpuProgram)
        {
            matrix[2][2] = c.z; 
        }
        else
        {
            matrix[2][2] = -c.z; 
        }
        matrix[2][3] = c.w;        
    }
    //---------------------------------------------------------------------
    Real D3D11RenderSystem::getMinimumDepthInputValue(void)
    {
        // Range [0.0f, 1.0f]
        return 0.0f;
    }
    //---------------------------------------------------------------------
    Real D3D11RenderSystem::getMaximumDepthInputValue(void)
    {
        // Range [0.0f, 1.0f]
        // D3D inverts even identity view matrices, so maximum INPUT is -1.0
        return -1.0f;
    }
    //---------------------------------------------------------------------
    void D3D11RenderSystem::registerThread()
    {
        // nothing to do - D3D11 shares rendering context already
    }
    //---------------------------------------------------------------------
    void D3D11RenderSystem::unregisterThread()
    {
        // nothing to do - D3D11 shares rendering context already
    }
    //---------------------------------------------------------------------
    void D3D11RenderSystem::preExtraThreadsStarted()
    {
        // nothing to do - D3D11 shares rendering context already
    }
    //---------------------------------------------------------------------
    void D3D11RenderSystem::postExtraThreadsStarted()
    {
        // nothing to do - D3D11 shares rendering context already
    }
    //---------------------------------------------------------------------
    String D3D11RenderSystem::getErrorDescription( long errorNumber ) const
    {
        return mDevice.getErrorDescription(errorNumber);
    }
    //---------------------------------------------------------------------
    void D3D11RenderSystem::determineFSAASettings(uint fsaa, const String& fsaaHint, 
        DXGI_FORMAT format, DXGI_SAMPLE_DESC* outFSAASettings)
    {
        bool qualityHint = fsaa >= 8 && fsaaHint.find("Quality") != String::npos;
        
        // NVIDIA, AMD - prefer CSAA aka EQAA if available.
        // see http://developer.nvidia.com/object/coverage-sampled-aa.html
        // see http://developer.amd.com/wordpress/media/2012/10/EQAA%20Modes%20for%20AMD%20HD%206900%20Series%20Cards.pdf

        // Modes are sorted from high quality to low quality, CSAA aka EQAA are listed first
        // Note, that max(Count, Quality) == FSAA level and (Count >= 8 && Quality != 0) == quality hint
        DXGI_SAMPLE_DESC presets[] = {
                { 8, 16 }, // CSAA 16xQ, EQAA 8f16x
                { 4, 16 }, // CSAA 16x,  EQAA 4f16x
                { 16, 0 }, // MSAA 16x

                { 12, 0 }, // MSAA 12x

                { 8, 8 },  // CSAA 8xQ
                { 4, 8 },  // CSAA 8x,  EQAA 4f8x
                { 8, 0 },  // MSAA 8x

                { 6, 0 },  // MSAA 6x
                { 4, 0 },  // MSAA 4x
                { 2, 0 },  // MSAA 2x
                { 1, 0 },  // MSAA 1x
                { NULL },
        };

        // Skip too HQ modes
        DXGI_SAMPLE_DESC* mode = presets;
        for(; mode->Count != 0; ++mode)
        {
            unsigned modeFSAA = std::max(mode->Count, mode->Quality);
            bool modeQuality = mode->Count >= 8 && mode->Quality != 0;
            bool tooHQ = (modeFSAA > fsaa || modeFSAA == fsaa && modeQuality && !qualityHint);
            if(!tooHQ)
                break;
        }

        // Use first supported mode
        for(; mode->Count != 0; ++mode)
        {
            UINT outQuality;
            HRESULT hr = mDevice->CheckMultisampleQualityLevels(format, mode->Count, &outQuality);

            if(SUCCEEDED(hr) && outQuality > mode->Quality)
            {
                *outFSAASettings = *mode;
                return;
            }
        }

        outFSAASettings->Count = 1;
        outFSAASettings->Quality = 0;
    }
    //---------------------------------------------------------------------
    void D3D11RenderSystem::initRenderSystem()
    {
        if (mRenderSystemWasInited)
        {
            return;
        }

        mRenderSystemWasInited = true;
        // set pointers to NULL
        mpDXGIFactory = NULL;
        HRESULT hr;
        hr = CreateDXGIFactory1( __uuidof(IDXGIFactoryN), (void**)&mpDXGIFactory );
        if( FAILED(hr) )
        {
			OGRE_EXCEPT_EX( Exception::ERR_RENDERINGAPI_ERROR, hr, 
                "Failed to create Direct3D11 DXGIFactory1", 
                "D3D11RenderSystem::D3D11RenderSystem" );
        }

        mDriverList = NULL;
        mActiveD3DDriver = NULL;
        mTextureManager = NULL;
        mHardwareBufferManager = NULL;
        mGpuProgramManager = NULL;
        mPrimaryWindow = NULL;
        mMinRequestedFeatureLevel = D3D_FEATURE_LEVEL_9_1;
#if __OGRE_WINRT_PHONE // Windows Phone support only FL 9.3, but simulator can create much more capable device, so restrict it artificially here
        mMaxRequestedFeatureLevel = D3D_FEATURE_LEVEL_9_3;
#elif defined(_WIN32_WINNT_WIN8) && _WIN32_WINNT >= _WIN32_WINNT_WIN8
        mMaxRequestedFeatureLevel = D3D_FEATURE_LEVEL_11_1;
#else
        mMaxRequestedFeatureLevel = D3D_FEATURE_LEVEL_11_0;
#endif
        mUseNVPerfHUD = false;
        mHLSLProgramFactory = NULL;

#if OGRE_NO_QUAD_BUFFER_STEREO == 0
		OGRE_DELETE mStereoDriver;
		mStereoDriver = NULL;
#endif

        mBoundVertexProgram = NULL;
        mBoundFragmentProgram = NULL;
        mBoundGeometryProgram = NULL;
        mBoundTessellationHullProgram = NULL;
        mBoundTessellationDomainProgram = NULL;
        mBoundComputeProgram = NULL;

        mBindingType = TextureUnitState::BT_FRAGMENT;

        ZeroMemory( &mBlendDesc, sizeof(mBlendDesc));

        ZeroMemory( &mRasterizerDesc, sizeof(mRasterizerDesc));
        mRasterizerDesc.FrontCounterClockwise = true;
		mRasterizerDesc.DepthClipEnable = true;
        mRasterizerDesc.MultisampleEnable = true;


        ZeroMemory( &mDepthStencilDesc, sizeof(mDepthStencilDesc));

        ZeroMemory( &mDepthStencilDesc, sizeof(mDepthStencilDesc));
        ZeroMemory( &mScissorRect, sizeof(mScissorRect));

        // set filters to defaults
        for (size_t n = 0; n < OGRE_MAX_TEXTURE_LAYERS; n++)
        {
            FilterMinification[n] = FO_NONE;
            FilterMagnification[n] = FO_NONE;
            FilterMips[n] = FO_NONE;
        }

        mPolygonMode = PM_SOLID;
        mRasterizerDesc.FillMode = D3D11Mappings::get(mPolygonMode);

        //sets the modification trackers to true
        mBlendDescChanged = true;
		mRasterizerDescChanged = true;
		mDepthStencilDescChanged = true;
		mSamplerStatesChanged = true;
		mLastTextureUnitState = 0;

        ZeroMemory(mTexStageDesc, OGRE_MAX_TEXTURE_LAYERS * sizeof(sD3DTextureStageDesc));

        mLastVertexSourceCount = 0;
        mReadBackAsTexture = false;

        ID3D11DeviceN * device = createD3D11Device(NULL, DT_HARDWARE, mMinRequestedFeatureLevel, mMaxRequestedFeatureLevel, 0);
        mDevice.TransferOwnership(device);
    }
    //---------------------------------------------------------------------
    void D3D11RenderSystem::getCustomAttribute(const String& name, void* pData)
    {
        if( name == "D3DDEVICE" )
        {
            ID3D11DeviceN  **device = (ID3D11DeviceN **)pData;
            *device = mDevice.get();
            return;
        }

        OGRE_EXCEPT(Exception::ERR_INVALIDPARAMS, "Attribute not found: " + name, "RenderSystem::getCustomAttribute");
    }
    //---------------------------------------------------------------------
    bool D3D11RenderSystem::_getDepthBufferCheckEnabled( void )
    {
        return mDepthStencilDesc.DepthEnable == TRUE;
    }
    //---------------------------------------------------------------------
    D3D11HLSLProgram* D3D11RenderSystem::_getBoundVertexProgram() const
    {
        return mBoundVertexProgram;
    }
    //---------------------------------------------------------------------
    D3D11HLSLProgram* D3D11RenderSystem::_getBoundFragmentProgram() const
    {
        return mBoundFragmentProgram;
    }
    //---------------------------------------------------------------------
    D3D11HLSLProgram* D3D11RenderSystem::_getBoundGeometryProgram() const
    {
        return mBoundGeometryProgram;
    }
    //---------------------------------------------------------------------
    D3D11HLSLProgram* D3D11RenderSystem::_getBoundTessellationHullProgram() const
    {
        return mBoundTessellationHullProgram;
    }
    //---------------------------------------------------------------------
    D3D11HLSLProgram* D3D11RenderSystem::_getBoundTessellationDomainProgram() const
    {
        return mBoundTessellationDomainProgram;
    }
    //---------------------------------------------------------------------
    D3D11HLSLProgram* D3D11RenderSystem::_getBoundComputeProgram() const
    {
        return mBoundComputeProgram;
    }
	//---------------------------------------------------------------------
	bool D3D11RenderSystem::setDrawBuffer(ColourBufferType colourBuffer)
	{
#if OGRE_NO_QUAD_BUFFER_STEREO == 0
		return D3D11StereoDriverBridge::getSingleton().setDrawBuffer(colourBuffer);
#else
		return false;
#endif
	}
    //---------------------------------------------------------------------
    void D3D11RenderSystem::beginProfileEvent( const String &eventName )
    {
#if OGRE_D3D11_PROFILING
        if(mDevice.GetProfiler())
        {			
            wchar_t wideName[256]; // Let avoid heap memory allocation if we are in profiling code.
            bool wideNameOk = !eventName.empty() && 0 != MultiByteToWideChar(CP_ACP, 0, eventName.data(), eventName.length() + 1, wideName, ARRAYSIZE(wideName));
            mDevice.GetProfiler()->BeginEvent(wideNameOk ? wideName : L"<too long or empty event name>");
        }
#endif
    }
    //---------------------------------------------------------------------
    void D3D11RenderSystem::endProfileEvent( void )
    {
#if OGRE_D3D11_PROFILING
        if(mDevice.GetProfiler())
            mDevice.GetProfiler()->EndEvent();
#endif
    }
    //---------------------------------------------------------------------
    void D3D11RenderSystem::markProfileEvent( const String &eventName )
    {
#if OGRE_D3D11_PROFILING
        if(mDevice.GetProfiler())
        {
            wchar_t wideName[256]; // Let avoid heap memory allocation if we are in profiling code.
            bool wideNameOk = !eventName.empty() && 0 != MultiByteToWideChar(CP_ACP, 0, eventName.data(), eventName.length() + 1, wideName, ARRAYSIZE(wideName));
            mDevice.GetProfiler()->SetMarker(wideNameOk ? wideName : L"<too long or empty event name>");
        }
#endif
    }
}<|MERGE_RESOLUTION|>--- conflicted
+++ resolved
@@ -1031,24 +1031,11 @@
 
 		attachRenderTarget(*win);
 
-<<<<<<< HEAD
-        // If this is the first window, get the D3D device and create the texture manager
-        if( !mPrimaryWindow )
-        {
-            mPrimaryWindow = win;
-            win->getCustomAttribute( "D3DDEVICE", &mDevice );
-
-            // Create the texture manager for use by others
-            mTextureManager = new D3D11TextureManager( mDevice );
-            // Also create hardware buffer manager
-            mHardwareBufferManager = new D3D11HardwareBufferManager(mDevice);
-=======
 #if OGRE_NO_QUAD_BUFFER_STEREO == 0
 		// Must be called after device has been linked to window
 		D3D11StereoDriverBridge::getSingleton().addRenderWindow(win);
 		win->_validateStereo();
 #endif
->>>>>>> 6a259fee
 
 		// If this is the first window, get the D3D device and create the texture manager
 		if (!mPrimaryWindow)
@@ -2534,11 +2521,7 @@
                     "D3D11 device cannot set blend state\nError Description:" + errorDescription,
                     "D3D11RenderSystem::_render");
             }
-<<<<<<< HEAD
-            if (mBoundGeometryProgram && mBindingType == TextureUnitState::BT_GEOMETRY)
-=======
             if (mSamplerStatesChanged && mBoundGeometryProgram && mBindingType == TextureUnitState::BT_GEOMETRY)
->>>>>>> 6a259fee
             {
                 {
                     mDevice.GetImmediateContext()->GSSetSamplers(static_cast<UINT>(0), static_cast<UINT>(opState->mSamplerStatesCount), opState->mSamplerStates);
@@ -2621,13 +2604,7 @@
             }
             
             /// Vertex Shader binding
-<<<<<<< HEAD
-            if (mBindingType == TextureUnitState::BT_VERTEX)
-=======
-			
-			/*if (mBindingType == TextureUnitState::BindingType::BT_VERTEX)*/
-			
->>>>>>> 6a259fee
+            /*if (mBindingType == TextureUnitState::BT_VERTEX)
             {
                 if (mFeatureLevel >= D3D_FEATURE_LEVEL_10_0)
                 {
