--- conflicted
+++ resolved
@@ -2305,303 +2305,6 @@
                 flushUAVs();
             }
         }
-    }
-    //---------------------------------------------------------------------
-    void D3D11RenderSystem::queueBindUAV( uint32 slot, TexturePtr texture,
-                                          ResourceAccess::ResourceAccess access,
-                                          int32 mipmapLevel, int32 textureArrayIndex,
-                                          PixelFormat pixelFormat )
-    {
-        assert( slot < 64 );
-
-        if( mUavTexPtr[slot].isNull() && texture.isNull() )
-            return;
-
-        mUavsDirty = true;
-
-        mUavTexPtr[slot] = texture;
-
-        //Release oldUav *after* we've created the new UAV (if D3D11 needs
-        //to return the same UAV, if we release it earlier we may cause
-        //unnecessary alloc/deallocations)
-        ID3D11UnorderedAccessView *oldUav = mUavs[slot];
-        mUavs[slot] = 0;
-
-        if( !texture.isNull() )
-        {
-            if( !(texture->getUsage() & TU_UAV) )
-            {
-                if( oldUav )
-                {
-                    oldUav->Release();
-                    oldUav = 0;
-                }
-
-                OGRE_EXCEPT( Exception::ERR_INVALIDPARAMS,
-                             "Texture " + texture->getName() +
-                             "must have been created with TU_UAV to be bound as UAV",
-                             "D3D11RenderSystem::queueBindUAV" );
-            }
-
-            D3D11_UNORDERED_ACCESS_VIEW_DESC descUAV;
-            descUAV.Format = D3D11Mappings::_getPF( pixelFormat );
-
-            switch( texture->getTextureType() )
-            {
-            case TEX_TYPE_1D:
-                descUAV.ViewDimension = D3D11_UAV_DIMENSION_TEXTURE1D;
-                descUAV.Texture1D.MipSlice = static_cast<UINT>( mipmapLevel );
-                break;
-            case TEX_TYPE_2D:
-                descUAV.ViewDimension = D3D11_UAV_DIMENSION_TEXTURE2D;
-                descUAV.Texture2D.MipSlice = static_cast<UINT>( mipmapLevel );
-                break;
-            case TEX_TYPE_2D_ARRAY:
-                descUAV.ViewDimension = D3D11_UAV_DIMENSION_TEXTURE2DARRAY;
-                descUAV.Texture2DArray.MipSlice         = static_cast<UINT>( mipmapLevel );
-                descUAV.Texture2DArray.FirstArraySlice  = /*textureArrayIndex*/0;
-                descUAV.Texture2DArray.ArraySize        = static_cast<UINT>(texture->getDepth());
-                break;
-            case TEX_TYPE_3D:
-                descUAV.ViewDimension = D3D11_UAV_DIMENSION_TEXTURE3D;
-                descUAV.Texture3D.MipSlice      = static_cast<UINT>( mipmapLevel );
-                descUAV.Texture3D.FirstWSlice   = 0;
-                descUAV.Texture3D.WSize         = static_cast<UINT>(texture->getDepth());
-                break;
-            default:
-                break;
-            }
-
-            D3D11Texture *dt = static_cast<D3D11Texture*>( texture.get() );
-
-            HRESULT hr = mDevice->CreateUnorderedAccessView( dt->getTextureResource(), &descUAV,
-                                                             &mUavs[slot] );
-            if( FAILED(hr) )
-            {
-                if( oldUav )
-                {
-                    oldUav->Release();
-                    oldUav = 0;
-                }
-
-                String errorDescription = mDevice.getErrorDescription(hr);
-                OGRE_EXCEPT_EX(Exception::ERR_RENDERINGAPI_ERROR, hr,
-                    "Failed to create UAV state on texture '" + texture->getName() +
-                    "'\nError Description: " + errorDescription,
-                    "D3D11RenderSystem::queueBindUAV" );
-            }
-
-            mMaxModifiedUavPlusOne = std::max( mMaxModifiedUavPlusOne, static_cast<uint8>( slot + 1 ) );
-        }
-        else
-        {
-            if( slot + 1 == mMaxModifiedUavPlusOne )
-            {
-                --mMaxModifiedUavPlusOne;
-                while( mMaxModifiedUavPlusOne != 0 && !mUavs[mMaxModifiedUavPlusOne-1] )
-                    --mMaxModifiedUavPlusOne;
-            }
-        }
-
-        if( oldUav )
-        {
-            oldUav->Release();
-            oldUav = 0;
-        }
-    }
-    //---------------------------------------------------------------------
-    void D3D11RenderSystem::clearUAVs(void)
-    {
-        mUavsDirty = true;
-
-        for( size_t i=0; i<64; ++i )
-        {
-            mUavTexPtr[i].setNull();
-
-            if( mUavs[i] )
-            {
-                mUavs[i]->Release();
-                mUavs[i] = 0;
-            }
-        }
-    }
-    //---------------------------------------------------------------------
-<<<<<<< HEAD
-    void D3D11RenderSystem::_hlmsPipelineStateObjectCreated( HlmsPso *block )
-    {
-        D3D11HlmsPso *pso = new D3D11HlmsPso();
-        memset( pso, 0, sizeof(D3D11HlmsPso) );
-
-        D3D11_DEPTH_STENCIL_DESC depthStencilDesc;
-
-        ZeroMemory( &depthStencilDesc, sizeof( D3D11_DEPTH_STENCIL_DESC ) );
-        depthStencilDesc.DepthEnable        = block->macroblock->mDepthCheck;
-        depthStencilDesc.DepthWriteMask     =
-                block->macroblock->mDepthWrite ? D3D11_DEPTH_WRITE_MASK_ALL :
-                                                  D3D11_DEPTH_WRITE_MASK_ZERO;
-        depthStencilDesc.DepthFunc          = D3D11Mappings::get( block->macroblock->mDepthFunc );
-        depthStencilDesc.StencilEnable      = block->pass.stencilParams.enabled;
-        depthStencilDesc.StencilReadMask    = block->pass.stencilParams.readMask;
-        depthStencilDesc.StencilWriteMask   = block->pass.stencilParams.writeMask;
-        const StencilStateOp &stateFront = block->pass.stencilParams.stencilFront;
-        depthStencilDesc.FrontFace.StencilFunc          = D3D11Mappings::get( stateFront.compareOp );
-        depthStencilDesc.FrontFace.StencilDepthFailOp   = D3D11Mappings::get( stateFront.stencilDepthFailOp );
-        depthStencilDesc.FrontFace.StencilPassOp        = D3D11Mappings::get( stateFront.stencilPassOp );
-        depthStencilDesc.FrontFace.StencilFailOp        = D3D11Mappings::get( stateFront.stencilFailOp );
-        const StencilStateOp &stateBack = block->pass.stencilParams.stencilBack;
-        depthStencilDesc.BackFace.StencilFunc           = D3D11Mappings::get( stateBack.compareOp );
-        depthStencilDesc.BackFace.StencilDepthFailOp    = D3D11Mappings::get( stateBack.stencilDepthFailOp );
-        depthStencilDesc.BackFace.StencilPassOp         = D3D11Mappings::get( stateBack.stencilPassOp );
-        depthStencilDesc.BackFace.StencilFailOp         = D3D11Mappings::get( stateBack.stencilFailOp );
-
-        HRESULT hr = mDevice->CreateDepthStencilState( &depthStencilDesc, &pso->depthStencilState );
-        if( FAILED(hr) )
-        {
-            delete pso;
-            pso = 0;
-
-            String errorDescription = mDevice.getErrorDescription(hr);
-            OGRE_EXCEPT_EX(Exception::ERR_RENDERINGAPI_ERROR, hr,
-                "Failed to create depth stencil state\nError Description: " + errorDescription,
-                "D3D11RenderSystem::_hlmsPipelineStateObjectCreated" );
-        }
-
-        const bool useTesselation = !block->tesselationDomainShader.isNull();
-        const bool useAdjacency   = !block->geometryShader.isNull() &&
-                                    block->geometryShader->isAdjacencyInfoRequired();
-
-        switch( block->operationType )
-        {
-        case OT_POINT_LIST:
-            pso->topology = D3D11_PRIMITIVE_TOPOLOGY_POINTLIST;
-            break;
-        case OT_LINE_LIST:
-            if( useTesselation )
-                pso->topology = D3D11_PRIMITIVE_TOPOLOGY_2_CONTROL_POINT_PATCHLIST;
-            else if( useAdjacency )
-                pso->topology = D3D11_PRIMITIVE_TOPOLOGY_LINELIST_ADJ;
-            else
-                pso->topology = D3D11_PRIMITIVE_TOPOLOGY_LINELIST;
-            break;
-        case OT_LINE_STRIP:
-            if( useTesselation )
-                pso->topology = D3D11_PRIMITIVE_TOPOLOGY_2_CONTROL_POINT_PATCHLIST;
-            else if( useAdjacency )
-                pso->topology = D3D11_PRIMITIVE_TOPOLOGY_LINESTRIP_ADJ;
-            else
-                pso->topology = D3D11_PRIMITIVE_TOPOLOGY_LINESTRIP;
-            break;
-        default:
-        case OT_TRIANGLE_LIST:
-            if( useTesselation )
-                pso->topology = D3D11_PRIMITIVE_TOPOLOGY_3_CONTROL_POINT_PATCHLIST;
-            else if( useAdjacency )
-                pso->topology = D3D11_PRIMITIVE_TOPOLOGY_TRIANGLELIST_ADJ;
-            else
-                pso->topology = D3D11_PRIMITIVE_TOPOLOGY_TRIANGLELIST;
-            break;
-        case OT_TRIANGLE_STRIP:
-            if( useTesselation )
-                pso->topology = D3D11_PRIMITIVE_TOPOLOGY_3_CONTROL_POINT_PATCHLIST;
-            else if( useAdjacency )
-                pso->topology = D3D11_PRIMITIVE_TOPOLOGY_TRIANGLESTRIP_ADJ;
-            else
-                pso->topology = D3D11_PRIMITIVE_TOPOLOGY_TRIANGLESTRIP;
-            break;
-        case OT_TRIANGLE_FAN:
-            pso->topology = D3D11_PRIMITIVE_TOPOLOGY_UNDEFINED;
-
-            delete pso;
-            pso = 0;
-            OGRE_EXCEPT( Exception::ERR_RENDERINGAPI_ERROR,
-                         "Error - DX11 render - no support for triangle fan (OT_TRIANGLE_FAN)",
-                         "D3D11RenderSystem::_hlmsPipelineStateObjectCreated" );
-            break;
-        }
-
-        //No subroutines for now
-        if( !block->vertexShader.isNull() )
-        {
-            pso->vertexShader = static_cast<D3D11HLSLProgram*>( block->vertexShader->
-                                                                _getBindingDelegate() );
-        }
-        if( !block->geometryShader.isNull() )
-        {
-            pso->geometryShader = static_cast<D3D11HLSLProgram*>( block->geometryShader->
-                                                                  _getBindingDelegate() );
-        }
-        if( mFeatureLevel >= D3D_FEATURE_LEVEL_11_0 )
-        {
-            if( !block->tesselationHullShader.isNull() )
-            {
-                pso->hullShader = static_cast<D3D11HLSLProgram*>( block->tesselationHullShader->
-                                                                  _getBindingDelegate() );
-            }
-            if( !block->tesselationDomainShader.isNull() )
-            {
-                pso->domainShader = static_cast<D3D11HLSLProgram*>( block->tesselationDomainShader->
-                                                                    _getBindingDelegate() );
-            }
-
-            // Check consistency of tessellation shaders
-            if( block->tesselationHullShader.isNull() != block->tesselationDomainShader.isNull() )
-            {
-                delete pso;
-                pso = 0;
-                if( block->tesselationHullShader.isNull() )
-                {
-                    OGRE_EXCEPT( Exception::ERR_RENDERINGAPI_ERROR,
-                                 "Attempted to use tessellation, but domain shader is missing",
-                                 "D3D11RenderSystem::_hlmsPipelineStateObjectCreated" );
-                }
-                else
-                {
-                    OGRE_EXCEPT( Exception::ERR_RENDERINGAPI_ERROR,
-                                 "Attempted to use tessellation, but hull shader is missing",
-                                 "D3D11RenderSystem::_hlmsPipelineStateObjectCreated" );
-                }
-            }
-        }
-        if( !block->pixelShader.isNull() )
-        {
-            pso->pixelShader = static_cast<D3D11HLSLProgram*>( block->pixelShader->
-                                                               _getBindingDelegate() );
-        }
-
-        if( pso->vertexShader )
-        {
-            try
-            {
-                pso->inputLayout = pso->vertexShader->getLayoutForPso( block->vertexElements );
-            }
-            catch( Exception &e )
-            {
-                delete pso;
-                pso = 0;
-                throw e;
-            }
-        }
-
-        block->rsData = pso;
-    }
-    //---------------------------------------------------------------------
-    void D3D11RenderSystem::_hlmsPipelineStateObjectDestroyed( HlmsPso *pso )
-    {
-        D3D11HlmsPso *d3dPso = reinterpret_cast<D3D11HlmsPso*>( pso->rsData );
-        d3dPso->depthStencilState->Release();
-        d3dPso->inputLayout->Release();
-        delete d3dPso;
-        pso->rsData = 0;
-=======
-    void D3D11RenderSystem::flushUAVs(void)
-    {
-        mUavsDirty = false;
-
-        bool colourWrite = true;
-        if( mActiveViewport )
-            colourWrite = mActiveViewport->getColourWrite();
-        _setRenderTargetViews( colourWrite );
->>>>>>> 8b165177
     }
     //---------------------------------------------------------------------
     void D3D11RenderSystem::_hlmsMacroblockCreated( HlmsMacroblock *newBlock )
