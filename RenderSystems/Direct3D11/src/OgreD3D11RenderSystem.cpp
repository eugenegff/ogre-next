--- conflicted
+++ resolved
@@ -62,11 +62,7 @@
 #include "DXErr.h"
 #endif
 
-// #ifdef OGRE_PROFILING == 1
-// #include "d3d9.h"
-// #endif
-
-#ifdef OGRE_PROFILING == 1
+#ifdef OGRE_PROFILING == 1 && OGRE_PLATFORM != OGRE_PLATFORM_WINRT
 #include "d3d9.h"
 #endif
 
@@ -733,7 +729,6 @@
 				driverType = D3D_DRIVER_TYPE_SOFTWARE; 
 				SAFE_RELEASE(pSelectedAdapter);
 			}
-
 			
 			if (mDriverType == DT_WARP)
 			{
@@ -3707,7 +3702,6 @@
 	{
 		return mBoundGeometryProgram;
 	}
-<<<<<<< HEAD
 	//---------------------------------------------------------------------
 	D3D11HLSLProgram* D3D11RenderSystem::_getBoundTesselationHullProgram() const
 	{
@@ -3723,70 +3717,37 @@
 	{
 		return mBoundComputeProgram;
 	}
-    //---------------------------------------------------------------------
-    void D3D11RenderSystem::beginProfileEvent( const String &eventName )
-    {
-// #ifdef OGRE_PROFILING == 1
-//         if( eventName.empty() )
-//             return;
-// 
-//         vector<wchar_t>::type result(eventName.length() + 1, '\0');
-//         (void)MultiByteToWideChar(CP_ACP, 0, eventName.data(), eventName.length(), &result[0], result.size());
-//         (void)D3DPERF_BeginEvent(D3DCOLOR_ARGB(1, 0, 1, 0), &result[0]);
-// #endif
-=======
-
     //---------------------------------------------------------------------
     void D3D11RenderSystem::beginProfileEvent( const String &eventName )
     {
 #ifdef OGRE_PROFILING == 1
-        if( eventName.empty() )
-            return;
-
-        vector<wchar_t>::type result(eventName.length() + 1, '\0');
-        (void)MultiByteToWideChar(CP_ACP, 0, eventName.data(), eventName.length(), &result[0], result.size());
-        (void)D3DPERF_BeginEvent(D3DCOLOR_ARGB(1, 0, 1, 0), &result[0]);
+		if( eventName.empty() )
+			return;
+ 
+		vector<wchar_t>::type result(eventName.length() + 1, '\0');
+		(void)MultiByteToWideChar(CP_ACP, 0, eventName.data(), eventName.length(), &result[0], result.size());
+		(void)D3DPERF_BeginEvent(D3DCOLOR_ARGB(1, 0, 1, 0), &result[0]);
 #endif
->>>>>>> 591046f6
     }
 
     //---------------------------------------------------------------------
     void D3D11RenderSystem::endProfileEvent( void )
     {
-<<<<<<< HEAD
-// #ifdef OGRE_PROFILING == 1
-//         (void)D3DPERF_EndEvent();
-// #endif
-=======
 #ifdef OGRE_PROFILING == 1
-        (void)D3DPERF_EndEvent();
+		(void)D3DPERF_EndEvent();
 #endif
->>>>>>> 591046f6
     }
 
     //---------------------------------------------------------------------
     void D3D11RenderSystem::markProfileEvent( const String &eventName )
     {
-<<<<<<< HEAD
-// #ifdef OGRE_PROFILING == 1
-//         if( eventName.empty() )
-//             return;
-// 
-//         vector<wchar_t>::type result(eventName.length() + 1, '\0');
-//         (void)MultiByteToWideChar(CP_ACP, 0, eventName.data(), eventName.length(), &result[0], result.size());
-//         (void)D3DPERF_SetMarker(D3DCOLOR_ARGB(1, 0, 1, 0), &result[0]);
-// #endif
+#ifdef OGRE_PROFILING == 1
+		if( eventName.empty() )
+			return;
+
+		vector<wchar_t>::type result(eventName.length() + 1, '\0');
+		(void)MultiByteToWideChar(CP_ACP, 0, eventName.data(), eventName.length(), &result[0], result.size());
+		(void)D3DPERF_SetMarker(D3DCOLOR_ARGB(1, 0, 1, 0), &result[0]);
+#endif
     }    
-=======
-#ifdef OGRE_PROFILING == 1
-        if( eventName.empty() )
-            return;
-
-        vector<wchar_t>::type result(eventName.length() + 1, '\0');
-        (void)MultiByteToWideChar(CP_ACP, 0, eventName.data(), eventName.length(), &result[0], result.size());
-        (void)D3DPERF_SetMarker(D3DCOLOR_ARGB(1, 0, 1, 0), &result[0]);
-#endif
-    }
-    
->>>>>>> 591046f6
 }