--- conflicted
+++ resolved
@@ -62,15 +62,9 @@
 #include "DXErr.h"
 #endif
 
-<<<<<<< HEAD
-// #ifdef OGRE_PROFILING == 1
-// #include "d3d9.h"
-// #endif
-=======
 //#ifdef OGRE_PROFILING == 1 && OGRE_PLATFORM != OGRE_PLATFORM_WINRT
 //#include "d3d9.h"
 //#endif
->>>>>>> a48f71b7
 
 //---------------------------------------------------------------------
 #define FLOAT2DWORD(f) *((DWORD*)&f)
@@ -294,23 +288,12 @@
         optMinFeatureLevels;
         optMinFeatureLevels.name = "Min Requested Feature Levels";
         optMinFeatureLevels.possibleValues.push_back("9.1");
-<<<<<<< HEAD
-        optMinFeatureLevels.possibleValues.push_back("9.2");
-=======
->>>>>>> a48f71b7
         optMinFeatureLevels.possibleValues.push_back("9.3");
         optMinFeatureLevels.possibleValues.push_back("10.0");
         optMinFeatureLevels.possibleValues.push_back("10.1");
         optMinFeatureLevels.possibleValues.push_back("11.0");
-<<<<<<< HEAD
-#if OGRE_PLATFORM == OGRE_PLATFORM_WINRT
-        optMinFeatureLevels.possibleValues.push_back("11.1");
-#endif
-        optMinFeatureLevels.currentValue = "9.1";
-=======
 
 		optMinFeatureLevels.currentValue = "9.1";
->>>>>>> a48f71b7
         optMinFeatureLevels.immutable = false;		
 
 
@@ -318,9 +301,6 @@
         optMaxFeatureLevels;
         optMaxFeatureLevels.name = "Max Requested Feature Levels";
         optMaxFeatureLevels.possibleValues.push_back("9.1");
-<<<<<<< HEAD
-        optMaxFeatureLevels.possibleValues.push_back("9.2");
-=======
 
 #if OGRE_PLATFORM == OGRE_PLATFORM_WINRT
 #	 if  OGRE_WINRT_TARGET_TYPE == PHONE
@@ -329,25 +309,14 @@
         optMaxFeatureLevels.possibleValues.push_back("9.3");
         optMaxFeatureLevels.currentValue = "9.3";
 #else     
->>>>>>> a48f71b7
         optMaxFeatureLevels.possibleValues.push_back("9.3");
         optMaxFeatureLevels.possibleValues.push_back("10.0");
         optMaxFeatureLevels.possibleValues.push_back("10.1");
         optMaxFeatureLevels.possibleValues.push_back("11.0");
-<<<<<<< HEAD
-#if OGRE_PLATFORM == OGRE_PLATFORM_WINRT
-        optMaxFeatureLevels.possibleValues.push_back("11.1");
-        optMaxFeatureLevels.currentValue = "11.1";
-#else       
         optMaxFeatureLevels.currentValue = "11.0";
 #endif
-        optMaxFeatureLevels.immutable = false;		
-=======
-        optMaxFeatureLevels.currentValue = "11.0";
-#endif
 
 		optMaxFeatureLevels.immutable = false;		
->>>>>>> a48f71b7
 
         // Exceptions Error Level
 		optExceptionsErrorLevel.name = "Information Queue Exceptions Bottom Level";
@@ -496,13 +465,6 @@
                 mMinRequestedFeatureLevel = D3D_FEATURE_LEVEL_10_1;
             else if (value == "11.0")
                 mMinRequestedFeatureLevel = D3D_FEATURE_LEVEL_11_0;
-<<<<<<< HEAD
-#if OGRE_PLATFORM == OGRE_PLATFORM_WINRT
-            else if (value == "11.1")
-                mMinRequestedFeatureLevel = D3D_FEATURE_LEVEL_11_1;
-#endif
-=======
->>>>>>> a48f71b7
             else
                 mMinRequestedFeatureLevel = D3D_FEATURE_LEVEL_9_1;
         }
@@ -526,6 +488,10 @@
                 mMaxRequestedFeatureLevel = D3D_FEATURE_LEVEL_11_1;
 #else
                 mMaxRequestedFeatureLevel = D3D_FEATURE_LEVEL_11_0;
+#endif
+        }
+
+
 #endif
         }
 
@@ -729,10 +695,7 @@
             {
                 deviceFlags |= D3D11_CREATE_DEVICE_DEBUG;
             }
-<<<<<<< HEAD
 #if OGRE_PLATFORM != OGRE_PLATFORM_WINRT
-=======
->>>>>>> a48f71b7
 			if (!OGRE_THREAD_SUPPORT)
 			{
 				deviceFlags |= D3D11_CREATE_DEVICE_SINGLETHREADED;
@@ -777,10 +740,6 @@
 				driverType = D3D_DRIVER_TYPE_SOFTWARE; 
 				SAFE_RELEASE(pSelectedAdapter);
 			}
-<<<<<<< HEAD
-
-=======
->>>>>>> a48f71b7
 			
 			if (mDriverType == DT_WARP)
 			{
@@ -789,14 +748,6 @@
 			}
 
 			D3D_FEATURE_LEVEL requestedLevels[] = {
-<<<<<<< HEAD
-#if OGRE_PLATFORM == OGRE_PLATFORM_WINRT
-                D3D_FEATURE_LEVEL_11_1,
-#endif
-				D3D_FEATURE_LEVEL_11_0,
-				D3D_FEATURE_LEVEL_10_1,
-				D3D_FEATURE_LEVEL_10_0,
-=======
 #if (OGRE_PLATFORM == OGRE_PLATFORM_WINRT) && (OGRE_WINRT_TARGET_TYPE == DESKTOP_APP)
                 D3D_FEATURE_LEVEL_11_1,
 #endif // (OGRE_PLATFORM == OGRE_PLATFORM_WINRT) && (OGRE_WINRT_TARGET_TYPE == DESKTOP_APP)
@@ -805,7 +756,6 @@
 				D3D_FEATURE_LEVEL_10_1,
 				D3D_FEATURE_LEVEL_10_0,
 #endif // !( (OGRE_PLATFORM == OGRE_PLATFORM_WINRT) && (OGRE_WINRT_TARGET_TYPE == PHONE) )
->>>>>>> a48f71b7
 				D3D_FEATURE_LEVEL_9_3,
 				D3D_FEATURE_LEVEL_9_2,
 				D3D_FEATURE_LEVEL_9_1
@@ -813,15 +763,9 @@
 
             unsigned int requestedLevelsSize = sizeof( requestedLevels ) / sizeof( requestedLevels[0] );
 
-<<<<<<< HEAD
-            int minRequestedFeatureLevelIndex = 0;
-            int maxRequestedFeatureLevelIndex = requestedLevelsSize - 1;
-            for(int i = 0 ; i < requestedLevelsSize ; i++)
-=======
             int minRequestedFeatureLevelIndex = requestedLevelsSize - 1;
             int maxRequestedFeatureLevelIndex = 0;
             for(unsigned int i = 0 ; i < requestedLevelsSize ; i++)
->>>>>>> a48f71b7
             {
                 if(mMinRequestedFeatureLevel == requestedLevels[i])
                 {
@@ -1096,15 +1040,10 @@
 		}
 
 		D3D11RenderWindowBase* win = NULL;
-<<<<<<< HEAD
-		if(win == NULL && windowType == "SurfaceImageSource")
-			win = new D3D11RenderWindowImageSource(mDevice, mpDXGIFactory);
-=======
 #if (OGRE_PLATFORM == OGRE_PLATFORM_WINRT) && (OGRE_WINRT_TARGET_TYPE == DESKTOP_APP)
  		if(win == NULL && windowType == "SurfaceImageSource")
  			win = new D3D11RenderWindowImageSource(mDevice, mpDXGIFactory);
 #endif // (OGRE_PLATFORM == OGRE_PLATFORM_WINRT) && (OGRE_WINRT_TARGET_TYPE == DESKTOP_APP)
->>>>>>> a48f71b7
 		if(win == NULL)
 			win = new D3D11RenderWindowCoreWindow(mDevice, mpDXGIFactory);
 #endif
@@ -1351,14 +1290,11 @@
         {
             rsc->addShaderProfile("ps_4_0_level_9_1");
         }
-<<<<<<< HEAD
-        if (mFeatureLevel >= D3D_FEATURE_LEVEL_9_2)
+        if (mFeatureLevel >= D3D_FEATURE_LEVEL_9_3)
         {
-            rsc->addShaderProfile("ps_4_0_level_9_2");
-        }
-=======
->>>>>>> a48f71b7
-        if (mFeatureLevel >= D3D_FEATURE_LEVEL_9_3)
+            rsc->addShaderProfile("ps_4_0_level_9_3");
+        }
+        if (mFeatureLevel >= D3D_FEATURE_LEVEL_10_0)
         {
             rsc->addShaderProfile("ps_4_0_level_9_3");
         }
@@ -1393,6 +1329,9 @@
     {
 		// Only for shader model 5.0
 		if (mFeatureLevel >= D3D_FEATURE_LEVEL_11_0)
+    {
+		// Only for shader model 5.0
+		if (mFeatureLevel >= D3D_FEATURE_LEVEL_11_0)
 		{
 			rsc->addShaderProfile("hs_5_0");
 			
@@ -1517,16 +1456,12 @@
 		descDepth.Height				= renderTarget->getHeight();
 		descDepth.MipLevels				= 1;
 		descDepth.ArraySize				= BBDesc.ArraySize;
-<<<<<<< HEAD
-		descDepth.Format				= DXGI_FORMAT_R32_TYPELESS;//DXGI_FORMAT_D32_FLOAT;
-=======
 
 		if ( mFeatureLevel < D3D_FEATURE_LEVEL_10_0)
 			descDepth.Format			= DXGI_FORMAT_D24_UNORM_S8_UINT;
 		else
 			descDepth.Format			= DXGI_FORMAT_R32_TYPELESS;
 
->>>>>>> a48f71b7
 		descDepth.SampleDesc.Count		= BBDesc.SampleDesc.Count;
 		descDepth.SampleDesc.Quality	= BBDesc.SampleDesc.Quality;
 		descDepth.Usage					= D3D11_USAGE_DEFAULT;
@@ -1915,17 +1850,6 @@
 		else
 		{
 			mBlendDesc.RenderTarget[0].BlendEnable = TRUE;
-<<<<<<< HEAD
-			mBlendDesc.RenderTarget[0].SrcBlend = D3D11Mappings::get(sourceFactor);
-			mBlendDesc.RenderTarget[0].DestBlend = D3D11Mappings::get(destFactor);
-			//mBlendDesc.RenderTarget[0].BlendOp = D3D11_BLEND_OP_ADD ;
-			mBlendDesc.RenderTarget[0].BlendOp = D3D11Mappings::get(op);
-			mBlendDesc.RenderTarget[0].BlendOpAlpha = D3D11_BLEND_OP_ADD ;
-			mBlendDesc.RenderTarget[0].SrcBlendAlpha = D3D11_BLEND_ZERO;
-			mBlendDesc.RenderTarget[0].DestBlendAlpha = D3D11_BLEND_ZERO;
-			//mBlendDesc.AlphaToCoverageEnable = false;
-			mBlendDesc.AlphaToCoverageEnable = mSceneAlphaToCoverage;
-=======
             mBlendDesc.RenderTarget[0].SrcBlend = D3D11Mappings::get(sourceFactor, false);
             mBlendDesc.RenderTarget[0].DestBlend = D3D11Mappings::get(destFactor, false);
             mBlendDesc.RenderTarget[0].SrcBlendAlpha = D3D11Mappings::get(sourceFactor, true);
@@ -1937,8 +1861,6 @@
 				mBlendDesc.AlphaToCoverageEnable = false;
 			else
 				mBlendDesc.AlphaToCoverageEnable = mSceneAlphaToCoverage;
-
->>>>>>> a48f71b7
 			mBlendDesc.RenderTarget[0].RenderTargetWriteMask = 0x0F;
 		}  
 	}
@@ -1952,21 +1874,12 @@
 		else
 		{
 			mBlendDesc.RenderTarget[0].BlendEnable = TRUE;
-<<<<<<< HEAD
-			mBlendDesc.RenderTarget[0].SrcBlend = D3D11Mappings::get(sourceFactor);
-			mBlendDesc.RenderTarget[0].DestBlend = D3D11Mappings::get(destFactor);
-			mBlendDesc.RenderTarget[0].BlendOp = D3D11Mappings::get(op) ;
-			mBlendDesc.RenderTarget[0].BlendOpAlpha = D3D11Mappings::get(alphaOp) ;
-			mBlendDesc.RenderTarget[0].SrcBlendAlpha = D3D11Mappings::get(sourceFactorAlpha);
-			mBlendDesc.RenderTarget[0].DestBlendAlpha = D3D11Mappings::get(destFactorAlpha);
-=======
 			mBlendDesc.RenderTarget[0].SrcBlend = D3D11Mappings::get(sourceFactor, false);
 			mBlendDesc.RenderTarget[0].DestBlend = D3D11Mappings::get(destFactor, false);
 			mBlendDesc.RenderTarget[0].BlendOp = D3D11Mappings::get(op) ;
 			mBlendDesc.RenderTarget[0].SrcBlendAlpha = D3D11Mappings::get(sourceFactorAlpha, true);
 			mBlendDesc.RenderTarget[0].DestBlendAlpha = D3D11Mappings::get(destFactorAlpha, true);
 			mBlendDesc.RenderTarget[0].BlendOpAlpha = D3D11Mappings::get(alphaOp) ;
->>>>>>> a48f71b7
 			mBlendDesc.AlphaToCoverageEnable = false;
 
 			mBlendDesc.RenderTarget[0].RenderTargetWriteMask = 0x0F;
@@ -1982,13 +1895,8 @@
 
 		// Do nothing, alpha rejection unavailable in Direct3D11
 		// hacky, but it works
-<<<<<<< HEAD
-		if(func != CMPF_ALWAYS_PASS && !alphaToCoverage)
-		{
-=======
 		if(func != CMPF_ALWAYS_PASS && !alphaToCoverage && mFeatureLevel >= D3D_FEATURE_LEVEL_10_0)
 		{ mMinRequestedFeatureLevel = D3D_FEATURE_LEVEL_9_1;
->>>>>>> a48f71b7
 			// Actually we should do it in pixel shader in dx11.
 			mBlendDesc.AlphaToCoverageEnable = true;
 		}
@@ -2114,10 +2022,6 @@
 			break;
 		}
 
-<<<<<<< HEAD
-		mTexStageDesc[unit].samplerDesc.Filter = D3D11Mappings::get(FilterMinification, FilterMagnification, FilterMips,CompareEnabled);
-
-=======
 		mTexStageDesc[unit].samplerDesc.Filter = D3D11Mappings::get(FilterMinification[unit], FilterMagnification[unit], FilterMips[unit],CompareEnabled);
 	}
 	//---------------------------------------------------------------------
@@ -2129,7 +2033,6 @@
 	void D3D11RenderSystem::_setTextureUnitCompareFunction(size_t unit, CompareFunction function)
 	{
 		mTexStageDesc[unit].samplerDesc.ComparisonFunc = D3D11Mappings::get(function);
->>>>>>> a48f71b7
 	}
 	//---------------------------------------------------------------------
 	void D3D11RenderSystem::_setTextureUnitCompareEnabled(size_t unit, bool compare)
@@ -2157,9 +2060,6 @@
 		mActiveRenderTarget = target;
 		if (mActiveRenderTarget)
 		{
-<<<<<<< HEAD
-			/*ID3D11RenderTargetView * pRTView[OGRE_MAX_MULTIPLE_RENDER_TARGETS];
-=======
 			// we need to clear the state 
 			mDevice.GetImmediateContext()->ClearState();
 
@@ -2183,7 +2083,6 @@
 		if (target)
 		{
 			ID3D11RenderTargetView * pRTView[OGRE_MAX_MULTIPLE_RENDER_TARGETS];
->>>>>>> a48f71b7
 			memset(pRTView, 0, sizeof(pRTView));
 
 			target->getCustomAttribute( "ID3D11RenderTargetView", &pRTView );
@@ -2207,17 +2106,8 @@
 			}
 
 			//Retrieve depth buffer again (it may have changed)
-<<<<<<< HEAD
 			depthBuffer = static_cast<D3D11DepthBuffer*>(target->getDepthBuffer());*/
 
-			// we need to clear the state 
-			mDevice.GetImmediateContext()->ClearState();
-
-			if (mDevice.isError())
-			{
-				String errorDescription = mDevice.getErrorDescription();
-				OGRE_EXCEPT(Exception::ERR_RENDERINGAPI_ERROR, 
-					"D3D11 device cannot Clear State\nError Description:" + errorDescription,
 					"D3D11RenderSystem::_setRenderTarget");
 			}
 
@@ -2232,18 +2122,14 @@
 				String errorDescription = mDevice.getErrorDescription();
 				OGRE_EXCEPT(Exception::ERR_RENDERINGAPI_ERROR, 
 					"D3D11 device cannot set render target\nError Description:" + errorDescription,
-					"D3D11RenderSystem::_setViewport");
 			}*/
 
 			_setRenderTargetViews();
 		}
-	}
-
 	//---------------------------------------------------------------------
 	void D3D11RenderSystem::_setRenderTargetViews()
 	{
 		RenderTarget *target = mActiveRenderTarget;
-
 		if (target)
 		{
 			ID3D11RenderTargetView * pRTView[OGRE_MAX_MULTIPLE_RENDER_TARGETS];
@@ -2270,10 +2156,7 @@
 			}
 
 			//Retrieve depth buffer again (it may have changed)
-=======
->>>>>>> a48f71b7
 			depthBuffer = static_cast<D3D11DepthBuffer*>(target->getDepthBuffer());
-
 			// now switch to the new render target
 			mDevice.GetImmediateContext()->OMSetRenderTargets(
 				numberOfViews,
@@ -2285,16 +2168,9 @@
 				String errorDescription = mDevice.getErrorDescription();
 				OGRE_EXCEPT(Exception::ERR_RENDERINGAPI_ERROR, 
 					"D3D11 device cannot set render target\nError Description:" + errorDescription,
-<<<<<<< HEAD
-					"D3D11RenderSystem::_setRenderTargatViews");
-			}
-		}
-		
-=======
 					"D3D11RenderSystem::_setRenderTargetViews");
 			}
 		}
->>>>>>> a48f71b7
 	}
 	//---------------------------------------------------------------------
 	void D3D11RenderSystem::_setViewport( Viewport *vp )
@@ -2546,12 +2422,8 @@
 				opState->mTextures[opState->mTexturesCount] = texture;
 				opState->mTexturesCount++;
 
-<<<<<<< HEAD
-=======
 				stage.samplerDesc.Filter = D3D11Mappings::get(FilterMinification[n], FilterMagnification[n],
 								FilterMips[n],false );
-				stage.samplerDesc.ComparisonFunc = D3D11Mappings::get(mSceneAlphaRejectFunc);
->>>>>>> a48f71b7
 				stage.samplerDesc.MaxLOD = D3D11_FLOAT32_MAX;
 				stage.samplerDesc.MinLOD = 0;
 				stage.samplerDesc.MipLODBias = 0.f;
@@ -2894,21 +2766,12 @@
 				primType = useAdjacency ? D3D11_PRIMITIVE_TOPOLOGY_TRIANGLELIST_ADJ : D3D11_PRIMITIVE_TOPOLOGY_TRIANGLELIST;
 				primCount = (DWORD)(op.useIndexes ? op.indexData->indexCount : op.vertexData->vertexCount) / 3;
 				break;
-<<<<<<< HEAD
 
 			case RenderOperation::OT_TRIANGLE_STRIP:
 				primType = useAdjacency ? D3D11_PRIMITIVE_TOPOLOGY_TRIANGLESTRIP_ADJ : D3D11_PRIMITIVE_TOPOLOGY_TRIANGLESTRIP;
 				primCount = (DWORD)(op.useIndexes ? op.indexData->indexCount : op.vertexData->vertexCount) - 2;
 				break;
 
-=======
-
-			case RenderOperation::OT_TRIANGLE_STRIP:
-				primType = useAdjacency ? D3D11_PRIMITIVE_TOPOLOGY_TRIANGLESTRIP_ADJ : D3D11_PRIMITIVE_TOPOLOGY_TRIANGLESTRIP;
-				primCount = (DWORD)(op.useIndexes ? op.indexData->indexCount : op.vertexData->vertexCount) - 2;
-				break;
-
->>>>>>> a48f71b7
 			case RenderOperation::OT_TRIANGLE_FAN:
 				OGRE_EXCEPT(Exception::ERR_RENDERINGAPI_ERROR, "Error - DX11 render - no support for triangle fan (OT_TRIANGLE_FAN)", "D3D11RenderSystem::_render");
 				primType = D3D11_PRIMITIVE_TOPOLOGY_UNDEFINED; // todo - no TRIANGLE_FAN in DX 11
@@ -3159,6 +3022,38 @@
 
 			}
 			break;
+		case GPT_DOMAIN_PROGRAM:
+			{
+				mBoundTesselationDomainProgram = static_cast<D3D11HLSLProgram*>(prg);
+/*				ID3D11DomainShader* gsShaderToSet = mBoundTesselationDomainProgram->getDomainShader();
+
+				mDevice.GetImmediateContext()->DSSetShader(gsShaderToSet, NULL, 0);
+				if (mDevice.isError())
+				{
+					String errorDescription = mDevice.getErrorDescription();
+					OGRE_EXCEPT(Exception::ERR_RENDERINGAPI_ERROR, 
+						"D3D11 device cannot set domain shader\nError Description:" + errorDescription,
+						"D3D11RenderSystem::bindGpuProgram");
+				}*/		
+
+			}
+			break;
+		case GPT_COMPUTE_PROGRAM:
+			{
+				mBoundComputeProgram = static_cast<D3D11HLSLProgram*>(prg);
+/*				ID3D11ComputeShader* gsShaderToSet = mBoundComputeProgram->getComputeShader();
+
+				mDevice.GetImmediateContext()->CSSetShader(gsShaderToSet, NULL, 0);
+				if (mDevice.isError())
+				{
+					String errorDescription = mDevice.getErrorDescription();
+					OGRE_EXCEPT(Exception::ERR_RENDERINGAPI_ERROR, 
+						"D3D11 device cannot set compute shader\nError Description:" + errorDescription,
+						"D3D11RenderSystem::bindGpuProgram");
+				}*/		
+
+			}
+			break;
 		};
 
 		RenderSystem::bindGpuProgram(prg);
@@ -3303,8 +3198,6 @@
 							"D3D11 device cannot set Hull shader constant buffers\nError Description:" + errorDescription,
 							"D3D11RenderSystem::bindGpuProgramParameters");
 					}		
-<<<<<<< HEAD
-=======
 
 				}
 			}
@@ -3322,12 +3215,10 @@
 							"D3D11 device cannot set Domain shader constant buffers\nError Description:" + errorDescription,
 							"D3D11RenderSystem::bindGpuProgramParameters");
 					}		
->>>>>>> a48f71b7
 
 				}
 			}
 			break;
-<<<<<<< HEAD
 		case GPT_DOMAIN_PROGRAM:
 			{
 				if (mBoundTesselationDomainProgram)
@@ -3345,8 +3236,6 @@
 				}
 			}
 			break;
-=======
->>>>>>> a48f71b7
 		case GPT_COMPUTE_PROGRAM:
 			{
 				if (mBoundComputeProgram)
@@ -3426,7 +3315,7 @@
 								"D3D11RenderSystem::setSubroutineName");
 				}
 			}
-
+		
 			// Store class instance
 			mInstanceMap.insert(std::make_pair(subroutineName, instance));
 		}
@@ -3876,11 +3765,6 @@
 		mBasicStatesInitialised = false;
         mMinRequestedFeatureLevel = D3D_FEATURE_LEVEL_9_1;
 #if OGRE_PLATFORM == OGRE_PLATFORM_WINRT
-<<<<<<< HEAD
-        mMaxRequestedFeatureLevel = D3D_FEATURE_LEVEL_11_1;
-#else
-        mMaxRequestedFeatureLevel = D3D_FEATURE_LEVEL_11_0;
-=======
 
 #if  OGRE_WINRT_TARGET_TYPE == PHONE
         mMaxRequestedFeatureLevel = D3D_FEATURE_LEVEL_9_3;
@@ -3889,7 +3773,6 @@
 #    endif
 #else
 		mMaxRequestedFeatureLevel = D3D_FEATURE_LEVEL_11_0;
->>>>>>> a48f71b7
 #endif
 		mUseNVPerfHUD = false;
 		mHLSLProgramFactory = NULL;
@@ -4021,16 +3904,6 @@
     //---------------------------------------------------------------------
     void D3D11RenderSystem::beginProfileEvent( const String &eventName )
     {
-<<<<<<< HEAD
-// #ifdef OGRE_PROFILING == 1
-//         if( eventName.empty() )
-//             return;
-// 
-//         vector<wchar_t>::type result(eventName.length() + 1, '\0');
-//         (void)MultiByteToWideChar(CP_ACP, 0, eventName.data(), eventName.length(), &result[0], result.size());
-//         (void)D3DPERF_BeginEvent(D3DCOLOR_ARGB(1, 0, 1, 0), &result[0]);
-// #endif
-=======
 //#ifdef OGRE_PROFILING == 1
 //		if( eventName.empty() )
 //			return;
@@ -4039,34 +3912,17 @@
 //		(void)MultiByteToWideChar(CP_ACP, 0, eventName.data(), eventName.length(), &result[0], result.size());
 //		(void)D3DPERF_BeginEvent(D3DCOLOR_ARGB(1, 0, 1, 0), &result[0]);
 //#endif
->>>>>>> a48f71b7
     }
     //---------------------------------------------------------------------
     void D3D11RenderSystem::endProfileEvent( void )
     {
-<<<<<<< HEAD
-// #ifdef OGRE_PROFILING == 1
-//         (void)D3DPERF_EndEvent();
-// #endif
-=======
 //#ifdef OGRE_PROFILING == 1
 //		(void)D3DPERF_EndEvent();
 //#endif
->>>>>>> a48f71b7
     }
     //---------------------------------------------------------------------
     void D3D11RenderSystem::markProfileEvent( const String &eventName )
     {
-<<<<<<< HEAD
-// #ifdef OGRE_PROFILING == 1
-//         if( eventName.empty() )
-//             return;
-// 
-//         vector<wchar_t>::type result(eventName.length() + 1, '\0');
-//         (void)MultiByteToWideChar(CP_ACP, 0, eventName.data(), eventName.length(), &result[0], result.size());
-//         (void)D3DPERF_SetMarker(D3DCOLOR_ARGB(1, 0, 1, 0), &result[0]);
-// #endif
-=======
 //#ifdef OGRE_PROFILING == 1
 //		if( eventName.empty() )
 //			return;
@@ -4075,6 +3931,5 @@
 //		(void)MultiByteToWideChar(CP_ACP, 0, eventName.data(), eventName.length(), &result[0], result.size());
 //		(void)D3DPERF_SetMarker(D3DCOLOR_ARGB(1, 0, 1, 0), &result[0]);
 //#endif
->>>>>>> a48f71b7
     }    
 }