--- conflicted
+++ resolved
@@ -224,14 +224,10 @@
         return mDriverList;
     }
     //---------------------------------------------------------------------
-<<<<<<< HEAD
-    void D3D11RenderSystem::createD3D11Device( D3D11Driver* d3dDriver, D3D_DRIVER_TYPE driverType,
-=======
     void D3D11RenderSystem::createD3D11Device( D3D11VendorExtension *vendorExtension,
                                                const String &appName,
                                                D3D11Driver* d3dDriver,
-                                               OGRE_D3D11_DRIVER_TYPE ogreDriverType,
->>>>>>> 8ed3f069
+                                               D3D_DRIVER_TYPE ogreDriverType,
                                                D3D_FEATURE_LEVEL minFL, D3D_FEATURE_LEVEL maxFL,
                                                D3D_FEATURE_LEVEL* pFeatureLevel,
                                                ID3D11DeviceN **outDevice, ID3D11Device1 **outDevice1 )
@@ -650,15 +646,9 @@
         if (driver)
         {
             it = mOptions.find("Video Mode");
-<<<<<<< HEAD
             ComPtr<ID3D11DeviceN> device;
             ComPtr<ID3D11Device1> device1;
-            createD3D11Device( driver, mDriverType,
-=======
-            ID3D11DeviceN *device = 0;
-            ID3D11Device1 *device1 = 0;
             createD3D11Device( mVendorExtension, "", driver, mDriverType,
->>>>>>> 8ed3f069
                                mMinRequestedFeatureLevel, mMaxRequestedFeatureLevel,
                                NULL, device.GetAddressOf(), device1.GetAddressOf() );
             // 'videoMode' could be NULL if working over RDP/Simulator
@@ -772,86 +762,8 @@
         D3D11StereoDriverBridge* stereoBridge = OGRE_NEW D3D11StereoDriverBridge(stereoMode);
 #endif
 
-<<<<<<< HEAD
         // create the device for the selected adapter
         createDevice();
-=======
-            D3D11Driver* d3dDriver = mActiveD3DDriver;
-            if(D3D11Driver* d3dDriverOverride = (mDriverType == DT_HARDWARE && mUseNVPerfHUD) ? getDirect3DDrivers()->item("NVIDIA PerfHUD") : NULL)
-                d3dDriver = d3dDriverOverride;
-
-            GPUVendor vendorExtensionPreference = GPU_VENDOR_COUNT;
-            opt = mOptions.find( "Vendor Extensions" );
-            if( opt != mOptions.end() )
-            {
-                if( opt->second.currentValue == "Auto" )
-                    vendorExtensionPreference = GPU_UNKNOWN;
-                else if( opt->second.currentValue == "NVIDIA" )
-                    vendorExtensionPreference = GPU_NVIDIA;
-                else if( opt->second.currentValue == "AMD" )
-                    vendorExtensionPreference = GPU_AMD;
-                else
-                    vendorExtensionPreference = GPU_VENDOR_COUNT; //Disabled
-            }
-
-            delete mVendorExtension;
-            IDXGIAdapterN* pAdapter = (d3dDriver && mDriverType == DT_HARDWARE) ?
-                                          d3dDriver->getDeviceAdapter() : NULL;
-            mVendorExtension = D3D11VendorExtension::initializeExtension( vendorExtensionPreference,
-                                                                          pAdapter );
-
-            ID3D11DeviceN *device = 0;
-            ID3D11Device1 *device1 = 0;
-            createD3D11Device( mVendorExtension, windowTitle, d3dDriver, mDriverType,
-                               mMinRequestedFeatureLevel, mMaxRequestedFeatureLevel,
-                               &mFeatureLevel, &device, &device1 );
-
-            IDXGIDeviceN * pDXGIDevice;
-            device->QueryInterface(__uuidof(IDXGIDeviceN), (void **)&pDXGIDevice);
-
-            IDXGIAdapterN * pDXGIAdapter;
-            pDXGIDevice->GetParent(__uuidof(IDXGIAdapterN), (void **)&pDXGIAdapter);
-
-            if (mDriverType != DT_HARDWARE)
-            {
-                // get the IDXGIFactoryN from the device for software drivers
-                // Remark(dec-09):
-                //  Seems that IDXGIFactoryN::CreateSoftwareAdapter doesn't work with
-                // D3D11CreateDevice - so I needed to create with pSelectedAdapter = 0.
-                // If pSelectedAdapter == 0 then you have to get the IDXGIFactory1 from
-                // the device - else CreateSwapChain fails later.
-                //  Update (Jun 12, 2012)
-                // If using WARP driver, get factory from created device
-                SAFE_RELEASE(mpDXGIFactory);
-                pDXGIAdapter->GetParent(__uuidof(IDXGIFactoryN), (void **)&mpDXGIFactory);
-            }
-
-            // We intentionally check for ID3D10Device support instead of ID3D11Device as CheckInterfaceSupport() is not supported for later.
-            // We hope, that there would be one UMD for both D3D10 and D3D11, or two different but with the same version number,
-            // or with different but correlated version numbers, so that blacklisting could be done with high confidence level.
-            LARGE_INTEGER driverVersion;
-            if(SUCCEEDED(pDXGIAdapter->CheckInterfaceSupport(IID_ID3D10Device /* intentionally D3D10, not D3D11 */, &driverVersion)))
-            {
-                mDriverVersion.major = HIWORD(driverVersion.HighPart);
-                mDriverVersion.minor = LOWORD(driverVersion.HighPart);
-                mDriverVersion.release = HIWORD(driverVersion.LowPart);
-                mDriverVersion.build = LOWORD(driverVersion.LowPart);
-            }
-
-            SAFE_RELEASE(pDXGIAdapter);
-            SAFE_RELEASE(pDXGIDevice);
-
-            mDevice.TransferOwnership( device, device1 ) ;
-
-            //On AMD's GCN cards, there is no performance or memory difference between
-            //PF_D24_UNORM_S8_UINT & PF_D32_FLOAT_X24_S8_UINT, so prefer the latter
-            //on modern cards (GL >= 4.3) and that also claim to support this format.
-            //NVIDIA's preference? Dunno, they don't tell. But at least the quality
-            //will be consistent.
-            if( mFeatureLevel >= D3D_FEATURE_LEVEL_11_0 )
-                DepthBuffer::DefaultDepthBufferFormat = PFG_D32_FLOAT_S8X24_UINT;
-        }
->>>>>>> 8ed3f069
 
         if( autoCreateWindow )
         {
@@ -2036,7 +1948,7 @@
 
         ID3D11DeviceN *device = 0;
         ID3D11Device1 *device1 = 0;
-        createD3D11Device( d3dDriver, mDriverType,
+        createD3D11Device( mVendorExtension, windowTitle, d3dDriver, mDriverType,
                            mMinRequestedFeatureLevel, mMaxRequestedFeatureLevel, &mFeatureLevel,
                            &device, &device1 );
         mDevice.TransferOwnership( device, device1 );
@@ -4529,11 +4441,7 @@
 
         ID3D11DeviceN *device = 0;
         ID3D11Device1 *device1 = 0;
-<<<<<<< HEAD
-        createD3D11Device( NULL, D3D_DRIVER_TYPE_HARDWARE,
-=======
-        createD3D11Device( mVendorExtension, "", NULL, DT_HARDWARE,
->>>>>>> 8ed3f069
+        createD3D11Device( mVendorExtension, "", NULL, D3D_DRIVER_TYPE_HARDWARE,
                            mMinRequestedFeatureLevel, mMaxRequestedFeatureLevel, 0,
                            &device, &device1 );
         mDevice.TransferOwnership( device, device1 );
