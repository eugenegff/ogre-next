/*
-----------------------------------------------------------------------------
This source file is part of OGRE
(Object-oriented Graphics Rendering Engine)
For the latest info, see http://www.ogre3d.org/

Copyright (c) 2000-2014 Torus Knot Software Ltd

Permission is hereby granted, free of charge, to any person obtaining a copy
of this software and associated documentation files (the "Software"), to deal
in the Software without restriction, including without limitation the rights
to use, copy, modify, merge, publish, distribute, sublicense, and/or sell
copies of the Software, and to permit persons to whom the Software is
furnished to do so, subject to the following conditions:

The above copyright notice and this permission notice shall be included in
all copies or substantial portions of the Software.

THE SOFTWARE IS PROVIDED "AS IS", WITHOUT WARRANTY OF ANY KIND, EXPRESS OR
IMPLIED, INCLUDING BUT NOT LIMITED TO THE WARRANTIES OF MERCHANTABILITY,
FITNESS FOR A PARTICULAR PURPOSE AND NONINFRINGEMENT. IN NO EVENT SHALL THE
AUTHORS OR COPYRIGHT HOLDERS BE LIABLE FOR ANY CLAIM, DAMAGES OR OTHER
LIABILITY, WHETHER IN AN ACTION OF CONTRACT, TORT OR OTHERWISE, ARISING FROM,
OUT OF OR IN CONNECTION WITH THE SOFTWARE OR THE USE OR OTHER DEALINGS IN
THE SOFTWARE.
-----------------------------------------------------------------------------
*/
#include "OgreD3D11HardwareIndexBuffer.h"
#include "OgreD3D11HardwareBuffer.h"

namespace Ogre {

    //---------------------------------------------------------------------
    D3D11HardwareIndexBuffer::D3D11HardwareIndexBuffer(HardwareBufferManagerBase* mgr, HardwareIndexBuffer::IndexType idxType, 
        size_t numIndexes, HardwareBuffer::Usage usage, D3D11Device & device, 
        bool useSystemMemory, bool useShadowBuffer)
        : HardwareIndexBuffer(mgr, idxType, numIndexes, usage, useSystemMemory, useShadowBuffer)
    {
        // everything is done via internal generalisation
        mBufferImpl = new D3D11HardwareBuffer(D3D11HardwareBuffer::INDEX_BUFFER, 
            mSizeInBytes, mUsage, device, useSystemMemory, useShadowBuffer, false);

    }
    //---------------------------------------------------------------------
    D3D11HardwareIndexBuffer::~D3D11HardwareIndexBuffer()
    {
        delete mBufferImpl;
    }
    //---------------------------------------------------------------------
<<<<<<< HEAD
    void* D3D11HardwareIndexBuffer::lock(size_t offset, size_t length, LockOptions options)
=======
    void* D3D11HardwareIndexBuffer::lock(size_t offset, size_t length, LockOptions options, UploadOptions uploadOpt)
>>>>>>> 83e497b5
    {
        return mBufferImpl->lock(offset, length, options);
    }
    //---------------------------------------------------------------------
    void D3D11HardwareIndexBuffer::unlock(void)
    {
        mBufferImpl->unlock();
    }
    //---------------------------------------------------------------------
    void D3D11HardwareIndexBuffer::readData(size_t offset, size_t length, void* pDest)
    {
        mBufferImpl->readData(offset, length, pDest);
    }
    //---------------------------------------------------------------------
    void D3D11HardwareIndexBuffer::writeData(size_t offset, size_t length, const void* pSource,
        bool discardWholeBuffer)
    {
        mBufferImpl->writeData(offset, length, pSource, discardWholeBuffer);
    }
    //---------------------------------------------------------------------
    void D3D11HardwareIndexBuffer::copyData(HardwareBuffer& srcBuffer, size_t srcOffset, 
        size_t dstOffset, size_t length, bool discardWholeBuffer)
    {
        D3D11HardwareIndexBuffer& d3dBuf = static_cast<D3D11HardwareIndexBuffer&>(srcBuffer);

        mBufferImpl->copyData(*(d3dBuf.mBufferImpl), srcOffset, dstOffset, length, discardWholeBuffer);
    }
    //---------------------------------------------------------------------
    bool D3D11HardwareIndexBuffer::isLocked(void) const
    {
        return mBufferImpl->isLocked();
    }
    //---------------------------------------------------------------------
    bool D3D11HardwareIndexBuffer::releaseIfDefaultPool(void)
    {
        /*      if (mD3DPool == D3DPOOL_DEFAULT)
        {
        SAFE_RELEASE(mlpD3DBuffer);
        return true;
        }
        return false;
        */
        return true;
    }
    //---------------------------------------------------------------------
    bool D3D11HardwareIndexBuffer::recreateIfDefaultPool(D3D11Device & device)
    {
        /*  if (mD3DPool == D3DPOOL_DEFAULT)
        {
        // Create the Index buffer
        HRESULT hr = device->CreateIndexBuffer(
        static_cast<UINT>(mSizeInBytes),
        D3D11Mappings::get(mUsage),
        D3D11Mappings::get(mIndexType),
        mD3DPool,
        &mlpD3DBuffer,
        NULL
        );

        if (FAILED(hr))
        {
        String msg = DXGetErrorDescription(hr);
        OGRE_EXCEPT(Exception::ERR_RENDERINGAPI_ERROR, 
        "Cannot create D3D11 Index buffer: " + msg, 
        "D3D11HardwareIndexBuffer::D3D11HardwareIndexBuffer");
        }

        return true;
        }
        return false;
        */
        return true;
    }
    //---------------------------------------------------------------------
    ID3D11Buffer * D3D11HardwareIndexBuffer::getD3DIndexBuffer( void ) const
    {
        return mBufferImpl->getD3DBuffer();
    }
    //---------------------------------------------------------------------

}<|MERGE_RESOLUTION|>--- conflicted
+++ resolved
@@ -47,11 +47,7 @@
         delete mBufferImpl;
     }
     //---------------------------------------------------------------------
-<<<<<<< HEAD
-    void* D3D11HardwareIndexBuffer::lock(size_t offset, size_t length, LockOptions options)
-=======
     void* D3D11HardwareIndexBuffer::lock(size_t offset, size_t length, LockOptions options, UploadOptions uploadOpt)
->>>>>>> 83e497b5
     {
         return mBufferImpl->lock(offset, length, options);
     }
