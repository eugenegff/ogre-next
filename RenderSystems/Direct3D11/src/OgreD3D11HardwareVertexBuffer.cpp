/*
-----------------------------------------------------------------------------
This source file is part of OGRE
(Object-oriented Graphics Rendering Engine)
For the latest info, see http://www.ogre3d.org/

Copyright (c) 2000-2014 Torus Knot Software Ltd

Permission is hereby granted, free of charge, to any person obtaining a copy
of this software and associated documentation files (the "Software"), to deal
in the Software without restriction, including without limitation the rights
to use, copy, modify, merge, publish, distribute, sublicense, and/or sell
copies of the Software, and to permit persons to whom the Software is
furnished to do so, subject to the following conditions:

The above copyright notice and this permission notice shall be included in
all copies or substantial portions of the Software.

THE SOFTWARE IS PROVIDED "AS IS", WITHOUT WARRANTY OF ANY KIND, EXPRESS OR
IMPLIED, INCLUDING BUT NOT LIMITED TO THE WARRANTIES OF MERCHANTABILITY,
FITNESS FOR A PARTICULAR PURPOSE AND NONINFRINGEMENT. IN NO EVENT SHALL THE
AUTHORS OR COPYRIGHT HOLDERS BE LIABLE FOR ANY CLAIM, DAMAGES OR OTHER
LIABILITY, WHETHER IN AN ACTION OF CONTRACT, TORT OR OTHERWISE, ARISING FROM,
OUT OF OR IN CONNECTION WITH THE SOFTWARE OR THE USE OR OTHER DEALINGS IN
THE SOFTWARE.
-----------------------------------------------------------------------------
*/
#include "OgreD3D11HardwareVertexBuffer.h"
#include "OgreD3D11HardwareBuffer.h"
#include "OgreD3D11Device.h"

namespace Ogre {

    //---------------------------------------------------------------------
    D3D11HardwareVertexBuffer::D3D11HardwareVertexBuffer(HardwareBufferManagerBase* mgr, size_t vertexSize, 
        size_t numVertices, HardwareBuffer::Usage usage, D3D11Device & device, 
        bool useSystemMemory, bool useShadowBuffer, bool streamOut)
        : HardwareVertexBuffer(mgr, vertexSize, numVertices, usage, useSystemMemory, useShadowBuffer),
          mBufferImpl(0)
          
    {
        // everything is done via internal generalisation
        mBufferImpl = new D3D11HardwareBuffer(D3D11HardwareBuffer::VERTEX_BUFFER, 
            mSizeInBytes, mUsage, device, useSystemMemory, useShadowBuffer, streamOut);

    }
    //---------------------------------------------------------------------
    D3D11HardwareVertexBuffer::~D3D11HardwareVertexBuffer()
    {
        SAFE_DELETE(mBufferImpl);
    }
    //---------------------------------------------------------------------
<<<<<<< HEAD
    void* D3D11HardwareVertexBuffer::lock(size_t offset, size_t length, LockOptions options)
=======
    void* D3D11HardwareVertexBuffer::lock(size_t offset, size_t length, LockOptions options, UploadOptions uploadOpt)
>>>>>>> 83e497b5
    {
        return mBufferImpl->lock(offset, length, options);
    }
    //---------------------------------------------------------------------
    void D3D11HardwareVertexBuffer::unlock(void)
    {
        mBufferImpl->unlock();
    }
    //---------------------------------------------------------------------
    void D3D11HardwareVertexBuffer::readData(size_t offset, size_t length, void* pDest)
    {
        mBufferImpl->readData(offset, length, pDest);
    }
    //---------------------------------------------------------------------
    void D3D11HardwareVertexBuffer::writeData(size_t offset, size_t length, const void* pSource,
        bool discardWholeBuffer)
    {
        mBufferImpl->writeData(offset, length, pSource, discardWholeBuffer);
    }
    //---------------------------------------------------------------------
    void D3D11HardwareVertexBuffer::copyData(HardwareBuffer& srcBuffer, size_t srcOffset, 
        size_t dstOffset, size_t length, bool discardWholeBuffer)
    {
        // check if the other buffer is also a D3D11HardwareVertexBuffer
        if (srcBuffer.isSystemMemory())
        {
            // src is not a D3D11HardwareVertexBuffer - use default copy
            HardwareBuffer::copyData(srcBuffer, srcOffset, dstOffset, length, discardWholeBuffer);
        }
        else
        {
            // src is a D3D11HardwareVertexBuffer use d3d11 optimized copy
            D3D11HardwareVertexBuffer& d3dBuf = static_cast<D3D11HardwareVertexBuffer&>(srcBuffer);

            mBufferImpl->copyData(*(d3dBuf.mBufferImpl), srcOffset, dstOffset, length, discardWholeBuffer);
        }
    }
    //---------------------------------------------------------------------
    bool D3D11HardwareVertexBuffer::isLocked(void) const
    {
        return mBufferImpl->isLocked();
    }
    //---------------------------------------------------------------------
    bool D3D11HardwareVertexBuffer::releaseIfDefaultPool(void)
    {
        /*      if (mD3DPool == D3DPOOL_DEFAULT)
        {
        SAFE_RELEASE(mlpD3DBuffer);
        return true;
        }
        return false;
        */
        return true;
    }
    //---------------------------------------------------------------------
    bool D3D11HardwareVertexBuffer::recreateIfDefaultPool(D3D11Device & device)
    {
        /*  if (mD3DPool == D3DPOOL_DEFAULT)
        {
        // Create the Index buffer
        HRESULT hr = device->CreateIndexBuffer(
        static_cast<UINT>(mSizeInBytes),
        D3D11Mappings::get(mUsage),
        D3D11Mappings::get(mIndexType),
        mD3DPool,
        &mlpD3DBuffer,
        NULL
        );

        if (FAILED(hr))
        {
        String msg = DXGetErrorDescription(hr);
        OGRE_EXCEPT(Exception::ERR_RENDERINGAPI_ERROR, 
        "Cannot create D3D11 Index buffer: " + msg, 
        "D3D11HardwareVertexBuffer::D3D11HardwareVertexBuffer");
        }

        return true;
        }
        return false;
        */
        return true;
    }
    //---------------------------------------------------------------------
    ID3D11Buffer * D3D11HardwareVertexBuffer::getD3DVertexBuffer( void ) const
    {
        return mBufferImpl->getD3DBuffer();
    }
}
<|MERGE_RESOLUTION|>--- conflicted
+++ resolved
@@ -50,11 +50,7 @@
         SAFE_DELETE(mBufferImpl);
     }
     //---------------------------------------------------------------------
-<<<<<<< HEAD
-    void* D3D11HardwareVertexBuffer::lock(size_t offset, size_t length, LockOptions options)
-=======
     void* D3D11HardwareVertexBuffer::lock(size_t offset, size_t length, LockOptions options, UploadOptions uploadOpt)
->>>>>>> 83e497b5
     {
         return mBufferImpl->lock(offset, length, options);
     }
