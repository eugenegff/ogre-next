--- conflicted
+++ resolved
@@ -36,241 +36,6 @@
 #include "OgreD3D11Device.h"
 
 namespace Ogre {
-<<<<<<< HEAD
-    //-----------------------------------------------------------------------
-    D3D11HardwareBufferManagerBase::D3D11HardwareBufferManagerBase(D3D11Device & device)
-        : mlpD3DDevice(device)
-    {
-    }
-    //-----------------------------------------------------------------------
-    D3D11HardwareBufferManagerBase::~D3D11HardwareBufferManagerBase()
-    {
-        destroyAllDeclarations();
-        destroyAllBindings();
-    }
-    //-----------------------------------------------------------------------
-    HardwareVertexBufferSharedPtr 
-        D3D11HardwareBufferManagerBase::
-        createVertexBuffer(size_t vertexSize, size_t numVerts, HardwareBuffer::Usage usage,
-        bool useShadowBuffer)
-    {
-        assert (numVerts > 0);
-        D3D11HardwareVertexBuffer* vbuf = new D3D11HardwareVertexBuffer(
-            this, vertexSize, numVerts, usage, mlpD3DDevice, false, useShadowBuffer, false);
-        {
-                    OGRE_LOCK_MUTEX(mVertexBuffersMutex);
-                mVertexBuffers.insert(vbuf);
-        }
-        return HardwareVertexBufferSharedPtr(vbuf);
-    }
-    //-----------------------------------------------------------------------
-    HardwareVertexBufferSharedPtr 
-        D3D11HardwareBufferManagerBase::
-        createStreamOutputVertexBuffer(size_t vertexSize, size_t numVerts, HardwareBuffer::Usage usage,
-        bool useShadowBuffer)
-    {
-        assert (numVerts > 0);
-        D3D11HardwareVertexBuffer* vbuf = new D3D11HardwareVertexBuffer(
-            this, vertexSize, numVerts, usage, mlpD3DDevice, false, useShadowBuffer, true);
-        {
-                    OGRE_LOCK_MUTEX(mVertexBuffersMutex);
-                mVertexBuffers.insert(vbuf);
-        }
-        return HardwareVertexBufferSharedPtr(vbuf);
-    }
-    //-----------------------------------------------------------------------
-    HardwareIndexBufferSharedPtr 
-        D3D11HardwareBufferManagerBase::
-        createIndexBuffer(HardwareIndexBuffer::IndexType itype, size_t numIndexes, 
-        HardwareBuffer::Usage usage, bool useShadowBuffer)
-    {
-        assert (numIndexes > 0);
-        D3D11HardwareIndexBuffer* idx = new D3D11HardwareIndexBuffer(
-            this, itype, numIndexes, usage, mlpD3DDevice, false, useShadowBuffer);
-        {
-                    OGRE_LOCK_MUTEX(mIndexBuffersMutex);
-                mIndexBuffers.insert(idx);
-        }
-        return HardwareIndexBufferSharedPtr(idx);
-
-    }
-    //-----------------------------------------------------------------------
-    RenderToVertexBufferSharedPtr 
-        D3D11HardwareBufferManagerBase::createRenderToVertexBuffer()
-    {
-        return RenderToVertexBufferSharedPtr(new D3D11RenderToVertexBuffer(mlpD3DDevice, this));
-    }
-    //-----------------------------------------------------------------------
-    HardwareUniformBufferSharedPtr 
-        D3D11HardwareBufferManagerBase::createUniformBuffer(size_t sizeBytes, HardwareBuffer::Usage usage, bool useShadowBuffer, const String& name)
-    {
-        assert (sizeBytes > 0);
-        D3D11HardwareUniformBuffer* uni = 0;
-        /*
-        if (name != "")
-        {
-            SharedUniformBufferMap::iterator it = mSharedUniformBuffers.find(name);
-            if (it != mSharedUniformBuffers.end())
-            {
-                uni = static_cast<D3D11HardwareUniformBuffer*>(it->second);
-                assert (uni->getSizeInBytes() == sizeBytes);
-                assert (uni->getUsage() == usage);
-            }
-            else
-            {
-                uni = new D3D11HardwareUniformBuffer(this, sizeBytes, usage, useShadowBuffer, name, mlpD3DDevice);
-                {
-                    OGRE_LOCK_MUTEX(mUniformBuffersMutex)
-                    mUniformBuffers.insert(uni);
-                    //mSharedUniformBuffers.insert(std::make_pair(name, uni));
-                }
-            }
-        }
-        else
-        {*/
-            uni = new D3D11HardwareUniformBuffer(this, sizeBytes, usage, useShadowBuffer, name, mlpD3DDevice);
-            {
-                OGRE_LOCK_MUTEX(mUniformBuffersMutex);
-                mUniformBuffers.insert(uni);
-            }
-        //}
-
-        return HardwareUniformBufferSharedPtr(uni);
-    }   
-    //-----------------------------------------------------------------------
-    HardwareCounterBufferSharedPtr
-    D3D11HardwareBufferManagerBase::createCounterBuffer(size_t sizeBytes,
-                                                          HardwareBuffer::Usage usage, bool useShadowBuffer, const String& name)
-    {
-        OGRE_EXCEPT(Exception::ERR_RENDERINGAPI_ERROR,
-                    "*** not implemented ***",
-                    "D3D11HardwareBufferManagerBase::createCounterBuffer");
-    }
-    //-----------------------------------------------------------------------
-    VertexDeclaration* D3D11HardwareBufferManagerBase::createVertexDeclarationImpl(void)
-    {
-        return new D3D11VertexDeclaration(mlpD3DDevice);
-    }
-    //-----------------------------------------------------------------------
-    void D3D11HardwareBufferManagerBase::destroyVertexDeclarationImpl(VertexDeclaration* decl)
-    {
-        delete decl;
-    }
-    //-----------------------------------------------------------------------
-    void D3D11HardwareBufferManagerBase::releaseDefaultPoolResources(void)
-    {
-        size_t iCount = 0;
-        size_t vCount = 0;
-        size_t uCount = 0;
-
-        {
-                    OGRE_LOCK_MUTEX(mVertexBuffersMutex);
-                VertexBufferList::iterator v, vend;
-            vend = mVertexBuffers.end();
-            for (v = mVertexBuffers.begin(); v != vend; ++v)
-            {
-                D3D11HardwareVertexBuffer* vbuf = 
-                    static_cast<D3D11HardwareVertexBuffer*>(*v);
-                if (vbuf->releaseIfDefaultPool())
-                    vCount++;
-            }
-        }
-
-        {
-                    OGRE_LOCK_MUTEX(mIndexBuffersMutex);
-                IndexBufferList::iterator i, iend;
-            iend = mIndexBuffers.end();
-            for (i = mIndexBuffers.begin(); i != iend; ++i)
-            {
-                D3D11HardwareIndexBuffer* ibuf = 
-                    static_cast<D3D11HardwareIndexBuffer*>(*i);
-                if (ibuf->releaseIfDefaultPool())
-                    iCount++;
-
-            }
-        }
-
-        {
-            OGRE_LOCK_MUTEX(mUniformBuffersMutex);
-            UniformBufferList::iterator i, iend;
-            iend = mUniformBuffers.end();
-            for (i = mUniformBuffers.begin(); i != iend; ++i)
-            {
-                D3D11HardwareUniformBuffer* ubuf = 
-                    static_cast<D3D11HardwareUniformBuffer*>(*i);
-                if (ubuf->releaseIfDefaultPool())
-                    uCount++;
-
-            }
-        }
-
-        LogManager::getSingleton().logMessage("D3D11HardwareBufferManagerBase released:");
-        LogManager::getSingleton().logMessage(
-            StringConverter::toString(vCount) + " unmanaged vertex buffers");
-        LogManager::getSingleton().logMessage(
-            StringConverter::toString(iCount) + " unmanaged index buffers");
-        LogManager::getSingleton().logMessage(
-            StringConverter::toString(uCount) + " unmanaged uniform buffers");
-    }
-    //-----------------------------------------------------------------------
-    void D3D11HardwareBufferManagerBase::recreateDefaultPoolResources(void)
-    {
-        size_t iCount = 0;
-        size_t vCount = 0;
-        size_t uCount = 0;
-
-        {
-                    OGRE_LOCK_MUTEX(mVertexBuffersMutex);
-                VertexBufferList::iterator v, vend;
-            vend = mVertexBuffers.end();
-            for (v = mVertexBuffers.begin(); v != vend; ++v)
-            {
-                D3D11HardwareVertexBuffer* vbuf = 
-                    static_cast<D3D11HardwareVertexBuffer*>(*v);
-                if (vbuf->recreateIfDefaultPool(mlpD3DDevice))
-                    vCount++;
-            }
-        }
-
-        {
-                    OGRE_LOCK_MUTEX(mIndexBuffersMutex);
-                IndexBufferList::iterator i, iend;
-            iend = mIndexBuffers.end();
-            for (i = mIndexBuffers.begin(); i != iend; ++i)
-            {
-                D3D11HardwareIndexBuffer* ibuf = 
-                    static_cast<D3D11HardwareIndexBuffer*>(*i);
-                if (ibuf->recreateIfDefaultPool(mlpD3DDevice))
-                    iCount++;
-
-            }
-        }
-
-        {
-            OGRE_LOCK_MUTEX(mUniformBuffersMutex);
-            UniformBufferList::iterator i, iend;
-            iend = mUniformBuffers.end();
-            for (i = mUniformBuffers.begin(); i != iend; ++i)
-            {
-                D3D11HardwareUniformBuffer* ubuf = 
-                    static_cast<D3D11HardwareUniformBuffer*>(*i);
-                if (ubuf->releaseIfDefaultPool())
-                    uCount++;
-
-            }
-        }
-
-        LogManager::getSingleton().logMessage("D3D11HardwareBufferManagerBase recreated:");
-        LogManager::getSingleton().logMessage(
-            StringConverter::toString(vCount) + " unmanaged vertex buffers");
-        LogManager::getSingleton().logMessage(
-            StringConverter::toString(iCount) + " unmanaged index buffers");
-        LogManager::getSingleton().logMessage(
-            StringConverter::toString(uCount) + " unmanaged uniform buffers");
-    }
-    //-----------------------------------------------------------------------
-
-=======
 	//-----------------------------------------------------------------------
 	D3D11HardwareBufferManagerBase::D3D11HardwareBufferManagerBase(D3D11Device & device)
 		: mlpD3DDevice(device)
@@ -390,5 +155,4 @@
 	{
 		delete decl;
 	}
->>>>>>> 41e3e01c
 }