/*
-----------------------------------------------------------------------------
This source file is part of OGRE
(Object-oriented Graphics Rendering Engine)
For the latest info, see http://www.ogre3d.org/

Copyright (c) 2000-2011 Torus Knot Software Ltd

Permission is hereby granted, free of charge, to any person obtaining a copy
of this software and associated documentation files (the "Software"), to deal
in the Software without restriction, including without limitation the rights
to use, copy, modify, merge, publish, distribute, sublicense, and/or sell
copies of the Software, and to permit persons to whom the Software is
furnished to do so, subject to the following conditions:

The above copyright notice and this permission notice shall be included in
all copies or substantial portions of the Software.

THE SOFTWARE IS PROVIDED "AS IS", WITHOUT WARRANTY OF ANY KIND, EXPRESS OR
IMPLIED, INCLUDING BUT NOT LIMITED TO THE WARRANTIES OF MERCHANTABILITY,
FITNESS FOR A PARTICULAR PURPOSE AND NONINFRINGEMENT. IN NO EVENT SHALL THE
AUTHORS OR COPYRIGHT HOLDERS BE LIABLE FOR ANY CLAIM, DAMAGES OR OTHER
LIABILITY, WHETHER IN AN ACTION OF CONTRACT, TORT OR OTHERWISE, ARISING FROM,
OUT OF OR IN CONNECTION WITH THE SOFTWARE OR THE USE OR OTHER DEALINGS IN
THE SOFTWARE.
-----------------------------------------------------------------------------
*/
#include "OgreD3D11HardwarePixelBuffer.h"
#include "OgreD3D11Texture.h"
#include "OgreD3D11Mappings.h"
#include "OgreException.h"
#include "OgreLogManager.h"
#include "OgreStringConverter.h"
#include "OgreBitwise.h"

#include "OgreRoot.h"
#include "OgreRenderSystem.h"
#include "OgreD3D11Texture.h"
#include "OgreD3D11Device.h"

namespace Ogre {

	//-----------------------------------------------------------------------------  

	D3D11HardwarePixelBuffer::D3D11HardwarePixelBuffer(D3D11Texture * parentTexture, D3D11Device & device, size_t subresourceIndex,
		size_t width, size_t height, size_t depth, size_t face, PixelFormat format, HardwareBuffer::Usage usage):
	HardwarePixelBuffer(width, height, depth, format, usage, false, false),
		mParentTexture(parentTexture),
		mDevice(device),
		mSubresourceIndex(subresourceIndex),
		mFace(face),
		mDataForStaticUsageLock(0)
	{
		if(mUsage & TU_RENDERTARGET)
		{
			// Create render target for each slice
			mSliceTRT.reserve(mDepth);
			assert(mDepth==1);
			for(size_t zoffset=0; zoffset<mDepth; ++zoffset)
			{
				String name;
				name = "rtt/"+StringConverter::toString((size_t)mParentTexture) + "/" + StringConverter::toString(mSubresourceIndex) + "/" + parentTexture->getName();

				RenderTexture *trt = new D3D11RenderTexture(name, this, mDevice);
				mSliceTRT.push_back(trt);
				Root::getSingleton().getRenderSystem()->attachRenderTarget(*trt);
			}
		}
	}
	D3D11HardwarePixelBuffer::~D3D11HardwarePixelBuffer()
	{
		if(mSliceTRT.empty())
			return;
		// Delete all render targets that are not yet deleted via _clearSliceRTT
		for(size_t zoffset=0; zoffset<mDepth; ++zoffset)
		{
			if(mSliceTRT[zoffset])
				Root::getSingleton().getRenderSystem()->destroyRenderTarget(mSliceTRT[zoffset]->getName());
		}

		if (mDataForStaticUsageLock != NULL)
		{
			SAFE_DELETE_ARRAY(mDataForStaticUsageLock) ;
		}
	}
	//-----------------------------------------------------------------------------  
	// Util functions to convert a D3D locked box to a pixel box
	void D3D11HardwarePixelBuffer::fromD3DLock(PixelBox &rval, const DXGI_MAPPED_RECT &lrect)
	{
		rval.rowPitch = lrect.Pitch / PixelUtil::getNumElemBytes(rval.format);
		rval.slicePitch = rval.rowPitch * rval.getHeight();
		assert((lrect.Pitch % PixelUtil::getNumElemBytes(rval.format))==0);
		rval.data = lrect.pBits;
	}
	//-----------------------------------------------------------------------------  
	PixelBox D3D11HardwarePixelBuffer::lockImpl(const Image::Box lockBox,  LockOptions options)
	{
		// Check for misuse
		if(mUsage & TU_RENDERTARGET)
			OGRE_EXCEPT(Exception::ERR_RENDERINGAPI_ERROR, "DirectX does not allow locking of or directly writing to RenderTargets. Use blitFromMemory if you need the contents.",
			"D3D11HardwarePixelBuffer::lockImpl");	

		mLockBox = lockBox;

		// Set extents and format
		// Note that we do not carry over the left/top/front here, since the returned
		// PixelBox will be re-based from the locking point onwards
		PixelBox rval(lockBox.getWidth(), lockBox.getHeight(), lockBox.getDepth(), mFormat);
		// Set locking flags according to options
		D3D11_MAP  flags = D3D11_MAP_WRITE_DISCARD ;
		switch(options)
		{
		case HBL_NO_OVERWRITE:
			flags = D3D11_MAP_WRITE_NO_OVERWRITE;
			break;
		case HBL_NORMAL:
			flags = D3D11_MAP_WRITE_DISCARD;
			break;
		case HBL_DISCARD:
			flags = D3D11_MAP_WRITE_DISCARD;
			break;
		case HBL_READ_ONLY:
			flags = D3D11_MAP_READ;
			break;
		default: 
			break;
		};

		if (mUsage & HBU_DYNAMIC)
		{
			mDevice.clearStoredErrorMessages();

			D3D11_MAPPED_SUBRESOURCE pMappedResource;
			pMappedResource.pData = NULL;

			// TODO - check return values here
			switch(mParentTexture->getTextureType()) {
			case TEX_TYPE_1D:
<<<<<<< HEAD
				{

					mDevice.GetImmediateContext()->Map(mParentTexture->GetTex1D(), static_cast<UINT>(mSubresourceIndex), flags, 0, &pMappedResource);
=======
				{

					mDevice.GetImmediateContext()->Map(mParentTexture->GetTex1D(), static_cast<UINT>(mSubresourceIndex), flags, 0, &pMappedResource);
					rval.data = pMappedResource.pData;
					if (mDevice.isError())
					{
						String errorDescription = mDevice.getErrorDescription();
						OGRE_EXCEPT(Exception::ERR_RENDERINGAPI_ERROR, 
							"D3D11 device cannot map 1D texture\nError Description:" + errorDescription,
							"D3D11HardwarePixelBuffer::lockImpl");
					}
				}
				break;
			case TEX_TYPE_CUBE_MAP:
			case TEX_TYPE_2D:
				{
					mDevice.GetImmediateContext()->Map(
							mParentTexture->GetTex2D(), 
							D3D11CalcSubresource(static_cast<UINT>(mSubresourceIndex), mFace, mParentTexture->getNumMipmaps()), 
							flags, 
							0, 
							&pMappedResource);
>>>>>>> 72ba5250
					rval.data = pMappedResource.pData;
					if (mDevice.isError())
					{
						String errorDescription = mDevice.getErrorDescription();
						OGRE_EXCEPT(Exception::ERR_RENDERINGAPI_ERROR, 
							"D3D11 device cannot map 1D texture\nError Description:" + errorDescription,
							"D3D11HardwarePixelBuffer::lockImpl");
					}
				}
				break;
<<<<<<< HEAD
			case TEX_TYPE_CUBE_MAP:
			case TEX_TYPE_2D:
			case TEX_TYPE_2D_ARRAY:
				{
					mDevice.GetImmediateContext()->Map(
							mParentTexture->GetTex2D(), 
							D3D11CalcSubresource(static_cast<UINT>(mSubresourceIndex), mFace, mParentTexture->getNumMipmaps()), 
							flags, 
							0, 
							&pMappedResource);
=======
			case TEX_TYPE_2D_ARRAY:
				{
					mDevice.GetImmediateContext()->Map(
						mParentTexture->GetTex2D(), 
						D3D11CalcSubresource(static_cast<UINT>(mSubresourceIndex), lockBox.front, mParentTexture->getNumMipmaps()), 
						flags, 
						0, 
						&pMappedResource);
>>>>>>> 72ba5250
					rval.data = pMappedResource.pData;
					if (mDevice.isError())
					{
						String errorDescription = mDevice.getErrorDescription();
						OGRE_EXCEPT(Exception::ERR_RENDERINGAPI_ERROR, 
							"D3D11 device cannot map 1D texture\nError Description:" + errorDescription,
							"D3D11HardwarePixelBuffer::lockImpl");
					}
				}
				break;
			case TEX_TYPE_3D:
				{
					mDevice.GetImmediateContext()->Map(mParentTexture->GetTex3D(), static_cast<UINT>(mSubresourceIndex), flags, 0, &pMappedResource);
					rval.data = pMappedResource.pData;
					if (mDevice.isError())
					{
						String errorDescription = mDevice.getErrorDescription();
						OGRE_EXCEPT(Exception::ERR_RENDERINGAPI_ERROR, 
							"D3D11 device cannot map 1D texture\nError Description:" + errorDescription,
							"D3D11HardwarePixelBuffer::lockImpl");
					}
				}
				break;
			}
<<<<<<< HEAD

		}
		else
		{
			// for static usage just alloc
			size_t sizeOfImage = rval.getConsecutiveSize();
			mDataForStaticUsageLock = new int8[sizeOfImage];
			rval.data = mDataForStaticUsageLock;
		}
=======

		}
		else
		{
			// for static usage just alloc
			size_t sizeOfImage = rval.getConsecutiveSize();
			mDataForStaticUsageLock = new int8[sizeOfImage];
			rval.data = mDataForStaticUsageLock;
		}

		mCurrentLock = rval;
>>>>>>> 72ba5250

		return rval;
	}
	//-----------------------------------------------------------------------------  
	void D3D11HardwarePixelBuffer::unlockImpl(void)
	{
		if (mUsage & HBU_DYNAMIC)
		{
			switch(mParentTexture->getTextureType()) {
			case TEX_TYPE_1D:
				{
					mDevice.GetImmediateContext()->Unmap(mParentTexture->GetTex1D(), mSubresourceIndex);
				}
				break;
			case TEX_TYPE_CUBE_MAP:
			case TEX_TYPE_2D:
<<<<<<< HEAD
			case TEX_TYPE_2D_ARRAY:
				{
					mDevice.GetImmediateContext()->Unmap(mParentTexture->GetTex2D(), 
					D3D11CalcSubresource(static_cast<UINT>(mSubresourceIndex), mFace, mParentTexture->getNumMipmaps()));
=======
				{							  
					mDevice.GetImmediateContext()->Unmap(mParentTexture->GetTex2D(), 
					D3D11CalcSubresource(static_cast<UINT>(mSubresourceIndex), mFace, mParentTexture->getNumMipmaps()));
				}
				break;
			case TEX_TYPE_2D_ARRAY:
				{
					mDevice.GetImmediateContext()->Unmap(mParentTexture->GetTex2D(), 
						D3D11CalcSubresource(static_cast<UINT>(mSubresourceIndex), mLockBox.front, mParentTexture->getNumMipmaps()));
>>>>>>> 72ba5250
				}
				break;
			case TEX_TYPE_3D:
				{
					mDevice.GetImmediateContext()->Unmap(mParentTexture->GetTex3D(), mSubresourceIndex);
				}
				break;
<<<<<<< HEAD
			}
		}
		else
		{
			const Image::Box dstBox;
			D3D11_BOX dstBoxDx11 = OgreImageBoxToDx11Box(dstBox);

			switch(mParentTexture->getTextureType()) {
			case TEX_TYPE_1D:
				{

					mDevice.GetImmediateContext()->UpdateSubresource(
						mParentTexture->GetTex1D(), 
						static_cast<UINT>(mSubresourceIndex),
						&dstBoxDx11, 
						mDataForStaticUsageLock, 0, 0);
					if (mDevice.isError())
					{
						String errorDescription = mDevice.getErrorDescription();
						OGRE_EXCEPT(Exception::ERR_RENDERINGAPI_ERROR, 
							"D3D11 device cannot map 1D texture\nError Description:" + errorDescription,
							"D3D11HardwarePixelBuffer::lockImpl");
					}
				}
				break;
			case TEX_TYPE_CUBE_MAP:
			case TEX_TYPE_2D:
			case TEX_TYPE_2D_ARRAY:
				{
					mDevice.GetImmediateContext()->UpdateSubresource(
						mParentTexture->GetTex2D(), 
						D3D11CalcSubresource(static_cast<UINT>(mSubresourceIndex), mFace, mParentTexture->getNumMipmaps()),
						&dstBoxDx11, 
						mDataForStaticUsageLock, 0, 0);

					if (mDevice.isError())
					{
						String errorDescription = mDevice.getErrorDescription();
						OGRE_EXCEPT(Exception::ERR_RENDERINGAPI_ERROR, 
							"D3D11 device cannot map 1D texture\nError Description:" + errorDescription,
							"D3D11HardwarePixelBuffer::lockImpl");
					}
				}
				break;
			case TEX_TYPE_3D:
				{
					mDevice.GetImmediateContext()->UpdateSubresource(
						mParentTexture->GetTex3D(), 
						static_cast<UINT>(mSubresourceIndex),
						&dstBoxDx11, 
						mDataForStaticUsageLock, 0, 0);
					if (mDevice.isError())
					{
						String errorDescription = mDevice.getErrorDescription();
						OGRE_EXCEPT(Exception::ERR_RENDERINGAPI_ERROR, 
							"D3D11 device cannot map 1D texture\nError Description:" + errorDescription,
							"D3D11HardwarePixelBuffer::lockImpl");
					}
				}
				break;
			}

=======
			}
		}
		else
		{
			D3D11_BOX dstBoxDx11 = OgreImageBoxToDx11Box(mLockBox);
			dstBoxDx11.front = 0;
			dstBoxDx11.back = mLockBox.getDepth();

			// copied from dx9
			size_t rowWidth;
			if (PixelUtil::isCompressed(mCurrentLock.format))
			{
				// D3D wants the width of one row of cells in bytes
				if (mCurrentLock.format == PF_DXT1)
				{
					// 64 bits (8 bytes) per 4x4 block
					rowWidth = (mCurrentLock.rowPitch / 4) * 8;
				}
				else
				{
					// 128 bits (16 bytes) per 4x4 block
					rowWidth = (mCurrentLock.rowPitch / 4) * 16;
				}

			}
			else
			{
				rowWidth = mCurrentLock.rowPitch * PixelUtil::getNumElemBytes(mCurrentLock.format);
			}

			switch(mParentTexture->getTextureType()) {
			case TEX_TYPE_1D:
				{

					mDevice.GetImmediateContext()->UpdateSubresource(
						mParentTexture->GetTex1D(), 
						static_cast<UINT>(mSubresourceIndex),
						&dstBoxDx11, 
						mDataForStaticUsageLock, rowWidth, 0);
					if (mDevice.isError())
					{
						String errorDescription = mDevice.getErrorDescription();
						OGRE_EXCEPT(Exception::ERR_RENDERINGAPI_ERROR, 
							"D3D11 device cannot map 1D texture\nError Description:" + errorDescription,
							"D3D11HardwarePixelBuffer::lockImpl");
					}
				}
				break;
			case TEX_TYPE_CUBE_MAP:
			case TEX_TYPE_2D:
				{
					mDevice.GetImmediateContext()->UpdateSubresource(
						mParentTexture->GetTex2D(), 
						D3D11CalcSubresource(static_cast<UINT>(mSubresourceIndex), mFace, mParentTexture->getNumMipmaps()),
						&dstBoxDx11, 
						mDataForStaticUsageLock, rowWidth, 0);

					if (mDevice.isError())
					{
						String errorDescription = mDevice.getErrorDescription();
						OGRE_EXCEPT(Exception::ERR_RENDERINGAPI_ERROR, 
							"D3D11 device cannot map 2D texture\nError Description:" + errorDescription,
							"D3D11HardwarePixelBuffer::lockImpl");
					}
				}
				break;
			case TEX_TYPE_2D_ARRAY:
				{
					mDevice.GetImmediateContext()->UpdateSubresource(
						mParentTexture->GetTex2D(), 
						D3D11CalcSubresource(static_cast<UINT>(mSubresourceIndex), mLockBox.front, mParentTexture->getNumMipmaps()),
						&dstBoxDx11, 
						mDataForStaticUsageLock, rowWidth, 0);

					if (mDevice.isError())
					{
						String errorDescription = mDevice.getErrorDescription();
						OGRE_EXCEPT(Exception::ERR_RENDERINGAPI_ERROR, 
							"D3D11 device cannot map 2D texture array\nError Description:" + errorDescription,
							"D3D11HardwarePixelBuffer::lockImpl");
					}
				}
				break;
			case TEX_TYPE_3D:
				{
					size_t sliceWidth;
					if (PixelUtil::isCompressed(mCurrentLock.format))
					{
						// D3D wants the width of one slice of cells in bytes
						if (mCurrentLock.format == PF_DXT1)
						{
							// 64 bits (8 bytes) per 4x4 block
							sliceWidth = (mCurrentLock.slicePitch / 16) * 8;
						}
						else
						{
							// 128 bits (16 bytes) per 4x4 block
							sliceWidth = (mCurrentLock.slicePitch / 16) * 16;
						}

					}
					else
					{
						sliceWidth = mCurrentLock.slicePitch * PixelUtil::getNumElemBytes(mCurrentLock.format);
					}

					mDevice.GetImmediateContext()->UpdateSubresource(
						mParentTexture->GetTex3D(), 
						static_cast<UINT>(mSubresourceIndex),
						&dstBoxDx11, 
						mDataForStaticUsageLock, rowWidth, sliceWidth);
					if (mDevice.isError())
					{
						String errorDescription = mDevice.getErrorDescription();
						OGRE_EXCEPT(Exception::ERR_RENDERINGAPI_ERROR, 
							"D3D11 device cannot map 3D texture\nError Description:" + errorDescription,
							"D3D11HardwarePixelBuffer::lockImpl");
					}
				}
				break;
			}

>>>>>>> 72ba5250
			SAFE_DELETE_ARRAY(mDataForStaticUsageLock) ;
		}
	}

	//-----------------------------------------------------------------------------  

	D3D11_BOX D3D11HardwarePixelBuffer::OgreImageBoxToDx11Box(const Image::Box &inBox) const
	{
		D3D11_BOX res;
		res.left	= static_cast<UINT>(inBox.left);
		res.top		= static_cast<UINT>(inBox.top);
		res.front	= static_cast<UINT>(inBox.front);
		res.right	= static_cast<UINT>(inBox.right);
		res.bottom	= static_cast<UINT>(inBox.bottom);
		res.back	= static_cast<UINT>(inBox.back);

		return res;
	}

	//-----------------------------------------------------------------------------  

	void D3D11HardwarePixelBuffer::blit(const HardwarePixelBufferSharedPtr &rsrc, const Image::Box &srcBox, const Image::Box &dstBox)
	{
		if (
			(srcBox.getWidth() != dstBox.getWidth())
			|| (srcBox.getHeight() != dstBox.getHeight())
			|| (srcBox.getDepth() != dstBox.getDepth())
			)
		{
			OGRE_EXCEPT(Exception::ERR_RENDERINGAPI_ERROR, 
				"D3D11 device cannot copy a subresource - source and dest size are not the same and they have to be the same in DX11.",
				"D3D11HardwarePixelBuffer::blit");
		}

		D3D11_BOX srcBoxDx11 = OgreImageBoxToDx11Box(srcBox);


		D3D11HardwarePixelBuffer * rsrcDx11 = static_cast<D3D11HardwarePixelBuffer *>(rsrc.get());

		switch(mParentTexture->getTextureType()) {
		case TEX_TYPE_1D:
			{

				mDevice.GetImmediateContext()->CopySubresourceRegion(
					mParentTexture->GetTex1D(), 
					static_cast<UINT>(mSubresourceIndex),
					static_cast<UINT>(dstBox.left),
					0,
					0,
					rsrcDx11->mParentTexture->GetTex1D(),
					static_cast<UINT>(rsrcDx11->mSubresourceIndex),
					&srcBoxDx11);
				if (mDevice.isError())
				{
					String errorDescription = mDevice.getErrorDescription();
					OGRE_EXCEPT(Exception::ERR_RENDERINGAPI_ERROR, 
						"D3D11 device cannot copy 1d subresource Region\nError Description:" + errorDescription,
						"D3D11HardwarePixelBuffer::blit");
				}			
			}
			break;
		case TEX_TYPE_CUBE_MAP:
		case TEX_TYPE_2D:
		case TEX_TYPE_2D_ARRAY:
			{
				mDevice.GetImmediateContext()->CopySubresourceRegion(
					mParentTexture->GetTex2D(), 
					D3D11CalcSubresource(static_cast<UINT>(mSubresourceIndex), mFace, mParentTexture->getNumMipmaps()),
					static_cast<UINT>(dstBox.left),
					static_cast<UINT>(dstBox.top),
					mFace,
					rsrcDx11->mParentTexture->GetTex2D(),
					static_cast<UINT>(rsrcDx11->mSubresourceIndex),
					&srcBoxDx11);
				if (mDevice.isError())
				{
					String errorDescription = mDevice.getErrorDescription();
					OGRE_EXCEPT(Exception::ERR_RENDERINGAPI_ERROR, 
						"D3D11 device cannot copy 2d subresource Region\nError Description:" + errorDescription,
						"D3D11HardwarePixelBuffer::blit");
				}
			}
			break;
		case TEX_TYPE_2D_ARRAY:
			{
				mDevice.GetImmediateContext()->CopySubresourceRegion(
<<<<<<< HEAD
=======
					mParentTexture->GetTex2D(), 
					D3D11CalcSubresource(static_cast<UINT>(mSubresourceIndex), srcBox.front, mParentTexture->getNumMipmaps()),
					static_cast<UINT>(dstBox.left),
					static_cast<UINT>(dstBox.top),
					srcBox.front,
					rsrcDx11->mParentTexture->GetTex2D(),
					static_cast<UINT>(rsrcDx11->mSubresourceIndex),
					&srcBoxDx11);
				if (mDevice.isError())
				{
					String errorDescription = mDevice.getErrorDescription();
					OGRE_EXCEPT(Exception::ERR_RENDERINGAPI_ERROR, 
						"D3D11 device cannot copy 2d subresource Region\nError Description:" + errorDescription,
						"D3D11HardwarePixelBuffer::blit");
				}
			}
			break;
		case TEX_TYPE_3D:
			{
				mDevice.GetImmediateContext()->CopySubresourceRegion(
>>>>>>> 72ba5250
					mParentTexture->GetTex3D(), 
					static_cast<UINT>(mSubresourceIndex),
					static_cast<UINT>(dstBox.left),
					static_cast<UINT>(dstBox.top),
					static_cast<UINT>(dstBox.front),
					rsrcDx11->mParentTexture->GetTex3D(),
					static_cast<UINT>(rsrcDx11->mSubresourceIndex),
					&srcBoxDx11);
				if (mDevice.isError())
				{
					String errorDescription = mDevice.getErrorDescription();
					OGRE_EXCEPT(Exception::ERR_RENDERINGAPI_ERROR, 
						"D3D11 device cannot copy 3d subresource Region\nError Description:" + errorDescription,
						"D3D11HardwarePixelBuffer::blit");
				}
			}
			break;
		}


		_genMipmaps();

	}
	//-----------------------------------------------------------------------------  
	void D3D11HardwarePixelBuffer::blitFromMemory(const PixelBox &src, const Image::Box &dstBox)
	{
		bool isDds = false;
		switch(mFormat)
		{
		case PF_DXT1:
		case PF_DXT2:
		case PF_DXT3:
		case PF_DXT4:
		case PF_DXT5:
			isDds = true;
			break;
		default:

			break;
		}

		if (isDds && (dstBox.getWidth() % 4 != 0 || dstBox.getHeight() % 4 != 0 ))
		{
			return;
		}


		// for scoped deletion of conversion buffer
		MemoryDataStreamPtr buf;
		PixelBox converted = src;

		D3D11_BOX dstBoxDx11 = OgreImageBoxToDx11Box(dstBox);
		dstBoxDx11.front = 0;
		dstBoxDx11.back = converted.getDepth();

		// convert to pixelbuffer's native format if necessary
		if (src.format != mFormat)
		{
			buf.bind(new MemoryDataStream(
				PixelUtil::getMemorySize(src.getWidth(), src.getHeight(), src.getDepth(),
				mFormat)));
			converted = PixelBox(src.getWidth(), src.getHeight(), src.getDepth(), mFormat, buf->getPtr());
			PixelUtil::bulkPixelConversion(src, converted);
		}

		// copied from dx9
		size_t rowWidth;
		if (PixelUtil::isCompressed(converted.format))
		{
			// D3D wants the width of one row of cells in bytes
			if (converted.format == PF_DXT1)
			{
				// 64 bits (8 bytes) per 4x4 block
				rowWidth = (converted.rowPitch / 4) * 8;
			}
			else
			{
				// 128 bits (16 bytes) per 4x4 block
				rowWidth = (converted.rowPitch / 4) * 16;
			}

		}
		else
		{
			rowWidth = converted.rowPitch * PixelUtil::getNumElemBytes(converted.format);
		}


		switch(mParentTexture->getTextureType()) {
		case TEX_TYPE_1D:
			{

				mDevice.GetImmediateContext()->UpdateSubresource( 
					mParentTexture->GetTex1D(), 
					0,
					&dstBoxDx11,
					converted.data,
					rowWidth,
					0 );
				if (mDevice.isError())
				{
					String errorDescription = mDevice.getErrorDescription();
					OGRE_EXCEPT(Exception::ERR_RENDERINGAPI_ERROR, 
						"D3D11 device cannot update 1d subresource\nError Description:" + errorDescription,
						"D3D11HardwarePixelBuffer::blitFromMemory");
				}
			}
			break;
		case TEX_TYPE_CUBE_MAP:
		case TEX_TYPE_2D:
		case TEX_TYPE_2D_ARRAY:
			{
				mDevice.GetImmediateContext()->UpdateSubresource( 
					mParentTexture->GetTex2D(), 
					D3D11CalcSubresource(static_cast<UINT>(mSubresourceIndex), mFace, mParentTexture->getNumMipmaps()),
					&dstBoxDx11,
					converted.data,
<<<<<<< HEAD
					d3dRowPitch,
=======
					rowWidth,
>>>>>>> 72ba5250
					0 );
				if (mDevice.isError())
				{
					String errorDescription = mDevice.getErrorDescription();
					OGRE_EXCEPT(Exception::ERR_RENDERINGAPI_ERROR, 
						"D3D11 device cannot update 2d subresource\nError Description:" + errorDescription,
						"D3D11HardwarePixelBuffer::blitFromMemory");
				}
			}
			break;
		case TEX_TYPE_2D_ARRAY:
			{
				mDevice.GetImmediateContext()->UpdateSubresource( 
<<<<<<< HEAD
=======
					mParentTexture->GetTex2D(), 
					D3D11CalcSubresource(static_cast<UINT>(mSubresourceIndex), src.front, mParentTexture->getNumMipmaps()),
					&dstBoxDx11,
					converted.data,
					rowWidth,
					0 );
				if (mDevice.isError())
				{
					String errorDescription = mDevice.getErrorDescription();
					OGRE_EXCEPT(Exception::ERR_RENDERINGAPI_ERROR, 
						"D3D11 device cannot update 2d array subresource\nError Description:" + errorDescription,
						"D3D11HardwarePixelBuffer::blitFromMemory");
				}
			}
			break;
		case TEX_TYPE_3D:
			{
				// copied from dx9
				size_t sliceWidth;
				if (PixelUtil::isCompressed(converted.format))
				{
					// D3D wants the width of one slice of cells in bytes
					if (converted.format == PF_DXT1)
					{
						// 64 bits (8 bytes) per 4x4 block
						sliceWidth = (converted.slicePitch / 16) * 8;
					}
					else
					{
						// 128 bits (16 bytes) per 4x4 block
						sliceWidth = (converted.slicePitch / 16) * 16;
					}

				}
				else
				{
					sliceWidth = converted.slicePitch * PixelUtil::getNumElemBytes(converted.format);
				}

				mDevice.GetImmediateContext()->UpdateSubresource( 
>>>>>>> 72ba5250
					mParentTexture->GetTex3D(), 
					static_cast<UINT>(mSubresourceIndex),
					&dstBoxDx11,
					converted.data,
					rowWidth,
					sliceWidth
					);
				if (mDevice.isError())
				{
					String errorDescription = mDevice.getErrorDescription();
					OGRE_EXCEPT(Exception::ERR_RENDERINGAPI_ERROR, 
						"D3D11 device cannot update 3d subresource\nError Description:" + errorDescription,
						"D3D11HardwarePixelBuffer::blitFromMemory");
				}
			}
			break;
		}


		if (!isDds)
		{
			_genMipmaps();
		}

	}
	//-----------------------------------------------------------------------------  
	void D3D11HardwarePixelBuffer::blitToMemory(const Image::Box &srcBox, const PixelBox &dst)
	{
		// Decide on pixel format of temp surface
		PixelFormat tmpFormat = mFormat; 
		if(D3D11Mappings::_getPF(dst.format) != DXGI_FORMAT_UNKNOWN)
		{
			tmpFormat = dst.format;
		}
		assert(srcBox.getDepth() == 1 && dst.getDepth() == 1);

		//This is a pointer to the texture we're trying to copy
		//Only implemented for 2D at the moment...
		ID3D11Texture2D *textureResource = mParentTexture->GetTex2D();

		// get the description of the texture
		D3D11_TEXTURE2D_DESC desc = {0};
		textureResource->GetDesc( &desc );
		//Alter the description to set up a staging texture
		desc.Usage = D3D11_USAGE_STAGING;
		//This texture is not bound to any part of the pipeline
		desc.BindFlags = 0;
		//Allow CPU Access
		desc.CPUAccessFlags = D3D11_CPU_ACCESS_READ;
		//No Misc Flags
		desc.MiscFlags = 0;
		//Create the staging texture
		ID3D11Texture2D* pStagingTexture = NULL;
		mDevice->CreateTexture2D( &desc, NULL, &pStagingTexture );
		//Copy our texture into the staging texture
		mDevice.GetImmediateContext()->CopyResource( pStagingTexture, textureResource );
		//Create a mapped resource and map the staging texture to the resource
		D3D11_MAPPED_SUBRESOURCE mapped = {0};
		mDevice.GetImmediateContext()->Map( pStagingTexture, 0, D3D11_MAP_READ , 0, &mapped );
		
		// read the data out of the texture.
		unsigned int rPitch = mapped.RowPitch;
		BYTE *data = ((BYTE *)mapped.pData);

		//Using existing OGRE functions
		DXGI_MAPPED_RECT lrect;	
		lrect.pBits = data;
		lrect.Pitch = rPitch;


		PixelBox locked(dst.getWidth(), dst.getHeight(), dst.getDepth(), tmpFormat);
		fromD3DLock(locked, lrect);
		PixelUtil::bulkPixelConversion(locked, dst);

		//Release the staging texture
		mDevice.GetImmediateContext()->Unmap( pStagingTexture, 0 );
	}

	//-----------------------------------------------------------------------------  
	void D3D11HardwarePixelBuffer::_genMipmaps()
	{
		mDevice.GetImmediateContext()->GenerateMips(mParentTexture->getTexture());
		if (mDevice.isError())
		{
			String errorDescription = mDevice.getErrorDescription();
			OGRE_EXCEPT(Exception::ERR_RENDERINGAPI_ERROR, 
				"D3D11 device cannot generate mips\nError Description:" + errorDescription,
				"D3D11HardwarePixelBuffer::_genMipmaps");
		}	


	}
	//-----------------------------------------------------------------------------    
	RenderTexture *D3D11HardwarePixelBuffer::getRenderTarget(size_t zoffset)
	{
		assert(mUsage & TU_RENDERTARGET);
		assert(zoffset < mDepth);
		return mSliceTRT[zoffset];
	}
	//-----------------------------------------------------------------------------    
	D3D11Texture * D3D11HardwarePixelBuffer::getParentTexture() const
	{
		return mParentTexture;
	}
	//-----------------------------------------------------------------------------    
	size_t D3D11HardwarePixelBuffer::getSubresourceIndex() const
	{
		return mSubresourceIndex;
	}
	//-----------------------------------------------------------------------------    
	size_t D3D11HardwarePixelBuffer::getFace() const
	{
		return mFace;
	}
};<|MERGE_RESOLUTION|>--- conflicted
+++ resolved
@@ -136,11 +136,6 @@
 			// TODO - check return values here
 			switch(mParentTexture->getTextureType()) {
 			case TEX_TYPE_1D:
-<<<<<<< HEAD
-				{
-
-					mDevice.GetImmediateContext()->Map(mParentTexture->GetTex1D(), static_cast<UINT>(mSubresourceIndex), flags, 0, &pMappedResource);
-=======
 				{
 
 					mDevice.GetImmediateContext()->Map(mParentTexture->GetTex1D(), static_cast<UINT>(mSubresourceIndex), flags, 0, &pMappedResource);
@@ -163,7 +158,6 @@
 							flags, 
 							0, 
 							&pMappedResource);
->>>>>>> 72ba5250
 					rval.data = pMappedResource.pData;
 					if (mDevice.isError())
 					{
@@ -174,18 +168,6 @@
 					}
 				}
 				break;
-<<<<<<< HEAD
-			case TEX_TYPE_CUBE_MAP:
-			case TEX_TYPE_2D:
-			case TEX_TYPE_2D_ARRAY:
-				{
-					mDevice.GetImmediateContext()->Map(
-							mParentTexture->GetTex2D(), 
-							D3D11CalcSubresource(static_cast<UINT>(mSubresourceIndex), mFace, mParentTexture->getNumMipmaps()), 
-							flags, 
-							0, 
-							&pMappedResource);
-=======
 			case TEX_TYPE_2D_ARRAY:
 				{
 					mDevice.GetImmediateContext()->Map(
@@ -194,7 +176,6 @@
 						flags, 
 						0, 
 						&pMappedResource);
->>>>>>> 72ba5250
 					rval.data = pMappedResource.pData;
 					if (mDevice.isError())
 					{
@@ -219,7 +200,6 @@
 				}
 				break;
 			}
-<<<<<<< HEAD
 
 		}
 		else
@@ -229,19 +209,8 @@
 			mDataForStaticUsageLock = new int8[sizeOfImage];
 			rval.data = mDataForStaticUsageLock;
 		}
-=======
-
-		}
-		else
-		{
-			// for static usage just alloc
-			size_t sizeOfImage = rval.getConsecutiveSize();
-			mDataForStaticUsageLock = new int8[sizeOfImage];
-			rval.data = mDataForStaticUsageLock;
-		}
 
 		mCurrentLock = rval;
->>>>>>> 72ba5250
 
 		return rval;
 	}
@@ -258,12 +227,6 @@
 				break;
 			case TEX_TYPE_CUBE_MAP:
 			case TEX_TYPE_2D:
-<<<<<<< HEAD
-			case TEX_TYPE_2D_ARRAY:
-				{
-					mDevice.GetImmediateContext()->Unmap(mParentTexture->GetTex2D(), 
-					D3D11CalcSubresource(static_cast<UINT>(mSubresourceIndex), mFace, mParentTexture->getNumMipmaps()));
-=======
 				{							  
 					mDevice.GetImmediateContext()->Unmap(mParentTexture->GetTex2D(), 
 					D3D11CalcSubresource(static_cast<UINT>(mSubresourceIndex), mFace, mParentTexture->getNumMipmaps()));
@@ -273,7 +236,6 @@
 				{
 					mDevice.GetImmediateContext()->Unmap(mParentTexture->GetTex2D(), 
 						D3D11CalcSubresource(static_cast<UINT>(mSubresourceIndex), mLockBox.front, mParentTexture->getNumMipmaps()));
->>>>>>> 72ba5250
 				}
 				break;
 			case TEX_TYPE_3D:
@@ -281,70 +243,6 @@
 					mDevice.GetImmediateContext()->Unmap(mParentTexture->GetTex3D(), mSubresourceIndex);
 				}
 				break;
-<<<<<<< HEAD
-			}
-		}
-		else
-		{
-			const Image::Box dstBox;
-			D3D11_BOX dstBoxDx11 = OgreImageBoxToDx11Box(dstBox);
-
-			switch(mParentTexture->getTextureType()) {
-			case TEX_TYPE_1D:
-				{
-
-					mDevice.GetImmediateContext()->UpdateSubresource(
-						mParentTexture->GetTex1D(), 
-						static_cast<UINT>(mSubresourceIndex),
-						&dstBoxDx11, 
-						mDataForStaticUsageLock, 0, 0);
-					if (mDevice.isError())
-					{
-						String errorDescription = mDevice.getErrorDescription();
-						OGRE_EXCEPT(Exception::ERR_RENDERINGAPI_ERROR, 
-							"D3D11 device cannot map 1D texture\nError Description:" + errorDescription,
-							"D3D11HardwarePixelBuffer::lockImpl");
-					}
-				}
-				break;
-			case TEX_TYPE_CUBE_MAP:
-			case TEX_TYPE_2D:
-			case TEX_TYPE_2D_ARRAY:
-				{
-					mDevice.GetImmediateContext()->UpdateSubresource(
-						mParentTexture->GetTex2D(), 
-						D3D11CalcSubresource(static_cast<UINT>(mSubresourceIndex), mFace, mParentTexture->getNumMipmaps()),
-						&dstBoxDx11, 
-						mDataForStaticUsageLock, 0, 0);
-
-					if (mDevice.isError())
-					{
-						String errorDescription = mDevice.getErrorDescription();
-						OGRE_EXCEPT(Exception::ERR_RENDERINGAPI_ERROR, 
-							"D3D11 device cannot map 1D texture\nError Description:" + errorDescription,
-							"D3D11HardwarePixelBuffer::lockImpl");
-					}
-				}
-				break;
-			case TEX_TYPE_3D:
-				{
-					mDevice.GetImmediateContext()->UpdateSubresource(
-						mParentTexture->GetTex3D(), 
-						static_cast<UINT>(mSubresourceIndex),
-						&dstBoxDx11, 
-						mDataForStaticUsageLock, 0, 0);
-					if (mDevice.isError())
-					{
-						String errorDescription = mDevice.getErrorDescription();
-						OGRE_EXCEPT(Exception::ERR_RENDERINGAPI_ERROR, 
-							"D3D11 device cannot map 1D texture\nError Description:" + errorDescription,
-							"D3D11HardwarePixelBuffer::lockImpl");
-					}
-				}
-				break;
-			}
-
-=======
 			}
 		}
 		else
@@ -467,7 +365,6 @@
 				break;
 			}
 
->>>>>>> 72ba5250
 			SAFE_DELETE_ARRAY(mDataForStaticUsageLock) ;
 		}
 	}
@@ -531,7 +428,6 @@
 			break;
 		case TEX_TYPE_CUBE_MAP:
 		case TEX_TYPE_2D:
-		case TEX_TYPE_2D_ARRAY:
 			{
 				mDevice.GetImmediateContext()->CopySubresourceRegion(
 					mParentTexture->GetTex2D(), 
@@ -554,8 +450,6 @@
 		case TEX_TYPE_2D_ARRAY:
 			{
 				mDevice.GetImmediateContext()->CopySubresourceRegion(
-<<<<<<< HEAD
-=======
 					mParentTexture->GetTex2D(), 
 					D3D11CalcSubresource(static_cast<UINT>(mSubresourceIndex), srcBox.front, mParentTexture->getNumMipmaps()),
 					static_cast<UINT>(dstBox.left),
@@ -576,7 +470,6 @@
 		case TEX_TYPE_3D:
 			{
 				mDevice.GetImmediateContext()->CopySubresourceRegion(
->>>>>>> 72ba5250
 					mParentTexture->GetTex3D(), 
 					static_cast<UINT>(mSubresourceIndex),
 					static_cast<UINT>(dstBox.left),
@@ -687,18 +580,13 @@
 			break;
 		case TEX_TYPE_CUBE_MAP:
 		case TEX_TYPE_2D:
-		case TEX_TYPE_2D_ARRAY:
 			{
 				mDevice.GetImmediateContext()->UpdateSubresource( 
 					mParentTexture->GetTex2D(), 
 					D3D11CalcSubresource(static_cast<UINT>(mSubresourceIndex), mFace, mParentTexture->getNumMipmaps()),
 					&dstBoxDx11,
 					converted.data,
-<<<<<<< HEAD
-					d3dRowPitch,
-=======
 					rowWidth,
->>>>>>> 72ba5250
 					0 );
 				if (mDevice.isError())
 				{
@@ -712,8 +600,6 @@
 		case TEX_TYPE_2D_ARRAY:
 			{
 				mDevice.GetImmediateContext()->UpdateSubresource( 
-<<<<<<< HEAD
-=======
 					mParentTexture->GetTex2D(), 
 					D3D11CalcSubresource(static_cast<UINT>(mSubresourceIndex), src.front, mParentTexture->getNumMipmaps()),
 					&dstBoxDx11,
@@ -754,7 +640,6 @@
 				}
 
 				mDevice.GetImmediateContext()->UpdateSubresource( 
->>>>>>> 72ba5250
 					mParentTexture->GetTex3D(), 
 					static_cast<UINT>(mSubresourceIndex),
 					&dstBoxDx11,
