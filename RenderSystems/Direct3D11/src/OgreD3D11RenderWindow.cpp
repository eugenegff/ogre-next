--- conflicted
+++ resolved
@@ -914,19 +914,6 @@
         mHWnd = NULL;
     }
     //---------------------------------------------------------------------
-<<<<<<< HEAD
-    HRESULT D3D11RenderWindowHwnd::_createSwapChainImpl(IDXGIDeviceN* pDXGIDevice)
-    {
-        ZeroMemory( &mSwapChainDesc, sizeof(DXGI_SWAP_CHAIN_DESC_N) );
-        DXGI_FORMAT format = DXGI_FORMAT_R8G8B8A8_UNORM;
-        if ( isHardwareGammaEnabled() )
-        {
-            format = DXGI_FORMAT_R8G8B8A8_UNORM_SRGB;
-        }
-        mSwapChainDesc.BufferDesc.Width     = mWidth;
-        mSwapChainDesc.BufferDesc.Height    = mHeight;
-        mSwapChainDesc.BufferDesc.Format    = format;
-=======
 	HRESULT D3D11RenderWindowHwnd::_createSwapChainImpl(IDXGIDeviceN* pDXGIDevice)
 	{
 		D3D11RenderSystem* rsys = static_cast<D3D11RenderSystem*>(Root::getSingleton().getRenderSystem());
@@ -961,7 +948,6 @@
 		mSwapChainDesc.BufferCount = 1;
 		mSwapChainDesc.SwapEffect = DXGI_SWAP_EFFECT_DISCARD;
 #endif	
->>>>>>> f0a34a8a
 
         mSwapChainDesc.BufferUsage          = DXGI_USAGE_RENDER_TARGET_OUTPUT;
         mSwapChainDesc.OutputWindow         = mHWnd;
@@ -1607,10 +1593,6 @@
 
         D3D11RenderWindowBase::getCustomAttribute(name, pData);
     }
-<<<<<<< HEAD
-#endif // (OGRE_PLATFORM == OGRE_PLATFORM_WINRT) && (OGRE_WINRT_TARGET_TYPE == DESKTOP_APP)
-=======
 #endif // !__OGRE_WINRT_PHONE_80
->>>>>>> f0a34a8a
 #pragma endregion
 }