/*
-----------------------------------------------------------------------------
This source file is part of OGRE
(Object-oriented Graphics Rendering Engine)
For the latest info, see http://www.ogre3d.org/

Copyright (c) 2000-2014 Torus Knot Software Ltd

Permission is hereby granted, free of charge, to any person obtaining a copy
of this software and associated documentation files (the "Software"), to deal
in the Software without restriction, including without limitation the rights
to use, copy, modify, merge, publish, distribute, sublicense, and/or sell
copies of the Software, and to permit persons to whom the Software is
furnished to do so, subject to the following conditions:

The above copyright notice and this permission notice shall be included in
all copies or substantial portions of the Software.

THE SOFTWARE IS PROVIDED "AS IS", WITHOUT WARRANTY OF ANY KIND, EXPRESS OR
IMPLIED, INCLUDING BUT NOT LIMITED TO THE WARRANTIES OF MERCHANTABILITY,
FITNESS FOR A PARTICULAR PURPOSE AND NONINFRINGEMENT. IN NO EVENT SHALL THE
AUTHORS OR COPYRIGHT HOLDERS BE LIABLE FOR ANY CLAIM, DAMAGES OR OTHER
LIABILITY, WHETHER IN AN ACTION OF CONTRACT, TORT OR OTHERWISE, ARISING FROM,
OUT OF OR IN CONNECTION WITH THE SOFTWARE OR THE USE OR OTHER DEALINGS IN
THE SOFTWARE.
-----------------------------------------------------------------------------
*/
#ifndef __D3D11PIXELBUFFER_H__
#define __D3D11PIXELBUFFER_H__

#include "OgreD3D11Prerequisites.h"
#include "OgreHardwarePixelBuffer.h"
#include "OgreD3D11Driver.h"

struct ID3D11Resource;

namespace Ogre {

    class D3D11HardwarePixelBuffer: public HardwarePixelBuffer
    {
    protected:
        /// Lock a box
<<<<<<< HEAD
        PixelBox lockImpl(const Image::Box lockBox,  LockOptions options);
=======
        PixelBox lockImpl(const Image::Box &lockBox, LockOptions options);
>>>>>>> 83e497b5

        /// Unlock a box
        void unlockImpl(void);

        /// D3DDevice pointer
        D3D11Device & mDevice;

        D3D11Texture * mParentTexture;
        size_t mSubresourceIndex;

        // if the usage is static - alloc at lock then use device UpdateSubresource when unlock and free memory
        int8 * mDataForStaticUsageLock; 

        size_t mFace;

        Image::Box mLockBox;
        PixelBox mCurrentLock;
        LockOptions mCurrentLockOptions;

        D3D11_BOX OgreImageBoxToDx11Box(const Image::Box &inBox) const;

        /// Util functions to convert a D3D locked box to a pixel box
        void fromD3DLock(PixelBox &rval, const DXGI_MAPPED_RECT &lrect);

        /// Render targets
        typedef vector<RenderTexture*>::type SliceTRT;
        SliceTRT mSliceTRT;

        void createStagingBuffer();
        bool mUsingStagingBuffer;
        ID3D11Resource *mStagingBuffer;
        
        void _map(ID3D11Resource *res, D3D11_MAP flags, PixelBox & box);
        void *_mapstagingbuffer(D3D11_MAP flags);
        void *_mapstaticbuffer(PixelBox lock);
        void _unmap(ID3D11Resource *res);
        void _unmapstagingbuffer(bool copyback = true);
        void _unmapstaticbuffer();
    public:
        D3D11HardwarePixelBuffer(D3D11Texture * parentTexture, D3D11Device & device, size_t subresourceIndex,
            size_t width, size_t height, size_t depth, size_t face, PixelFormat format, HardwareBuffer::Usage usage);

        /// @copydoc HardwarePixelBuffer::blit
        void blit(const HardwarePixelBufferSharedPtr &src, const Image::Box &srcBox, const Image::Box &dstBox);

        /// @copydoc HardwarePixelBuffer::blitFromMemory
        void blitFromMemory(const PixelBox &src, const Image::Box &dstBox);

        /// @copydoc HardwarePixelBuffer::blitToMemory
        void blitToMemory(const Image::Box &srcBox, const PixelBox &dst);

        /// Internal function to update mipmaps on update of level 0
        void _genMipmaps();


        ~D3D11HardwarePixelBuffer();

        /// Get rendertarget for z slice
        RenderTexture *getRenderTarget(size_t zoffset);

        /// Notify TextureBuffer of destruction of render target
        virtual void _clearSliceRTT(size_t zoffset)
        {
            if (mSliceTRT.size() > zoffset)
            {
                mSliceTRT[zoffset] = 0;
            }
        }

        D3D11Texture * getParentTexture() const;
        size_t getSubresourceIndex() const;
        size_t getFace() const;
    };
};
#endif<|MERGE_RESOLUTION|>--- conflicted
+++ resolved
@@ -40,11 +40,7 @@
     {
     protected:
         /// Lock a box
-<<<<<<< HEAD
-        PixelBox lockImpl(const Image::Box lockBox,  LockOptions options);
-=======
         PixelBox lockImpl(const Image::Box &lockBox, LockOptions options);
->>>>>>> 83e497b5
 
         /// Unlock a box
         void unlockImpl(void);
