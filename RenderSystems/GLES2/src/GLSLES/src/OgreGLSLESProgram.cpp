/*
-----------------------------------------------------------------------------
This source file is part of OGRE
    (Object-oriented Graphics Rendering Engine)
For the latest info, see http://www.ogre3d.org/

Copyright (c) 2000-2014 Torus Knot Software Ltd

Permission is hereby granted, free of charge, to any person obtaining a copy
of this software and associated documentation files (the "Software"), to deal
in the Software without restriction, including without limitation the rights
to use, copy, modify, merge, publish, distribute, sublicense, and/or sell
copies of the Software, and to permit persons to whom the Software is
furnished to do so, subject to the following conditions:

The above copyright notice and this permission notice shall be included in
all copies or substantial portions of the Software.

THE SOFTWARE IS PROVIDED "AS IS", WITHOUT WARRANTY OF ANY KIND, EXPRESS OR
IMPLIED, INCLUDING BUT NOT LIMITED TO THE WARRANTIES OF MERCHANTABILITY,
FITNESS FOR A PARTICULAR PURPOSE AND NONINFRINGEMENT. IN NO EVENT SHALL THE
AUTHORS OR COPYRIGHT HOLDERS BE LIABLE FOR ANY CLAIM, DAMAGES OR OTHER
LIABILITY, WHETHER IN AN ACTION OF CONTRACT, TORT OR OTHERWISE, ARISING FROM,
OUT OF OR IN CONNECTION WITH THE SOFTWARE OR THE USE OR OTHER DEALINGS IN
THE SOFTWARE.
-----------------------------------------------------------------------------
*/
#include "OgreGpuProgram.h"
#include "OgreHighLevelGpuProgramManager.h"
#include "OgreLogManager.h"
#include "OgreRoot.h"
#include "OgreStringConverter.h"
#include "OgreGLES2Util.h"
#include "OgreGLES2RenderSystem.h"

#include "OgreGLSLESProgram.h"
#include "OgreGLSLESGpuProgram.h"
#include "OgreGLSLESLinkProgramManager.h"
#include "OgreGLSLESProgramPipelineManager.h"
#include "OgreGLSLESPreprocessor.h"

namespace Ogre {

    String operationTypeToString(RenderOperation::OperationType val);
    RenderOperation::OperationType parseOperationType(const String& val);

    //-----------------------------------------------------------------------
    GLSLESProgram::CmdPreprocessorDefines GLSLESProgram::msCmdPreprocessorDefines;
#if !OGRE_NO_GLES2_GLSL_OPTIMISER
    GLSLESProgram::CmdOptimisation GLSLESProgram::msCmdOptimisation;
#endif
    //-----------------------------------------------------------------------
    //-----------------------------------------------------------------------
    GLSLESProgram::GLSLESProgram(ResourceManager* creator, 
        const String& name, ResourceHandle handle,
        const String& group, bool isManual, ManualResourceLoader* loader)
        : HighLevelGpuProgram(creator, name, handle, group, isManual, loader) 
        , mGLShaderHandle(0)
        , mGLProgramHandle(0)
        , mCompiled(0)
#if !OGRE_NO_GLES2_GLSL_OPTIMISER
        , mIsOptimised(false)
        , mOptimiserEnabled(false)
#endif
    {
        if (createParamDictionary("GLSLESProgram"))
        {
            setupBaseParamDictionary();
            ParamDictionary* dict = getParamDictionary();

            dict->addParameter(ParameterDef("preprocessor_defines", 
                                            "Preprocessor defines use to compile the program.",
                                            PT_STRING),&msCmdPreprocessorDefines);
#if !OGRE_NO_GLES2_GLSL_OPTIMISER
            dict->addParameter(ParameterDef("use_optimiser", 
                                            "Should the GLSL optimiser be used. Default is false.",
                                            PT_BOOL),&msCmdOptimisation);
#endif
        }
        // Manually assign language now since we use it immediately
        mSyntaxCode = "glsles";
    }
    //---------------------------------------------------------------------------
    GLSLESProgram::~GLSLESProgram()
    {
        // Have to call this here reather than in Resource destructor
        // since calling virtual methods in base destructors causes crash
        if (isLoaded())
        {
            unload();
        }
        else
        {
            unloadHighLevel();
        }
    }
    //---------------------------------------------------------------------------
#if OGRE_PLATFORM == OGRE_PLATFORM_ANDROID
    void GLSLESProgram::notifyOnContextLost()
    {
        unloadHighLevelImpl();
    }
#endif
    //-----------------------------------------------------------------------
    void GLSLESProgram::loadFromSource(void)
    {
        // Preprocess the GLSL ES shader in order to get a clean source
        CPreprocessor cpp;

        // Pass all user-defined macros to preprocessor
        if (!mPreprocessorDefines.empty ())
        {
            String::size_type pos = 0;
            while (pos != String::npos)
            {
                // Find delims
                String::size_type endPos = mPreprocessorDefines.find_first_of(";,=", pos);
                if (endPos != String::npos)
                {
                    String::size_type macro_name_start = pos;
                    size_t macro_name_len = endPos - pos;
                    pos = endPos;

                    // Check definition part
                    if (mPreprocessorDefines[pos] == '=')
                    {
                        // Set up a definition, skip delim
                        ++pos;
                        String::size_type macro_val_start = pos;
                        size_t macro_val_len;

                        endPos = mPreprocessorDefines.find_first_of(";,", pos);
                        if (endPos == String::npos)
                        {
                            macro_val_len = mPreprocessorDefines.size () - pos;
                            pos = endPos;
                        }
                        else
                        {
                            macro_val_len = endPos - pos;
                            pos = endPos+1;
                        }
                        cpp.Define (
                            mPreprocessorDefines.c_str () + macro_name_start, macro_name_len,
                            mPreprocessorDefines.c_str () + macro_val_start, macro_val_len);
                    }
                    else
                    {
                        // No definition part, define as "1"
                        ++pos;
                        cpp.Define (
                            mPreprocessorDefines.c_str () + macro_name_start, macro_name_len, 1);
                    }
                }
                else
                    pos = endPos;
            }
        }

        size_t out_size = 0;
        const char *src = mSource.c_str ();
        size_t src_len = mSource.size ();
        char *out = cpp.Parse (src, src_len, out_size);
        if (!out || !out_size)
            // Failed to preprocess, break out
            OGRE_EXCEPT (Exception::ERR_RENDERINGAPI_ERROR,
                         "Failed to preprocess shader " + mName,
                         __FUNCTION__);

        mSource = String (out, out_size);
        if (out < src || out > src + src_len)
            free (out);
    }

    bool GLSLESProgram::compile(const bool checkErrors)
    {
        if (mCompiled == 1)
        {
            return true;
        }
        // Only create a shader object if glsl es is supported
        if (isSupported())
        {
            // Create shader object
            GLenum shaderType = 0x0000;
            if (mType == GPT_VERTEX_PROGRAM)
            {
                shaderType = GL_VERTEX_SHADER;
            }
            else if (mType == GPT_FRAGMENT_PROGRAM)
            {
                shaderType = GL_FRAGMENT_SHADER;
            }
            OGRE_CHECK_GL_ERROR(mGLShaderHandle = glCreateShader(shaderType));

#if OGRE_PLATFORM != OGRE_PLATFORM_NACL
            if(getGLES2SupportRef()->checkExtension("GL_EXT_debug_label"))
            {
               OGRE_IF_IOS_VERSION_IS_GREATER_THAN(5.0)
                    glLabelObjectEXT(GL_SHADER_OBJECT_EXT, mGLShaderHandle, 0, mName.c_str());
            }
#endif

            if(Root::getSingleton().getRenderSystem()->getCapabilities()->hasCapability(RSC_SEPARATE_SHADER_OBJECTS))
            {
                OGRE_CHECK_GL_ERROR(mGLProgramHandle = glCreateProgram());
#if OGRE_PLATFORM != OGRE_PLATFORM_NACL
                if(getGLES2SupportRef()->checkExtension("GL_EXT_debug_label"))
                {
                    OGRE_IF_IOS_VERSION_IS_GREATER_THAN(5.0)
                        glLabelObjectEXT(GL_PROGRAM_OBJECT_EXT, mGLProgramHandle, 0, mName.c_str());
                }
#endif
            }
        }

        // Add preprocessor extras and main source
        if (!mSource.empty())
        {
<<<<<<< HEAD
            // Add preprocessor extras and main source
            if (!mSource.empty())
=======
            // Fix up the source in case someone forgot to redeclare gl_Position
            if(Root::getSingleton().getRenderSystem()->getCapabilities()->hasCapability(RSC_SEPARATE_SHADER_OBJECTS) &&
                mType == GPT_VERTEX_PROGRAM)
>>>>>>> 83e497b5
            {
                size_t versionPos = mSource.find("#version");
                int shaderVersion = StringConverter::parseInt(mSource.substr(versionPos+9, 3));

                // Check that it's missing and that this shader has a main function, ie. not a child shader.
                if(mSource.find("out highp vec4 gl_Position") == String::npos)
                {
                    if(shaderVersion >= 300)
                        mSource.insert(versionPos+16, "out highp vec4 gl_Position;\nout highp float gl_PointSize;\n");
                }
                if(mSource.find("#extension GL_EXT_separate_shader_objects : require") == String::npos)
                {
                    if(shaderVersion >= 300)
                        mSource.insert(versionPos+16, "#extension GL_EXT_separate_shader_objects : require\n");
                }
            }
    
#if !OGRE_NO_GLES2_GLSL_OPTIMISER
            const char *source = (getOptimiserEnabled() && getIsOptimised()) ? mOptimisedSource.c_str() : mSource.c_str();
#else
            const char *source = mSource.c_str();
#endif

            OGRE_CHECK_GL_ERROR(glShaderSource(mGLShaderHandle, 1, &source, NULL));
        }

        if (checkErrors)
            logObjectInfo("GLSL ES compiling: " + mName, mGLShaderHandle);

        OGRE_CHECK_GL_ERROR(glCompileShader(mGLShaderHandle));

        // Check for compile errors
        OGRE_CHECK_GL_ERROR(glGetShaderiv(mGLShaderHandle, GL_COMPILE_STATUS, &mCompiled));
        if(!mCompiled && checkErrors)
        {
            String message = logObjectInfo("GLSL ES compile log: " + mName, mGLShaderHandle);
            checkAndFixInvalidDefaultPrecisionError(message);
        }

        // Log a message that the shader compiled successfully.
        if (mCompiled && checkErrors)
            logObjectInfo("GLSL ES compiled: " + mName, mGLShaderHandle);

        if(!mCompiled)
        {
            OGRE_EXCEPT(Exception::ERR_RENDERINGAPI_ERROR,
                        ((mType == GPT_VERTEX_PROGRAM) ? "Vertex Program " : "Fragment Program ") + mName +
                        " failed to compile. See compile log above for details.",
                        "GLSLESProgram::compile");
        }

        return (mCompiled == 1);
    }

#if !OGRE_NO_GLES2_GLSL_OPTIMISER   
    //-----------------------------------------------------------------------
    void GLSLESProgram::setOptimiserEnabled(bool enabled) 
    { 
        if(mOptimiserEnabled != enabled && mOptimiserEnabled && mCompiled == 1)
        {
            OGRE_CHECK_GL_ERROR(glDeleteShader(mGLShaderHandle));

            if(Root::getSingleton().getRenderSystem()->getCapabilities()->hasCapability(RSC_SEPARATE_SHADER_OBJECTS))
            {
                OGRE_CHECK_GL_ERROR(glDeleteProgram(mGLProgramHandle));
            }
            
            mGLShaderHandle = 0;
            mGLProgramHandle = 0;
            mCompiled = 0;
        }
        mOptimiserEnabled = enabled; 
    }
#endif
    //-----------------------------------------------------------------------
    void GLSLESProgram::createLowLevelImpl(void)
    {
        mAssemblerProgram = GpuProgramPtr(OGRE_NEW GLSLESGpuProgram( this ));
    }
    //---------------------------------------------------------------------------
    void GLSLESProgram::unloadImpl()
    {   
        // We didn't create mAssemblerProgram through a manager, so override this
        // implementation so that we don't try to remove it from one. Since getCreator()
        // is used, it might target a different matching handle!
        mAssemblerProgram.setNull();

        unloadHighLevel();
    }
    //-----------------------------------------------------------------------
    void GLSLESProgram::unloadHighLevelImpl(void)
    {
        if (isSupported())
        {
//            LogManager::getSingleton().logMessage("Deleting shader " + StringConverter::toString(mGLShaderHandle) +
//                                                  " and program " + StringConverter::toString(mGLProgramHandle));
            OGRE_CHECK_GL_ERROR(glDeleteShader(mGLShaderHandle));

            if(Root::getSingleton().getRenderSystem()->getCapabilities()->hasCapability(RSC_SEPARATE_SHADER_OBJECTS))
            {
                OGRE_CHECK_GL_ERROR(glDeleteProgram(mGLProgramHandle));
            }
            
            mGLShaderHandle = 0;
            mGLProgramHandle = 0;
            mCompiled = 0;
        }
    }

    //-----------------------------------------------------------------------
    void GLSLESProgram::populateParameterNames(GpuProgramParametersSharedPtr params)
    {
        getConstantDefinitions();
        params->_setNamedConstants(mConstantDefs);
        // Don't set logical / physical maps here, as we can't access parameters by logical index in GLHL.
    }
    //-----------------------------------------------------------------------
    void GLSLESProgram::buildConstantDefinitions() const
    {
        // We need an accurate list of all the uniforms in the shader, but we
        // can't get at them until we link all the shaders into a program object.

        // Therefore instead, parse the source code manually and extract the uniforms
        createParameterMappingStructures(true);
        if(Root::getSingleton().getRenderSystem()->getCapabilities()->hasCapability(RSC_SEPARATE_SHADER_OBJECTS))
        {
            GLSLESProgramPipelineManager::getSingleton().extractConstantDefs(mSource, *mConstantDefs.get(), mName);
        }
        else
        {
            GLSLESLinkProgramManager::getSingleton().extractConstantDefs(mSource, *mConstantDefs.get(), mName);
        }
    }

    //---------------------------------------------------------------------
    inline bool GLSLESProgram::getPassSurfaceAndLightStates(void) const
    {
        // Scenemanager should pass on light & material state to the rendersystem
        return true;
    }
    //---------------------------------------------------------------------
    inline bool GLSLESProgram::getPassTransformStates(void) const
    {
        // Scenemanager should pass on transform state to the rendersystem
        return true;
    }
    //---------------------------------------------------------------------
    inline bool GLSLESProgram::getPassFogStates(void) const
    {
        // Scenemanager should pass on fog state to the rendersystem
        return true;
    }
    //-----------------------------------------------------------------------
#if !OGRE_NO_GLES2_GLSL_OPTIMISER
    String GLSLESProgram::CmdOptimisation::doGet(const void *target) const
    {
        return StringConverter::toString(static_cast<const GLSLESProgram*>(target)->getOptimiserEnabled());
    }
    void GLSLESProgram::CmdOptimisation::doSet(void *target, const String& val)
    {
        static_cast<GLSLESProgram*>(target)->setOptimiserEnabled(StringConverter::parseBool(val));
    }
#endif
    //-----------------------------------------------------------------------
    String GLSLESProgram::CmdPreprocessorDefines::doGet(const void *target) const
    {
        return static_cast<const GLSLESProgram*>(target)->getPreprocessorDefines();
    }
    void GLSLESProgram::CmdPreprocessorDefines::doSet(void *target, const String& val)
    {
        static_cast<GLSLESProgram*>(target)->setPreprocessorDefines(val);
    }

    //-----------------------------------------------------------------------
    void GLSLESProgram::attachToProgramObject( const GLuint programObject )
    {
//        LogManager::getSingleton().logMessage("Attaching shader " + StringConverter::toString(mGLShaderHandle) +
//                                              " to program " + StringConverter::toString(programObject));
        OGRE_CHECK_GL_ERROR(glAttachShader(programObject, mGLShaderHandle));
    }
    //-----------------------------------------------------------------------
    void GLSLESProgram::detachFromProgramObject( const GLuint programObject )
    {
//        LogManager::getSingleton().logMessage("Detaching shader " + StringConverter::toString(mGLShaderHandle) +
//                                              " to program " + StringConverter::toString(programObject));
        OGRE_CHECK_GL_ERROR(glDetachShader(programObject, mGLShaderHandle));
    }

    //-----------------------------------------------------------------------
    const String& GLSLESProgram::getLanguage(void) const
    {
        static const String language = "glsles";

        return language;
    }
    //-----------------------------------------------------------------------
    Ogre::GpuProgramParametersSharedPtr GLSLESProgram::createParameters( void )
    {
        GpuProgramParametersSharedPtr params = HighLevelGpuProgram::createParameters();
        params->setTransposeMatrices(true);
        return params;
    }
    //-----------------------------------------------------------------------
    void GLSLESProgram::checkAndFixInvalidDefaultPrecisionError( String &message )
    {
        String precisionQualifierErrorString = ": 'Default Precision Qualifier' : invalid type Type for default precision qualifier can be only float or int";
        vector< String >::type linesOfSource = StringUtil::split(mSource, "\n");
        if( message.find(precisionQualifierErrorString) != String::npos )
        {
            LogManager::getSingleton().logMessage("Fixing invalid type Type for default precision qualifier by deleting bad lines the re-compiling");

            // remove relevant lines from source
            vector< String >::type errors = StringUtil::split(message, "\n");

            // going from the end so when we delete a line the numbers of the lines before will not change
            for(int i = static_cast<int>(errors.size()) - 1 ; i != -1 ; i--)
            {
                String & curError = errors[i];
                size_t foundPos = curError.find(precisionQualifierErrorString);
                if(foundPos != String::npos)
                {
                    String lineNumber = curError.substr(0, foundPos);
                    size_t posOfStartOfNumber = lineNumber.find_last_of(':');
                    if (posOfStartOfNumber != String::npos)
                    {
                        lineNumber = lineNumber.substr(posOfStartOfNumber + 1, lineNumber.size() - (posOfStartOfNumber + 1));
                        if (StringConverter::isNumber(lineNumber))
                        {
                            int iLineNumber = StringConverter::parseInt(lineNumber);
                            linesOfSource.erase(linesOfSource.begin() + iLineNumber - 1);
                        }
                    }
                }
            }   
            // rebuild source
            StringStream newSource; 
            for(size_t i = 0; i < linesOfSource.size()  ; i++)
            {
                newSource << linesOfSource[i] << "\n";
            }
            mSource = newSource.str();

            const char *source = mSource.c_str();
            OGRE_CHECK_GL_ERROR(glShaderSource(mGLShaderHandle, 1, &source, NULL));

            if (compile())
            {
                LogManager::getSingleton().logMessage("The removing of the lines fixed the invalid type Type for default precision qualifier error.");
            }
            else
            {
                LogManager::getSingleton().logMessage("The removing of the lines didn't help.");
            }
        }
    }
    //-----------------------------------------------------------------------
    RenderOperation::OperationType parseOperationType(const String& val)
    {
        if (val == "point_list")
        {
            return RenderOperation::OT_POINT_LIST;
        }
        else if (val == "line_list")
        {
            return RenderOperation::OT_LINE_LIST;
        }
        else if (val == "line_strip")
        {
            return RenderOperation::OT_LINE_STRIP;
        }
        else if (val == "triangle_strip")
        {
            return RenderOperation::OT_TRIANGLE_STRIP;
        }
        else if (val == "triangle_fan")
        {
            return RenderOperation::OT_TRIANGLE_FAN;
        }
        else 
        {
            //Triangle list is the default fallback. Keep it this way?
            return RenderOperation::OT_TRIANGLE_LIST;
        }
    }
    //-----------------------------------------------------------------------
    String operationTypeToString(RenderOperation::OperationType val)
    {
        switch (val)
        {
        case RenderOperation::OT_POINT_LIST:
            return "point_list";
            break;
        case RenderOperation::OT_LINE_LIST:
            return "line_list";
            break;
        case RenderOperation::OT_LINE_STRIP:
            return "line_strip";
            break;
        case RenderOperation::OT_TRIANGLE_STRIP:
            return "triangle_strip";
            break;
        case RenderOperation::OT_TRIANGLE_FAN:
            return "triangle_fan";
            break;
        case RenderOperation::OT_TRIANGLE_LIST:
        default:
            return "triangle_list";
            break;
        }
    }
}<|MERGE_RESOLUTION|>--- conflicted
+++ resolved
@@ -217,14 +217,9 @@
         // Add preprocessor extras and main source
         if (!mSource.empty())
         {
-<<<<<<< HEAD
-            // Add preprocessor extras and main source
-            if (!mSource.empty())
-=======
             // Fix up the source in case someone forgot to redeclare gl_Position
             if(Root::getSingleton().getRenderSystem()->getCapabilities()->hasCapability(RSC_SEPARATE_SHADER_OBJECTS) &&
                 mType == GPT_VERTEX_PROGRAM)
->>>>>>> 83e497b5
             {
                 size_t versionPos = mSource.find("#version");
                 int shaderVersion = StringConverter::parseInt(mSource.substr(versionPos+9, 3));
