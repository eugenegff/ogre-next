--- conflicted
+++ resolved
@@ -50,16 +50,11 @@
     AndroidEGLWindow::AndroidEGLWindow(AndroidEGLSupport *glsupport)
         : EGLWindow(glsupport),
           mMaxBufferSize(32),
-<<<<<<< HEAD
-          mMaxDepthSize(16),
-          mMaxStencilSize(0)
-=======
           mMinBufferSize(16),
           mMaxDepthSize(16),
           mMaxStencilSize(0),
           mMSAA(0),
           mCSAA(0)
->>>>>>> 83e497b5
     {
     }
 
