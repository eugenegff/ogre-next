/*
-----------------------------------------------------------------------------
This source file is part of OGRE
    (Object-oriented Graphics Rendering Engine)
For the latest info, see http://www.ogre3d.org/

Copyright (c) 2000-2014 Torus Knot Software Ltd

Permission is hereby granted, free of charge, to any person obtaining a copy
of this software and associated documentation files (the "Software"), to deal
in the Software without restriction, including without limitation the rights
to use, copy, modify, merge, publish, distribute, sublicense, and/or sell
copies of the Software, and to permit persons to whom the Software is
furnished to do so, subject to the following conditions:

The above copyright notice and this permission notice shall be included in
all copies or substantial portions of the Software.

THE SOFTWARE IS PROVIDED "AS IS", WITHOUT WARRANTY OF ANY KIND, EXPRESS OR
IMPLIED, INCLUDING BUT NOT LIMITED TO THE WARRANTIES OF MERCHANTABILITY,
FITNESS FOR A PARTICULAR PURPOSE AND NONINFRINGEMENT. IN NO EVENT SHALL THE
AUTHORS OR COPYRIGHT HOLDERS BE LIABLE FOR ANY CLAIM, DAMAGES OR OTHER
LIABILITY, WHETHER IN AN ACTION OF CONTRACT, TORT OR OTHERWISE, ARISING FROM,
OUT OF OR IN CONNECTION WITH THE SOFTWARE OR THE USE OR OTHER DEALINGS IN
THE SOFTWARE.
-----------------------------------------------------------------------------
*/

#include "OgreEAGLES2Context.h"
#include "OgreEAGL2Support.h"
#include "OgreGLES2RenderSystem.h"
#include "OgreRoot.h"

namespace Ogre {
    EAGLES2Context::EAGLES2Context(CAEAGLLayer *drawable, EAGLSharegroup *group)
        : 
        mBackingWidth(0),
        mBackingHeight(0),
        mViewRenderbuffer(0),
        mViewFramebuffer(0),
        mDepthRenderbuffer(0),
        mIsMultiSampleSupported(false),
        mNumSamples(0),
        mFSAAFramebuffer(0),
        mFSAARenderbuffer(0)
    {

        mDrawable = [drawable retain];

#if OGRE_NO_GLES3_SUPPORT == 0
        NSUInteger renderingAPI = kEAGLRenderingAPIOpenGLES3;
#else
        NSUInteger renderingAPI = kEAGLRenderingAPIOpenGLES2;
#endif
        // If the group argument is not NULL, then we assume that an externally created EAGLSharegroup
        // is to be used and a context is created using that group.
        if(group)
        {
            mContext = [[EAGLContext alloc] initWithAPI:renderingAPI sharegroup:group];
        }
        else
        {
            mContext = [[EAGLContext alloc] initWithAPI:renderingAPI];
        }

        if (!mContext || ![EAGLContext setCurrentContext:mContext])
        {
            OGRE_EXCEPT(Exception::ERR_RENDERINGAPI_ERROR,
                        "Unable to create a suitable EAGLContext",
                        __FUNCTION__);
        }
    }

    EAGLES2Context::~EAGLES2Context()
    {
        GLES2RenderSystem *rs =
            static_cast<GLES2RenderSystem*>(Root::getSingleton().getRenderSystem());

        rs->_unregisterContext(this);

        destroyFramebuffer();

        if ([EAGLContext currentContext] == mContext)
        {
            [EAGLContext setCurrentContext:nil];
        }
        
        [mContext release];
        [mDrawable release];
    }

    bool EAGLES2Context::createFramebuffer()
    {
        destroyFramebuffer();

        OGRE_CHECK_GL_ERROR(glGenFramebuffers(1, &mViewFramebuffer));
        OGRE_CHECK_GL_ERROR(glGenRenderbuffers(1, &mViewRenderbuffer));
        
        OGRE_CHECK_GL_ERROR(glBindFramebuffer(GL_FRAMEBUFFER, mViewFramebuffer));
        OGRE_CHECK_GL_ERROR(glBindRenderbuffer(GL_RENDERBUFFER, mViewRenderbuffer));

        if(![mContext renderbufferStorage:GL_RENDERBUFFER fromDrawable:(id<EAGLDrawable>) mDrawable])
        {
            glGetError();
            OGRE_EXCEPT(Exception::ERR_RENDERINGAPI_ERROR,
                        "Failed to bind the drawable to a renderbuffer object",
                        __FUNCTION__);
            return false;
        }

        OGRE_CHECK_GL_ERROR(glGetRenderbufferParameteriv(GL_RENDERBUFFER, GL_RENDERBUFFER_WIDTH, &mBackingWidth));
        OGRE_CHECK_GL_ERROR(glGetRenderbufferParameteriv(GL_RENDERBUFFER, GL_RENDERBUFFER_HEIGHT, &mBackingHeight));
        OGRE_CHECK_GL_ERROR(glFramebufferRenderbuffer(GL_FRAMEBUFFER, GL_COLOR_ATTACHMENT0, GL_RENDERBUFFER, mViewRenderbuffer));

<<<<<<< HEAD
#if defined(GL_APPLE_framebuffer_multisample) || (OGRE_NO_GLES3_SUPPORT == 0)
=======
#if GL_APPLE_framebuffer_multisample || OGRE_NO_GLES3_SUPPORT == 0
>>>>>>> 83e497b5
        if(mIsMultiSampleSupported && mNumSamples > 0)
        {
            // Determine how many MSAA samples to use
            GLint maxSamplesAllowed;
            glGetIntegerv(GL_MAX_SAMPLES_APPLE, &maxSamplesAllowed);
            int samplesToUse = (mNumSamples > maxSamplesAllowed) ? maxSamplesAllowed : mNumSamples;
            
            // Create the FSAA framebuffer (offscreen)
            OGRE_CHECK_GL_ERROR(glGenFramebuffers(1, &mFSAAFramebuffer));
            OGRE_CHECK_GL_ERROR(glBindFramebuffer(GL_FRAMEBUFFER, mFSAAFramebuffer));

            /* Create the offscreen MSAA color buffer.
             * After rendering, the contents of this will be blitted into mFSAAFramebuffer */
            OGRE_CHECK_GL_ERROR(glGenRenderbuffers(1, &mFSAARenderbuffer));
            OGRE_CHECK_GL_ERROR(glBindRenderbuffer(GL_RENDERBUFFER, mFSAARenderbuffer));
            OGRE_CHECK_GL_ERROR(glRenderbufferStorageMultisampleAPPLE(GL_RENDERBUFFER, samplesToUse, GL_RGBA8_OES, mBackingWidth, mBackingHeight));
            OGRE_CHECK_GL_ERROR(glFramebufferRenderbuffer(GL_FRAMEBUFFER, GL_COLOR_ATTACHMENT0, GL_RENDERBUFFER, mFSAARenderbuffer));

            // Create the FSAA depth buffer
            OGRE_CHECK_GL_ERROR(glGenRenderbuffers(1, &mDepthRenderbuffer));
            OGRE_CHECK_GL_ERROR(glBindRenderbuffer(GL_RENDERBUFFER, mDepthRenderbuffer));
            OGRE_CHECK_GL_ERROR(glRenderbufferStorageMultisampleAPPLE(GL_RENDERBUFFER, samplesToUse, GL_DEPTH_COMPONENT16, mBackingWidth, mBackingHeight));
            OGRE_CHECK_GL_ERROR(glFramebufferRenderbuffer(GL_FRAMEBUFFER, GL_DEPTH_ATTACHMENT, GL_RENDERBUFFER, mDepthRenderbuffer));

            // Validate the FSAA framebuffer
            if(glCheckFramebufferStatus(GL_FRAMEBUFFER) != GL_FRAMEBUFFER_COMPLETE)
            {
                glGetError();
                OGRE_EXCEPT(Exception::ERR_RENDERINGAPI_ERROR,
                            "Failed to make a complete FSAA framebuffer object",
                            __FUNCTION__);
                return false;
            }
        }
        else
#endif
        {
            OGRE_CHECK_GL_ERROR(glGenRenderbuffers(1, &mDepthRenderbuffer));
            OGRE_CHECK_GL_ERROR(glBindRenderbuffer(GL_RENDERBUFFER, mDepthRenderbuffer));
            OGRE_CHECK_GL_ERROR(glRenderbufferStorage(GL_RENDERBUFFER, GL_DEPTH_COMPONENT16, mBackingWidth, mBackingHeight));
            OGRE_CHECK_GL_ERROR(glFramebufferRenderbuffer(GL_FRAMEBUFFER, GL_DEPTH_ATTACHMENT, GL_RENDERBUFFER, mDepthRenderbuffer));
        }

        OGRE_CHECK_GL_ERROR(glBindRenderbuffer(GL_RENDERBUFFER, mViewRenderbuffer));
        OGRE_CHECK_GL_ERROR(glBindFramebuffer(GL_FRAMEBUFFER, mViewFramebuffer));
        if(glCheckFramebufferStatus(GL_FRAMEBUFFER) != GL_FRAMEBUFFER_COMPLETE)
        {
            glGetError();
            OGRE_EXCEPT(Exception::ERR_RENDERINGAPI_ERROR,
                        "Failed to make a complete framebuffer object",
                        __FUNCTION__);
            return false;
        }

        return true;
    }

    void EAGLES2Context::destroyFramebuffer()
    {
        OGRE_CHECK_GL_ERROR(glDeleteFramebuffers(1, &mViewFramebuffer));
        mViewFramebuffer = 0;
        OGRE_CHECK_GL_ERROR(glDeleteRenderbuffers(1, &mViewRenderbuffer));
        mViewRenderbuffer = 0;
        
        if(mFSAARenderbuffer)
        {
            OGRE_CHECK_GL_ERROR(glDeleteRenderbuffers(1, &mFSAARenderbuffer));
            mFSAARenderbuffer = 0;
        }

        if(mFSAAFramebuffer)
        {
            OGRE_CHECK_GL_ERROR(glDeleteFramebuffers(1, &mFSAAFramebuffer));
            mFSAAFramebuffer = 0;
        }
        
        if(mDepthRenderbuffer)
        {
            OGRE_CHECK_GL_ERROR(glDeleteRenderbuffers(1, &mDepthRenderbuffer));
            mDepthRenderbuffer = 0;
        }
    }

    void EAGLES2Context::setCurrent()
    {
        BOOL ret = [EAGLContext setCurrentContext:mContext];
        if (!ret)
        {
            OGRE_EXCEPT(Exception::ERR_RENDERINGAPI_ERROR,
                        "Failed to make context current",
                        __FUNCTION__);
        }
    }

    void EAGLES2Context::endCurrent()
    {
        // Do nothing
    }

    GLES2Context * EAGLES2Context::clone() const
    {
		return new EAGLES2Context(mDrawable, [mContext sharegroup]);
    }

	CAEAGLLayer * EAGLES2Context::getDrawable() const
	{
		return mDrawable;
	}

	EAGLContext * EAGLES2Context::getContext() const
	{
		return mContext;
	}
}<|MERGE_RESOLUTION|>--- conflicted
+++ resolved
@@ -112,11 +112,7 @@
         OGRE_CHECK_GL_ERROR(glGetRenderbufferParameteriv(GL_RENDERBUFFER, GL_RENDERBUFFER_HEIGHT, &mBackingHeight));
         OGRE_CHECK_GL_ERROR(glFramebufferRenderbuffer(GL_FRAMEBUFFER, GL_COLOR_ATTACHMENT0, GL_RENDERBUFFER, mViewRenderbuffer));
 
-<<<<<<< HEAD
-#if defined(GL_APPLE_framebuffer_multisample) || (OGRE_NO_GLES3_SUPPORT == 0)
-=======
 #if GL_APPLE_framebuffer_multisample || OGRE_NO_GLES3_SUPPORT == 0
->>>>>>> 83e497b5
         if(mIsMultiSampleSupported && mNumSamples > 0)
         {
             // Determine how many MSAA samples to use
