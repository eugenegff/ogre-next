/*
-----------------------------------------------------------------------------
This source file is part of OGRE
    (Object-oriented Graphics Rendering Engine)
For the latest info, see http://www.ogre3d.org

Copyright (c) 2000-2012 Torus Knot Software Ltd

Permission is hereby granted, free of charge, to any person obtaining a copy
of this software and associated documentation files (the "Software"), to deal
in the Software without restriction, including without limitation the rights
to use, copy, modify, merge, publish, distribute, sublicense, and/or sell
copies of the Software, and to permit persons to whom the Software is
furnished to do so, subject to the following conditions:

The above copyright notice and this permission notice shall be included in
all copies or substantial portions of the Software.

THE SOFTWARE IS PROVIDED "AS IS", WITHOUT WARRANTY OF ANY KIND, EXPRESS OR
IMPLIED, INCLUDING BUT NOT LIMITED TO THE WARRANTIES OF MERCHANTABILITY,
FITNESS FOR A PARTICULAR PURPOSE AND NONINFRINGEMENT. IN NO EVENT SHALL THE
AUTHORS OR COPYRIGHT HOLDERS BE LIABLE FOR ANY CLAIM, DAMAGES OR OTHER
LIABILITY, WHETHER IN AN ACTION OF CONTRACT, TORT OR OTHERWISE, ARISING FROM,
OUT OF OR IN CONNECTION WITH THE SOFTWARE OR THE USE OR OTHER DEALINGS IN
THE SOFTWARE.
-----------------------------------------------------------------------------
*/

#include "OgreGLES2Texture.h"
#include "OgreGLES2PixelFormat.h"
#include "OgreGLES2RenderSystem.h"
#include "OgreGLES2HardwarePixelBuffer.h"
#include "OgreRoot.h"

namespace Ogre {
    static inline void doImageIO(const String &name, const String &group,
                                 const String &ext,
                                 vector<Image>::type &images,
                                 Resource *r)
    {
        size_t imgIdx = images.size();
        images.push_back(Image());

        DataStreamPtr dstream =
            ResourceGroupManager::getSingleton().openResource(
                name, group, true, r);

        images[imgIdx].load(dstream, ext);
        
        size_t w = 0, h = 0;
        
        // Scale to nearest power of 2
        w = GLES2PixelUtil::optionalPO2(images[imgIdx].getWidth());
        h = GLES2PixelUtil::optionalPO2(images[imgIdx].getHeight());
        if((images[imgIdx].getWidth() != w) || (images[imgIdx].getHeight() != h))
            images[imgIdx].resize(w, h);
    }

    GLES2Texture::GLES2Texture(ResourceManager* creator, const String& name,
                             ResourceHandle handle, const String& group, bool isManual,
                             ManualResourceLoader* loader, GLES2Support& support)
        : Texture(creator, name, handle, group, isManual, loader),
          mTextureID(0), mGLSupport(support)
    {
    }

    GLES2Texture::~GLES2Texture()
    {
        // have to call this here rather than in Resource destructor
        // since calling virtual methods in base destructors causes crash
        if (isLoaded())
        {
            unload();
        }
        else
        {
            freeInternalResources();
        }
    }

    GLenum GLES2Texture::getGLES2TextureTarget(void) const
    {
        switch(mTextureType)
        {
            case TEX_TYPE_1D:
            case TEX_TYPE_2D:
                return GL_TEXTURE_2D;
            case TEX_TYPE_CUBE_MAP:
                return GL_TEXTURE_CUBE_MAP;
            default:
                return 0;
        };
    }

    void GLES2Texture::_createGLTexResource()
    {
        // Convert to nearest power-of-two size if required
        mWidth = GLES2PixelUtil::optionalPO2(mWidth);
        mHeight = GLES2PixelUtil::optionalPO2(mHeight);
        mDepth = GLES2PixelUtil::optionalPO2(mDepth);
        
		// Adjust format if required
        mFormat = TextureManager::getSingleton().getNativeFormat(mTextureType, mFormat, mUsage);
        
		// Check requested number of mipmaps
        size_t maxMips = GLES2PixelUtil::getMaxMipmaps(mWidth, mHeight, mDepth, mFormat);
        
        if(PixelUtil::isCompressed(mFormat) && (mNumMipmaps == 0))
            mNumRequestedMipmaps = 0;
        
        mNumMipmaps = mNumRequestedMipmaps;
        if (mNumMipmaps > maxMips)
            mNumMipmaps = maxMips;
        
		// Generate texture name
        glGenTextures(1, &mTextureID);
        GL_CHECK_ERROR;
           
		// Set texture type
        glBindTexture(getGLES2TextureTarget(), mTextureID);
        GL_CHECK_ERROR;
        
        // If we can do automip generation and the user desires this, do so
        mMipmapsHardwareGenerated =
<<<<<<< HEAD
        Root::getSingleton().getRenderSystem()->getCapabilities()->hasCapability(RSC_AUTOMIPMAP) && !PixelUtil::isCompressed(mFormat);
        
#if GL_APPLE_texture_max_level
=======
            Root::getSingleton().getRenderSystem()->getCapabilities()->hasCapability(RSC_AUTOMIPMAP) && !PixelUtil::isCompressed(mFormat);

#if GL_APPLE_texture_max_level && OGRE_PLATFORM != OGRE_PLATFORM_NACL
>>>>>>> f3eafdfb
        glTexParameteri( getGLES2TextureTarget(), GL_TEXTURE_MAX_LEVEL_APPLE, (mMipmapsHardwareGenerated && (mUsage & TU_AUTOMIPMAP)) ? maxMips : mNumMipmaps );
#endif
        
        // Set some misc default parameters, these can of course be changed later
        glTexParameteri(getGLES2TextureTarget(),
                        GL_TEXTURE_MIN_FILTER, GL_NEAREST);
        GL_CHECK_ERROR;
        glTexParameteri(getGLES2TextureTarget(),
                        GL_TEXTURE_MAG_FILTER, GL_NEAREST);
        GL_CHECK_ERROR;
        glTexParameteri(getGLES2TextureTarget(),
                        GL_TEXTURE_WRAP_S, GL_CLAMP_TO_EDGE);
        GL_CHECK_ERROR;
        glTexParameteri(getGLES2TextureTarget(),
                        GL_TEXTURE_WRAP_T, GL_CLAMP_TO_EDGE);
        GL_CHECK_ERROR;
        

        // Allocate internal buffer so that glTexSubImageXD can be used
        // Internal format
        GLenum format = GLES2PixelUtil::getGLOriginFormat(mFormat);
        GLenum internalformat = GLES2PixelUtil::getClosestGLInternalFormat(mFormat, mHwGamma);
        GLenum datatype = GLES2PixelUtil::getGLOriginDataType(mFormat);
        size_t width = mWidth;
        size_t height = mHeight;
        size_t depth = mDepth;
        
        if (PixelUtil::isCompressed(mFormat))
        {
            // Compressed formats
            size_t size = PixelUtil::getMemorySize(mWidth, mHeight, mDepth, mFormat);
            
            // Provide temporary buffer filled with zeroes as glCompressedTexImageXD does not
            // accept a 0 pointer like normal glTexImageXD
            // Run through this process for every mipmap to pregenerate mipmap pyramid
            
            uint8* tmpdata = new uint8[size];
            memset(tmpdata, 0, size);
            for (size_t mip = 0; mip <= mNumMipmaps; mip++)
            {
//                LogManager::getSingleton().logMessage("GLES2Texture::create - Mip: " + StringConverter::toString(mip) +
//                                                      " Width: " + StringConverter::toString(width) +
//                                                      " Height: " + StringConverter::toString(height) +
//                                                      " Internal Format: " + StringConverter::toString(internalformat, 0, ' ', std::ios::hex) +
//                                                      " Format: " + StringConverter::toString(format, 0, ' ', std::ios::hex) +
//                                                      " Datatype: " + StringConverter::toString(datatype, 0, ' ', std::ios::hex)
//                                                      );

                size = PixelUtil::getMemorySize(width, height, depth, mFormat);
                
				switch(mTextureType)
				{
					case TEX_TYPE_1D:
					case TEX_TYPE_2D:
                        glCompressedTexImage2D(GL_TEXTURE_2D,
                                               mip,
                                               internalformat,
                                               width, height,
                                               0,
                                               size,
                                               tmpdata);
                        GL_CHECK_ERROR;
                        break;
					case TEX_TYPE_CUBE_MAP:
						for(int face = 0; face < 6; face++) {
							glCompressedTexImage2D(GL_TEXTURE_CUBE_MAP_POSITIVE_X + face, mip, internalformat,
								width, height, 0, 
								size, tmpdata);
                            GL_CHECK_ERROR;
						}
						break;
					case TEX_TYPE_3D:
                    default:
                        break;
                };
                
                if(width > 1)
                {
                    width = width / 2;
                }
                if(height > 1)
                {
                    height = height / 2;
                }
                if(depth > 1)
                {
                    depth = depth / 2;
                }
            }
            delete [] tmpdata;
        }
        else
        {
            // Run through this process to pregenerate mipmap pyramid
            for(size_t mip = 0; mip <= mNumMipmaps; mip++)
            {
//                LogManager::getSingleton().logMessage("GLES2Texture::create - Mip: " + StringConverter::toString(mip) +
//                                                      " Name: " + mName +
//                                                      " ID: " + StringConverter::toString(mTextureID) +
//                                                      " Width: " + StringConverter::toString(width) +
//                                                      " Height: " + StringConverter::toString(height) +
//                                                      " Internal Format: " + StringConverter::toString(internalformat, 0, ' ', std::ios::hex) +
//                                                      " Format: " + StringConverter::toString(format, 0, ' ', std::ios::hex) +
//                                                      " Datatype: " + StringConverter::toString(datatype, 0, ' ', std::ios::hex)
//                                                      );

				// Normal formats
				switch(mTextureType)
				{
					case TEX_TYPE_1D:
					case TEX_TYPE_2D:
#if OGRE_PLATFORM == OGRE_PLATFORM_NACL
                        if(internalformat != format)
                        {
                            LogManager::getSingleton().logMessage("glTexImage2D: format != internalFormat, "
                                "format=" + StringConverter::toString(format) + 
                                ", internalFormat=" + StringConverter::toString(internalformat));
                        }
#endif
                        glTexImage2D(GL_TEXTURE_2D,
                                     mip,
                                     internalformat,
                                     width, height,
                                     0,
                                     format,
                                     datatype, 0);
                        GL_CHECK_ERROR;
                        break;
					case TEX_TYPE_CUBE_MAP:
						for(int face = 0; face < 6; face++) {
							glTexImage2D(GL_TEXTURE_CUBE_MAP_POSITIVE_X + face, mip, internalformat,
								width, height, 0, 
								format, datatype, 0);
						}
						break;
					case TEX_TYPE_3D:
                    default:
                        break;
                };
                
                if (width > 1)
                {
                    width = width / 2;
                }
                if (height > 1)
                {
                    height = height / 2;
                }
            }
        }
    }
    
    // Creation / loading methods
    void GLES2Texture::createInternalResourcesImpl(void)
    {
		_createGLTexResource();
        
        _createSurfaceList();

        // Get final internal format
        mFormat = getBuffer(0,0)->getFormat();
    }

    void GLES2Texture::createRenderTexture(void)
    {
        // Create the GL texture
        // This already does everything necessary
        createInternalResources();
    }

    void GLES2Texture::prepareImpl()
    {
        if (mUsage & TU_RENDERTARGET) return;

        String baseName, ext;
        size_t pos = mName.find_last_of(".");
        baseName = mName.substr(0, pos);

        if (pos != String::npos)
        {
            ext = mName.substr(pos+1);
        }

        LoadedImages loadedImages = LoadedImages(new vector<Image>::type());

        if (mTextureType == TEX_TYPE_1D || mTextureType == TEX_TYPE_2D)
        {
            doImageIO(mName, mGroup, ext, *loadedImages, this);

            // If this is a volumetric texture set the texture type flag accordingly.
            // If this is a cube map, set the texture type flag accordingly.
            if ((*loadedImages)[0].hasFlag(IF_CUBEMAP))
                mTextureType = TEX_TYPE_CUBE_MAP;

                        
			// If PVRTC and 0 custom mipmap disable auto mip generation and disable software mipmap creation
            PixelFormat imageFormat = (*loadedImages)[0].getFormat();
			if (imageFormat == PF_PVRTC_RGB2 || imageFormat == PF_PVRTC_RGBA2 ||
                imageFormat == PF_PVRTC_RGB4 || imageFormat == PF_PVRTC_RGBA4 ||
                imageFormat == PF_ETC1_RGB8)
			{
                size_t imageMips = (*loadedImages)[0].getNumMipmaps();
                if (imageMips == 0)
                {
                    mNumMipmaps = mNumRequestedMipmaps = imageMips;
                    // Disable flag for auto mip generation
                    mUsage &= ~TU_AUTOMIPMAP;
                }
			}
        }
        else if (mTextureType == TEX_TYPE_CUBE_MAP)
        {
            if(getSourceFileType() == "dds")
            {
                // XX HACK there should be a better way to specify whether 
                // all faces are in the same file or not
                doImageIO(mName, mGroup, ext, *loadedImages, this);
            }
            else
            {
                vector<Image>::type images(6);
                ConstImagePtrList imagePtrs;
                static const String suffixes[6] = {"_rt", "_lf", "_up", "_dn", "_fr", "_bk"};

                for(size_t i = 0; i < 6; i++)
                {
                    String fullName = baseName + suffixes[i];
                    if (!ext.empty())
                        fullName = fullName + "." + ext;
                    // find & load resource data intro stream to allow resource
                    // group changes if required
                    doImageIO(fullName, mGroup, ext, *loadedImages, this);
                }
            }
        }
        else
        {
            OGRE_EXCEPT(Exception::ERR_NOT_IMPLEMENTED,
                        "**** Unknown texture type ****",
                        "GLES2Texture::prepare");
        }

        mLoadedImages = loadedImages;
    }

    void GLES2Texture::unprepareImpl()
    {
        mLoadedImages.setNull();
    }

    void GLES2Texture::loadImpl()
    {
        if (mUsage & TU_RENDERTARGET)
        {
            createRenderTexture();
            return;
        }

        // Now the only copy is on the stack and will be cleaned in case of
        // exceptions being thrown from _loadImages
        LoadedImages loadedImages = mLoadedImages;
        mLoadedImages.setNull();

        // Call internal _loadImages, not loadImage since that's external and 
        // will determine load status etc again
        ConstImagePtrList imagePtrs;

        for (size_t i = 0; i < loadedImages->size(); ++i)
        {
            imagePtrs.push_back(&(*loadedImages)[i]);
        }

        _loadImages(imagePtrs);
    }

    void GLES2Texture::freeInternalResourcesImpl()
    {
        mSurfaceList.clear();
        glDeleteTextures(1, &mTextureID);
        GL_CHECK_ERROR;
        mTextureID = 0;
    }
    
#if OGRE_PLATFORM == OGRE_PLATFORM_ANDROID
    void GLES2Texture::notifyOnContextLost()
    {
        if (!mIsManual) 
        {
            freeInternalResources();
        }
        else
        {
            glDeleteTextures(1, &mTextureID);
            GL_CHECK_ERROR;
            mTextureID = 0;
        }
    }
    
    void GLES2Texture::notifyOnContextReset()
    {
        if (!mIsManual) 
        {
            reload();
        }
        else
        {
            preLoadImpl();
            
            _createGLTexResource();
            
            for(size_t i = 0; i < mSurfaceList.size(); i++)
            {
                static_cast<GLES2TextureBuffer*>(mSurfaceList[i].getPointer())->updateTextureId(mTextureID);
            }
            
            if (mLoader)
            {
                mLoader->loadResource(this);
            }
            
            postLoadImpl();
        }
    }
#endif

    void GLES2Texture::_createSurfaceList()
    {
        mSurfaceList.clear();

        // For all faces and mipmaps, store surfaces as HardwarePixelBufferSharedPtr
        bool wantGeneratedMips = (mUsage & TU_AUTOMIPMAP)!=0;

        // Do mipmapping in software? (uses GLU) For some cards, this is still needed. Of course,
        // only when mipmap generation is desired.
        bool doSoftware = wantGeneratedMips && !mMipmapsHardwareGenerated && getNumMipmaps();

        for (size_t face = 0; face < getNumFaces(); face++)
        {
			size_t width = mWidth;
			size_t height = mHeight;

            for (size_t mip = 0; mip <= getNumMipmaps(); mip++)
            {
                GLES2HardwarePixelBuffer *buf = OGRE_NEW GLES2TextureBuffer(mName,
                                                                            getGLES2TextureTarget(),
                                                                            mTextureID,
                                                                            width, height,
                                                                            GLES2PixelUtil::getClosestGLInternalFormat(mFormat, mHwGamma),
                                                                            GLES2PixelUtil::getGLOriginDataType(mFormat),
                                                                            face,
                                                                            mip,
                                                                            static_cast<HardwareBuffer::Usage>(mUsage),
                                                                            doSoftware && mip==0, mHwGamma, mFSAA);

                mSurfaceList.push_back(HardwarePixelBufferSharedPtr(buf));

                // Check for error
                if (buf->getWidth() == 0 ||
                    buf->getHeight() == 0 ||
                    buf->getDepth() == 0)
                {
                    OGRE_EXCEPT(
                        Exception::ERR_RENDERINGAPI_ERROR,
                        "Zero sized texture surface on texture "+getName()+
                            " face "+StringConverter::toString(face)+
                            " mipmap "+StringConverter::toString(mip)+
                            ". The GL driver probably refused to create the texture.",
                            "GLES2Texture::_createSurfaceList");
                }
            }
        }
    }

    HardwarePixelBufferSharedPtr GLES2Texture::getBuffer(size_t face, size_t mipmap)
    {
        if (face >= getNumFaces())
        {
            OGRE_EXCEPT(Exception::ERR_INVALIDPARAMS,
                        "Face index out of range",
                        "GLES2Texture::getBuffer");
        }

        if (mipmap > mNumMipmaps)
        {
            OGRE_EXCEPT(Exception::ERR_INVALIDPARAMS,
                        "Mipmap index out of range",
                        "GLES2Texture::getBuffer");
        }

        unsigned int idx = face * (mNumMipmaps + 1) + mipmap;
        assert(idx < mSurfaceList.size());
        return mSurfaceList[idx];
    }
}<|MERGE_RESOLUTION|>--- conflicted
+++ resolved
@@ -122,15 +122,9 @@
         
         // If we can do automip generation and the user desires this, do so
         mMipmapsHardwareGenerated =
-<<<<<<< HEAD
         Root::getSingleton().getRenderSystem()->getCapabilities()->hasCapability(RSC_AUTOMIPMAP) && !PixelUtil::isCompressed(mFormat);
         
-#if GL_APPLE_texture_max_level
-=======
-            Root::getSingleton().getRenderSystem()->getCapabilities()->hasCapability(RSC_AUTOMIPMAP) && !PixelUtil::isCompressed(mFormat);
-
 #if GL_APPLE_texture_max_level && OGRE_PLATFORM != OGRE_PLATFORM_NACL
->>>>>>> f3eafdfb
         glTexParameteri( getGLES2TextureTarget(), GL_TEXTURE_MAX_LEVEL_APPLE, (mMipmapsHardwareGenerated && (mUsage & TU_AUTOMIPMAP)) ? maxMips : mNumMipmaps );
 #endif
         
