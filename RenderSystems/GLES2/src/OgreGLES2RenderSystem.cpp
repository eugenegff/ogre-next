--- conflicted
+++ resolved
@@ -2222,8 +2222,31 @@
                 mActiveBufferMap.erase(i);
         }
     }
-<<<<<<< HEAD
-    
+	//---------------------------------------------------------------------
+    void GLES2RenderSystem::beginProfileEvent( const String &eventName )
+    {
+#if GL_EXT_debug_marker
+        glPushGroupMarkerEXT(0, eventName.c_str());
+#endif
+    }
+    //---------------------------------------------------------------------
+    void GLES2RenderSystem::endProfileEvent( void )
+    {
+#if GL_EXT_debug_marker
+        glPopGroupMarkerEXT();
+#endif
+    }
+    //---------------------------------------------------------------------
+    void GLES2RenderSystem::markProfileEvent( const String &eventName )
+    {
+        if( eventName.empty() )
+            return;
+
+#if GL_EXT_debug_marker
+        glInsertEventMarkerEXT(0, eventName.c_str());
+#endif
+    }  
+	//---------------------------------------------------------------------
 #if OGRE_PLATFORM == OGRE_PLATFORM_ANDROID
     void GLES2RenderSystem::resetRenderer(RenderWindow* win)
     {
@@ -2267,32 +2290,5 @@
     void GLES2RenderSystem::_setTextureUnitCompareEnabled(size_t unit, bool compare)
     {
         //no effect in GLES2 rendersystem
-=======
-    //---------------------------------------------------------------------
-    void GLES2RenderSystem::beginProfileEvent( const String &eventName )
-    {
-#if GL_EXT_debug_marker
-        glPushGroupMarkerEXT(0, eventName.c_str());
-#endif
-    }
-    
-    //---------------------------------------------------------------------
-    void GLES2RenderSystem::endProfileEvent( void )
-    {
-#if GL_EXT_debug_marker
-        glPopGroupMarkerEXT();
-#endif
-    }
-    
-    //---------------------------------------------------------------------
-    void GLES2RenderSystem::markProfileEvent( const String &eventName )
-    {
-        if( eventName.empty() )
-            return;
-
-#if GL_EXT_debug_marker
-        glInsertEventMarkerEXT(0, eventName.c_str());
-#endif
->>>>>>> 591046f6
     }
 }