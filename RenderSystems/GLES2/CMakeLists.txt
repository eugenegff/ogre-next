#-------------------------------------------------------------------
# This file is part of the CMake build system for OGRE
#     (Object-oriented Graphics Rendering Engine)
# For the latest info, see http://www.ogre3d.org/
#
# The contents of this file are placed in the public domain. Feel
# free to make use of it in any way you like.
#-------------------------------------------------------------------

# Configure OpenGL ES 2.0 RenderSystem build

<<<<<<< HEAD
set(HEADER_FILES
  include/OgreGLES2Context.h
  include/OgreGLES2DefaultHardwareBufferManager.h
  include/OgreGLES2DepthBuffer.h
  include/OgreGLES2FBOMultiRenderTarget.h
  include/OgreGLES2FBORenderTexture.h
  include/OgreGLES2FrameBufferObject.h
  include/OgreGLES2GpuProgram.h
  include/OgreGLES2GpuProgramManager.h
  include/OgreGLES2HardwareBufferManager.h
  include/OgreGLES2HardwareIndexBuffer.h
  include/OgreGLES2HardwareOcclusionQuery.h
  include/OgreGLES2HardwarePixelBuffer.h
  include/OgreGLES2HardwareUniformBuffer.h
  include/OgreGLES2HardwareVertexBuffer.h
  include/OgreGLES2PixelFormat.h
  include/OgreGLES2Plugin.h
  include/OgreGLES2Prerequisites.h
  include/OgreGLES2RenderSystem.h
  include/OgreGLES2RenderTexture.h
  include/OgreGLES2RenderToVertexBuffer.h
  include/OgreGLES2StateCacheManager.h
  include/OgreGLES2Support.h
  include/OgreGLES2Texture.h
  include/OgreGLES2TextureManager.h
  include/OgreGLES2UniformCache.h
  include/OgreGLES2VertexDeclaration.h
)

set(SOURCE_FILES
  src/OgreGLES2Context.cpp
  src/OgreGLES2DefaultHardwareBufferManager.cpp
  src/OgreGLES2DepthBuffer.cpp
  src/OgreGLES2EngineDll.cpp
  src/OgreGLES2FBOMultiRenderTarget.cpp
  src/OgreGLES2FBORenderTexture.cpp
  src/OgreGLES2FrameBufferObject.cpp
  src/OgreGLES2GpuProgram.cpp
  src/OgreGLES2GpuProgramManager.cpp
  src/OgreGLES2HardwareBufferManager.cpp
  src/OgreGLES2HardwareIndexBuffer.cpp
  src/OgreGLES2HardwareOcclusionQuery.cpp
  src/OgreGLES2HardwarePixelBuffer.cpp
  src/OgreGLES2HardwareUniformBuffer.cpp
  src/OgreGLES2HardwareVertexBuffer.cpp
  src/OgreGLES2PixelFormat.cpp
  src/OgreGLES2Plugin.cpp
  src/OgreGLES2RenderSystem.cpp
  src/OgreGLES2RenderTexture.cpp
  src/OgreGLES2RenderToVertexBuffer.cpp
  src/OgreGLES2StateCacheManager.cpp
  src/OgreGLES2Support.cpp
  src/OgreGLES2Texture.cpp
  src/OgreGLES2TextureManager.cpp
  src/OgreGLES2UniformCache.cpp
  src/OgreGLES2VertexDeclaration.cpp
)

include_directories(src/StateCacheManager)
if(OGRE_CONFIG_ENABLE_GLES2_STATE_CACHE_SUPPORT)
  set(HEADER_FILES
      ${HEADER_FILES}
      src/StateCacheManager/OgreGLES2StateCacheManagerImp.h
      src/StateCacheManager/OgreGLES2UniformCacheImp.h
  )
  set(SOURCE_FILES
      ${SOURCE_FILES}
=======
file(GLOB HEADER_FILES "include/*.h")
file(GLOB SOURCE_FILES "src/*.cpp")

file(GLOB GLSLES_FILES "src/GLSLES/include/*.h" "src/GLSLES/src/*.cpp")

list(REMOVE_ITEM GLSLES_FILES "${CMAKE_CURRENT_SOURCE_DIR}/src/GLSLES/src/OgreGLSLESCgProgram.cpp")
list(REMOVE_ITEM GLSLES_FILES "${CMAKE_CURRENT_SOURCE_DIR}/src/GLSLES/src/OgreGLSLESCgProgramFactory.cpp")

if(OGRE_CONFIG_ENABLE_GLES3_SUPPORT)
  list(REMOVE_ITEM SOURCE_FILES "${CMAKE_CURRENT_SOURCE_DIR}/src/gles2w.cpp")

  if (OGRE_BUILD_PLATFORM_APPLE_IOS)
    set_source_files_properties(src/gles3w.cpp PROPERTIES COMPILE_FLAGS "-x objective-c++")
  endif()
else()
  list(REMOVE_ITEM SOURCE_FILES "${CMAKE_CURRENT_SOURCE_DIR}/src/gles3w.cpp")
  if (OGRE_BUILD_PLATFORM_APPLE_IOS)
    set_source_files_properties(src/gles2w.cpp PROPERTIES COMPILE_FLAGS "-x objective-c++")
  endif()
endif()

include_directories(src/StateCacheManager)
if(OGRE_CONFIG_ENABLE_GL_STATE_CACHE_SUPPORT)
  list(APPEND HEADER_FILES
      src/StateCacheManager/OgreGLES2StateCacheManagerImp.h
      src/StateCacheManager/OgreGLES2UniformCacheImp.h
  )
  list(APPEND SOURCE_FILES
>>>>>>> c40cd09d
      src/StateCacheManager/OgreGLES2StateCacheManagerImp.cpp
      src/StateCacheManager/OgreGLES2UniformCacheImp.cpp
  )
else()
<<<<<<< HEAD
  set(HEADER_FILES
      ${HEADER_FILES}
      src/StateCacheManager/OgreGLES2NullStateCacheManagerImp.h
      src/StateCacheManager/OgreGLES2NullUniformCacheImp.h
  )
  set(SOURCE_FILES
      ${SOURCE_FILES}
=======
  list(APPEND HEADER_FILES
      src/StateCacheManager/OgreGLES2NullStateCacheManagerImp.h
      src/StateCacheManager/OgreGLES2NullUniformCacheImp.h
  )
  list(APPEND SOURCE_FILES
>>>>>>> c40cd09d
      src/StateCacheManager/OgreGLES2NullStateCacheManagerImp.cpp
      src/StateCacheManager/OgreGLES2NullUniformCacheImp.cpp
  )
endif()

if (OGRE_CONFIG_ENABLE_GLES2_CG_SUPPORT)
<<<<<<< HEAD
  set(GLSLES_FILES
=======
  list(APPEND GLSLES_FILES
>>>>>>> c40cd09d
    src/GLSLES/src/OgreGLSLESCgProgram.cpp
    src/GLSLES/src/OgreGLSLESCgProgramFactory.cpp
  )
endif (OGRE_CONFIG_ENABLE_GLES2_CG_SUPPORT)

if(NOT OPENGLES3_FOUND)
  set(OPENGLES3_INCLUDE_DIR "")
endif()

# Add system specific settings
if (OGRE_BUILD_PLATFORM_NACL)
<<<<<<< HEAD
  set(PLATFORM_HEADERS
    include/NaCl/OgreGLES2Util.h
    include/NaCl/OgreNaClGLContext.h
    include/NaCl/OgreNaClGLSupport.h
    include/NaCl/OgreNaClWindow.h
  )
  set(PLATFORM_SOURCES
    src/NaCl/OgreNaClGLContext.cpp
    src/NaCl/OgreNaClGLSupport.cpp
    src/NaCl/OgreNaClWindow.cpp
  )
  include_directories(src/NaCl include/NaCl)
  set(PLATFORM_HEADER_INSTALL "NaCl")
elseif (WIN32)
  set(PLATFORM_HEADERS
    include/EGL/WIN32/OgreWin32EGLContext.h
    include/EGL/WIN32/OgreWin32EGLSupport.h
    include/EGL/WIN32/OgreWin32EGLRenderTexture.h
    include/EGL/WIN32/OgreWin32EGLWindow.h
    include/EGL/WIN32/OgreGLES2Util.h
    include/EGL/OgreEGLContext.h
    include/EGL/OgreEGLRenderTexture.h
    include/EGL/OgreEGLSupport.h
    include/EGL/OgreEGLWindow.h
  )
  set(PLATFORM_SOURCES
    src/EGL/WIN32/OgreWin32EGLSupport.cpp
    src/EGL/WIN32/OgreWin32EGLRenderTexture.cpp
    src/EGL/WIN32/OgreWin32EGLWindow.cpp
    src/EGL/WIN32/OgreWin32EGLContext.cpp
    src/EGL/OgreEGLContext.cpp
    src/EGL/OgreEGLRenderTexture.cpp
    src/EGL/OgreEGLSupport.cpp
    src/EGL/OgreEGLWindow.cpp
  )
=======
  file(GLOB PLATFORM_HEADERS "include/NaCl/*.h")
  file(GLOB PLATFORM_SOURCES "src/NaCl/*.cpp")

  include_directories(src/NaCl include/NaCl)
  set(PLATFORM_HEADER_INSTALL "NaCl")
elseif (WIN32)
  file(GLOB PLATFORM_HEADERS "include/EGL/WIN32/*.h" "include/EGL/*.h")
  file(GLOB PLATFORM_SOURCES "src/EGL/WIN32/*.cpp" "src/EGL/*.cpp")

>>>>>>> c40cd09d
  include_directories(src/EGL/WIN32 include/EGL/WIN32)
  if(OGRE_CONFIG_ENABLE_GLES3_SUPPORT)
    link_directories(${OPENGLES3_LIBRARY_PATH})
  else()
    link_directories(${OPENGLES2_LIBRARY_PATH})
  endif()
  set(PLATFORM_HEADER_INSTALL "WIN32")
elseif (ANDROID)
<<<<<<< HEAD
  set(PLATFORM_HEADERS
    include/EGL/Android/OgreAndroidEGLContext.h
    include/EGL/Android/OgreAndroidEGLSupport.h
    include/EGL/Android/OgreAndroidEGLWindow.h
    include/EGL/Android/OgreGLES2Util.h
    include/EGL/Android/OgreAndroidResourceManager.h
    include/EGL/Android/OgreAndroidResource.h
    include/EGL/OgreEGLContext.h
    include/EGL/OgreEGLRenderTexture.h
    include/EGL/OgreEGLSupport.h
    include/EGL/OgreEGLWindow.h
  )
  set(PLATFORM_SOURCES
    src/EGL/Android/OgreAndroidEGLContext.cpp
    src/EGL/Android/OgreAndroidEGLSupport.cpp
    src/EGL/Android/OgreAndroidEGLWindow.cpp
    src/EGL/Android/OgreAndroidResourceManager.cpp
    src/EGL/Android/OgreAndroidResource.cpp
    src/EGL/OgreEGLContext.cpp
    src/EGL/OgreEGLRenderTexture.cpp
    src/EGL/OgreEGLSupport.cpp
    src/EGL/OgreEGLWindow.cpp
  )
=======
  file(GLOB PLATFORM_HEADERS "include/EGL/Android/*.h" "include/EGL/*.h")
  file(GLOB PLATFORM_SOURCES "src/EGL/Android/*.cpp" "src/EGL/*.cpp")
>>>>>>> c40cd09d

  include_directories(src/EGL/Android include/EGL/Android)
  if(OGRE_CONFIG_ENABLE_GLES3_SUPPORT)
    link_directories(${OPENGLES3_LIBRARY_PATH})
  else()
    link_directories(${OPENGLES2_LIBRARY_PATH})
  endif()
  set(PLATFORM_HEADER_INSTALL "ANDROID")
elseif (APPLE)
<<<<<<< HEAD
  set(PLATFORM_HEADERS
    include/EAGL/OgreEAGLES2Context.h
    include/EAGL/OgreEAGL2Support.h
    include/EAGL/OgreEAGL2View.h
    include/EAGL/OgreEAGL2ViewController.h
    include/EAGL/OgreEAGL2Window.h
    include/EAGL/OgreGLES2Util.h
  )
  set(PLATFORM_SOURCES
    src/EAGL/OgreEAGL2Support.mm
    src/EAGL/OgreEAGL2View.mm
    src/EAGL/OgreEAGL2ViewController.mm
    src/EAGL/OgreEAGL2Window.mm
    src/EAGL/OgreEAGLES2Context.mm
  )
=======
  file(GLOB PLATFORM_HEADERS "include/EAGL/*.h")
  file(GLOB PLATFORM_SOURCES "src/EAGL/*.mm")

>>>>>>> c40cd09d
  include_directories(src/EAGL include/EAGL)
  link_directories(${OPENGLES2_LIBRARY_PATH})
  set(PLATFORM_HEADER_INSTALL "APPLE")
elseif (UNIX)
  file(GLOB PLATFORM_HEADERS "include/EGL/X11/*.h" "include/EGL/*.h")
  file(GLOB PLATFORM_SOURCES "src/EGL/X11/*.cpp" "src/EGL/*.cpp")

  include_directories(src/EGL/X11 include/EGL/X11)
  set(PLATFORM_HEADER_INSTALL "X11")
  set(PLATFORM_LIBS ${X11_LIBRARIES} ${X11_Xrandr_LIB})
endif ()

# Add support for the RT Shader System
add_definitions(-DUSE_RTSHADER_SYSTEM)

include_directories(
  ${CMAKE_CURRENT_SOURCE_DIR}/include
  ${CMAKE_CURRENT_SOURCE_DIR}/include/EGL
  ${CMAKE_CURRENT_SOURCE_DIR}/include/EAGL
  ${CMAKE_CURRENT_SOURCE_DIR}/src/GLSLES/include
  ${CMAKE_SOURCE_DIR}/Components/RTShaderSystem/include
  ${OPENGLES3_INCLUDE_DIR} ${OPENGLES2_INCLUDE_DIR} ${EGL_INCLUDE_DIR}
)

ogre_add_library(RenderSystem_GLES2 ${OGRE_LIB_TYPE} ${HEADER_FILES} ${SOURCE_FILES} ${GLSLES_FILES} ${PLATFORM_HEADERS} ${PLATFORM_SOURCES})
target_link_libraries(RenderSystem_GLES2 OgreMain ${OPENGLES3_LIBRARIES} ${OPENGLES2_LIBRARIES} ${EGL_LIBRARIES} ${PLATFORM_LIBS})

if (NOT OGRE_STATIC)
  set_target_properties(RenderSystem_GLES2 PROPERTIES
    COMPILE_DEFINITIONS OGRE_GLES2PLUGIN_EXPORTS
  )
endif ()

if (OGRE_CONFIG_THREADS)
  target_link_libraries(RenderSystem_GLES2 ${OGRE_THREAD_LIBRARIES})
endif ()

ogre_config_plugin(RenderSystem_GLES2)
install(FILES ${HEADER_FILES} DESTINATION include/OGRE/RenderSystems/GLES2)
install(FILES ${PLATFORM_HEADERS} DESTINATION include/OGRE/RenderSystems/GLES2/${PLATFORM_HEADER_INSTALL})
install(DIRECTORY ${CMAKE_CURRENT_SOURCE_DIR}/src/GLSLES/include/ DESTINATION include/OGRE/RenderSystems/GLES2/${PLATFORM_HEADER_INSTALL})<|MERGE_RESOLUTION|>--- conflicted
+++ resolved
@@ -9,75 +9,6 @@
 
 # Configure OpenGL ES 2.0 RenderSystem build
 
-<<<<<<< HEAD
-set(HEADER_FILES
-  include/OgreGLES2Context.h
-  include/OgreGLES2DefaultHardwareBufferManager.h
-  include/OgreGLES2DepthBuffer.h
-  include/OgreGLES2FBOMultiRenderTarget.h
-  include/OgreGLES2FBORenderTexture.h
-  include/OgreGLES2FrameBufferObject.h
-  include/OgreGLES2GpuProgram.h
-  include/OgreGLES2GpuProgramManager.h
-  include/OgreGLES2HardwareBufferManager.h
-  include/OgreGLES2HardwareIndexBuffer.h
-  include/OgreGLES2HardwareOcclusionQuery.h
-  include/OgreGLES2HardwarePixelBuffer.h
-  include/OgreGLES2HardwareUniformBuffer.h
-  include/OgreGLES2HardwareVertexBuffer.h
-  include/OgreGLES2PixelFormat.h
-  include/OgreGLES2Plugin.h
-  include/OgreGLES2Prerequisites.h
-  include/OgreGLES2RenderSystem.h
-  include/OgreGLES2RenderTexture.h
-  include/OgreGLES2RenderToVertexBuffer.h
-  include/OgreGLES2StateCacheManager.h
-  include/OgreGLES2Support.h
-  include/OgreGLES2Texture.h
-  include/OgreGLES2TextureManager.h
-  include/OgreGLES2UniformCache.h
-  include/OgreGLES2VertexDeclaration.h
-)
-
-set(SOURCE_FILES
-  src/OgreGLES2Context.cpp
-  src/OgreGLES2DefaultHardwareBufferManager.cpp
-  src/OgreGLES2DepthBuffer.cpp
-  src/OgreGLES2EngineDll.cpp
-  src/OgreGLES2FBOMultiRenderTarget.cpp
-  src/OgreGLES2FBORenderTexture.cpp
-  src/OgreGLES2FrameBufferObject.cpp
-  src/OgreGLES2GpuProgram.cpp
-  src/OgreGLES2GpuProgramManager.cpp
-  src/OgreGLES2HardwareBufferManager.cpp
-  src/OgreGLES2HardwareIndexBuffer.cpp
-  src/OgreGLES2HardwareOcclusionQuery.cpp
-  src/OgreGLES2HardwarePixelBuffer.cpp
-  src/OgreGLES2HardwareUniformBuffer.cpp
-  src/OgreGLES2HardwareVertexBuffer.cpp
-  src/OgreGLES2PixelFormat.cpp
-  src/OgreGLES2Plugin.cpp
-  src/OgreGLES2RenderSystem.cpp
-  src/OgreGLES2RenderTexture.cpp
-  src/OgreGLES2RenderToVertexBuffer.cpp
-  src/OgreGLES2StateCacheManager.cpp
-  src/OgreGLES2Support.cpp
-  src/OgreGLES2Texture.cpp
-  src/OgreGLES2TextureManager.cpp
-  src/OgreGLES2UniformCache.cpp
-  src/OgreGLES2VertexDeclaration.cpp
-)
-
-include_directories(src/StateCacheManager)
-if(OGRE_CONFIG_ENABLE_GLES2_STATE_CACHE_SUPPORT)
-  set(HEADER_FILES
-      ${HEADER_FILES}
-      src/StateCacheManager/OgreGLES2StateCacheManagerImp.h
-      src/StateCacheManager/OgreGLES2UniformCacheImp.h
-  )
-  set(SOURCE_FILES
-      ${SOURCE_FILES}
-=======
 file(GLOB HEADER_FILES "include/*.h")
 file(GLOB SOURCE_FILES "src/*.cpp")
 
@@ -106,37 +37,22 @@
       src/StateCacheManager/OgreGLES2UniformCacheImp.h
   )
   list(APPEND SOURCE_FILES
->>>>>>> c40cd09d
       src/StateCacheManager/OgreGLES2StateCacheManagerImp.cpp
       src/StateCacheManager/OgreGLES2UniformCacheImp.cpp
   )
 else()
-<<<<<<< HEAD
-  set(HEADER_FILES
-      ${HEADER_FILES}
-      src/StateCacheManager/OgreGLES2NullStateCacheManagerImp.h
-      src/StateCacheManager/OgreGLES2NullUniformCacheImp.h
-  )
-  set(SOURCE_FILES
-      ${SOURCE_FILES}
-=======
   list(APPEND HEADER_FILES
       src/StateCacheManager/OgreGLES2NullStateCacheManagerImp.h
       src/StateCacheManager/OgreGLES2NullUniformCacheImp.h
   )
   list(APPEND SOURCE_FILES
->>>>>>> c40cd09d
       src/StateCacheManager/OgreGLES2NullStateCacheManagerImp.cpp
       src/StateCacheManager/OgreGLES2NullUniformCacheImp.cpp
   )
 endif()
 
 if (OGRE_CONFIG_ENABLE_GLES2_CG_SUPPORT)
-<<<<<<< HEAD
-  set(GLSLES_FILES
-=======
   list(APPEND GLSLES_FILES
->>>>>>> c40cd09d
     src/GLSLES/src/OgreGLSLESCgProgram.cpp
     src/GLSLES/src/OgreGLSLESCgProgramFactory.cpp
   )
@@ -148,43 +64,6 @@
 
 # Add system specific settings
 if (OGRE_BUILD_PLATFORM_NACL)
-<<<<<<< HEAD
-  set(PLATFORM_HEADERS
-    include/NaCl/OgreGLES2Util.h
-    include/NaCl/OgreNaClGLContext.h
-    include/NaCl/OgreNaClGLSupport.h
-    include/NaCl/OgreNaClWindow.h
-  )
-  set(PLATFORM_SOURCES
-    src/NaCl/OgreNaClGLContext.cpp
-    src/NaCl/OgreNaClGLSupport.cpp
-    src/NaCl/OgreNaClWindow.cpp
-  )
-  include_directories(src/NaCl include/NaCl)
-  set(PLATFORM_HEADER_INSTALL "NaCl")
-elseif (WIN32)
-  set(PLATFORM_HEADERS
-    include/EGL/WIN32/OgreWin32EGLContext.h
-    include/EGL/WIN32/OgreWin32EGLSupport.h
-    include/EGL/WIN32/OgreWin32EGLRenderTexture.h
-    include/EGL/WIN32/OgreWin32EGLWindow.h
-    include/EGL/WIN32/OgreGLES2Util.h
-    include/EGL/OgreEGLContext.h
-    include/EGL/OgreEGLRenderTexture.h
-    include/EGL/OgreEGLSupport.h
-    include/EGL/OgreEGLWindow.h
-  )
-  set(PLATFORM_SOURCES
-    src/EGL/WIN32/OgreWin32EGLSupport.cpp
-    src/EGL/WIN32/OgreWin32EGLRenderTexture.cpp
-    src/EGL/WIN32/OgreWin32EGLWindow.cpp
-    src/EGL/WIN32/OgreWin32EGLContext.cpp
-    src/EGL/OgreEGLContext.cpp
-    src/EGL/OgreEGLRenderTexture.cpp
-    src/EGL/OgreEGLSupport.cpp
-    src/EGL/OgreEGLWindow.cpp
-  )
-=======
   file(GLOB PLATFORM_HEADERS "include/NaCl/*.h")
   file(GLOB PLATFORM_SOURCES "src/NaCl/*.cpp")
 
@@ -194,7 +73,6 @@
   file(GLOB PLATFORM_HEADERS "include/EGL/WIN32/*.h" "include/EGL/*.h")
   file(GLOB PLATFORM_SOURCES "src/EGL/WIN32/*.cpp" "src/EGL/*.cpp")
 
->>>>>>> c40cd09d
   include_directories(src/EGL/WIN32 include/EGL/WIN32)
   if(OGRE_CONFIG_ENABLE_GLES3_SUPPORT)
     link_directories(${OPENGLES3_LIBRARY_PATH})
@@ -203,34 +81,8 @@
   endif()
   set(PLATFORM_HEADER_INSTALL "WIN32")
 elseif (ANDROID)
-<<<<<<< HEAD
-  set(PLATFORM_HEADERS
-    include/EGL/Android/OgreAndroidEGLContext.h
-    include/EGL/Android/OgreAndroidEGLSupport.h
-    include/EGL/Android/OgreAndroidEGLWindow.h
-    include/EGL/Android/OgreGLES2Util.h
-    include/EGL/Android/OgreAndroidResourceManager.h
-    include/EGL/Android/OgreAndroidResource.h
-    include/EGL/OgreEGLContext.h
-    include/EGL/OgreEGLRenderTexture.h
-    include/EGL/OgreEGLSupport.h
-    include/EGL/OgreEGLWindow.h
-  )
-  set(PLATFORM_SOURCES
-    src/EGL/Android/OgreAndroidEGLContext.cpp
-    src/EGL/Android/OgreAndroidEGLSupport.cpp
-    src/EGL/Android/OgreAndroidEGLWindow.cpp
-    src/EGL/Android/OgreAndroidResourceManager.cpp
-    src/EGL/Android/OgreAndroidResource.cpp
-    src/EGL/OgreEGLContext.cpp
-    src/EGL/OgreEGLRenderTexture.cpp
-    src/EGL/OgreEGLSupport.cpp
-    src/EGL/OgreEGLWindow.cpp
-  )
-=======
   file(GLOB PLATFORM_HEADERS "include/EGL/Android/*.h" "include/EGL/*.h")
   file(GLOB PLATFORM_SOURCES "src/EGL/Android/*.cpp" "src/EGL/*.cpp")
->>>>>>> c40cd09d
 
   include_directories(src/EGL/Android include/EGL/Android)
   if(OGRE_CONFIG_ENABLE_GLES3_SUPPORT)
@@ -240,27 +92,9 @@
   endif()
   set(PLATFORM_HEADER_INSTALL "ANDROID")
 elseif (APPLE)
-<<<<<<< HEAD
-  set(PLATFORM_HEADERS
-    include/EAGL/OgreEAGLES2Context.h
-    include/EAGL/OgreEAGL2Support.h
-    include/EAGL/OgreEAGL2View.h
-    include/EAGL/OgreEAGL2ViewController.h
-    include/EAGL/OgreEAGL2Window.h
-    include/EAGL/OgreGLES2Util.h
-  )
-  set(PLATFORM_SOURCES
-    src/EAGL/OgreEAGL2Support.mm
-    src/EAGL/OgreEAGL2View.mm
-    src/EAGL/OgreEAGL2ViewController.mm
-    src/EAGL/OgreEAGL2Window.mm
-    src/EAGL/OgreEAGLES2Context.mm
-  )
-=======
   file(GLOB PLATFORM_HEADERS "include/EAGL/*.h")
   file(GLOB PLATFORM_SOURCES "src/EAGL/*.mm")
 
->>>>>>> c40cd09d
   include_directories(src/EAGL include/EAGL)
   link_directories(${OPENGLES2_LIBRARY_PATH})
   set(PLATFORM_HEADER_INSTALL "APPLE")
