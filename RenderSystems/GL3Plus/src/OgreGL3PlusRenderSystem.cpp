/*
  -----------------------------------------------------------------------------
  This source file is part of OGRE
  (Object-oriented Graphics Rendering Engine)
  For the latest info, see http://www.ogre3d.org

Copyright (c) 2000-2014 Torus Knot Software Ltd

  Permission is hereby granted, free of charge, to any person obtaining a copy
  of this software and associated documentation files (the "Software"), to deal
  in the Software without restriction, including without limitation the rights
  to use, copy, modify, merge, publish, distribute, sublicense, and/or sell
  copies of the Software, and to permit persons to whom the Software is
  furnished to do so, subject to the following conditions:

  The above copyright notice and this permission notice shall be included in
  all copies or substantial portions of the Software.

  THE SOFTWARE IS PROVIDED "AS IS", WITHOUT WARRANTY OF ANY KIND, EXPRESS OR
  IMPLIED, INCLUDING BUT NOT LIMITED TO THE WARRANTIES OF MERCHANTABILITY,
  FITNESS FOR A PARTICULAR PURPOSE AND NONINFRINGEMENT. IN NO EVENT SHALL THE
  AUTHORS OR COPYRIGHT HOLDERS BE LIABLE FOR ANY CLAIM, DAMAGES OR OTHER
  LIABILITY, WHETHER IN AN ACTION OF CONTRACT, TORT OR OTHERWISE, ARISING FROM,
  OUT OF OR IN CONNECTION WITH THE SOFTWARE OR THE USE OR OTHER DEALINGS IN
  THE SOFTWARE.
  -----------------------------------------------------------------------------
*/

#include "OgreGL3PlusRenderSystem.h"
#include "OgreRenderSystem.h"
#include "OgreLogManager.h"
#include "OgreStringConverter.h"
#include "OgreLight.h"
#include "OgreCamera.h"
#include "OgreGL3PlusTextureManager.h"
#include "OgreGL3PlusHardwareCounterBuffer.h"
#include "OgreGL3PlusHardwareUniformBuffer.h"
#include "OgreGL3PlusHardwareShaderStorageBuffer.h"
#include "OgreGL3PlusHardwareVertexBuffer.h"
#include "OgreGL3PlusHardwareIndexBuffer.h"
#include "OgreGL3PlusDefaultHardwareBufferManager.h"
#include "OgreGL3PlusUtil.h"
#include "OgreGLSLShader.h"
#include "OgreGLSLShaderManager.h"
#include "OgreException.h"
#include "OgreGLSLExtSupport.h"
#include "OgreGL3PlusHardwareOcclusionQuery.h"
#include "OgreGL3PlusDepthBuffer.h"
#include "OgreGL3PlusHardwarePixelBuffer.h"
#include "OgreGL3PlusContext.h"
#include "OgreGLSLShaderFactory.h"
#include "OgreGL3PlusFBORenderTexture.h"
#include "OgreGL3PlusHardwareBufferManager.h"
#include "OgreGLSLSeparableProgramManager.h"
#include "OgreGLSLSeparableProgram.h"
#include "OgreGLSLMonolithicProgramManager.h"
#include "OgreGL3PlusPixelFormat.h"
#include "OgreGL3PlusVertexArrayObject.h"
#include "OgreGL3PlusTextureGpuManager.h"
#include "OgreGL3PlusTextureGpu.h"
#include "OgreGL3PlusMappings.h"
#include "OgreGL3PlusRenderPassDescriptor.h"
#include "OgreGL3PlusHlmsPso.h"
#include "OgreHlmsDatablock.h"
#include "OgreHlmsSamplerblock.h"
#include "Vao/OgreGL3PlusVaoManager.h"
#include "Vao/OgreGL3PlusVertexArrayObject.h"
#include "Vao/OgreGL3PlusBufferInterface.h"
#include "Vao/OgreIndexBufferPacked.h"
#include "Vao/OgreIndirectBufferPacked.h"
#include "Vao/OgreUavBufferPacked.h"
#include "CommandBuffer/OgreCbDrawCall.h"
#include "OgreRoot.h"
#include "OgreConfig.h"
#include "OgreViewport.h"
#include "OgreWindow.h"
#include "OgreGL3PlusPixelFormat.h"

#if OGRE_DEBUG_MODE
static void APIENTRY GLDebugCallback(GLenum source,
                                     GLenum type,
                                     GLuint id,
                                     GLenum severity,
                                     GLsizei length,
                                     const GLchar* message,
                                     const void* userParam)
{
    char debSource[32], debType[32], debSev[32];

    if (source == GL_DEBUG_SOURCE_API)
        strcpy(debSource, "OpenGL");
    else if (source == GL_DEBUG_SOURCE_WINDOW_SYSTEM)
        strcpy(debSource, "Windows");
    else if (source == GL_DEBUG_SOURCE_SHADER_COMPILER)
        strcpy(debSource, "Shader Compiler");
    else if (source == GL_DEBUG_SOURCE_THIRD_PARTY)
        strcpy(debSource, "Third Party");
    else if (source == GL_DEBUG_SOURCE_APPLICATION)
        strcpy(debSource, "Application");
    else if (source == GL_DEBUG_SOURCE_OTHER)
        strcpy(debSource, "Other");

    if (type == GL_DEBUG_TYPE_ERROR)
        strcpy(debType, "error");
    else if (type == GL_DEBUG_TYPE_DEPRECATED_BEHAVIOR)
        strcpy(debType, "deprecated behavior");
    else if (type == GL_DEBUG_TYPE_UNDEFINED_BEHAVIOR)
        strcpy(debType, "undefined behavior");
    else if (type == GL_DEBUG_TYPE_PORTABILITY)
        strcpy(debType, "portability");
    else if (type == GL_DEBUG_TYPE_PERFORMANCE)
        strcpy(debType, "performance");
    else if (type == GL_DEBUG_TYPE_OTHER)
        strcpy(debType, "message");

    if (severity == GL_DEBUG_SEVERITY_HIGH)
    {
        strcpy(debSev, "high");
    }
    else if (severity == GL_DEBUG_SEVERITY_MEDIUM)
        strcpy(debSev, "medium");
    else if (severity == GL_DEBUG_SEVERITY_LOW)
        strcpy(debSev, "low");
    else if( severity == GL_DEBUG_SEVERITY_NOTIFICATION )
    {
        strcpy(debSev, "notification");

#if OGRE_PROFILING == 0
        //Filter notification debug GL messages as they can
        //be quite noisy, annoying and useless on NVIDIA.
        return;
#endif
    }
    else
        strcpy(debSev, "unknown");

    Ogre::LogManager::getSingleton().stream() << debSource << ":" << debType << "(" << debSev << ") " << id << ": " << message;
}
#endif

namespace Ogre {

    GL3PlusRenderSystem::GL3PlusRenderSystem()
        : mBlendChannelMask( HlmsBlendblock::BlendChannelAll ),
          mDepthWrite(true),
          mScissorsEnabled(false),
          mGlobalVao( 0 ),
          mCurrentVertexBuffer( 0 ),
          mCurrentIndexBuffer( 0 ),
          mCurrentPolygonMode( GL_TRIANGLES ),
          mShaderManager(0),
          mGLSLShaderFactory(0),
          mHardwareBufferManager(0),
          mRTTManager(0),
          mActiveTextureUnit(0),
          mHasArbInvalidateSubdata( false ),
          mNullColourFramebuffer( 0 ),
          mMaxModifiedUavPlusOne( 0 )
    {
        size_t i;

        LogManager::getSingleton().logMessage(getName() + " created.");

        mRenderAttribsBound.reserve(100);
        mRenderInstanceAttribsBound.reserve(100);

        // Get our GLSupport
        mGLSupport = Ogre::getGLSupport();

        mWorldMatrix = Matrix4::IDENTITY;
        mViewMatrix = Matrix4::IDENTITY;

        initConfigOptions();

        for (i = 0; i < OGRE_MAX_TEXTURE_LAYERS; i++)
        {
            // Dummy value
            mTextureTypes[i] = GL_TEXTURE_2D;
        }

        mActiveRenderTarget = 0;
        mCurrentContext = 0;
        mMainContext = 0;
        mGLInitialised = false;
        mUseAdjacency = false;
        mTextureMipmapCount = 0;
        mMinFilter = FO_LINEAR;
        mMipFilter = FO_POINT;
        mSwIndirectBufferPtr = 0;
        mClipDistances = 0;
        mPso = 0;
        mCurrentComputeShader = 0;
        mLargestSupportedAnisotropy = 1;
    }

    GL3PlusRenderSystem::~GL3PlusRenderSystem()
    {
        shutdown();

        // Destroy render windows
        RenderTargetMap::iterator i;
        for (i = mRenderTargets.begin(); i != mRenderTargets.end(); ++i)
        {
            OGRE_DELETE i->second;
        }
        mRenderTargets.clear();

        if (mGLSupport)
            OGRE_DELETE mGLSupport;
    }

    const String& GL3PlusRenderSystem::getName(void) const
    {
        static String strName("OpenGL 3+ Rendering Subsystem");
        return strName;
    }

    const String& GL3PlusRenderSystem::getFriendlyName(void) const
    {
        static String strName("OpenGL 3+");
        return strName;
    }

    void GL3PlusRenderSystem::initConfigOptions(void)
    {
        mGLSupport->addConfig();
    }

    ConfigOptionMap& GL3PlusRenderSystem::getConfigOptions(void)
    {
        return mGLSupport->getConfigOptions();
    }

    void GL3PlusRenderSystem::setConfigOption(const String &name, const String &value)
    {
        mGLSupport->setConfigOption(name, value);
    }

    String GL3PlusRenderSystem::validateConfigOptions(void)
    {
        // XXX Return an error string if something is invalid
        return mGLSupport->validateConfig();
    }

    Window* GL3PlusRenderSystem::_initialise( bool autoCreateWindow,
                                              const String &windowTitle )
    {
        mGLSupport->start();

        Window *autoWindow = mGLSupport->createWindow( autoCreateWindow, this, windowTitle );
        RenderSystem::_initialise(autoCreateWindow, windowTitle);
        return autoWindow;
    }

    RenderSystemCapabilities* GL3PlusRenderSystem::createRenderSystemCapabilities() const
    {
        RenderSystemCapabilities* rsc = OGRE_NEW RenderSystemCapabilities();

        rsc->setCategoryRelevant(CAPS_CATEGORY_GL, true);
        rsc->setDriverVersion(mDriverVersion);

        const char* deviceName = (const char*)glGetString(GL_RENDERER);
        if (deviceName)
        {
            rsc->setDeviceName(deviceName);
        }

        rsc->setRenderSystemName(getName());
        rsc->parseVendorFromString(mGLSupport->getGLVendor());

        bool hasGL40 = mGLSupport->hasMinGLVersion(4, 0);
        bool hasGL41 = mGLSupport->hasMinGLVersion(4, 1);
        bool hasGL42 = mGLSupport->hasMinGLVersion(4, 2);

        // Check for hardware mipmapping support.
        bool disableAutoMip = false;
#if OGRE_PLATFORM == OGRE_PLATFORM_APPLE || OGRE_PLATFORM == OGRE_PLATFORM_LINUX
        // Apple & Linux ATI drivers have faults in hardware mipmap generation
        // TODO: Test this with GL3+
        if (rsc->getVendor() == GPU_AMD)
            disableAutoMip = true;
#endif
        // The Intel 915G frequently corrupts textures when using hardware mip generation
        // I'm not currently sure how many generations of hardware this affects,
        // so for now, be safe.
        if (rsc->getVendor() == GPU_INTEL)
            disableAutoMip = true;

        if (!disableAutoMip)
            rsc->setCapability(RSC_AUTOMIPMAP);

        // Check for blending support
        rsc->setCapability(RSC_BLENDING);

        // Multitexturing support and set number of texture units
        GLint units;
        OGRE_CHECK_GL_ERROR(glGetIntegerv(GL_MAX_TEXTURE_IMAGE_UNITS, &units));
        rsc->setNumTextureUnits(std::min<ushort>(16, units));

        // Check for Anisotropy support
        if (mGLSupport->checkExtension("GL_EXT_texture_filter_anisotropic"))
            rsc->setCapability(RSC_ANISOTROPY);

        // DOT3 support is standard
        rsc->setCapability(RSC_DOT3);

        // Cube map
        rsc->setCapability(RSC_CUBEMAPPING);

        // Point sprites
        rsc->setCapability(RSC_POINT_SPRITES);
        rsc->setCapability(RSC_POINT_EXTENDED_PARAMETERS);

        // Check for hardware stencil support and set bit depth
        rsc->setCapability(RSC_HWSTENCIL);
        rsc->setCapability(RSC_TWO_SIDED_STENCIL);
        rsc->setStencilBufferBitDepth(8);

        rsc->setCapability(RSC_HW_GAMMA);
        rsc->setCapability(RSC_TEXTURE_SIGNED_INT);

        // Vertex Buffer Objects are always supported
        rsc->setCapability(RSC_VBO);
        rsc->setCapability(RSC_32BIT_INDEX);

        // Vertex Array Objects are supported in 3.0
        rsc->setCapability(RSC_VAO);

        // Check for texture compression
        rsc->setCapability(RSC_TEXTURE_COMPRESSION);

        // Check for dxt compression
        if (mGLSupport->checkExtension("GL_EXT_texture_compression_s3tc"))
        {
            rsc->setCapability(RSC_TEXTURE_COMPRESSION_DXT);
        }

        // Check for etc compression
        if (mGLSupport->checkExtension("GL_ARB_ES3_compatibility") || mHasGL43)
        {
            rsc->setCapability(RSC_TEXTURE_COMPRESSION_ETC2);
        }

        // Check for vtc compression
        if (mGLSupport->checkExtension("GL_NV_texture_compression_vtc"))
        {
            rsc->setCapability(RSC_TEXTURE_COMPRESSION_VTC);
        }

        // RGTC(BC4/BC5) is supported by the 3.0 spec
        rsc->setCapability(RSC_TEXTURE_COMPRESSION_BC4_BC5);

        // BPTC(BC6H/BC7) is supported by the extension or OpenGL 4.2 or higher
        if (mGLSupport->checkExtension("GL_ARB_texture_compression_bptc") || hasGL42)
        {
            rsc->setCapability(RSC_TEXTURE_COMPRESSION_BC6H_BC7);
        }

        // Supported since GL 3.2; our minimum is GL 3.3
        rsc->setCapability(RSC_MSAA_2D_ARRAY);

        //Technically D3D10.1 hardware (GL3) supports gather and exposes this extension.
        //However we have bug reports that textureGather isn't working properly, and
        //sadly these cards no longer receive updates. So, assume modern cards and
        //modern drivers are needed.
        //https://bitbucket.org/sinbad/ogre/commits/c76e1bedfed65d0f9dc45353d432a26f278cc968#comment-1776416
        //if( mGLSupport->checkExtension("GL_ARB_texture_gather") || mHasGL40 )
        if( mHasGL43 )
            rsc->setCapability(RSC_TEXTURE_GATHER);

        if( mHasGL43 || (mGLSupport->checkExtension("GL_ARB_shader_image_load_store") &&
                         mGLSupport->checkExtension("GL_ARB_shader_storage_buffer_object")) )
        {
            rsc->setCapability(RSC_UAV);
        }

        rsc->setCapability(RSC_FBO);
        rsc->setCapability(RSC_HWRENDER_TO_TEXTURE);
        // Probe number of draw buffers
        // Only makes sense with FBO support, so probe here
        GLint buffers;
        OGRE_CHECK_GL_ERROR(glGetIntegerv(GL_MAX_DRAW_BUFFERS, &buffers));
        rsc->setNumMultiRenderTargets(std::min<int>(buffers, (GLint)OGRE_MAX_MULTIPLE_RENDER_TARGETS));
        rsc->setCapability(RSC_MRT_DIFFERENT_BIT_DEPTHS);

        // Stencil wrapping
        rsc->setCapability(RSC_STENCIL_WRAP);

        // GL always shares vertex and fragment texture units (for now?)
        rsc->setVertexTextureUnitsShared(true);

        // Blending support
        rsc->setCapability(RSC_BLENDING);

        // Check for non-power-of-2 texture support
        rsc->setCapability(RSC_NON_POWER_OF_2_TEXTURES);

        // Check for atomic counter support
        if (mGLSupport->checkExtension("GL_ARB_shader_atomic_counters") || hasGL42)
            rsc->setCapability(RSC_ATOMIC_COUNTERS);

        // As are user clipping planes
        rsc->setCapability(RSC_USER_CLIP_PLANES);

        // So are 1D & 3D textures
        rsc->setCapability(RSC_TEXTURE_1D);
        rsc->setCapability(RSC_TEXTURE_3D);

        rsc->setCapability(RSC_TEXTURE_2D_ARRAY);

        if( mDriverVersion.major >= 4 || mGLSupport->checkExtension("GL_ARB_texture_cube_map_array") )
            rsc->setCapability(RSC_TEXTURE_CUBE_MAP_ARRAY);

        // UBYTE4 always supported
        rsc->setCapability(RSC_VERTEX_FORMAT_UBYTE4);

        // Infinite far plane always supported
        rsc->setCapability(RSC_INFINITE_FAR_PLANE);

        // Check for hardware occlusion support
        rsc->setCapability(RSC_HWOCCLUSION);

        GLint maxRes2d, maxRes3d, maxResCube;
        OGRE_CHECK_GL_ERROR( glGetIntegerv( GL_MAX_TEXTURE_SIZE,            &maxRes2d ) );
        OGRE_CHECK_GL_ERROR( glGetIntegerv( GL_MAX_3D_TEXTURE_SIZE,         &maxRes3d ) );
        OGRE_CHECK_GL_ERROR( glGetIntegerv( GL_MAX_CUBE_MAP_TEXTURE_SIZE,   &maxResCube ) );

        rsc->setMaximumResolutions( static_cast<ushort>(maxRes2d), static_cast<ushort>(maxRes3d),
                                    static_cast<ushort>(maxResCube) );

        // Point size
        GLfloat psRange[2] = {0.0, 0.0};
        OGRE_CHECK_GL_ERROR(glGetFloatv(GL_POINT_SIZE_RANGE, psRange));
        rsc->setMaxPointSize(psRange[1]);

        // GLSL is always supported in GL
        // TODO: Deprecate this profile name in favor of versioned names
        rsc->addShaderProfile("glsl");

        // Support for specific shader profiles
        if (getNativeShadingLanguageVersion() >= 440)
            rsc->addShaderProfile("glsl440");
        if (getNativeShadingLanguageVersion() >= 430)
            rsc->addShaderProfile("glsl430");
        if (getNativeShadingLanguageVersion() >= 420)
            rsc->addShaderProfile("glsl420");
        if (getNativeShadingLanguageVersion() >= 410)
            rsc->addShaderProfile("glsl410");
        if (getNativeShadingLanguageVersion() >= 400)
            rsc->addShaderProfile("glsl400");
        if (getNativeShadingLanguageVersion() >= 330)
            rsc->addShaderProfile("glsl330");
        if (getNativeShadingLanguageVersion() >= 150)
            rsc->addShaderProfile("glsl150");
        if (getNativeShadingLanguageVersion() >= 140)
            rsc->addShaderProfile("glsl140");
        if (getNativeShadingLanguageVersion() >= 130)
            rsc->addShaderProfile("glsl130");

        // FIXME: This isn't working right yet in some rarer cases
        /*if (mGLSupport->checkExtension("GL_ARB_separate_shader_objects") || hasGL41)
            rsc->setCapability(RSC_SEPARATE_SHADER_OBJECTS);*/

        // Vertex/Fragment Programs
        rsc->setCapability(RSC_VERTEX_PROGRAM);
        rsc->setCapability(RSC_FRAGMENT_PROGRAM);

        GLfloat floatConstantCount = 0;
        OGRE_CHECK_GL_ERROR(glGetFloatv(GL_MAX_VERTEX_UNIFORM_COMPONENTS, &floatConstantCount));
        rsc->setVertexProgramConstantFloatCount((Ogre::ushort)floatConstantCount);
        rsc->setVertexProgramConstantBoolCount((Ogre::ushort)floatConstantCount);
        rsc->setVertexProgramConstantIntCount((Ogre::ushort)floatConstantCount);

        // Fragment Program Properties
        floatConstantCount = 0;
        OGRE_CHECK_GL_ERROR(glGetFloatv(GL_MAX_FRAGMENT_UNIFORM_COMPONENTS, &floatConstantCount));
        rsc->setFragmentProgramConstantFloatCount((Ogre::ushort)floatConstantCount);
        rsc->setFragmentProgramConstantBoolCount((Ogre::ushort)floatConstantCount);
        rsc->setFragmentProgramConstantIntCount((Ogre::ushort)floatConstantCount);

        // Geometry Program Properties
        rsc->setCapability(RSC_GEOMETRY_PROGRAM);

        OGRE_CHECK_GL_ERROR(glGetFloatv(GL_MAX_GEOMETRY_UNIFORM_COMPONENTS, &floatConstantCount));
        rsc->setGeometryProgramConstantFloatCount(floatConstantCount);

        GLint maxOutputVertices;
        OGRE_CHECK_GL_ERROR(glGetIntegerv(GL_MAX_GEOMETRY_OUTPUT_VERTICES, &maxOutputVertices));
        rsc->setGeometryProgramNumOutputVertices(maxOutputVertices);

        //FIXME Is this correct?
        OGRE_CHECK_GL_ERROR(glGetFloatv(GL_MAX_GEOMETRY_UNIFORM_COMPONENTS, &floatConstantCount));
        rsc->setGeometryProgramConstantFloatCount(floatConstantCount);
        rsc->setGeometryProgramConstantBoolCount(floatConstantCount);
        rsc->setGeometryProgramConstantIntCount(floatConstantCount);

        // Tessellation Program Properties
        if (mGLSupport->checkExtension("GL_ARB_tessellation_shader") || hasGL40)
        {
            rsc->setCapability(RSC_TESSELLATION_HULL_PROGRAM);
            rsc->setCapability(RSC_TESSELLATION_DOMAIN_PROGRAM);

            OGRE_CHECK_GL_ERROR(glGetFloatv(GL_MAX_TESS_CONTROL_UNIFORM_COMPONENTS, &floatConstantCount));
            // 16 boolean params allowed
            rsc->setTessellationHullProgramConstantBoolCount(floatConstantCount);
            // 16 integer params allowed, 4D
            rsc->setTessellationHullProgramConstantIntCount(floatConstantCount);
            // float params, always 4D
            rsc->setTessellationHullProgramConstantFloatCount(floatConstantCount);

            OGRE_CHECK_GL_ERROR(glGetFloatv(GL_MAX_TESS_EVALUATION_UNIFORM_COMPONENTS, &floatConstantCount));
            // 16 boolean params allowed
            rsc->setTessellationDomainProgramConstantBoolCount(floatConstantCount);
            // 16 integer params allowed, 4D
            rsc->setTessellationDomainProgramConstantIntCount(floatConstantCount);
            // float params, always 4D
            rsc->setTessellationDomainProgramConstantFloatCount(floatConstantCount);
        }

        // Compute Program Properties
        if (mGLSupport->checkExtension("GL_ARB_compute_shader") || mHasGL43)
        {
            rsc->setCapability(RSC_COMPUTE_PROGRAM);

            //FIXME Is this correct?
            OGRE_CHECK_GL_ERROR(glGetFloatv(GL_MAX_COMPUTE_UNIFORM_COMPONENTS, &floatConstantCount));
            rsc->setComputeProgramConstantFloatCount(floatConstantCount);
            rsc->setComputeProgramConstantBoolCount(floatConstantCount);
            rsc->setComputeProgramConstantIntCount(floatConstantCount);

            //TODO we should also check max workgroup count & size
            // OGRE_CHECK_GL_ERROR(glGetFloatv(GL_MAX_COMPUTE_WORK_GROUP_SIZE, &workgroupCount));
            // OGRE_CHECK_GL_ERROR(glGetFloatv(GL_MAX_COMPUTE_WORK_GROUP_INVOCATIONS, &workgroupInvocations));
        }

        if (mGLSupport->checkExtension("GL_ARB_get_program_binary") || hasGL41)
        {
            GLint formats;
            OGRE_CHECK_GL_ERROR(glGetIntegerv(GL_NUM_PROGRAM_BINARY_FORMATS, &formats));

            if (formats > 0)
                rsc->setCapability(RSC_CAN_GET_COMPILED_SHADER_BUFFER);
        }

        rsc->setCapability(RSC_VERTEX_BUFFER_INSTANCE_DATA);

        // Check for Float textures
        rsc->setCapability(RSC_TEXTURE_FLOAT);

        // OpenGL 3.0 requires a minimum of 16 texture image units
        units = std::max<GLint>(16, units);

        rsc->setNumVertexTextureUnits(static_cast<ushort>(units));
        if (units > 0)
        {
            rsc->setCapability(RSC_VERTEX_TEXTURE_FETCH);
        }

        // Mipmap LOD biasing?
        rsc->setCapability(RSC_MIPMAP_LOD_BIAS);

        // Alpha to coverage always 'supported' when MSAA is available
        // although card may ignore it if it doesn't specifically support A2C
        rsc->setCapability(RSC_ALPHA_TO_COVERAGE);

        // Check if render to vertex buffer (transform feedback in OpenGL)
        rsc->setCapability(RSC_HWRENDER_TO_VERTEX_BUFFER);

        if( mDriverVersion.hasMinVersion( 4, 2 ) ||
            mGLSupport->checkExtension("GL_ARB_shading_language_420pack" ) )
        {
            rsc->setCapability(RSC_CONST_BUFFER_SLOTS_IN_SHADER);
        }

        return rsc;
    }

    void GL3PlusRenderSystem::initialiseFromRenderSystemCapabilities(RenderSystemCapabilities* caps, RenderTarget* primary)
    {
        if (caps->getRenderSystemName() != getName())
        {
            OGRE_EXCEPT(Exception::ERR_INVALIDPARAMS,
                        "Trying to initialize GL3PlusRenderSystem from RenderSystemCapabilities that do not support OpenGL 3+",
                        "GL3PlusRenderSystem::initialiseFromRenderSystemCapabilities");
        }

        mShaderManager = OGRE_NEW GLSLShaderManager();

        // Create GLSL shader factory
        mGLSLShaderFactory = new GLSLShaderFactory(*mGLSupport);
        HighLevelGpuProgramManager::getSingleton().addFactory(mGLSLShaderFactory);

        // Set texture the number of texture units
        mFixedFunctionTextureUnits = caps->getNumTextureUnits();

        // Use VBO's by default
        mHardwareBufferManager = new v1::GL3PlusHardwareBufferManager();

        // Use FBO's for RTT, PBuffers and Copy are no longer supported
        // Create FBO manager
        LogManager::getSingleton().logMessage("GL3+: Using FBOs for rendering to textures");
        mRTTManager = new GL3PlusFBOManager(*mGLSupport);
        caps->setCapability(RSC_RTT_DEPTHBUFFER_RESOLUTION_LESSEQUAL);

        Log* defaultLog = LogManager::getSingleton().getDefaultLog();
        if (defaultLog)
        {
            caps->log(defaultLog);
        }

        // Create the texture manager
        mTextureManager = new GL3PlusTextureManager(*mGLSupport);

        if (caps->hasCapability(RSC_CAN_GET_COMPILED_SHADER_BUFFER))
        {
            // Enable microcache
            mShaderManager->setSaveMicrocodesToCache(true);
        }

        if( mGLSupport->hasMinGLVersion( 4, 3 ) )
        {
            //On AMD's GCN cards, there is no performance or memory difference between
            //PF_D24_UNORM_S8_UINT & PF_D32_FLOAT_X24_S8_UINT, so prefer the latter
            //on modern cards (GL >= 4.3) and that also claim to support this format.
            //NVIDIA's preference? Dunno, they don't tell. But at least the quality
            //will be consistent.
            GLenum depthFormat, stencilFormat;
            static_cast<GL3PlusFBOManager*>(mRTTManager)->getBestDepthStencil( PF_D32_FLOAT_X24_S8_UINT,
                                                                               PF_D32_FLOAT_X24_S8_UINT,
                                                                               &depthFormat,
                                                                               &stencilFormat );
            DepthBuffer::DefaultDepthBufferFormat = PF_D32_FLOAT_X24_S8_UINT;
        }

        mGLInitialised = true;
    }

    void GL3PlusRenderSystem::reinitialise(void)
    {
        this->shutdown();
        this->_initialise(true);
    }

    void GL3PlusRenderSystem::shutdown(void)
    {
        RenderSystem::shutdown();

        // Deleting the GLSL program factory
        if (mGLSLShaderFactory)
        {
            // Remove from manager safely
            if (HighLevelGpuProgramManager::getSingletonPtr())
                HighLevelGpuProgramManager::getSingleton().removeFactory(mGLSLShaderFactory);
            OGRE_DELETE mGLSLShaderFactory;
            mGLSLShaderFactory = 0;
        }

        // Deleting the GPU program manager and hardware buffer manager.  Has to be done before the mGLSupport->stop().
        OGRE_DELETE mShaderManager;
        mShaderManager = 0;

        OGRE_DELETE mHardwareBufferManager;
        mHardwareBufferManager = 0;

        OGRE_DELETE mRTTManager;
        mRTTManager = 0;

        OGRE_DELETE mTextureManager;
        mTextureManager = 0;

        // Delete extra threads contexts
        for (GL3PlusContextList::iterator i = mBackgroundContextList.begin();
             i != mBackgroundContextList.end(); ++i)
        {
            GL3PlusContext* pCurContext = *i;

            pCurContext->releaseContext();

            OGRE_DELETE pCurContext;
        }
        mBackgroundContextList.clear();

        if( mNullColourFramebuffer )
        {
            OCGE( glDeleteFramebuffers( 1, &mNullColourFramebuffer ) );
            mNullColourFramebuffer = 0;
        }

        mGLSupport->stop();
        mStopRendering = true;

        // delete mTextureManager;
        // mTextureManager = 0;

        if( mGlobalVao )
        {
            OCGE( glBindVertexArray( 0 ) );
            OCGE( glDeleteVertexArrays( 1, &mGlobalVao ) );
            mGlobalVao = 0;
        }

        mGLInitialised = 0;

        // RenderSystem::shutdown();
    }

    bool GL3PlusRenderSystem::_createRenderWindows(
            const RenderWindowDescriptionList& renderWindowDescriptions,
            WindowList &createdWindows )
    {
        // Call base render system method.
        if (false == RenderSystem::_createRenderWindows(renderWindowDescriptions, createdWindows))
            return false;

        // Simply call _createRenderWindow in a loop.
        for (size_t i = 0; i < renderWindowDescriptions.size(); ++i)
        {
            const RenderWindowDescription& curRenderWindowDescription = renderWindowDescriptions[i];
            Window* curWindow = NULL;

            curWindow = _createRenderWindow(curRenderWindowDescription.name,
                                            curRenderWindowDescription.width,
                                            curRenderWindowDescription.height,
                                            curRenderWindowDescription.useFullScreen,
                                            &curRenderWindowDescription.miscParams);

            createdWindows.push_back(curWindow);
        }

        return true;
    }

    Window* GL3PlusRenderSystem::_createRenderWindow( const String &name, uint32 width, uint32 height,
                                                      bool fullScreen,
                                                      const NameValuePairList *miscParams )
    {
        if (mRenderTargets.find(name) != mRenderTargets.end())
        {
            OGRE_EXCEPT(Exception::ERR_INVALIDPARAMS,
                        "Window with name '" + name + "' already exists",
                        "GL3PlusRenderSystem::_createRenderWindow");
        }

        // Log a message
        StringStream ss;
        ss << "GL3PlusRenderSystem::_createRenderWindow \"" << name << "\", " <<
            width << "x" << height << " ";
        if (fullScreen)
            ss << "fullscreen ";
        else
            ss << "windowed ";

        if (miscParams)
        {
            ss << " miscParams: ";
            NameValuePairList::const_iterator it;
            for (it = miscParams->begin(); it != miscParams->end(); ++it)
            {
                ss << it->first << "=" << it->second << " ";
            }

            LogManager::getSingleton().logMessage(ss.str());
        }

        // Create the window
        Ogre::Window *win = mGLSupport->newWindow( name, width, height, fullScreen, miscParams );

        if( !mGLInitialised )
        {
            initialiseContext(win);

            mDriverVersion = mGLSupport->getGLVersion();

            if( !mDriverVersion.hasMinVersion( 3, 3 ) )
            {
                OGRE_EXCEPT( Exception::ERR_RENDERINGAPI_ERROR,
                             "OpenGL 3.3 or greater required. Try updating your drivers.",
                             "GL3PlusRenderSystem::_createRenderWindow" );
            }

            assert( !mVaoManager );
            bool supportsArbBufferStorage   = mDriverVersion.hasMinVersion( 4, 4 ) ||
                    mGLSupport->checkExtension("GL_ARB_buffer_storage");
            bool emulateTexBuffers          = !(mHasGL43 ||
                    mGLSupport->checkExtension("GL_ARB_buffer_storage"));
            bool supportsIndirectBuffers    = mDriverVersion.hasMinVersion( 4, 6 ) ||
                    mGLSupport->checkExtension("GL_ARB_multi_draw_indirect");
            bool supportsBaseInstance       = mDriverVersion.hasMinVersion( 4, 2 ) ||
                    mGLSupport->checkExtension("GL_ARB_base_instance");
            bool supportsSsbo               = mHasGL43 ||
                    mGLSupport->checkExtension("GL_ARB_shader_storage_buffer_object");
            mVaoManager = OGRE_NEW GL3PlusVaoManager( supportsArbBufferStorage, emulateTexBuffers,
                                                      supportsIndirectBuffers, supportsBaseInstance,
                                                      supportsSsbo );

            //Bind the Draw ID
            OCGE( glGenVertexArrays( 1, &mGlobalVao ) );
            OCGE( glBindVertexArray( mGlobalVao ) );
            static_cast<GL3PlusVaoManager*>( mVaoManager )->bindDrawId();
            OCGE( glBindVertexArray( 0 ) );

            const char* shadingLangVersion = (const char*)glGetString(GL_SHADING_LANGUAGE_VERSION);
            StringVector tokens = StringUtil::split(shadingLangVersion, ". ");
            mNativeShadingLanguageVersion = (StringConverter::parseUnsignedInt(tokens[0]) * 100) + StringConverter::parseUnsignedInt(tokens[1]);

            // Initialise GL after the first window has been created
            // TODO: fire this from emulation options, and don't duplicate Real and Current capabilities
            mRealCapabilities = createRenderSystemCapabilities();

            mHasArbInvalidateSubdata = mHasGL43 ||
                                        mGLSupport->checkExtension( "GL_ARB_invalidate_subdata" );

            // use real capabilities if custom capabilities are not available
            if (!mUseCustomCapabilities)
                mCurrentCapabilities = mRealCapabilities;

            mTextureGpuManager = OGRE_NEW GL3PlusTextureGpuManager( mVaoManager, *mGLSupport );

            fireEvent("RenderSystemCapabilitiesCreated");

            initialiseFromRenderSystemCapabilities(mCurrentCapabilities, (RenderTarget *) win);

            // Initialise the main context
            _oneTimeContextInitialization();
            if (mCurrentContext)
                mCurrentContext->setInitialized();

            mTextureGpuManager->_update( true );
        }

        win->_initialize( mTextureGpuManager );

        return win;
    }

    //---------------------------------------------------------------------
    DepthBuffer* GL3PlusRenderSystem::_createDepthBufferFor( RenderTarget *renderTarget,
                                                             bool exactMatchFormat )
    {
        GL3PlusDepthBuffer *retVal = 0;

        // Only FBOs support different depth buffers, so everything
        // else creates dummy (empty) containers
        // retVal = mRTTManager->_createDepthBufferFor( renderTarget );
        GL3PlusFrameBufferObject *fbo = 0;
        renderTarget->getCustomAttribute(GL3PlusRenderTexture::CustomAttributeString_FBO, &fbo);

        if( fbo || renderTarget->getForceDisableColourWrites() )
        {
            PixelFormat desiredDepthBufferFormat = renderTarget->getDesiredDepthBufferFormat();

            if( !exactMatchFormat )
            {
                if( desiredDepthBufferFormat == PF_D24_UNORM_X8 && renderTarget->prefersDepthTexture() )
                    desiredDepthBufferFormat = PF_D24_UNORM;
                else
                    desiredDepthBufferFormat = PF_D24_UNORM_S8_UINT;
            }

            PixelFormat renderTargetFormat;

            if( fbo )
                renderTargetFormat = fbo->getFormat();
            else
            {
                //Deal with depth textures
                renderTargetFormat = desiredDepthBufferFormat;
            }

            // Presence of an FBO means the manager is an FBO Manager, that's why it's safe to downcast
            // Find best depth & stencil format suited for the RT's format
            GLenum depthFormat, stencilFormat;
            static_cast<GL3PlusFBOManager*>(mRTTManager)->getBestDepthStencil( desiredDepthBufferFormat,
                                                                               renderTargetFormat,
                                                                               &depthFormat,
                                                                               &stencilFormat );

            // OpenGL specs explicitly disallow depth textures with separate stencil.
            if( stencilFormat == GL_NONE || !renderTarget->prefersDepthTexture() )
            {
                // No "custom-quality" multisample for now in GL
                retVal = new GL3PlusDepthBuffer( 0, this, mCurrentContext, depthFormat, stencilFormat,
                                                 renderTarget->getWidth(), renderTarget->getHeight(),
                                                 renderTarget->getFSAA(), 0,
                                                 desiredDepthBufferFormat,
                                                 renderTarget->prefersDepthTexture(), false );
            }
        }

        return retVal;
    }
    //---------------------------------------------------------------------
    void GL3PlusRenderSystem::_getDepthStencilFormatFor( GLenum internalColourFormat, GLenum *depthFormat,
                                                      GLenum *stencilFormat )
    {
        mRTTManager->getBestDepthStencil( internalColourFormat, depthFormat, stencilFormat );
    }
    //-----------------------------------------------------------------------------------
    extern const IdString CustomAttributeIdString_GLCONTEXT;
    const IdString CustomAttributeIdString_GLCONTEXT( "GLCONTEXT" );
    void GL3PlusRenderSystem::_setCurrentDeviceFromTexture( TextureGpu *texture )
    {
        GL3PlusContext *newContext = 0;
        texture->getCustomAttribute( CustomAttributeIdString_GLCONTEXT, &newContext );
        if( newContext && mCurrentContext != newContext )
            _switchContext( newContext );
    }
    //-----------------------------------------------------------------------------------
    RenderPassDescriptor* GL3PlusRenderSystem::createRenderPassDescriptor(void)
    {
        RenderPassDescriptor *retVal = OGRE_NEW GL3PlusRenderPassDescriptor( this );
        mRenderPassDescs.insert( retVal );
        return retVal;
    }
    //-----------------------------------------------------------------------------------
    void GL3PlusRenderSystem::beginRenderPassDescriptor( RenderPassDescriptor *desc,
                                                         TextureGpu *anyTarget,
                                                         const Vector4 &viewportSize,
                                                         const Vector4 &scissors,
                                                         bool overlaysEnabled,
                                                         bool warnIfRtvWasFlushed )
    {
        const int oldWidth = mCurrentRenderViewport.getActualWidth();
        const int oldHeight = mCurrentRenderViewport.getActualHeight();
        const int oldX = mCurrentRenderViewport.getActualLeft();
        const int oldY = mCurrentRenderViewport.getActualTop();

        GL3PlusRenderPassDescriptor *currPassDesc =
                static_cast<GL3PlusRenderPassDescriptor*>( mCurrentRenderPassDescriptor );

        RenderSystem::beginRenderPassDescriptor( desc, anyTarget, viewportSize, scissors,
                                                 overlaysEnabled, warnIfRtvWasFlushed );

        GLsizei x, y, w, h;

        // Calculate the new "lower-left" corner of the viewport to compare with the old one
        w = mCurrentRenderViewport.getActualWidth();
        h = mCurrentRenderViewport.getActualHeight();
        x = mCurrentRenderViewport.getActualLeft();
        y = mCurrentRenderViewport.getActualTop();

        const bool vpChanged = oldX != x || oldY != y || oldWidth != w || oldHeight != h;

        GL3PlusRenderPassDescriptor *newPassDesc =
                static_cast<GL3PlusRenderPassDescriptor*>( desc );

        //Determine whether:
        //  1. We need to store current active RenderPassDescriptor
        //  2. We need to perform clears when loading the new RenderPassDescriptor
        uint32 entriesToFlush = 0;
        if( currPassDesc )
        {
            entriesToFlush = currPassDesc->willSwitchTo( newPassDesc, vpChanged, warnIfRtvWasFlushed );

            if( entriesToFlush != 0 )
            {
                currPassDesc->performStoreActions( mHasArbInvalidateSubdata, oldX, oldY,
                                                   oldWidth, oldHeight, entriesToFlush );
            }
        }
        else
        {
            entriesToFlush = RenderPassDescriptor::All;
        }

        if( vpChanged )
        {
            if( !desc->requiresTextureFlipping() )
            {
                // Convert "upper-left" corner to "lower-left"
                y = anyTarget->getHeight() - h - y;
            }
            OCGE( glViewport( x, y, w, h ) );
        }

        w = mCurrentRenderViewport.getScissorActualWidth();
        h = mCurrentRenderViewport.getScissorActualHeight();
        x = mCurrentRenderViewport.getScissorActualLeft();
        y = mCurrentRenderViewport.getScissorActualTop();

        if( !desc->requiresTextureFlipping() )
        {
            // Convert "upper-left" corner to "lower-left"
            y = anyTarget->getHeight() - h - y;
        }

        // Configure the viewport clipping
        OCGE( glScissor( x, y, w, h ) );

        newPassDesc->performLoadActions( mBlendChannelMask, mDepthWrite,
                                         mStencilParams.writeMask, entriesToFlush );
    }
    //-----------------------------------------------------------------------------------
    void GL3PlusRenderSystem::endRenderPassDescriptor(void)
    {
        uint32 x, y, w, h;
        w = mCurrentRenderViewport.getActualWidth();
        h = mCurrentRenderViewport.getActualHeight();
        x = mCurrentRenderViewport.getActualLeft();
        y = mCurrentRenderViewport.getActualTop();

        GL3PlusRenderPassDescriptor *passDesc =
                static_cast<GL3PlusRenderPassDescriptor*>( mCurrentRenderPassDescriptor );
        passDesc->performStoreActions( mHasArbInvalidateSubdata, x, y, w, h, RenderPassDescriptor::All );

        RenderSystem::endRenderPassDescriptor();
    }
    //-----------------------------------------------------------------------------------
    TextureGpu* GL3PlusRenderSystem::createDepthBufferFor( TextureGpu *colourTexture,
                                                           bool preferDepthTexture,
                                                           PixelFormatGpu depthBufferFormat )
    {
        if( depthBufferFormat == PFG_UNKNOWN )
        {
            //GeForce 8 & 9 series are faster using 24-bit depth buffers. Likely
            //other HW from that era has the same issue. Assume GL <4.0 is old
            //HW that prefers 24-bit.
            if( mDriverVersion.hasMinVersion( 4, 0 ) )
                depthBufferFormat = PFG_D32_FLOAT_S8X24_UINT;
            else
                depthBufferFormat = PFG_D24_UNORM_S8_UINT;
        }

        return RenderSystem::createDepthBufferFor( colourTexture, preferDepthTexture,
                                                   depthBufferFormat );
    }
    //-----------------------------------------------------------------------------------
    MultiRenderTarget* GL3PlusRenderSystem::createMultiRenderTarget(const String & name)
    {
        MultiRenderTarget *retval = mRTTManager->createMultiRenderTarget(name);
        attachRenderTarget(*retval);
        return retval;
    }

    void GL3PlusRenderSystem::destroyRenderWindow(RenderWindow* pWin)
    {
        // Find it to remove from list.
        RenderTargetMap::iterator i = mRenderTargets.begin();

        while (i != mRenderTargets.end())
        {
            if (i->second == pWin)
            {
                GL3PlusContext *windowContext = 0;
                pWin->getCustomAttribute(GL3PlusRenderTexture::CustomAttributeString_GLCONTEXT, &windowContext);

                // 1 Window <-> 1 Context, should be always true.
                assert( windowContext );

                bool bFound = false;
                // Find the depth buffer from this window and remove it.
                DepthBufferMap::iterator itMap = mDepthBufferPool.begin();
                DepthBufferMap::iterator enMap = mDepthBufferPool.end();

                while( itMap != enMap && !bFound )
                {
                    DepthBufferVec::iterator itor = itMap->second.begin();
                    DepthBufferVec::iterator end  = itMap->second.end();

                    while( itor != end )
                    {
                        // A DepthBuffer with no depth & stencil pointers is a dummy one,
                        // look for the one that matches the same GL context.
                        GL3PlusDepthBuffer *depthBuffer = static_cast<GL3PlusDepthBuffer*>(*itor);
                        GL3PlusContext *glContext = depthBuffer->getGLContext();

                        if( glContext == windowContext &&
                            (depthBuffer->getDepthBuffer() || depthBuffer->getStencilBuffer()) )
                        {
                            bFound = true;

                            delete *itor;
                            itMap->second.erase( itor );
                            break;
                        }
                        ++itor;
                    }

                    ++itMap;
                }

                mRenderTargets.erase(i);
                delete pWin;
                break;
            }
        }
    }

    String GL3PlusRenderSystem::getErrorDescription(long errorNumber) const
    {
        return BLANKSTRING;
    }

    VertexElementType GL3PlusRenderSystem::getColourVertexElementType(void) const
    {
        return VET_COLOUR_ABGR;
    }

    void GL3PlusRenderSystem::_setWorldMatrix(const Matrix4 &m)
    {
        mWorldMatrix = m;
    }

    void GL3PlusRenderSystem::_setViewMatrix(const Matrix4 &m)
    {
        mViewMatrix = m;

        // Also mark clip planes dirty.
        if (!mClipPlanes.empty())
        {
            mClipPlanesDirty = true;
        }
    }

    void GL3PlusRenderSystem::_setProjectionMatrix(const Matrix4 &m)
    {
        // Nothing to do but mark clip planes dirty.
        if (!mClipPlanes.empty())
            mClipPlanesDirty = true;
    }

    void GL3PlusRenderSystem::_setPointParameters(Real size,
                                                  bool attenuationEnabled, Real constant, Real linear, Real quadratic,
                                                  Real minSize, Real maxSize)
    {

        if (attenuationEnabled)
        {
            // Point size is still calculated in pixels even when attenuation is
            // enabled, which is pretty awkward, since you typically want a viewport
            // independent size if you're looking for attenuation.
            // So, scale the point size up by viewport size (this is equivalent to
            // what D3D does as standard).
            size = size * mActiveViewport->getActualHeight();

            // XXX: why do I need this for results to be consistent with D3D?
            // Equations are supposedly the same once you factor in vp height.
            // Real correction = 0.005;
            // Scaling required.
            // float val[4] = {1, 0, 0, 1};
            // val[1] = linear * correction;
            // val[2] = quadratic * correction;
            // val[3] = 1;

            if (mCurrentCapabilities->hasCapability(RSC_VERTEX_PROGRAM))
            {
                OGRE_CHECK_GL_ERROR(glEnable(GL_PROGRAM_POINT_SIZE));
            }
        }
        else
        {
            if (mCurrentCapabilities->hasCapability(RSC_VERTEX_PROGRAM))
            {
                OGRE_CHECK_GL_ERROR(glDisable(GL_PROGRAM_POINT_SIZE));
            }
        }

        //FIXME Points do not seem affected by setting this.
        // OGRE_CHECK_GL_ERROR(glPointSize(size));
        OGRE_CHECK_GL_ERROR(glPointSize(30.0));

        //OGRE_CHECK_GL_ERROR(glPointParameterf(GL_POINT_FADE_THRESHOLD_SIZE, 64.0));
    }

    void GL3PlusRenderSystem::_setPointSpritesEnabled(bool enabled)
    {
        // Point sprites are always on in OpenGL 3.2 and up.
    }

    void GL3PlusRenderSystem::_setTexture( size_t stage, TextureGpu *texPtr )
    {
        if( !activateGLTextureUnit( stage ) )
            return;

        if( texPtr )
        {
            GL3PlusTextureGpu *tex = static_cast<GL3PlusTextureGpu*>( texPtr );
            GLenum target = tex->getGlTextureTarget();
            GLuint textureName = tex->getDisplayTextureName();
            OCGE( glBindTexture( target, textureName ) );
        }
        else
        {
            // Bind zero texture. GL_TEXTURE_2D & GL_TEXTURE_2D_ARRAY are
            //the most common but not necessarily correct.
            OCGE( glBindTexture( GL_TEXTURE_2D, 0 ) );
            OCGE( glBindTexture( GL_TEXTURE_2D_ARRAY, 0 ) );
        }

        activateGLTextureUnit( 0 );
    }

    void GL3PlusRenderSystem::_setTextures( uint32 slotStart, const DescriptorSetTexture *set )
    {
        uint32 texUnit = slotStart;

        FastArray<const TextureGpu*>::const_iterator itor = set->mTextures.begin();
        FastArray<const TextureGpu*>::const_iterator end  = set->mTextures.end();

        while( itor != end )
        {
            OCGE( glActiveTexture( static_cast<uint32>( GL_TEXTURE0 + texUnit ) ) );

            if( *itor )
            {
                const GL3PlusTextureGpu *textureGpu = static_cast<const GL3PlusTextureGpu*>( *itor );
                const GLenum texTarget  = textureGpu->getGlTextureTarget();
                const GLuint texName    = textureGpu->getDisplayTextureName();
                OCGE( glBindTexture( texTarget, texName ) );
                mTextureTypes[texUnit] = texTarget;
            }
            else
            {
                OCGE( glBindTexture( mTextureTypes[texUnit], 0 ) );
            }

            ++texUnit;
            ++itor;
        }

        OCGE( glActiveTexture( GL_TEXTURE0 ) );
    }

    void GL3PlusRenderSystem::_setSamplers( uint32 slotStart, const DescriptorSetSampler *set )
    {
        uint32 texUnit = slotStart;

        FastArray<const HlmsSamplerblock*>::const_iterator itor = set->mSamplers.begin();
        FastArray<const HlmsSamplerblock*>::const_iterator end  = set->mSamplers.end();

        while( itor != end )
        {
            const HlmsSamplerblock *samplerblock = *itor;

            assert( (!samplerblock || samplerblock->mRsData) &&
                    "The block must have been created via HlmsManager::getSamplerblock!" );

            if( !samplerblock )
            {
                glBindSampler( texUnit, 0 );
            }
            else
            {
                glBindSampler( texUnit, static_cast<GLuint>(
                                   reinterpret_cast<intptr_t>( samplerblock->mRsData ) ) );
            }

            ++texUnit;
            ++itor;
        }
    }

    void GL3PlusRenderSystem::_setVertexTexture( size_t unit, TextureGpu *tex )
    {
        _setTexture(unit, tex);
    }

    void GL3PlusRenderSystem::_setGeometryTexture( size_t unit, TextureGpu *tex )
    {
        _setTexture(unit, tex);
    }

    void GL3PlusRenderSystem::_setTessellationHullTexture( size_t unit, TextureGpu *tex )
    {
        _setTexture(unit, tex);
    }

    void GL3PlusRenderSystem::_setTessellationDomainTexture( size_t unit, TextureGpu *tex )
    {
        _setTexture(unit, tex);
    }

    void GL3PlusRenderSystem::setUavStartingSlot( uint32 startingSlot )
    {
        if( startingSlot != mUavStartingSlot )
        {
            for( uint32 i=0; i<64; ++i )
            {
                if( mUavs[i].texture )
                    mUavs[i].dirty = true;
            }
        }

        RenderSystem::setUavStartingSlot( startingSlot );
    }

    void GL3PlusRenderSystem::queueBindUAV( uint32 slot, TextureGpu *texture,
                                            ResourceAccess::ResourceAccess access,
                                            int32 mipmapLevel, int32 textureArrayIndex,
                                            PixelFormatGpu pixelFormat )
    {
        assert( slot < 64 );

        if( !mUavs[slot].buffer && !mUavs[slot].texture && !texture )
            return;

        mUavs[slot].dirty       = true;
        mUavs[slot].texture     = texture;
        mUavs[slot].buffer      = 0;

        if( texture )
        {
            if( !texture->isUav() )
            {
                OGRE_EXCEPT( Exception::ERR_INVALIDPARAMS,
                             "Texture " + texture->getNameStr() +
                             " must have been created with TextureFlags::Uav to be bound as UAV",
                             "GL3PlusRenderSystem::queueBindUAV" );
            }

            if( pixelFormat == PFG_UNKNOWN )
                pixelFormat = texture->getPixelFormat();

            mUavs[slot].textureName = static_cast<GL3PlusTextureGpu*>(texture)->getDisplayTextureName();
            mUavs[slot].mipmap      = mipmapLevel;
            const TextureTypes::TextureTypes textureType = texture->getTextureType();
            if( textureType == TextureTypes::Type1DArray ||
                textureType == TextureTypes::Type2DArray ||
                textureType == TextureTypes::TypeCubeArray )
            {
                mUavs[slot].isArrayTexture = GL_TRUE;
            }
            else
            {
                mUavs[slot].isArrayTexture = GL_FALSE;
            }
            mUavs[slot].arrayIndex  = textureArrayIndex;
            mUavs[slot].format      = GL3PlusMappings::get( pixelFormat );

            switch( access )
            {
            case ResourceAccess::Read:
                mUavs[slot].access = GL_READ_ONLY;
                break;
            case ResourceAccess::Write:
                mUavs[slot].access = GL_WRITE_ONLY;
                break;
            case ResourceAccess::ReadWrite:
                mUavs[slot].access = GL_READ_WRITE;
                break;
            default:
                OGRE_EXCEPT( Exception::ERR_INVALIDPARAMS, "Invalid ResourceAccess parameter '" +
                             StringConverter::toString( access ) + "'",
                             "GL3PlusRenderSystem::queueBindUAV" );
                break;
            }
        }

        mMaxModifiedUavPlusOne = std::max( mMaxModifiedUavPlusOne, static_cast<uint8>( slot + 1 ) );
    }

    void GL3PlusRenderSystem::queueBindUAV( uint32 slot, UavBufferPacked *buffer,
                                            ResourceAccess::ResourceAccess access,
                                            size_t offset, size_t sizeBytes )
    {
        assert( slot < 64 );

        if( !mUavs[slot].texture && !mUavs[slot].buffer && !buffer )
            return;

        mUavs[slot].dirty   = true;
        mUavs[slot].buffer  = buffer;
        mUavs[slot].texture = 0;

        if( buffer )
        {
            mUavs[slot].offset      = offset;
            mUavs[slot].sizeBytes   = sizeBytes;
        }

        mMaxModifiedUavPlusOne = std::max( mMaxModifiedUavPlusOne, static_cast<uint8>( slot + 1 ) );
    }

    void GL3PlusRenderSystem::clearUAVs(void)
    {
        for( size_t i=0; i<64; ++i )
        {
            if( mUavs[i].texture )
            {
                mUavs[i].dirty = true;
                mUavs[i].buffer = 0;
                mUavs[i].texture= 0;
                mMaxModifiedUavPlusOne = i + 1;
            }
        }
    }

    void GL3PlusRenderSystem::flushUAVs(void)
    {
        for( uint32 i=0; i<mMaxModifiedUavPlusOne; ++i )
        {
            if( mUavs[i].dirty )
            {
                if( mUavs[i].texture )
                {
                    OCGE( glBindImageTexture( mUavStartingSlot + i, mUavs[i].textureName,
                                              mUavs[i].mipmap, mUavs[i].isArrayTexture,
                                              mUavs[i].arrayIndex, mUavs[i].access,
                                              mUavs[i].format ) );
                }
                else if( mUavs[i].buffer )
                {
                    //bindBufferCS binds it to all stages in GL, so this will do.
                    mUavs[i].buffer->bindBufferCS( mUavStartingSlot + i, mUavs[i].offset,
                                                   mUavs[i].sizeBytes );
                }
                else
                {
                    OCGE( glBindImageTexture( mUavStartingSlot + i, 0, 0, GL_FALSE, 0, GL_WRITE_ONLY, GL_R32UI ) );
                    OCGE( glBindBufferRange( GL_SHADER_STORAGE_BUFFER, mUavStartingSlot + i, 0, 0, 0 ) );
                }

                mUavs[i].dirty = false;
            }
        }

        mMaxModifiedUavPlusOne = 0;
    }

    void GL3PlusRenderSystem::_bindTextureUavCS( uint32 slot, TextureGpu *texture,
                                                 ResourceAccess::ResourceAccess _access,
                                                 int32 mipmapLevel, int32 textureArrayIndex,
                                                 PixelFormatGpu pixelFormat )
    {
        //Tag as dirty so next flushUAVs will get called when regular rendering resumes.
        mMaxModifiedUavPlusOne = std::max( static_cast<uint8>(mUavStartingSlot + slot + 1u),
                                           mMaxModifiedUavPlusOne );
        mUavs[mUavStartingSlot + slot].dirty = true;

        if( texture )
        {
            GLenum access;
            switch( _access )
            {
            case ResourceAccess::Read:
                access = GL_READ_ONLY;
                break;
            case ResourceAccess::Write:
                access = GL_WRITE_ONLY;
                break;
            case ResourceAccess::ReadWrite:
                access = GL_READ_WRITE;
                break;
            default:
                OGRE_EXCEPT( Exception::ERR_INVALIDPARAMS, "Invalid ResourceAccess parameter '" +
                             StringConverter::toString( _access ) + "'",
                             "GL3PlusRenderSystem::_bindTextureUavCS" );
                break;
            }

            if( pixelFormat == PFG_UNKNOWN )
                pixelFormat = texture->getPixelFormat();

            const GLuint textureName = static_cast<GL3PlusTextureGpu*>(texture)->getDisplayTextureName();
            GLboolean isArrayTexture;
            const TextureTypes::TextureTypes textureType = texture->getTextureType();
            if( textureType == TextureTypes::Type1DArray ||
                textureType == TextureTypes::Type2DArray ||
                textureType == TextureTypes::TypeCubeArray )
            {
                isArrayTexture = GL_TRUE;
            }
            else
            {
                isArrayTexture = GL_FALSE;
            }
            const GLenum format = GL3PlusMappings::get( pixelFormat );

            OCGE( glBindImageTexture( slot, textureName, mipmapLevel, isArrayTexture,
                                      textureArrayIndex, access, format ) );
        }
        else
        {
            glBindImageTexture( 0, 0, 0, GL_FALSE, 0, GL_WRITE_ONLY, GL_R32UI );
        }
    }

    void GL3PlusRenderSystem::_setTextureCS( uint32 slot, TextureGpu *texPtr )
    {
        this->_setTexture( slot, texPtr );
    }

    void GL3PlusRenderSystem::_setHlmsSamplerblockCS( uint8 texUnit, const HlmsSamplerblock *samplerblock )
    {
        this->_setHlmsSamplerblock( texUnit, samplerblock );
    }

    GLint GL3PlusRenderSystem::getTextureAddressingMode(TextureAddressingMode tam) const
    {
        switch (tam)
        {
        default:
        case TAM_WRAP:
            return GL_REPEAT;
        case TAM_MIRROR:
            return GL_MIRRORED_REPEAT;
        case TAM_CLAMP:
            return GL_CLAMP_TO_EDGE;
        case TAM_BORDER:
            return GL_CLAMP_TO_BORDER;
        }
    }

    GLenum GL3PlusRenderSystem::getBlendMode(SceneBlendFactor ogreBlend)
    {
        switch (ogreBlend)
        {
        case SBF_ONE:
            return GL_ONE;
        case SBF_ZERO:
            return GL_ZERO;
        case SBF_DEST_COLOUR:
            return GL_DST_COLOR;
        case SBF_SOURCE_COLOUR:
            return GL_SRC_COLOR;
        case SBF_ONE_MINUS_DEST_COLOUR:
            return GL_ONE_MINUS_DST_COLOR;
        case SBF_ONE_MINUS_SOURCE_COLOUR:
            return GL_ONE_MINUS_SRC_COLOR;
        case SBF_DEST_ALPHA:
            return GL_DST_ALPHA;
        case SBF_SOURCE_ALPHA:
            return GL_SRC_ALPHA;
        case SBF_ONE_MINUS_DEST_ALPHA:
            return GL_ONE_MINUS_DST_ALPHA;
        case SBF_ONE_MINUS_SOURCE_ALPHA:
            return GL_ONE_MINUS_SRC_ALPHA;
        };

        // To keep compiler happy.
        return GL_ONE;
    }

    GLenum GL3PlusRenderSystem::getBlendOperation( SceneBlendOperation op )
    {
        switch( op )
        {
        case SBO_ADD:
            return GL_FUNC_ADD;
        case SBO_SUBTRACT:
            return GL_FUNC_SUBTRACT;
        case SBO_REVERSE_SUBTRACT:
            return GL_FUNC_REVERSE_SUBTRACT;
        case SBO_MIN:
            return GL_MIN;
        case SBO_MAX:
            return GL_MAX;
        }

        // To keep compiler happy.
        return GL_FUNC_ADD;
    }

    void GL3PlusRenderSystem::_setSceneBlending(SceneBlendFactor sourceFactor, SceneBlendFactor destFactor, SceneBlendOperation op)
    {
        GLenum sourceBlend = getBlendMode(sourceFactor);
        GLenum destBlend = getBlendMode(destFactor);
        if(sourceFactor == SBF_ONE && destFactor == SBF_ZERO)
        {
            OGRE_CHECK_GL_ERROR(glDisable(GL_BLEND));
        }
        else
        {
            OGRE_CHECK_GL_ERROR(glEnable(GL_BLEND));
            OGRE_CHECK_GL_ERROR(glBlendFunc(sourceBlend, destBlend));
        }

        GLint func = GL_FUNC_ADD;
        switch(op)
        {
        case SBO_ADD:
            func = GL_FUNC_ADD;
            break;
        case SBO_SUBTRACT:
            func = GL_FUNC_SUBTRACT;
            break;
        case SBO_REVERSE_SUBTRACT:
            func = GL_FUNC_REVERSE_SUBTRACT;
            break;
        case SBO_MIN:
            func = GL_MIN;
            break;
        case SBO_MAX:
            func = GL_MAX;
            break;
        }

        OGRE_CHECK_GL_ERROR(glBlendEquation(func));
    }

    void GL3PlusRenderSystem::_setSeparateSceneBlending(
        SceneBlendFactor sourceFactor, SceneBlendFactor destFactor,
        SceneBlendFactor sourceFactorAlpha, SceneBlendFactor destFactorAlpha,
        SceneBlendOperation op, SceneBlendOperation alphaOp )
    {
        GLenum sourceBlend = getBlendMode(sourceFactor);
        GLenum destBlend = getBlendMode(destFactor);
        GLenum sourceBlendAlpha = getBlendMode(sourceFactorAlpha);
        GLenum destBlendAlpha = getBlendMode(destFactorAlpha);

        if (sourceFactor == SBF_ONE && destFactor == SBF_ZERO &&
            sourceFactorAlpha == SBF_ONE && destFactorAlpha == SBF_ZERO)
        {
            OGRE_CHECK_GL_ERROR(glDisable(GL_BLEND));
        }
        else
        {
            OGRE_CHECK_GL_ERROR(glEnable(GL_BLEND));
            OGRE_CHECK_GL_ERROR(glBlendFuncSeparate(sourceBlend, destBlend, sourceBlendAlpha, destBlendAlpha));
        }

        GLint func = GL_FUNC_ADD, alphaFunc = GL_FUNC_ADD;

        switch(op)
        {
        case SBO_ADD:
            func = GL_FUNC_ADD;
            break;
        case SBO_SUBTRACT:
            func = GL_FUNC_SUBTRACT;
            break;
        case SBO_REVERSE_SUBTRACT:
            func = GL_FUNC_REVERSE_SUBTRACT;
            break;
        case SBO_MIN:
            func = GL_MIN;
            break;
        case SBO_MAX:
            func = GL_MAX;
            break;
        }

        switch(alphaOp)
        {
        case SBO_ADD:
            alphaFunc = GL_FUNC_ADD;
            break;
        case SBO_SUBTRACT:
            alphaFunc = GL_FUNC_SUBTRACT;
            break;
        case SBO_REVERSE_SUBTRACT:
            alphaFunc = GL_FUNC_REVERSE_SUBTRACT;
            break;
        case SBO_MIN:
            alphaFunc = GL_MIN;
            break;
        case SBO_MAX:
            alphaFunc = GL_MAX;
            break;
        }

        OGRE_CHECK_GL_ERROR(glBlendEquationSeparate(func, alphaFunc));
    }

    void GL3PlusRenderSystem::_setViewport(Viewport *vp)
    {
        mActiveViewport = vp;
#if TODO_OGRE_2_2
        // Check if viewport is different
        if (!vp)
        {
            mActiveViewport = NULL;
            _setRenderTarget(NULL, VP_RTT_COLOUR_WRITE);
        }
        else if (vp != mActiveViewport || vp->_isUpdated())
        {
            RenderTarget* target;

            target = vp->getTarget();
            _setRenderTarget(target, vp->getViewportRenderTargetFlags());
            mActiveViewport = vp;

            GLsizei x, y, w, h;

            // Calculate the "lower-left" corner of the viewport
            w = vp->getActualWidth();
            h = vp->getActualHeight();
            x = vp->getActualLeft();
            y = vp->getActualTop();

            if (target && !target->requiresTextureFlipping())
            {
                // Convert "upper-left" corner to "lower-left"
                y = target->getHeight() - h - y;
            }

            OGRE_CHECK_GL_ERROR(glViewport(x, y, w, h));

            w = vp->getScissorActualWidth();
            h = vp->getScissorActualHeight();
            x = vp->getScissorActualLeft();
            y = vp->getScissorActualTop();

            if (target && !target->requiresTextureFlipping())
            {
                // Convert "upper-left" corner to "lower-left"
                y = target->getHeight() - h - y;
            }

            // Configure the viewport clipping
            OGRE_CHECK_GL_ERROR(glScissor(x, y, w, h));

            vp->_clearUpdatedFlag();
        }
        else if( mMaxModifiedUavPlusOne )
        {
            flushUAVs();
        }
#endif
    }

    void GL3PlusRenderSystem::_resourceTransitionCreated( ResourceTransition *resTransition )
    {
        assert( sizeof(void*) >= sizeof(GLbitfield) );

        assert( (resTransition->readBarrierBits || resTransition->writeBarrierBits) &&
                "A zero-bit memory barrier is invalid!" );

        GLbitfield barriers = 0;

        //TODO:
        //GL_QUERY_BUFFER_BARRIER_BIT is nearly impossible to determine
        //specifically
        //Should be used in all barriers? Since we don't yet support them,
        //we don't include it in case it brings performance down.
        //Or should we use 'All' instead for these edge cases?

        if( resTransition->readBarrierBits & ReadBarrier::CpuRead ||
            resTransition->writeBarrierBits & WriteBarrier::CpuWrite )
        {
            barriers |= GL_PIXEL_BUFFER_BARRIER_BIT|GL_TEXTURE_UPDATE_BARRIER_BIT|
                        GL_BUFFER_UPDATE_BARRIER_BIT|GL_CLIENT_MAPPED_BUFFER_BARRIER_BIT;
        }

        if( resTransition->readBarrierBits & ReadBarrier::Indirect )
            barriers |= GL_COMMAND_BARRIER_BIT;

        if( resTransition->readBarrierBits & ReadBarrier::VertexBuffer )
            barriers |= GL_VERTEX_ATTRIB_ARRAY_BARRIER_BIT|GL_TRANSFORM_FEEDBACK_BARRIER_BIT;

        if( resTransition->readBarrierBits & ReadBarrier::IndexBuffer )
            barriers |= GL_ELEMENT_ARRAY_BARRIER_BIT;

        if( resTransition->readBarrierBits & ReadBarrier::ConstBuffer )
            barriers |= GL_UNIFORM_BARRIER_BIT;

        if( resTransition->readBarrierBits & ReadBarrier::Texture )
            barriers |= GL_TEXTURE_FETCH_BARRIER_BIT;

        if( resTransition->readBarrierBits & ReadBarrier::Uav ||
            resTransition->writeBarrierBits & WriteBarrier::Uav )
        {
            barriers |= GL_SHADER_IMAGE_ACCESS_BARRIER_BIT|GL_SHADER_STORAGE_BARRIER_BIT|
                        GL_ATOMIC_COUNTER_BARRIER_BIT;
        }

        if( resTransition->readBarrierBits & (ReadBarrier::RenderTarget|ReadBarrier::DepthStencil) ||
            resTransition->writeBarrierBits & (WriteBarrier::RenderTarget|WriteBarrier::DepthStencil) )
        {
            barriers |= GL_FRAMEBUFFER_BARRIER_BIT;
        }

        if( resTransition->readBarrierBits == ReadBarrier::All ||
            resTransition->writeBarrierBits == WriteBarrier::All )
        {
            barriers = GL_ALL_BARRIER_BITS;
        }

        resTransition->mRsData = reinterpret_cast<void*>( barriers );
    }

    void GL3PlusRenderSystem::_resourceTransitionDestroyed( ResourceTransition *resTransition )
    {
        assert( resTransition->mRsData ); //A zero-bit memory barrier is invalid
        resTransition->mRsData = 0;
    }

    void GL3PlusRenderSystem::_executeResourceTransition( ResourceTransition *resTransition )
    {
        if( !glMemoryBarrier )
            return;

        GLbitfield barriers = static_cast<GLbitfield>( reinterpret_cast<intptr_t>(
                                                           resTransition->mRsData ) );

        assert( barriers && "A zero-bit memory barrier is invalid" );
        glMemoryBarrier( barriers );
    }

    void GL3PlusRenderSystem::_hlmsPipelineStateObjectCreated( HlmsPso *newBlock )
    {
        GL3PlusHlmsPso *pso = new GL3PlusHlmsPso();
        memset( pso, 0, sizeof(GL3PlusHlmsPso) );

        //
        // Macroblock stuff
        //
        pso->depthWrite = newBlock->macroblock->mDepthWrite ? GL_TRUE : GL_FALSE;
        pso->depthFunc  = convertCompareFunction( newBlock->macroblock->mDepthFunc );

        switch( newBlock->macroblock->mCullMode )
        {
        case CULL_NONE:
            pso->cullMode = 0;
            break;
        default:
        case CULL_CLOCKWISE:
            pso->cullMode = GL_BACK;
            break;
        case CULL_ANTICLOCKWISE:
            pso->cullMode = GL_FRONT;
            break;
        }

        switch( newBlock->macroblock->mPolygonMode )
        {
        case PM_POINTS:
            //pso->polygonMode = GL_POINTS;
            pso->polygonMode = GL_POINT;
            break;
        case PM_WIREFRAME:
            //pso->polygonMode = GL_LINE_STRIP;
            pso->polygonMode = GL_LINE;
            break;
        default:
        case PM_SOLID:
            pso->polygonMode = GL_FILL;
            break;
        }

        //
        // Blendblock stuff
        //
        pso->enableAlphaBlend = newBlock->blendblock->mSourceBlendFactor != SBF_ONE ||
                                newBlock->blendblock->mDestBlendFactor != SBF_ZERO;
        if( newBlock->blendblock->mSeparateBlend )
        {
            pso->enableAlphaBlend |= newBlock->blendblock->mSourceBlendFactorAlpha != SBF_ONE ||
                                     newBlock->blendblock->mDestBlendFactorAlpha != SBF_ZERO;
        }
        pso->sourceBlend        = getBlendMode( newBlock->blendblock->mSourceBlendFactor );
        pso->destBlend          = getBlendMode( newBlock->blendblock->mDestBlendFactor );
        pso->sourceBlendAlpha   = getBlendMode( newBlock->blendblock->mSourceBlendFactorAlpha );
        pso->destBlendAlpha     = getBlendMode( newBlock->blendblock->mDestBlendFactorAlpha );
        pso->blendFunc          = getBlendOperation( newBlock->blendblock->mBlendOperation );
        pso->blendFuncAlpha     = getBlendOperation( newBlock->blendblock->mBlendOperationAlpha );

        //
        // Shader stuff
        //

        if( !newBlock->vertexShader.isNull() )
        {
            pso->vertexShader = static_cast<GLSLShader*>( newBlock->vertexShader->
                                                          _getBindingDelegate() );
        }
        if( !newBlock->geometryShader.isNull() )
        {
            pso->geometryShader = static_cast<GLSLShader*>( newBlock->geometryShader->
                                                            _getBindingDelegate() );
        }
        if( !newBlock->tesselationHullShader.isNull() )
        {
            pso->hullShader = static_cast<GLSLShader*>( newBlock->tesselationHullShader->
                                                        _getBindingDelegate() );
        }
        if( !newBlock->tesselationDomainShader.isNull() )
        {
            pso->domainShader = static_cast<GLSLShader*>( newBlock->tesselationDomainShader->
                                                          _getBindingDelegate() );
        }
        if( !newBlock->pixelShader.isNull() )
        {
            pso->pixelShader = static_cast<GLSLShader*>( newBlock->pixelShader->
                                                         _getBindingDelegate() );
        }

        newBlock->rsData = pso;
    }

    void GL3PlusRenderSystem::_hlmsPipelineStateObjectDestroyed( HlmsPso *pso )
    {
        GL3PlusHlmsPso *glPso = reinterpret_cast<GL3PlusHlmsPso*>(pso->rsData);
        delete glPso;
        pso->rsData = 0;
    }

    void GL3PlusRenderSystem::_hlmsMacroblockCreated( HlmsMacroblock *newBlock )
    {
        //Set it to non-zero to get the assert in _setHlmsBlendblock
        //to work correctly (which is a very useful assert)
        newBlock->mRsData = reinterpret_cast<void*>( 1 );
    }

    void GL3PlusRenderSystem::_hlmsMacroblockDestroyed( HlmsMacroblock *block )
    {
        block->mRsData = 0;
    }

    void GL3PlusRenderSystem::_hlmsBlendblockCreated( HlmsBlendblock *newBlock )
    {
        //Set it to non-zero to get the assert in _setHlmsBlendblock
        //to work correctly (which is a very useful assert)
        newBlock->mRsData = reinterpret_cast<void*>( 1 );
    }

    void GL3PlusRenderSystem::_hlmsBlendblockDestroyed( HlmsBlendblock *block )
    {
        block->mRsData = 0;
    }

    void GL3PlusRenderSystem::_hlmsSamplerblockCreated( HlmsSamplerblock *newBlock )
    {
        GLuint samplerName;
        glGenSamplers( 1, &samplerName );

        GLint minFilter, magFilter;
        switch( newBlock->mMinFilter )
        {
        case FO_ANISOTROPIC:
        case FO_LINEAR:
            switch( newBlock->mMipFilter )
            {
            case FO_ANISOTROPIC:
            case FO_LINEAR:
                // linear min, linear mip
                minFilter = GL_LINEAR_MIPMAP_LINEAR;
                break;
            case FO_POINT:
                // linear min, point mip
                minFilter = GL_LINEAR_MIPMAP_NEAREST;
                break;
            case FO_NONE:
                // linear min, no mip
                minFilter = GL_LINEAR;
                break;
            }
            break;
        case FO_POINT:
        case FO_NONE:
            switch( newBlock->mMipFilter )
            {
            case FO_ANISOTROPIC:
            case FO_LINEAR:
                // nearest min, linear mip
                minFilter = GL_NEAREST_MIPMAP_LINEAR;
                break;
            case FO_POINT:
                // nearest min, point mip
                minFilter = GL_NEAREST_MIPMAP_NEAREST;
                break;
            case FO_NONE:
                // nearest min, no mip
                minFilter = GL_NEAREST;
                break;
            }
            break;
        }

        magFilter = newBlock->mMagFilter <= FO_POINT ? GL_NEAREST : GL_LINEAR;

        OCGE( glSamplerParameteri( samplerName, GL_TEXTURE_MIN_FILTER, minFilter ) );
        OCGE( glSamplerParameteri( samplerName, GL_TEXTURE_MAG_FILTER, magFilter ) );

        OCGE( glSamplerParameteri( samplerName, GL_TEXTURE_WRAP_S,
                                   getTextureAddressingMode( newBlock->mU ) ) );
        OCGE( glSamplerParameteri( samplerName, GL_TEXTURE_WRAP_T,
                                   getTextureAddressingMode( newBlock->mV ) ) );
        OCGE( glSamplerParameteri( samplerName, GL_TEXTURE_WRAP_R,
                                   getTextureAddressingMode( newBlock->mW ) ) );

        float borderColour[4] = { (float)newBlock->mBorderColour.r, (float)newBlock->mBorderColour.g,
                                  (float)newBlock->mBorderColour.b, (float)newBlock->mBorderColour.a };
        OCGE( glSamplerParameterfv( samplerName, GL_TEXTURE_BORDER_COLOR,
                                    borderColour ) );
        OCGE( glSamplerParameterf( samplerName, GL_TEXTURE_LOD_BIAS, newBlock->mMipLodBias ) );
        OCGE( glSamplerParameterf( samplerName, GL_TEXTURE_MIN_LOD, newBlock->mMinLod ) );
        OCGE( glSamplerParameterf( samplerName, GL_TEXTURE_MAX_LOD, newBlock->mMaxLod ) );

        if( newBlock->mCompareFunction != NUM_COMPARE_FUNCTIONS )
        {
            OCGE( glSamplerParameteri( samplerName, GL_TEXTURE_COMPARE_MODE,
                                       GL_COMPARE_REF_TO_TEXTURE ) );
            OCGE( glSamplerParameterf( samplerName, GL_TEXTURE_COMPARE_FUNC,
                                       convertCompareFunction( newBlock->mCompareFunction ) ) );
        }

        if( mCurrentCapabilities->hasCapability(RSC_ANISOTROPY) )
        {
            OCGE( glSamplerParameterf( samplerName, GL_TEXTURE_MAX_ANISOTROPY_EXT,
                                       newBlock->mMaxAnisotropy ) );
        }

        newBlock->mRsData = reinterpret_cast<void*>( samplerName );

        /*GL3PlusHlmsSamplerblock *glSamplerblock = new GL3PlusHlmsSamplerblock();

        switch( newBlock->mMinFilter )
        {
        case FO_ANISOTROPIC:
        case FO_LINEAR:
            switch( newBlock->mMipFilter )
            {
            case FO_ANISOTROPIC:
            case FO_LINEAR:
                // linear min, linear mip
                glSamplerblock->mMinFilter = GL_LINEAR_MIPMAP_LINEAR;
                break;
            case FO_POINT:
                // linear min, point mip
                glSamplerblock->mMinFilter = GL_LINEAR_MIPMAP_NEAREST;
                break;
            case FO_NONE:
                // linear min, no mip
                glSamplerblock->mMinFilter = GL_LINEAR;
                break;
            }
            break;
        case FO_POINT:
        case FO_NONE:
            switch( newBlock->mMipFilter )
            {
            case FO_ANISOTROPIC:
            case FO_LINEAR:
                // nearest min, linear mip
                glSamplerblock->mMinFilter = GL_NEAREST_MIPMAP_LINEAR;
                break;
            case FO_POINT:
                // nearest min, point mip
                glSamplerblock->mMinFilter = GL_NEAREST_MIPMAP_NEAREST;
                break;
            case FO_NONE:
                // nearest min, no mip
                glSamplerblock->mMinFilter = GL_NEAREST;
                break;
            }
            break;
        }

        glSamplerblock->mMagFilter = newBlock->mMagFilter <= FO_POINT ? GL_NEAREST : GL_LINEAR;
        glSamplerblock->mU  = getTextureAddressingMode( newBlock->mU );
        glSamplerblock->mV  = getTextureAddressingMode( newBlock->mV );
        glSamplerblock->mW  = getTextureAddressingMode( newBlock->mW );

        glSamplerblock->mAnisotropy = std::min( newBlock->mMaxAnisotropy, mLargestSupportedAnisotrop );

        newBlock->mRsData = glSamplerblock;*/
    }

    void GL3PlusRenderSystem::_hlmsSamplerblockDestroyed( HlmsSamplerblock *block )
    {
        GLuint samplerName = static_cast<GLuint>( reinterpret_cast<intptr_t>( block->mRsData ) );
        glDeleteSamplers( 1, &samplerName );
    }

    void GL3PlusRenderSystem::_setHlmsMacroblock( const HlmsMacroblock *macroblock,
                                                  const GL3PlusHlmsPso *pso )
    {
        if( macroblock->mDepthCheck )
        {
            OCGE( glEnable( GL_DEPTH_TEST ) );
        }
        else
        {
            OCGE( glDisable( GL_DEPTH_TEST ) );
        }
        OCGE( glDepthMask( pso->depthWrite ) );
        OCGE( glDepthFunc( pso->depthFunc ) );

        _setDepthBias( macroblock->mDepthBiasConstant, macroblock->mDepthBiasSlopeScale );


        //Cull mode
        if( pso->cullMode == 0 )
        {
            OCGE( glDisable( GL_CULL_FACE ) );
        }
        else
        {
            OCGE( glEnable( GL_CULL_FACE ) );
            OCGE( glCullFace( pso->cullMode ) );
        }

        //Polygon mode
        OCGE( glPolygonMode( GL_FRONT_AND_BACK, pso->polygonMode ) );

        if( macroblock->mScissorTestEnabled )
        {
            OCGE( glEnable(GL_SCISSOR_TEST) );
        }
        else
        {
            OCGE( glDisable(GL_SCISSOR_TEST) );
        }

        mDepthWrite         = macroblock->mDepthWrite;
        mScissorsEnabled    = macroblock->mScissorTestEnabled;
    }

    void GL3PlusRenderSystem::_setHlmsBlendblock( const HlmsBlendblock *blendblock,
                                                  const GL3PlusHlmsPso *pso )
    {
        if( pso->enableAlphaBlend )
        {
            OCGE( glEnable(GL_BLEND) );
            if( blendblock->mSeparateBlend )
            {
                OCGE( glBlendFuncSeparate( pso->sourceBlend, pso->destBlend,
                                           pso->sourceBlendAlpha, pso->destBlendAlpha ) );
                OCGE( glBlendEquationSeparate( pso->blendFunc, pso->blendFuncAlpha ) );
            }
            else
            {
                OCGE( glBlendFunc( pso->sourceBlend, pso->destBlend ) );
                OCGE( glBlendEquation( pso->blendFunc ) );
            }
        }
        else
        {
            OCGE( glDisable(GL_BLEND) );
        }

        if( blendblock->mAlphaToCoverageEnabled )
        {
            OCGE( glEnable(GL_SAMPLE_ALPHA_TO_COVERAGE) );
        }
        else
        {
            OCGE( glDisable(GL_SAMPLE_ALPHA_TO_COVERAGE) );
        }


        if( mBlendChannelMask != blendblock->mBlendChannelMask )
        {
            GLboolean r = (blendblock->mBlendChannelMask & HlmsBlendblock::BlendChannelRed) != 0;
            GLboolean g = (blendblock->mBlendChannelMask & HlmsBlendblock::BlendChannelGreen) != 0;
            GLboolean b = (blendblock->mBlendChannelMask & HlmsBlendblock::BlendChannelBlue) != 0;
            GLboolean a = (blendblock->mBlendChannelMask & HlmsBlendblock::BlendChannelAlpha) != 0;
            OCGE( glColorMask( r, g, b, a ) );

            mBlendChannelMask = blendblock->mBlendChannelMask;
        }
    }

    void GL3PlusRenderSystem::_setHlmsSamplerblock( uint8 texUnit, const HlmsSamplerblock *samplerblock )
    {
        assert( (!samplerblock || samplerblock->mRsData) &&
                "The block must have been created via HlmsManager::getSamplerblock!" );

        if( !samplerblock )
        {
            glBindSampler( texUnit, 0 );
        }
        else
        {
            glBindSampler( texUnit, static_cast<GLuint>(
                                    reinterpret_cast<intptr_t>( samplerblock->mRsData ) ) );
        }
        /*if (!activateGLTextureUnit(texUnit))
            return;

        GL3PlusHlmsSamplerblock *glSamplerblock = reinterpret_cast<GL3PlusHlmsSamplerblock*>(
                                                                                samplerblock->mRsData );

        OGRE_CHECK_GL_ERROR(glTexParameteri( mTextureTypes[unit], GL_TEXTURE_MIN_FILTER,
                                             glSamplerblock->mMinFilter) );
        OGRE_CHECK_GL_ERROR(glTexParameteri( mTextureTypes[unit], GL_TEXTURE_MAG_FILTER,
                                             glSamplerblock->mMagFilter));

        OGRE_CHECK_GL_ERROR(glTexParameteri( mTextureTypes[stage], GL_TEXTURE_WRAP_S, glSamplerblock->mU ));
        OGRE_CHECK_GL_ERROR(glTexParameteri( mTextureTypes[stage], GL_TEXTURE_WRAP_T, glSamplerblock->mV ));
        OGRE_CHECK_GL_ERROR(glTexParameteri( mTextureTypes[stage], GL_TEXTURE_WRAP_R, glSamplerblock->mW ));

        OGRE_CHECK_GL_ERROR(glTexParameterf( mTextureTypes[stage], GL_TEXTURE_LOD_BIAS,
                                             samplerblock->mMipLodBias ));

        OGRE_CHECK_GL_ERROR(glTexParameterfv( mTextureTypes[stage], GL_TEXTURE_BORDER_COLOR,
                                              reinterpret_cast<GLfloat*>(
                                                    &samplerblock->mBorderColour ) ));

        OGRE_CHECK_GL_ERROR(glTexParameterf( mTextureTypes[stage], GL_TEXTURE_MIN_LOD,
                                             samplerblock->mMinLod ));
        OGRE_CHECK_GL_ERROR(glTexParameterf( mTextureTypes[stage], GL_TEXTURE_MAX_LOD,
                                             samplerblock->mMaxLod ));

        activateGLTextureUnit(0);*/
    }

    void GL3PlusRenderSystem::_setPipelineStateObject( const HlmsPso *pso )
    {
        //Disable previous state
        GLSLShader::unbindAll();

        RenderSystem::_setPipelineStateObject( pso );

        uint8 newClipDistances = 0;
        if( pso )
            newClipDistances = pso->clipDistances;

        if( mClipDistances != newClipDistances )
        {
            for( size_t i=0; i<8u; ++i )
            {
                const uint8 bitFlag = 1u << i;
                bool oldClipSet = (mClipDistances & bitFlag) != 0;
                bool newClipSet = (newClipDistances & bitFlag) != 0;
                if( oldClipSet != newClipSet )
                {
                    if( newClipSet )
                        glEnable( GL_CLIP_DISTANCE0 + i );
                    else
                        glDisable( GL_CLIP_DISTANCE0 + i );
                }
            }

            mClipDistances = newClipDistances;
        }

        mUseAdjacency   = false;
        mPso            = 0;

        if( !pso )
            return;

        //Set new state
        mPso = reinterpret_cast<GL3PlusHlmsPso*>( pso->rsData );

        _setHlmsMacroblock( pso->macroblock, mPso );
        _setHlmsBlendblock( pso->blendblock, mPso );

        if( mPso->vertexShader )
        {
            mPso->vertexShader->bind();
            mActiveVertexGpuProgramParameters = mPso->vertexShader->getDefaultParameters();
            mVertexProgramBound = true;
        }
        if( mPso->geometryShader )
        {
            mPso->geometryShader->bind();
            mActiveGeometryGpuProgramParameters = mPso->geometryShader->getDefaultParameters();
            mGeometryProgramBound = true;

            mUseAdjacency = mPso->geometryShader->isAdjacencyInfoRequired();
        }
        if( mPso->hullShader )
        {
            mPso->hullShader->bind();
            mActiveTessellationHullGpuProgramParameters = mPso->hullShader->getDefaultParameters();
            mTessellationHullProgramBound = true;
        }
        if( mPso->domainShader )
        {
            mPso->domainShader->bind();
            mActiveTessellationDomainGpuProgramParameters = mPso->domainShader->getDefaultParameters();
            mTessellationDomainProgramBound = true;
        }
        if( mPso->pixelShader )
        {
            mPso->pixelShader->bind();
            mActiveFragmentGpuProgramParameters = mPso->pixelShader->getDefaultParameters();
            mFragmentProgramBound = true;
        }

        GLSLSeparableProgramManager* separableProgramMgr =
                GLSLSeparableProgramManager::getSingletonPtr();

        if( separableProgramMgr )
        {
            GLSLSeparableProgram* separableProgram = separableProgramMgr->getCurrentSeparableProgram();
            if (separableProgram)
                separableProgram->activate();
        }
        else
        {
            GLSLMonolithicProgramManager::getSingleton().getActiveMonolithicProgram();
        }
    }

    void GL3PlusRenderSystem::_setComputePso( const HlmsComputePso *pso )
    {
        GLSLShader *newComputeShader = 0;

        if( pso )
        {
            newComputeShader = reinterpret_cast<GLSLShader*>( pso->rsData );

            if( mCurrentComputeShader == newComputeShader )
                return;
        }

        //Disable previous state
        GLSLShader::unbindAll();

        RenderSystem::_setPipelineStateObject( (HlmsPso*)0 );

        mUseAdjacency   = false;
        mPso            = 0;
        mCurrentComputeShader = 0;

        if( !pso )
            return;

        mCurrentComputeShader = newComputeShader;
        mCurrentComputeShader->bind();
        mActiveComputeGpuProgramParameters = pso->computeParams;
        mComputeProgramBound = true;

        GLSLSeparableProgramManager* separableProgramMgr =
                GLSLSeparableProgramManager::getSingletonPtr();

        if( separableProgramMgr )
        {
            GLSLSeparableProgram* separableProgram = separableProgramMgr->getCurrentSeparableProgram();
            if (separableProgram)
                separableProgram->activate();
        }
        else
        {
            GLSLMonolithicProgramManager::getSingleton().getActiveMonolithicProgram();
        }
    }

    void GL3PlusRenderSystem::_setIndirectBuffer( IndirectBufferPacked *indirectBuffer )
    {
        if( mVaoManager->supportsIndirectBuffers() )
        {
            if( indirectBuffer )
            {
                GL3PlusBufferInterface *bufferInterface = static_cast<GL3PlusBufferInterface*>(
                                                            indirectBuffer->getBufferInterface() );
                OCGE( glBindBuffer( GL_DRAW_INDIRECT_BUFFER, bufferInterface->getVboName() ) );
            }
            else
            {
                OCGE( glBindBuffer( GL_DRAW_INDIRECT_BUFFER, 0 ) );
            }
        }
        else
        {
            if( indirectBuffer )
                mSwIndirectBufferPtr = indirectBuffer->getSwBufferPtr();
            else
                mSwIndirectBufferPtr = 0;
        }
    }

    void GL3PlusRenderSystem::_hlmsComputePipelineStateObjectCreated( HlmsComputePso *newPso )
    {
        newPso->rsData = reinterpret_cast<void*>( static_cast<GLSLShader*>(
                                                      newPso->computeShader->_getBindingDelegate() ) );
    }

    void GL3PlusRenderSystem::_hlmsComputePipelineStateObjectDestroyed( HlmsComputePso *newPso )
    {
        newPso->rsData = 0;
    }

    void GL3PlusRenderSystem::_beginFrame(void)
    {
        mHardwareBufferManager->_updateDirtyInputLayouts();
    }

    void GL3PlusRenderSystem::_endFrame(void)
    {
        OGRE_CHECK_GL_ERROR(glDisable(GL_DEPTH_CLAMP));

        // unbind PSO programs at end of frame
        // this is mostly to avoid holding bound programs that might get deleted
        // outside via the resource manager
        _setPipelineStateObject( 0 );
        _setComputePso( 0 );

        glBindProgramPipeline( 0 );
    }

    void GL3PlusRenderSystem::_setDepthBias(float constantBias, float slopeScaleBias)
    {
        //FIXME glPolygonOffset currently is buggy in GL3+ RS but not GL RS.
        if (constantBias != 0 || slopeScaleBias != 0)
        {
            OGRE_CHECK_GL_ERROR(glEnable(GL_POLYGON_OFFSET_FILL));
            OGRE_CHECK_GL_ERROR(glEnable(GL_POLYGON_OFFSET_POINT));
            OGRE_CHECK_GL_ERROR(glEnable(GL_POLYGON_OFFSET_LINE));
            OGRE_CHECK_GL_ERROR(glPolygonOffset(-slopeScaleBias, -constantBias));
        }
        else
        {
            OGRE_CHECK_GL_ERROR(glDisable(GL_POLYGON_OFFSET_FILL));
            OGRE_CHECK_GL_ERROR(glDisable(GL_POLYGON_OFFSET_POINT));
            OGRE_CHECK_GL_ERROR(glDisable(GL_POLYGON_OFFSET_LINE));
        }
    }

    void GL3PlusRenderSystem::_convertProjectionMatrix(const Matrix4& matrix,
                                                       Matrix4& dest,
                                                       bool forGpuProgram)
    {
        // no any conversion request for OpenGL
        dest = matrix;
    }

    void GL3PlusRenderSystem::_makeProjectionMatrix(const Radian& fovy, Real aspect,
                                                    Real nearPlane, Real farPlane,
                                                    Matrix4& dest, bool forGpuProgram)
    {
        Radian thetaY(fovy / 2.0f);
        Real tanThetaY = Math::Tan(thetaY);

        // Calc matrix elements
        Real w = (1.0f / tanThetaY) / aspect;
        Real h = 1.0f / tanThetaY;
        Real q, qn;
        if (farPlane == 0)
        {
            // Infinite far plane
            q = Frustum::INFINITE_FAR_PLANE_ADJUST - 1;
            qn = nearPlane * (Frustum::INFINITE_FAR_PLANE_ADJUST - 2);
        }
        else
        {
            q = -(farPlane + nearPlane) / (farPlane - nearPlane);
            qn = -2 * (farPlane * nearPlane) / (farPlane - nearPlane);
        }

        // NB This creates Z in range [-1,1]
        //
        // [ w   0   0   0  ]
        // [ 0   h   0   0  ]
        // [ 0   0   q   qn ]
        // [ 0   0   -1  0  ]

        dest = Matrix4::ZERO;
        dest[0][0] = w;
        dest[1][1] = h;
        dest[2][2] = q;
        dest[2][3] = qn;
        dest[3][2] = -1;
    }

    void GL3PlusRenderSystem::_makeProjectionMatrix(Real left, Real right,
                                                    Real bottom, Real top,
                                                    Real nearPlane, Real farPlane,
                                                    Matrix4& dest, bool forGpuProgram)
    {
        Real width = right - left;
        Real height = top - bottom;
        Real q, qn;
        if (farPlane == 0)
        {
            // Infinite far plane
            q = Frustum::INFINITE_FAR_PLANE_ADJUST - 1;
            qn = nearPlane * (Frustum::INFINITE_FAR_PLANE_ADJUST - 2);
        }
        else
        {
            q = -(farPlane + nearPlane) / (farPlane - nearPlane);
            qn = -2 * (farPlane * nearPlane) / (farPlane - nearPlane);
        }

        dest = Matrix4::ZERO;
        dest[0][0] = 2 * nearPlane / width;
        dest[0][2] = (right+left) / width;
        dest[1][1] = 2 * nearPlane / height;
        dest[1][2] = (top+bottom) / height;
        dest[2][2] = q;
        dest[2][3] = qn;
        dest[3][2] = -1;
    }

    void GL3PlusRenderSystem::_makeOrthoMatrix(const Radian& fovy, Real aspect,
                                               Real nearPlane, Real farPlane,
                                               Matrix4& dest, bool forGpuProgram)
    {
        Radian thetaY(fovy / 2.0f);
        Real tanThetaY = Math::Tan(thetaY);

        // Real thetaX = thetaY * aspect;
        Real tanThetaX = tanThetaY * aspect; // Math::Tan(thetaX);
        Real half_w = tanThetaX * nearPlane;
        Real half_h = tanThetaY * nearPlane;
        Real iw = 1.0 / half_w;
        Real ih = 1.0 / half_h;
        Real q;
        if (farPlane == 0)
        {
            q = 0;
        }
        else
        {
            q = 2.0 / (farPlane - nearPlane);
        }
        dest = Matrix4::ZERO;
        dest[0][0] = iw;
        dest[1][1] = ih;
        dest[2][2] = -q;
        dest[2][3] = -(farPlane + nearPlane) / (farPlane - nearPlane);
        dest[3][3] = 1;
    }

    void GL3PlusRenderSystem::_applyObliqueDepthProjection(Matrix4& matrix,
                                                           const Plane& plane,
                                                           bool forGpuProgram)
    {
        // Thanks to Eric Lenyel for posting this calculation at www.terathon.com

        // Calculate the clip-space corner point opposite the clipping plane
        // as (sgn(clipPlane.x), sgn(clipPlane.y), 1, 1) and
        // transform it into camera space by multiplying it
        // by the inverse of the projection matrix

        Vector4 q;
        q.x = (Math::Sign(plane.normal.x) + matrix[0][2]) / matrix[0][0];
        q.y = (Math::Sign(plane.normal.y) + matrix[1][2]) / matrix[1][1];
        q.z = -1.0F;
        q.w = (1.0F + matrix[2][2]) / matrix[2][3];

        // Calculate the scaled plane vector
        Vector4 clipPlane4d(plane.normal.x, plane.normal.y, plane.normal.z, plane.d);
        Vector4 c = clipPlane4d * (2.0F / (clipPlane4d.dotProduct(q)));

        // Replace the third row of the projection matrix
        matrix[2][0] = c.x;
        matrix[2][1] = c.y;
        matrix[2][2] = c.z + 1.0F;
        matrix[2][3] = c.w;
    }

    HardwareOcclusionQuery* GL3PlusRenderSystem::createHardwareOcclusionQuery(void)
    {
        GL3PlusHardwareOcclusionQuery* ret = new GL3PlusHardwareOcclusionQuery();
        mHwOcclusionQueries.push_back(ret);
        return ret;
    }

    void GL3PlusRenderSystem::setStencilBufferParams( uint32 refValue, const StencilParams &stencilParams )
    {
        RenderSystem::setStencilBufferParams( refValue, stencilParams );

        if( mStencilParams.enabled )
        {
            OCGE( glEnable(GL_STENCIL_TEST) );

            OCGE( glStencilMask( mStencilParams.writeMask ) );

            //OCGE( glStencilMaskSeparate( GL_BACK, mStencilParams.writeMask ) );
            //OCGE( glStencilMaskSeparate( GL_FRONT, mStencilParams.writeMask ) );

            OCGE( glStencilFuncSeparate( GL_BACK,
                                         convertCompareFunction( stencilParams.stencilBack.compareOp ),
                                         refValue, stencilParams.readMask ) );
            OCGE( glStencilOpSeparate( GL_BACK,
                                       convertStencilOp( stencilParams.stencilBack.stencilFailOp ),
                                       convertStencilOp( stencilParams.stencilBack.stencilDepthFailOp ),
                                       convertStencilOp( stencilParams.stencilBack.stencilPassOp ) ) );

            OCGE( glStencilFuncSeparate( GL_FRONT,
                                         convertCompareFunction( stencilParams.stencilFront.compareOp ),
                                         refValue, stencilParams.readMask ) );
            OCGE( glStencilOpSeparate( GL_FRONT,
                                       convertStencilOp( stencilParams.stencilFront.stencilFailOp ),
                                       convertStencilOp( stencilParams.stencilFront.stencilDepthFailOp ),
                                       convertStencilOp( stencilParams.stencilFront.stencilPassOp ) ) );
        }
        else
        {
            OCGE( glDisable(GL_STENCIL_TEST) );
        }
    }

    GLint GL3PlusRenderSystem::getCombinedMinMipFilter(void) const
    {
        switch(mMinFilter)
        {
        case FO_ANISOTROPIC:
        case FO_LINEAR:
            switch (mMipFilter)
            {
            case FO_ANISOTROPIC:
            case FO_LINEAR:
                // linear min, linear mip
                return GL_LINEAR_MIPMAP_LINEAR;
            case FO_POINT:
                // linear min, point mip
                return GL_LINEAR_MIPMAP_NEAREST;
            case FO_NONE:
                // linear min, no mip
                return GL_LINEAR;
            }
            break;
        case FO_POINT:
        case FO_NONE:
            switch (mMipFilter)
            {
            case FO_ANISOTROPIC:
            case FO_LINEAR:
                // nearest min, linear mip
                return GL_NEAREST_MIPMAP_LINEAR;
            case FO_POINT:
                // nearest min, point mip
                return GL_NEAREST_MIPMAP_NEAREST;
            case FO_NONE:
                // nearest min, no mip
                return GL_NEAREST;
            }
            break;
        }

        // should never get here
        return 0;
    }

    void GL3PlusRenderSystem::_render(const v1::RenderOperation& op)
    {
        // Call super class.
        RenderSystem::_render(op);

        // Create variables related to instancing.
        v1::HardwareVertexBufferSharedPtr globalInstanceVertexBuffer = getGlobalInstanceVertexBuffer();
        v1::VertexDeclaration* globalVertexDeclaration = getGlobalInstanceVertexBufferVertexDeclaration();
        bool hasInstanceData = (op.useGlobalInstancingVertexBufferIsAvailable &&
                                !globalInstanceVertexBuffer.isNull() && (globalVertexDeclaration != NULL))
            || op.vertexData->vertexBufferBinding->getHasInstanceData();

        size_t numberOfInstances = op.numberOfInstances;

        if (op.useGlobalInstancingVertexBufferIsAvailable)
        {
            numberOfInstances *= getGlobalNumberOfInstances();
        }

        // Get vertex array organization.
        const v1::VertexDeclaration::VertexElementList& decl =
            op.vertexData->vertexDeclaration->getElements();
        v1::VertexDeclaration::VertexElementList::const_iterator elemIter, elemEnd;
        elemEnd = decl.end();

        // Bind VAO (set of per-vertex attributes: position, normal, etc.).
        bool updateVAO = true;
        if (Root::getSingleton().getRenderSystem()->getCapabilities()->hasCapability(RSC_SEPARATE_SHADER_OBJECTS))
        {
            GLSLSeparableProgram* separableProgram =
                GLSLSeparableProgramManager::getSingleton().getCurrentSeparableProgram();
            if (separableProgram)
            {
                if (!op.renderToVertexBuffer)
                {
                    separableProgram->activate();
                }

                updateVAO = !separableProgram->getVertexArrayObject()->isInitialised();

                separableProgram->getVertexArrayObject()->bind();
            }
            else
            {
                Ogre::LogManager::getSingleton().logMessage(
                    "ERROR: Failed to create separable program.", LML_CRITICAL);
            }
        }
        else
        {
            GLSLMonolithicProgram* monolithicProgram = GLSLMonolithicProgramManager::getSingleton().getActiveMonolithicProgram();
            if (monolithicProgram)
            {
                updateVAO = !monolithicProgram->getVertexArrayObject()->isInitialised();

                monolithicProgram->getVertexArrayObject()->bind();
            }
            else
            {
                Ogre::LogManager::getSingleton().logMessage(
                    "ERROR: Failed to create monolithic program.", LML_CRITICAL);
            }
        }

        // Bind the appropriate VBOs to the active attributes of the VAO.
        for (elemIter = decl.begin(); elemIter != elemEnd; ++elemIter)
        {
            const v1::VertexElement & elem = *elemIter;
            size_t source = elem.getSource();

            if (!op.vertexData->vertexBufferBinding->isBufferBound(source))
                continue; // Skip unbound elements.

            v1::HardwareVertexBufferSharedPtr vertexBuffer =
                op.vertexData->vertexBufferBinding->getBuffer(source);

            bindVertexElementToGpu(elem, vertexBuffer, op.vertexData->vertexStart,
                                   mRenderAttribsBound, mRenderInstanceAttribsBound, updateVAO);
        }

        if ( !globalInstanceVertexBuffer.isNull() && globalVertexDeclaration != NULL )
        {
            elemEnd = globalVertexDeclaration->getElements().end();
            for (elemIter = globalVertexDeclaration->getElements().begin(); elemIter != elemEnd; ++elemIter)
            {
                const v1::VertexElement & elem = *elemIter;
                bindVertexElementToGpu(elem, globalInstanceVertexBuffer, 0,
                                       mRenderAttribsBound, mRenderInstanceAttribsBound, updateVAO);
            }
        }

        activateGLTextureUnit(0);

        // Determine the correct primitive type to render.
        GLint primType;
        // Use adjacency if there is a geometry program and it requested adjacency info.
        bool useAdjacency = (mGeometryProgramBound && mPso->geometryShader && mPso->geometryShader->isAdjacencyInfoRequired());
        switch (op.operationType)
        {
        case OT_POINT_LIST:
            primType = GL_POINTS;
            break;
        case OT_LINE_LIST:
            primType = useAdjacency ? GL_LINES_ADJACENCY : GL_LINES;
            break;
        case OT_LINE_STRIP:
            primType = useAdjacency ? GL_LINE_STRIP_ADJACENCY : GL_LINE_STRIP;
            break;
        default:
        case OT_TRIANGLE_LIST:
            primType = useAdjacency ? GL_TRIANGLES_ADJACENCY : GL_TRIANGLES;
            break;
        case OT_TRIANGLE_STRIP:
            primType = useAdjacency ? GL_TRIANGLE_STRIP_ADJACENCY : GL_TRIANGLE_STRIP;
            break;
        case OT_TRIANGLE_FAN:
            primType = GL_TRIANGLE_FAN;
            break;
        }


        // Bind atomic counter buffers.
        // if (Root::getSingleton().getRenderSystem()->getCapabilities()->hasCapability(RSC_ATOMIC_COUNTERS))
        // {
        //     GLuint atomicsBuffer = 0;

        //     glGenBuffers(1, &atomicsBuffer);
        //     glBindBuffer(GL_ATOMIC_COUNTER_BUFFER,
        //                  static_cast<GL3PlusHardwareCounterBuffer*>(HardwareBufferManager::getSingleton().getCounterBuffer().getGLBufferId()));
        //                  //static_cast<GL3PlusHardwareCounterBuffer*>(op..getCounterBuffer().getGLBufferId()));
        //     // glBufferData(GL_ATOMIC_COUNTER_BUFFER, sizeof(GLuint) * 3, NULL, GL_DYNAMIC_DRAW);
        //     // glBindBuffer(GL_ATOMIC_COUNTER_BUFFER, 0);
        // }
        //TODO: Reset atomic counters somewhere


        // Render to screen!
        if (mPso->domainShader)
        {
            // Tessellation shader special case.
            // Note: Only evaluation (domain) shaders are required.

            // GLuint primCount = 0;
            // // Useful primitives for tessellation
            // switch( op.operationType )
            // {
            // case OT_LINE_LIST:
            //     primCount = (GLuint)(op.useIndexes ? op.indexData->indexCount : op.vertexData->vertexCount) / 2;
            //     break;

            // case OT_LINE_STRIP:
            //     primCount = (GLuint)(op.useIndexes ? op.indexData->indexCount : op.vertexData->vertexCount) - 1;
            //     break;

            // case OT_TRIANGLE_LIST:
            //     primCount = (GLuint)(op.useIndexes ? op.indexData->indexCount : op.vertexData->vertexCount);
            //     //primCount = (GLuint)(op.useIndexes ? op.indexData->indexCount : op.vertexData->vertexCount) / 3;
            //     break;

            // case OT_TRIANGLE_STRIP:
            //     primCount = (GLuint)(op.useIndexes ? op.indexData->indexCount : op.vertexData->vertexCount) - 2;
            //     break;
            // default:
            //     break;
            // }

            // These are set via shader in DX11, SV_InsideTessFactor and SV_OutsideTessFactor
            // Hardcoding for the sample
            // float patchLevel(1.f);
            // OGRE_CHECK_GL_ERROR(glPatchParameterfv(GL_PATCH_DEFAULT_INNER_LEVEL, &patchLevel));
            // OGRE_CHECK_GL_ERROR(glPatchParameterfv(GL_PATCH_DEFAULT_OUTER_LEVEL, &patchLevel));
            // OGRE_CHECK_GL_ERROR(glPatchParameteri(GL_PATCH_VERTICES, op.vertexData->vertexCount));

            if (op.useIndexes)
            {
                OGRE_CHECK_GL_ERROR(glBindBuffer(GL_ELEMENT_ARRAY_BUFFER,
                                                 static_cast<v1::GL3PlusHardwareIndexBuffer*>(op.indexData->indexBuffer.get())->getGLBufferId()));
                void *pBufferData = GL_BUFFER_OFFSET(op.indexData->indexStart *
                                                     op.indexData->indexBuffer->getIndexSize());
                GLenum indexType = (op.indexData->indexBuffer->getType() == v1::HardwareIndexBuffer::IT_32BIT) ? GL_UNSIGNED_BYTE : GL_UNSIGNED_SHORT;
                OGRE_CHECK_GL_ERROR(glDrawElements(GL_PATCHES, op.indexData->indexCount, indexType, pBufferData));
                //OGRE_CHECK_GL_ERROR(glDrawElements(GL_PATCHES, op.indexData->indexCount, indexType, pBufferData));
                //                OGRE_CHECK_GL_ERROR(glDrawArraysInstanced(GL_PATCHES, 0, primCount, 1));
            }
            else
            {
                OGRE_CHECK_GL_ERROR(glDrawArrays(GL_PATCHES, 0, op.vertexData->vertexCount));
                //OGRE_CHECK_GL_ERROR(glDrawArrays(GL_PATCHES, 0, primCount));
                //                OGRE_CHECK_GL_ERROR(glDrawArraysInstanced(GL_PATCHES, 0, primCount, 1));
            }
        }
        else if (op.useIndexes)
        {
            OGRE_CHECK_GL_ERROR(glBindBuffer(GL_ELEMENT_ARRAY_BUFFER,
                                             static_cast<v1::GL3PlusHardwareIndexBuffer*>(op.indexData->indexBuffer.get())->getGLBufferId()));

            void *pBufferData = GL_BUFFER_OFFSET(op.indexData->indexStart *
                                                 op.indexData->indexBuffer->getIndexSize());

            //TODO : GL_UNSIGNED_INT or GL_UNSIGNED_BYTE?  Latter breaks samples.
            GLenum indexType = (op.indexData->indexBuffer->getType() == v1::HardwareIndexBuffer::IT_16BIT) ?
                                GL_UNSIGNED_SHORT : GL_UNSIGNED_INT;

            do
            {
                // Update derived depth bias.
                if (mDerivedDepthBias && mCurrentPassIterationNum > 0)
                {
                    _setDepthBias(mDerivedDepthBiasBase +
                                  mDerivedDepthBiasMultiplier * mCurrentPassIterationNum,
                                  mDerivedDepthBiasSlopeScale);
                }

                if(hasInstanceData)
                {
                    OGRE_CHECK_GL_ERROR(glDrawElementsInstancedBaseVertex(primType, op.indexData->indexCount, indexType, pBufferData, numberOfInstances, op.vertexData->vertexStart));
                }
                else
                {
                    OGRE_CHECK_GL_ERROR( glDrawElementsBaseVertex( primType, op.indexData->indexCount, indexType,
                                                                   pBufferData, op.vertexData->vertexStart ) );
                }
            } while (updatePassIterationRenderState());
        }
        else
        {
            do
            {
                // Update derived depth bias.
                if (mDerivedDepthBias && mCurrentPassIterationNum > 0)
                {
                    _setDepthBias(mDerivedDepthBiasBase +
                                  mDerivedDepthBiasMultiplier * mCurrentPassIterationNum,
                                  mDerivedDepthBiasSlopeScale);
                }

                if (hasInstanceData)
                {
                    OGRE_CHECK_GL_ERROR(glDrawArraysInstanced(primType, 0, op.vertexData->vertexCount, numberOfInstances));
                }
                else
                {
                    OGRE_CHECK_GL_ERROR(glDrawArrays(primType, 0, op.vertexData->vertexCount));
                }
            } while (updatePassIterationRenderState());
        }

        // Unbind VAO (if updated).
        if (updateVAO)
        {
            if (Root::getSingleton().getRenderSystem()->getCapabilities()->hasCapability(RSC_SEPARATE_SHADER_OBJECTS))
            {
                GLSLSeparableProgram* separableProgram =
                    GLSLSeparableProgramManager::getSingleton().getCurrentSeparableProgram();
                if (separableProgram)
                {
                    separableProgram->getVertexArrayObject()->setInitialised(true);
                }
            }
            else
            {
                GLSLMonolithicProgram* monolithicProgram = GLSLMonolithicProgramManager::getSingleton().getActiveMonolithicProgram();
                if (monolithicProgram)
                {
                    monolithicProgram->getVertexArrayObject()->setInitialised(true);
                }
            }

            // Unbind the vertex array object.
            // Marks the end of what state will be included.
            OGRE_CHECK_GL_ERROR(glBindVertexArray(0));
        }


        mRenderAttribsBound.clear();
        mRenderInstanceAttribsBound.clear();
    }

    void GL3PlusRenderSystem::_dispatch( const HlmsComputePso &pso )
    {
        glDispatchCompute( pso.mNumThreadGroups[0], pso.mNumThreadGroups[1], pso.mNumThreadGroups[2] );
    }

    void GL3PlusRenderSystem::_setVertexArrayObject( const VertexArrayObject *_vao )
    {
        if( _vao )
        {
            const GL3PlusVertexArrayObject *vao = static_cast<const GL3PlusVertexArrayObject*>( _vao );
            OGRE_CHECK_GL_ERROR( glBindVertexArray( vao->mVaoName ) );
        }
        else
        {
            OGRE_CHECK_GL_ERROR( glBindVertexArray( 0 ) );
        }
    }

    void GL3PlusRenderSystem::_render( const CbDrawCallIndexed *cmd )
    {
        const GL3PlusVertexArrayObject *vao = static_cast<const GL3PlusVertexArrayObject*>( cmd->vao );
        GLenum mode = mPso->domainShader ? GL_PATCHES : vao->mPrimType[mUseAdjacency];

        GLenum indexType = vao->mIndexBuffer->getIndexType() == IndexBufferPacked::IT_16BIT ?
                                                            GL_UNSIGNED_SHORT : GL_UNSIGNED_INT;

        OCGE( glMultiDrawElementsIndirect( mode, indexType, cmd->indirectBufferOffset,
                                           cmd->numDraws, sizeof(CbDrawIndexed) ) );
    }

    void GL3PlusRenderSystem::_render( const CbDrawCallStrip *cmd )
    {
        const GL3PlusVertexArrayObject *vao = static_cast<const GL3PlusVertexArrayObject*>( cmd->vao );
        GLenum mode = mPso->domainShader ? GL_PATCHES : vao->mPrimType[mUseAdjacency];
        
        OCGE( glMultiDrawArraysIndirect( mode, cmd->indirectBufferOffset,
                                         cmd->numDraws, sizeof(CbDrawStrip) ) );
    }

    void GL3PlusRenderSystem::_renderEmulated( const CbDrawCallIndexed *cmd )
    {
        const GL3PlusVertexArrayObject *vao = static_cast<const GL3PlusVertexArrayObject*>( cmd->vao );
        GLenum mode = mPso->domainShader ? GL_PATCHES : vao->mPrimType[mUseAdjacency];

        GLenum indexType = vao->mIndexBuffer->getIndexType() == IndexBufferPacked::IT_16BIT ?
                                                            GL_UNSIGNED_SHORT : GL_UNSIGNED_INT;

        CbDrawIndexed *drawCmd = reinterpret_cast<CbDrawIndexed*>(
                                    mSwIndirectBufferPtr + (size_t)cmd->indirectBufferOffset );

        const size_t bytesPerIndexElement = vao->mIndexBuffer->getBytesPerElement();
        
        for( uint32 i=cmd->numDraws; i--; )
        {
            OCGE( glDrawElementsInstancedBaseVertexBaseInstance(
                      mode,
                      drawCmd->primCount,
                      indexType,
                      reinterpret_cast<void*>( drawCmd->firstVertexIndex * bytesPerIndexElement ),
                      drawCmd->instanceCount,
                      drawCmd->baseVertex,
                      drawCmd->baseInstance ) );
            ++drawCmd;
        }
    }

    void GL3PlusRenderSystem::_renderEmulated( const CbDrawCallStrip *cmd )
    {
        const GL3PlusVertexArrayObject *vao = static_cast<const GL3PlusVertexArrayObject*>( cmd->vao );
        GLenum mode = mPso->domainShader ? GL_PATCHES : vao->mPrimType[mUseAdjacency];

        CbDrawStrip *drawCmd = reinterpret_cast<CbDrawStrip*>(
                                    mSwIndirectBufferPtr + (size_t)cmd->indirectBufferOffset );
        
        for( uint32 i=cmd->numDraws; i--; )
        {
            OCGE( glDrawArraysInstancedBaseInstance(
                      mode,
                      drawCmd->firstVertexIndex,
                      drawCmd->primCount,
                      drawCmd->instanceCount,
                      drawCmd->baseInstance ) );
            ++drawCmd;
        }
    }

    void GL3PlusRenderSystem::_renderEmulatedNoBaseInstance( const CbDrawCallIndexed *cmd )
    {
        const GL3PlusVertexArrayObject *vao = static_cast<const GL3PlusVertexArrayObject*>( cmd->vao );
        GLenum mode = mPso->domainShader ? GL_PATCHES : vao->mPrimType[mUseAdjacency];

        GLenum indexType = vao->mIndexBuffer->getIndexType() == IndexBufferPacked::IT_16BIT ?
                                                            GL_UNSIGNED_SHORT : GL_UNSIGNED_INT;

        CbDrawIndexed *drawCmd = reinterpret_cast<CbDrawIndexed*>(
                                    mSwIndirectBufferPtr + (size_t)cmd->indirectBufferOffset );

        const size_t bytesPerIndexElement = vao->mIndexBuffer->getBytesPerElement();

        GLSLMonolithicProgram *activeLinkProgram =
                GLSLMonolithicProgramManager::getSingleton().getActiveMonolithicProgram();

        for( uint32 i=cmd->numDraws; i--; )
        {
            OCGE( glUniform1ui( activeLinkProgram->mBaseInstanceLocation,
                                static_cast<GLuint>( drawCmd->baseInstance ) ) );

            OCGE( glDrawElementsInstancedBaseVertex(
                    mode,
                    drawCmd->primCount,
                    indexType,
                    reinterpret_cast<void*>( drawCmd->firstVertexIndex * bytesPerIndexElement ),
                    drawCmd->instanceCount,
                    drawCmd->baseVertex ) );
            ++drawCmd;
        }
    }

    void GL3PlusRenderSystem::_renderEmulatedNoBaseInstance( const CbDrawCallStrip *cmd )
    {
        const GL3PlusVertexArrayObject *vao = static_cast<const GL3PlusVertexArrayObject*>( cmd->vao );
        GLenum mode = mPso->domainShader ? GL_PATCHES : vao->mPrimType[mUseAdjacency];

        CbDrawStrip *drawCmd = reinterpret_cast<CbDrawStrip*>(
                                    mSwIndirectBufferPtr + (size_t)cmd->indirectBufferOffset );

        GLSLMonolithicProgram *activeLinkProgram =
                GLSLMonolithicProgramManager::getSingleton().getActiveMonolithicProgram();

        for( uint32 i=cmd->numDraws; i--; )
        {
            OCGE( glUniform1ui( activeLinkProgram->mBaseInstanceLocation,
                                static_cast<GLuint>( drawCmd->baseInstance ) ) );

            OCGE( glDrawArraysInstanced(
                    mode,
                    drawCmd->firstVertexIndex,
                    drawCmd->primCount,
                    drawCmd->instanceCount ) );
            ++drawCmd;
        }
    }

    void GL3PlusRenderSystem::_startLegacyV1Rendering(void)
    {
        glBindVertexArray( mGlobalVao );
    }

    void GL3PlusRenderSystem::_setRenderOperation( const v1::CbRenderOp *cmd )
    {
        mCurrentVertexBuffer    = cmd->vertexData;
        mCurrentIndexBuffer     = cmd->indexData;

        glBindVertexArray( mGlobalVao );

        v1::VertexBufferBinding *vertexBufferBinding = cmd->vertexData->vertexBufferBinding;
        v1::VertexDeclaration *vertexDeclaration     = cmd->vertexData->vertexDeclaration;

        const v1::VertexDeclaration::VertexElementList& elements = vertexDeclaration->getElements();
        v1::VertexDeclaration::VertexElementList::const_iterator itor;
        v1::VertexDeclaration::VertexElementList::const_iterator end;

        itor = elements.begin();
        end  = elements.end();

        while( itor != end )
        {
            const v1::VertexElement &elem = *itor;

            unsigned short source = elem.getSource();

            VertexElementSemantic semantic = elem.getSemantic();
            GLuint attributeIndex = GL3PlusVaoManager::getAttributeIndexFor( semantic ) +
                                    elem.getIndex();

            if( !vertexBufferBinding->isBufferBound( source ) )
            {
                OCGE( glDisableVertexAttribArray( attributeIndex ) );
                ++itor;
                continue; // Skip unbound elements.
            }

            v1::HardwareVertexBufferSharedPtr vertexBuffer = vertexBufferBinding->getBuffer( source );
            const v1::GL3PlusHardwareVertexBuffer* hwGlBuffer =
                            static_cast<v1::GL3PlusHardwareVertexBuffer*>( vertexBuffer.get() );

            OCGE( glBindBuffer( GL_ARRAY_BUFFER, hwGlBuffer->getGLBufferId() ) );
            void *bindOffset = GL_BUFFER_OFFSET( elem.getOffset() );

            VertexElementType vertexElementType = elem.getType();

            GLint typeCount = v1::VertexElement::getTypeCount( vertexElementType );
            GLboolean normalised = v1::VertexElement::isTypeNormalized( vertexElementType ) ? GL_TRUE :
                                                                                              GL_FALSE;
            switch( vertexElementType )
            {
            case VET_COLOUR:
            case VET_COLOUR_ABGR:
            case VET_COLOUR_ARGB:
                // Because GL takes these as a sequence of single unsigned bytes, count needs to be 4
                // VertexElement::getTypeCount treats them as 1 (RGBA)
                // Also need to normalise the fixed-point data
                typeCount = 4;
                normalised = GL_TRUE;
                break;
            default:
                break;
            };

            assert( (semantic != VES_TEXTURE_COORDINATES || elem.getIndex() < 8) &&
                    "Up to 8 UVs are supported." );

            if( semantic == VES_BINORMAL )
            {
                LogManager::getSingleton().logMessage(
                            "WARNING: VES_BINORMAL will not render properly in "
                            "many GPUs where GL_MAX_VERTEX_ATTRIBS = 16. Consider"
                            " changing for VES_TANGENT with 4 components or use"
                            " QTangents", LML_CRITICAL );
            }

            GLenum type = v1::GL3PlusHardwareBufferManager::getGLType( vertexElementType );

            switch( v1::VertexElement::getBaseType( vertexElementType ) )
            {
            default:
            case VET_FLOAT1:
                OCGE( glVertexAttribPointer( attributeIndex, typeCount,
                                             type,
                                             normalised,
                                             static_cast<GLsizei>(vertexBuffer->getVertexSize()),
                                             bindOffset ) );
                break;
            case VET_BYTE4:
            case VET_UBYTE4:
            case VET_SHORT2:
            case VET_USHORT2:
            case VET_UINT1:
            case VET_INT1:
                OCGE( glVertexAttribIPointer( attributeIndex, typeCount,
                                              type,
                                              static_cast<GLsizei>(vertexBuffer->getVertexSize()),
                                              bindOffset ) );
                break;
            case VET_DOUBLE1:
                OCGE( glVertexAttribLPointer( attributeIndex, typeCount,
                                              type,
                                              static_cast<GLsizei>(vertexBuffer->getVertexSize()),
                                              bindOffset ) );
                break;
            }

            OCGE( glVertexAttribDivisor( attributeIndex, hwGlBuffer->getInstanceDataStepRate() *
                                         hwGlBuffer->getIsInstanceData() ) );
            OCGE( glEnableVertexAttribArray( attributeIndex ) );

            ++itor;
        }

        if( cmd->indexData )
        {
            v1::GL3PlusHardwareIndexBuffer *indexBuffer = static_cast<v1::GL3PlusHardwareIndexBuffer*>(
                                                                    cmd->indexData->indexBuffer.get() );
            OCGE( glBindBuffer( GL_ELEMENT_ARRAY_BUFFER, indexBuffer->getGLBufferId() ) );
        }

        mCurrentPolygonMode = GL_TRIANGLES;
        switch( cmd->operationType )
        {
        case OT_POINT_LIST:
            mCurrentPolygonMode = GL_POINTS;
            break;
        case OT_LINE_LIST:
            mCurrentPolygonMode = mUseAdjacency ? GL_LINES_ADJACENCY : GL_LINES;
            break;
        case OT_LINE_STRIP:
            mCurrentPolygonMode = mUseAdjacency ? GL_LINE_STRIP_ADJACENCY : GL_LINE_STRIP;
            break;
        default:
        case OT_TRIANGLE_LIST:
            mCurrentPolygonMode = mUseAdjacency ? GL_TRIANGLES_ADJACENCY : GL_TRIANGLES;
            break;
        case OT_TRIANGLE_STRIP:
            mCurrentPolygonMode = mUseAdjacency ? GL_TRIANGLE_STRIP_ADJACENCY : GL_TRIANGLE_STRIP;
            break;
        case OT_TRIANGLE_FAN:
            mCurrentPolygonMode = GL_TRIANGLE_FAN;
            break;
        }
    }

    void GL3PlusRenderSystem::_render( const v1::CbDrawCallIndexed *cmd )
    {
        GLenum indexType = mCurrentIndexBuffer->indexBuffer->getType() ==
                            v1::HardwareIndexBuffer::IT_16BIT ? GL_UNSIGNED_SHORT : GL_UNSIGNED_INT;

        const size_t bytesPerIndexElement = mCurrentIndexBuffer->indexBuffer->getIndexSize();

        OCGE( glDrawElementsInstancedBaseVertexBaseInstance(
                    mCurrentPolygonMode,
                    cmd->primCount,
                    indexType,
                    reinterpret_cast<void*>( cmd->firstVertexIndex * bytesPerIndexElement ),
                    cmd->instanceCount,
                    mCurrentVertexBuffer->vertexStart,
                    cmd->baseInstance ) );
    }

    void GL3PlusRenderSystem::_render( const v1::CbDrawCallStrip *cmd )
    {
        OCGE( glDrawArraysInstancedBaseInstance(
                    mCurrentPolygonMode,
                    cmd->firstVertexIndex,
                    cmd->primCount,
                    cmd->instanceCount,
                    cmd->baseInstance ) );
    }

<<<<<<< HEAD
    void GL3PlusRenderSystem::clearFrameBuffer( RenderPassDescriptor *desc,
                                                TextureGpu *anyTarget )
=======
    void GL3PlusRenderSystem::_renderNoBaseInstance( const v1::CbDrawCallIndexed *cmd )
    {
        GLenum indexType = mCurrentIndexBuffer->indexBuffer->getType() ==
                            v1::HardwareIndexBuffer::IT_16BIT ? GL_UNSIGNED_SHORT : GL_UNSIGNED_INT;

        const size_t bytesPerIndexElement = mCurrentIndexBuffer->indexBuffer->getIndexSize();

        GLSLMonolithicProgram *activeLinkProgram =
                GLSLMonolithicProgramManager::getSingleton().getActiveMonolithicProgram();

        OCGE( glUniform1ui( activeLinkProgram->mBaseInstanceLocation,
                            static_cast<GLuint>( cmd->baseInstance ) ) );

        OCGE( glDrawElementsInstancedBaseVertex(
                    mCurrentPolygonMode,
                    cmd->primCount,
                    indexType,
                    reinterpret_cast<void*>(cmd->firstVertexIndex * bytesPerIndexElement),
                    cmd->instanceCount,
                    mCurrentVertexBuffer->vertexStart ) );
    }

    void GL3PlusRenderSystem::_renderNoBaseInstance( const v1::CbDrawCallStrip *cmd )
    {
        GLSLMonolithicProgram *activeLinkProgram =
                GLSLMonolithicProgramManager::getSingleton().getActiveMonolithicProgram();

        OCGE( glUniform1ui( activeLinkProgram->mBaseInstanceLocation,
                            static_cast<GLuint>( cmd->baseInstance ) ) );

        OCGE( glDrawArraysInstanced(
                    mCurrentPolygonMode,
                    cmd->firstVertexIndex,
                    cmd->primCount,
                    cmd->instanceCount ) );
    }

    void GL3PlusRenderSystem::clearFrameBuffer(unsigned int buffers,
                                               const ColourValue& colour,
                                               Real depth, unsigned short stencil)
>>>>>>> 680269c2
    {
        Vector4 fullVp( 0, 0, 1, 1 );
        beginRenderPassDescriptor( desc, anyTarget, fullVp, fullVp, false, false );
    }

    void GL3PlusRenderSystem::discardFrameBuffer( unsigned int buffers )
    {
        //To GLES2 porting note:
        //GL_EXT_discard_framebuffer does not imply a clear.
        //GL_EXT_discard_framebuffer should be called after rendering
        //(Allows to omit writeback of unneeded data e.g. Z-buffers, Stencil)
        //On most renderers, not clearing (and invalidate is not clearing)
        //can put you in slow mode

        //GL_ARB_invalidate_subdata

        assert( mActiveRenderTarget );
        if( !mHasArbInvalidateSubdata )
            return;

        GLsizei numAttachments = 0;
        GLenum attachments[OGRE_MAX_MULTIPLE_RENDER_TARGETS+2];

        GL3PlusFrameBufferObject *fbo = 0;
        mActiveRenderTarget->getCustomAttribute( GL3PlusRenderTexture::CustomAttributeString_FBO, &fbo );

        if( fbo )
        {
            if( buffers & FBT_COLOUR )
            {
                for( size_t i=0; i<OGRE_MAX_MULTIPLE_RENDER_TARGETS; ++i )
                {
                    const GL3PlusSurfaceDesc &surfDesc = fbo->getSurface( i );
                    if( surfDesc.buffer )
                        attachments[numAttachments++] = static_cast<GLenum>( GL_COLOR_ATTACHMENT0 + i );
                }
            }

            GL3PlusDepthBuffer *depthBuffer = static_cast<GL3PlusDepthBuffer*>(
                                                mActiveRenderTarget->getDepthBuffer() );

            if( depthBuffer )
            {
                if( buffers & FBT_STENCIL && depthBuffer->getStencilBuffer() )
                    attachments[numAttachments++] = GL_STENCIL_ATTACHMENT;
                if( buffers & FBT_DEPTH )
                    attachments[numAttachments++] = GL_DEPTH_ATTACHMENT;
            }
        }
        else
        {
            if( buffers & FBT_COLOUR )
            {
                attachments[numAttachments++] = GL_COLOR;
                /*attachments[numAttachments++] = GL_BACK_LEFT;
                attachments[numAttachments++] = GL_BACK_RIGHT;*/
            }

            if( buffers & FBT_DEPTH )
                attachments[numAttachments++] = GL_DEPTH;
            if( buffers & FBT_STENCIL )
                attachments[numAttachments++] = GL_STENCIL;
        }

        assert( numAttachments && "Bad flags provided" );
        assert( numAttachments <= (GLsizei)(sizeof(attachments) / sizeof(attachments[0])) );
        glInvalidateFramebuffer( GL_FRAMEBUFFER, numAttachments, attachments );
    }

    void GL3PlusRenderSystem::_switchContext(GL3PlusContext *context)
    {
        // Unbind GPU programs and rebind to new context later, because
        // scene manager treat render system as ONE 'context' ONLY, and it
		// cached the GPU programs using state.
        if( mPso )
        {
            if (mPso->vertexShader)
                mPso->vertexShader->unbind();
            if (mPso->geometryShader)
                mPso->geometryShader->unbind();
            if (mPso->pixelShader)
                mPso->pixelShader->unbind();
            if (mPso->hullShader)
                mPso->hullShader->unbind();
            if (mPso->domainShader)
                mPso->domainShader->unbind();
        }
        if (mCurrentComputeShader)
            mCurrentComputeShader->unbind();

        // It's ready for switching
        if (mCurrentContext)
            mCurrentContext->endCurrent();
        mCurrentContext = context;
        mCurrentContext->setCurrent();

        // Check if the context has already done one-time initialisation
        if (!mCurrentContext->getInitialized())
        {
            _oneTimeContextInitialization();
            mCurrentContext->setInitialized();
        }

        // Rebind GPU programs to new context
        if( mPso )
        {
            if (mPso->vertexShader)
                mPso->vertexShader->bind();
            if (mPso->geometryShader)
                mPso->geometryShader->bind();
            if (mPso->pixelShader)
                mPso->pixelShader->bind();
            if (mPso->hullShader)
                mPso->hullShader->bind();
            if (mPso->domainShader)
                mPso->domainShader->bind();
        }

        if (mCurrentComputeShader)
            mCurrentComputeShader->bind();

        // Must reset depth/colour write mask to according with user desired, otherwise,
        // clearFrameBuffer would be wrong because the value we are recorded may be
        // difference with the really state stored in GL context.
        OGRE_CHECK_GL_ERROR(glDepthMask(mDepthWrite));
        {
            GLboolean r = (mBlendChannelMask & HlmsBlendblock::BlendChannelRed) != 0;
            GLboolean g = (mBlendChannelMask & HlmsBlendblock::BlendChannelGreen) != 0;
            GLboolean b = (mBlendChannelMask & HlmsBlendblock::BlendChannelBlue) != 0;
            GLboolean a = (mBlendChannelMask & HlmsBlendblock::BlendChannelAlpha) != 0;
            OCGE( glColorMask( r, g, b, a ) );
        }
        OGRE_CHECK_GL_ERROR(glStencilMask(mStencilParams.writeMask));
    }

    void GL3PlusRenderSystem::_unregisterContext(GL3PlusContext *context)
    {
        if (mCurrentContext == context)
        {
            // Change the context to something else so that a valid context
            // remains active. When this is the main context being unregistered,
            // we set the main context to 0.
            if (mCurrentContext != mMainContext)
            {
                _switchContext(mMainContext);
            }
            else
            {
                /// No contexts remain
                mCurrentContext->endCurrent();
                mCurrentContext = 0;
                mMainContext = 0;
            }
        }
    }

    void GL3PlusRenderSystem::_oneTimeContextInitialization()
    {
        OGRE_CHECK_GL_ERROR(glDisable(GL_DITHER));

        // Check for FSAA
        // Enable the extension if it was enabled by the GL3PlusSupport
        int fsaa_active = false;
        OGRE_CHECK_GL_ERROR(glGetIntegerv(GL_SAMPLE_BUFFERS, (GLint*)&fsaa_active));
        if (fsaa_active)
        {
            OGRE_CHECK_GL_ERROR(glEnable(GL_MULTISAMPLE));
            LogManager::getSingleton().logMessage("Using FSAA.");
        }

        if (mGLSupport->checkExtension("GL_EXT_texture_filter_anisotropic"))
        {
            OGRE_CHECK_GL_ERROR(glGetFloatv(GL_MAX_TEXTURE_MAX_ANISOTROPY_EXT, &mLargestSupportedAnisotropy));
        }

        OCGE( glGenFramebuffers( 1, &mNullColourFramebuffer ) );

#if OGRE_PLATFORM == OGRE_PLATFORM_APPLE
        // Some Apple NVIDIA hardware can't handle seamless cubemaps
        if (mCurrentCapabilities->getVendor() != GPU_NVIDIA)
#endif
            // Enable seamless cube maps
            OGRE_CHECK_GL_ERROR(glEnable(GL_TEXTURE_CUBE_MAP_SEAMLESS));

        // Set provoking vertex convention
        OGRE_CHECK_GL_ERROR(glProvokingVertex(GL_FIRST_VERTEX_CONVENTION));

        if (mGLSupport->checkExtension("GL_KHR_debug") || mHasGL43)
        {
#if OGRE_DEBUG_MODE
            OGRE_CHECK_GL_ERROR(glDebugMessageCallbackARB(&GLDebugCallback, NULL));
            OGRE_CHECK_GL_ERROR(glDebugMessageControlARB(GL_DEBUG_SOURCE_THIRD_PARTY, GL_DEBUG_TYPE_OTHER, GL_DONT_CARE, 0, NULL, GL_TRUE));
            OGRE_CHECK_GL_ERROR(glEnable(GL_DEBUG_OUTPUT));
            OGRE_CHECK_GL_ERROR(glEnable(GL_DEBUG_OUTPUT_SYNCHRONOUS));
#endif
        }
    }

    void GL3PlusRenderSystem::initialiseContext( Window *primary )
    {
        // Set main and current context
        mMainContext = 0;
        primary->getCustomAttribute( GL3PlusRenderTexture::CustomAttributeString_GLCONTEXT,
                                     &mMainContext );
        mCurrentContext = mMainContext;

        // Set primary context as active
        if (mCurrentContext)
            mCurrentContext->setCurrent();

        // Initialise GL3W
		bool gl3wFailed = gl3wInit() != 0;
        if( gl3wFailed )
        {
            LogManager::getSingleton().logMessage("Failed to initialize GL3W", LML_CRITICAL);
        }
        else
        {
            // Setup GL3PlusSupport
            mGLSupport->initialiseExtensions();
        }

        // Make sure that OpenGL 3.3+ is supported in this context
        if( gl3wFailed || !mGLSupport->hasMinGLVersion(3, 3) )
        {
            OGRE_EXCEPT(Exception::ERR_RENDERINGAPI_ERROR,
                        "OpenGL 3.3 is not supported. Please update your graphics card drivers.",
                        "GL3PlusRenderSystem::initialiseContext");
        }

        mHasGL43 = mGLSupport->hasMinGLVersion(4, 3);

        LogManager::getSingleton().logMessage("**************************************");
        LogManager::getSingleton().logMessage("***   OpenGL 3+ Renderer Started   ***");
        LogManager::getSingleton().logMessage("**************************************");
    }

    void GL3PlusRenderSystem::_setRenderTarget(RenderTarget *target, uint8 viewportRenderTargetFlags)
    {
#if TODO_OGRE_2_2
        mActiveViewport = 0;

        // Unbind frame buffer object
        if (mActiveRenderTarget)
        {
            mRTTManager->unbind(mActiveRenderTarget);

            if( mActiveRenderTarget->getForceDisableColourWrites() &&
                !mActiveRenderTarget->getDepthBuffer() )
            {
                //Disable target independent rasterization to let the driver warn us
                //of wrong behavior during regular rendering.
                OCGE( glFramebufferParameteri( GL_FRAMEBUFFER, GL_FRAMEBUFFER_DEFAULT_WIDTH, 0 ) );
                OCGE( glFramebufferParameteri( GL_FRAMEBUFFER, GL_FRAMEBUFFER_DEFAULT_HEIGHT, 0 ) );
            }
        }

        mActiveRenderTarget = target;
        if (target)
        {        
            // Switch context if different from current one
            GL3PlusContext *newContext = 0;
            target->getCustomAttribute(GL3PlusRenderTexture::CustomAttributeString_GLCONTEXT, &newContext);
            if (newContext && mCurrentContext != newContext)
            {
                _switchContext(newContext);
            }

            // Check the FBO's depth buffer status
            GL3PlusDepthBuffer *depthBuffer = static_cast<GL3PlusDepthBuffer*>(target->getDepthBuffer());

            if( target->getDepthBufferPool() != DepthBuffer::POOL_NO_DEPTH &&
                (!depthBuffer || depthBuffer->getGLContext() != mCurrentContext ) )
            {
                // Depth is automatically managed and there is no depth buffer attached to this RT
                // or the Current context doesn't match the one this Depth buffer was created with
                setDepthBufferFor( target, true );
            }

            depthBuffer = static_cast<GL3PlusDepthBuffer*>(target->getDepthBuffer());

            if( target->getForceDisableColourWrites() )
                viewportRenderTargetFlags &= ~VP_RTT_COLOUR_WRITE;

            if( !(viewportRenderTargetFlags & VP_RTT_COLOUR_WRITE) )
            {
                if( target->isRenderWindow() )
                {
                    OCGE( glBindFramebuffer( GL_FRAMEBUFFER, 0 ) );
                }
                else
                {
                    OCGE( glBindFramebuffer( GL_FRAMEBUFFER, mNullColourFramebuffer ) );

                    if( depthBuffer )
                    {
                        //Attach the depth buffer to this no-colour framebuffer
                        depthBuffer->bindToFramebuffer();
                     }
                    else
                    {
                        //Detach all depth buffers from this no-colour framebuffer
                        OCGE( glFramebufferRenderbuffer( GL_FRAMEBUFFER, GL_DEPTH_ATTACHMENT,
                                                         GL_RENDERBUFFER, 0 ) );
                        OCGE( glFramebufferRenderbuffer( GL_FRAMEBUFFER, GL_STENCIL_ATTACHMENT,
                                                         GL_RENDERBUFFER, 0 ) );

                        OCGE( glFramebufferParameteri( GL_FRAMEBUFFER, GL_FRAMEBUFFER_DEFAULT_WIDTH,
                                                       target->getWidth() ) );
                        OCGE( glFramebufferParameteri( GL_FRAMEBUFFER, GL_FRAMEBUFFER_DEFAULT_HEIGHT,
                                                       target->getHeight() ) );

                        OCGE( glFramebufferParameteri( GL_FRAMEBUFFER, GL_FRAMEBUFFER_DEFAULT_SAMPLES,
                                                       target->getFSAA() > 1 ? target->getFSAA() : 0 ) );
                        
                     }
                }

                //Do not render to colour Render Targets.
                OCGE( glDrawBuffer( GL_NONE ) );
            }
            else
            {
                if( target->isRenderWindow() )
                {
                    //Make sure colour writes are enabled for RenderWindows.
                    OCGE( glBindFramebuffer( GL_FRAMEBUFFER, 0 ) );
                    //TODO: Restore the setting sent to OGRE_NO_QUAD_BUFFER_STEREO?
                    OCGE( glDrawBuffer( GL_BACK ) );
                }

                // Bind frame buffer object
                mRTTManager->bind(target);
            }

            // Enable / disable sRGB states
            if (target->isHardwareGammaEnabled())
            {
                OGRE_CHECK_GL_ERROR(glEnable(GL_FRAMEBUFFER_SRGB));

                // Note: could test GL_FRAMEBUFFER_SRGB_CAPABLE here before
                // enabling, but GL spec says incapable surfaces ignore the setting
                // anyway. We test the capability to enable isHardwareGammaEnabled.
            }
            else
            {
                OGRE_CHECK_GL_ERROR(glDisable(GL_FRAMEBUFFER_SRGB));
            }
        }

        flushUAVs();
#endif
    }

    GLint GL3PlusRenderSystem::convertCompareFunction(CompareFunction func) const
    {
        switch(func)
        {
        case CMPF_ALWAYS_FAIL:
            return GL_NEVER;
        case CMPF_ALWAYS_PASS:
            return GL_ALWAYS;
        case CMPF_LESS:
            return GL_LESS;
        case CMPF_LESS_EQUAL:
            return GL_LEQUAL;
        case CMPF_EQUAL:
            return GL_EQUAL;
        case CMPF_NOT_EQUAL:
            return GL_NOTEQUAL;
        case CMPF_GREATER_EQUAL:
            return GL_GEQUAL;
        case CMPF_GREATER:
            return GL_GREATER;
        };
        // To keep compiler happy
        return GL_ALWAYS;
    }

    GLint GL3PlusRenderSystem::convertStencilOp(StencilOperation op) const
    {
        switch(op)
        {
        case SOP_KEEP:
            return GL_KEEP;
        case SOP_ZERO:
            return GL_ZERO;
        case SOP_REPLACE:
            return GL_REPLACE;
        case SOP_INCREMENT:
            return GL_INCR;
        case SOP_DECREMENT:
            return GL_DECR;
        case SOP_INCREMENT_WRAP:
            return GL_INCR_WRAP;
        case SOP_DECREMENT_WRAP:
            return GL_DECR_WRAP;
        case SOP_INVERT:
            return GL_INVERT;
        };
        // to keep compiler happy
        return SOP_KEEP;
    }

    void GL3PlusRenderSystem::bindGpuProgramParameters(GpuProgramType gptype, GpuProgramParametersSharedPtr params, uint16 mask)
    {
        //              if (mask & (uint16)GPV_GLOBAL)
        //              {
        //TODO We could maybe use GL_EXT_bindable_uniform here to produce Dx10-style
        // shared constant buffers, but GPU support seems fairly weak?
        // check the match to constant buffers & use rendersystem data hooks to store
        // for now, just copy
        params->_copySharedParams();

        switch (gptype)
        {
        case GPT_VERTEX_PROGRAM:
            mActiveVertexGpuProgramParameters = params;
            mPso->vertexShader->bindSharedParameters(params, mask);
            break;
        case GPT_FRAGMENT_PROGRAM:
            mActiveFragmentGpuProgramParameters = params;
            mPso->pixelShader->bindSharedParameters(params, mask);
            break;
        case GPT_GEOMETRY_PROGRAM:
            mActiveGeometryGpuProgramParameters = params;
            mPso->geometryShader->bindSharedParameters(params, mask);
            break;
        case GPT_HULL_PROGRAM:
            mActiveTessellationHullGpuProgramParameters = params;
            mPso->hullShader->bindSharedParameters(params, mask);
            break;
        case GPT_DOMAIN_PROGRAM:
            mActiveTessellationDomainGpuProgramParameters = params;
            mPso->domainShader->bindSharedParameters(params, mask);
            break;
        case GPT_COMPUTE_PROGRAM:
            mActiveComputeGpuProgramParameters = params;
            mCurrentComputeShader->bindSharedParameters(params, mask);
            break;
        default:
            break;
        }
        //              }
        //        else
        //        {
        switch (gptype)
        {
        case GPT_VERTEX_PROGRAM:
            mActiveVertexGpuProgramParameters = params;
            mPso->vertexShader->bindParameters(params, mask);
            break;
        case GPT_FRAGMENT_PROGRAM:
            mActiveFragmentGpuProgramParameters = params;
            mPso->pixelShader->bindParameters(params, mask);
            break;
        case GPT_GEOMETRY_PROGRAM:
            mActiveGeometryGpuProgramParameters = params;
            mPso->geometryShader->bindParameters(params, mask);
            break;
        case GPT_HULL_PROGRAM:
            mActiveTessellationHullGpuProgramParameters = params;
            mPso->hullShader->bindParameters(params, mask);
            break;
        case GPT_DOMAIN_PROGRAM:
            mActiveTessellationDomainGpuProgramParameters = params;
            mPso->domainShader->bindParameters(params, mask);
            break;
        case GPT_COMPUTE_PROGRAM:
            mActiveComputeGpuProgramParameters = params;
            mCurrentComputeShader->bindParameters(params, mask);
            break;
        default:
            break;
        }
        //        }

        //FIXME This needs to be moved somewhere texture specific.
        // Update image bindings for image load/store
        // static_cast<GL3PlusTextureManager*>(mTextureManager)->bindImages();
    }

    void GL3PlusRenderSystem::bindGpuProgramPassIterationParameters(GpuProgramType gptype)
    {
        switch (gptype)
        {
        case GPT_VERTEX_PROGRAM:
            mPso->vertexShader->bindPassIterationParameters(mActiveVertexGpuProgramParameters);
            break;
        case GPT_FRAGMENT_PROGRAM:
            mPso->pixelShader->bindPassIterationParameters(mActiveFragmentGpuProgramParameters);
            break;
        case GPT_GEOMETRY_PROGRAM:
            mPso->geometryShader->bindPassIterationParameters(mActiveGeometryGpuProgramParameters);
            break;
        case GPT_HULL_PROGRAM:
            mPso->hullShader->bindPassIterationParameters(mActiveTessellationHullGpuProgramParameters);
            break;
        case GPT_DOMAIN_PROGRAM:
            mPso->domainShader->bindPassIterationParameters(mActiveTessellationDomainGpuProgramParameters);
            break;
        case GPT_COMPUTE_PROGRAM:
            mCurrentComputeShader->bindPassIterationParameters(mActiveComputeGpuProgramParameters);
            break;
        default:
            break;
        }
    }

    void GL3PlusRenderSystem::setClipPlanesImpl(const Ogre::PlaneList& planeList)
    {
        OGRE_CHECK_GL_ERROR(glEnable(GL_DEPTH_CLAMP));
    }

    void GL3PlusRenderSystem::registerThread()
    {
        OGRE_LOCK_MUTEX(mThreadInitMutex);
        // This is only valid once we've created the main context
        if (!mMainContext)
        {
            OGRE_EXCEPT(Exception::ERR_INVALIDPARAMS,
                        "Cannot register a background thread before the main context "
                        "has been created.",
                        "GL3PlusRenderSystem::registerThread");
        }

        // Create a new context for this thread. Cloning from the main context
        // will ensure that resources are shared with the main context
        // We want a separate context so that we can safely create GL
        // objects in parallel with the main thread
        GL3PlusContext* newContext = mMainContext->clone();
        mBackgroundContextList.push_back(newContext);

        // Bind this new context to this thread.
        newContext->setCurrent();

        _oneTimeContextInitialization();
        newContext->setInitialized();
    }

    void GL3PlusRenderSystem::unregisterThread()
    {
        // nothing to do here?
        // Don't need to worry about active context, just make sure we delete
        // on shutdown.
    }

    void GL3PlusRenderSystem::preExtraThreadsStarted()
    {
        OGRE_LOCK_MUTEX(mThreadInitMutex);
        // free context, we'll need this to share lists
        if (mCurrentContext)
            mCurrentContext->endCurrent();
    }

    void GL3PlusRenderSystem::postExtraThreadsStarted()
    {
        OGRE_LOCK_MUTEX(mThreadInitMutex);
        // reacquire context
        if (mCurrentContext)
            mCurrentContext->setCurrent();
    }

    unsigned int GL3PlusRenderSystem::getDisplayMonitorCount() const
    {
        return mGLSupport->getDisplayMonitorCount();
    }


    void GL3PlusRenderSystem::beginProfileEvent( const String &eventName )
    {
        markProfileEvent("Begin Event: " + eventName);
        if (mGLSupport->checkExtension("ARB_debug_group") || mHasGL43)
            OGRE_CHECK_GL_ERROR(glPushDebugGroup(GL_DEBUG_SOURCE_THIRD_PARTY, 0, static_cast<GLint>(eventName.length()), eventName.c_str()));
    }


    void GL3PlusRenderSystem::endProfileEvent( void )
    {
        markProfileEvent("End Event");
        if (mGLSupport->checkExtension("ARB_debug_group") || mHasGL43)
            OGRE_CHECK_GL_ERROR(glPopDebugGroup());
    }


    void GL3PlusRenderSystem::markProfileEvent( const String &eventName )
    {
        if ( eventName.empty() )
            return;

        if (mGLSupport->checkExtension("GL_KHR_debug") || mHasGL43)
            glDebugMessageInsert(GL_DEBUG_SOURCE_THIRD_PARTY,
                                 GL_DEBUG_TYPE_PERFORMANCE,
                                 GL_DEBUG_SEVERITY_LOW,
                                 0,
                                 static_cast<GLint>(eventName.length()),
                                 eventName.c_str());
    }

    bool GL3PlusRenderSystem::activateGLTextureUnit(size_t unit)
    {
        if (mActiveTextureUnit != unit)
        {
            if (unit < getCapabilities()->getNumTextureUnits())
            {
                OGRE_CHECK_GL_ERROR(glActiveTexture(static_cast<uint32>(GL_TEXTURE0 + unit)));
                mActiveTextureUnit = static_cast<GLenum>(unit);
                return true;
            }
            else if (!unit)
            {
                //FIXME If the above case fails, should this case ever be taken?
                // Also switch to (unit == number) unless not operation is actually
                // faster on some architectures.

                // Always OK to use the first unit.
                return true;
            }
            else
            {
                return false;
            }
        }
        else
        {
            return true;
        }
    }

    void GL3PlusRenderSystem::bindVertexElementToGpu( const v1::VertexElement &elem,
                                                      v1::HardwareVertexBufferSharedPtr vertexBuffer,
                                                      const size_t vertexStart,
                                                      vector<GLuint>::type &attribsBound,
                                                      vector<GLuint>::type &instanceAttribsBound,
                                                      bool updateVAO)
    {
        const v1::GL3PlusHardwareVertexBuffer* hwGlBuffer = static_cast<const v1::GL3PlusHardwareVertexBuffer*>(
                                                                                            vertexBuffer.get());

        // FIXME: Having this commented out fixes some rendering issues but leaves VAO's useless
        // if (updateVAO)
        {
            OGRE_CHECK_GL_ERROR(glBindBuffer(GL_ARRAY_BUFFER,
                                             hwGlBuffer->getGLBufferId()));
            void* pBufferData = GL_BUFFER_OFFSET(elem.getOffset());

            if (vertexStart)
            {
                pBufferData = static_cast<char*>(pBufferData) + vertexStart * vertexBuffer->getVertexSize();
            }

            VertexElementSemantic sem = elem.getSemantic();
            unsigned short typeCount = v1::VertexElement::getTypeCount(elem.getType());
            GLboolean normalised = GL_FALSE;
            GLuint attrib = 0;
            unsigned short elemIndex = elem.getIndex();

            if (Root::getSingleton().getRenderSystem()->getCapabilities()->hasCapability(RSC_SEPARATE_SHADER_OBJECTS))
            {
                GLSLSeparableProgram* separableProgram =
                    GLSLSeparableProgramManager::getSingleton().getCurrentSeparableProgram();
                if (!separableProgram || !separableProgram->isAttributeValid(sem, elemIndex))
                {
                    return;
                }

                attrib = (GLuint)separableProgram->getAttributeIndex(sem, elemIndex);
            }
            else
            {
                GLSLMonolithicProgram* monolithicProgram = GLSLMonolithicProgramManager::getSingleton().getActiveMonolithicProgram();
                if (!monolithicProgram || !monolithicProgram->isAttributeValid(sem, elemIndex))
                {
                    return;
                }

                attrib = (GLuint)monolithicProgram->getAttributeIndex(sem, elemIndex);
            }

            if (mPso->vertexShader)
            {
                if (hwGlBuffer->getIsInstanceData())
                {
                    OGRE_CHECK_GL_ERROR(glVertexAttribDivisor(attrib, hwGlBuffer->getInstanceDataStepRate()));
                    instanceAttribsBound.push_back(attrib);
                }
            }

            switch(elem.getType())
            {
            case VET_COLOUR:
            case VET_COLOUR_ABGR:
            case VET_COLOUR_ARGB:
                // Because GL takes these as a sequence of single unsigned bytes, count needs to be 4
                // VertexElement::getTypeCount treats them as 1 (RGBA)
                // Also need to normalise the fixed-point data
                typeCount = 4;
                normalised = GL_TRUE;
                break;
            default:
                break;
            };

            switch(elem.getBaseType(elem.getType()))
            {
            default:
            case VET_FLOAT1:
                OGRE_CHECK_GL_ERROR(glVertexAttribPointer(attrib,
                                                          typeCount,
                                                          v1::GL3PlusHardwareBufferManager::getGLType(elem.getType()),
                                                          normalised,
                                                          static_cast<GLsizei>(vertexBuffer->getVertexSize()),
                                                          pBufferData));
                break;
            case VET_DOUBLE1:
                OGRE_CHECK_GL_ERROR(glVertexAttribLPointer(attrib,
                                                           typeCount,
                                                           v1::GL3PlusHardwareBufferManager::getGLType(elem.getType()),
                                                           static_cast<GLsizei>(vertexBuffer->getVertexSize()),
                                                           pBufferData));
                break;
            }

            // If this attribute hasn't been enabled, do so and keep a record of it.
            OGRE_CHECK_GL_ERROR(glEnableVertexAttribArray(attrib));

            attribsBound.push_back(attrib);
        }
    }
#if OGRE_NO_QUAD_BUFFER_STEREO == 0
	bool GL3PlusRenderSystem::setDrawBuffer(ColourBufferType colourBuffer)
	{
		bool result = true;

		switch (colourBuffer)
		{
            case CBT_BACK:
                OGRE_CHECK_GL_ERROR(glDrawBuffer(GL_BACK));
                break;
            case CBT_BACK_LEFT:
                OGRE_CHECK_GL_ERROR(glDrawBuffer(GL_BACK_LEFT));
                break;
            case CBT_BACK_RIGHT:
                OGRE_CHECK_GL_ERROR(glDrawBuffer(GL_BACK_RIGHT));
//                break;
            default:
                result = false;
		}

		return result;
	}
#endif
    bool GL3PlusRenderSystem::checkExtension( const String &ext ) const
    {
        return mGLSupport->checkExtension( ext );
    }

    const PixelFormatToShaderType* GL3PlusRenderSystem::getPixelFormatToShaderType(void) const
    {
        return &mPixelFormatToShaderType;
    }
}<|MERGE_RESOLUTION|>--- conflicted
+++ resolved
@@ -3205,10 +3205,6 @@
                     cmd->baseInstance ) );
     }
 
-<<<<<<< HEAD
-    void GL3PlusRenderSystem::clearFrameBuffer( RenderPassDescriptor *desc,
-                                                TextureGpu *anyTarget )
-=======
     void GL3PlusRenderSystem::_renderNoBaseInstance( const v1::CbDrawCallIndexed *cmd )
     {
         GLenum indexType = mCurrentIndexBuffer->indexBuffer->getType() ==
@@ -3246,10 +3242,8 @@
                     cmd->instanceCount ) );
     }
 
-    void GL3PlusRenderSystem::clearFrameBuffer(unsigned int buffers,
-                                               const ColourValue& colour,
-                                               Real depth, unsigned short stencil)
->>>>>>> 680269c2
+    void GL3PlusRenderSystem::clearFrameBuffer( RenderPassDescriptor *desc,
+                                                TextureGpu *anyTarget )
     {
         Vector4 fullVp( 0, 0, 1, 1 );
         beginRenderPassDescriptor( desc, anyTarget, fullVp, fullVp, false, false );
