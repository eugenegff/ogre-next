--- conflicted
+++ resolved
@@ -1429,17 +1429,8 @@
                 mLastUavBoundPlusOne = 0;
             }
 
-<<<<<<< HEAD
             _setUavCS( mUavStartingSlot, mUavRenderingDescSet );
             mUavRenderingDirty = false;
-=======
-            OCGE( glBindImageTexture( slot, textureName, mipmapLevel, isArrayTexture,
-                                      textureArrayIndex, access, format ) );
-        }
-        else
-        {
-            glBindImageTexture( slot, 0, 0, GL_FALSE, 0, GL_WRITE_ONLY, GL_R32UI );
->>>>>>> daa3e336
         }
     }
 
