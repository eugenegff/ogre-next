/*
-----------------------------------------------------------------------------
This source file is part of OGRE
(Object-oriented Graphics Rendering Engine)
For the latest info, see http://www.ogre3d.org

Copyright (c) 2000-2013 Torus Knot Software Ltd

Permission is hereby granted, free of charge, to any person obtaining a copy
of this software and associated documentation files (the "Software"), to deal
in the Software without restriction, including without limitation the rights
to use, copy, modify, merge, publish, distribute, sublicense, and/or sell
copies of the Software, and to permit persons to whom the Software is
furnished to do so, subject to the following conditions:

The above copyright notice and this permission notice shall be included in
all copies or substantial portions of the Software.

THE SOFTWARE IS PROVIDED "AS IS", WITHOUT WARRANTY OF ANY KIND, EXPRESS OR
IMPLIED, INCLUDING BUT NOT LIMITED TO THE WARRANTIES OF MERCHANTABILITY,
FITNESS FOR A PARTICULAR PURPOSE AND NONINFRINGEMENT. IN NO EVENT SHALL THE
AUTHORS OR COPYRIGHT HOLDERS BE LIABLE FOR ANY CLAIM, DAMAGES OR OTHER
LIABILITY, WHETHER IN AN ACTION OF CONTRACT, TORT OR OTHERWISE, ARISING FROM,
OUT OF OR IN CONNECTION WITH THE SOFTWARE OR THE USE OR OTHER DEALINGS IN
THE SOFTWARE.
-----------------------------------------------------------------------------
*/

#import "OgreOSXCocoaWindow.h"
#import "OgreRoot.h"
#import "OgreLogManager.h"
#import "OgreStringConverter.h"
#import "OgreWindowEventUtilities.h"
#import "OgreGL3PlusPixelFormat.h"

#import "OgreGL3PlusRenderSystem.h"
#import <AppKit/NSScreen.h>
#import <AppKit/NSOpenGLView.h>
#import <QuartzCore/CVDisplayLink.h>

@implementation OgreGL3PlusWindow

- (BOOL)canBecomeKeyWindow
{
    return YES;
}

- (BOOL)acceptsFirstMouse:(NSEvent *)theEvent
{
    return YES;
}

- (BOOL)acceptsFirstResponder
{
    return YES;
}

@end

namespace Ogre {

    CocoaWindow::CocoaWindow() : mWindow(nil), mView(nil), mGLContext(nil), mGLPixelFormat(nil), mWindowOrigin(NSZeroPoint),
        mWindowDelegate(NULL), mActive(false), mClosed(false), mHasResized(false), mIsExternal(false), mWindowTitle(""),
        mUseNSView(false), mContentScalingFactor(1.0)
    {
    }

    CocoaWindow::~CocoaWindow()
    {
		[mGLContext clearDrawable];

        destroy();

        if(mWindow)
        {
            [mWindow release];
            mWindow = nil;
        }

        if(mWindowDelegate)
        {
            [mWindowDelegate release];
            mWindowDelegate = nil;
        }
    }
	
	void CocoaWindow::create(const String& name, unsigned int width, unsigned int height,
	            bool fullScreen, const NameValuePairList *miscParams)
    {
		NSAutoreleasePool *pool = [[NSAutoreleasePool alloc] init];
		NSApplicationLoad();

		/*
        ***Key: "title" Description: The title of the window that will appear in the title bar
         Values: string Default: RenderTarget name

        ***Key: "colourDepth" Description: Colour depth of the resulting rendering window;
         only applies if fullScreen is set. Values: 16 or 32 Default: desktop depth Notes: [W32 specific]

        ***Key: "left" Description: screen x coordinate from left Values: positive integers
         Default: 'center window on screen' Notes: Ignored in case of full screen

        ***Key: "top" Description: screen y coordinate from top Values: positive integers
         Default: 'center window on screen' Notes: Ignored in case of full screen

        ***Key: "depthBuffer" [DX9 specific] Description: Use depth buffer Values: false or true Default: true

        ***Key: "externalWindowHandle" [API specific] Description: External window handle, for embedding the
         OGRE context Values: positive integer for W32 (HWND handle) poslong:posint:poslong (display*:screen:windowHandle)
         or poslong:posint:poslong:poslong (display*:screen:windowHandle:XVisualInfo*) for GLX Default: 0 (None)

        ***Key: "FSAA" Description: Full screen antialiasing factor Values: 0,2,4,6,... Default: 0

        ***Key: "displayFrequency" Description: Display frequency rate, for fullscreen mode Values: 60...?
         Default: Desktop vsync rate

        ***Key: "vsync" Description: Synchronize buffer swaps to vsync Values: true, false Default: 0
        */

		BOOL hasDepthBuffer = YES;
		int fsaa_samples = 0;
        bool hidden = false;
        NSString *windowTitle = [NSString stringWithCString:name.c_str() encoding:NSUTF8StringEncoding];
		int winx = 0, winy = 0;
		int depth = 32;
        NameValuePairList::const_iterator opt;
		
        mIsFullScreen = fullScreen;

		if(miscParams)
		{
			opt = miscParams->find("title");
			if(opt != miscParams->end())
				windowTitle = [NSString stringWithCString:opt->second.c_str() encoding:NSUTF8StringEncoding];
				
			opt = miscParams->find("left");
			if(opt != miscParams->end())
				winx = StringConverter::parseUnsignedInt(opt->second);
				
			opt = miscParams->find("top");
			if(opt != miscParams->end())
				winy = (int)NSHeight([[NSScreen mainScreen] frame]) - StringConverter::parseUnsignedInt(opt->second) - height;

			opt = miscParams->find("hidden");
			if (opt != miscParams->end())
				hidden = StringConverter::parseBool(opt->second);

			opt = miscParams->find("depthBuffer");
			if(opt != miscParams->end())
				hasDepthBuffer = StringConverter::parseBool(opt->second);
				
			opt = miscParams->find("FSAA");
			if(opt != miscParams->end())
				fsaa_samples = StringConverter::parseUnsignedInt(opt->second);
			
			opt = miscParams->find("gamma");
			if(opt != miscParams->end())
				mHwGamma = StringConverter::parseBool(opt->second);

            opt = miscParams->find("vsync");
			if(opt != miscParams->end())
				mVSync = StringConverter::parseBool(opt->second);

			opt = miscParams->find("colourDepth");
			if(opt != miscParams->end())
				depth = StringConverter::parseUnsignedInt(opt->second);

			opt = miscParams->find("Full Screen");
			if(opt != miscParams->end())
				fullScreen = StringConverter::parseBool(opt->second);

            opt = miscParams->find("contentScalingFactor");
            if(opt != miscParams->end())
                mContentScalingFactor = StringConverter::parseReal(opt->second);
        }		

        if(miscParams->find("externalGLContext") == miscParams->end())
        {
            NSOpenGLPixelFormatAttribute attribs[30];
            int i = 0;
            
            // Specify the display ID to associate the GL context with (main display for now)
            // Useful if there is ambiguity
            attribs[i++] = NSOpenGLPFAScreenMask;
            attribs[i++] = (NSOpenGLPixelFormatAttribute)CGDisplayIDToOpenGLDisplayMask(CGMainDisplayID());

            // Specify that we want to use the OpenGL 3.2 Core profile
            attribs[i++] = NSOpenGLPFAOpenGLProfile;
            attribs[i++] = NSOpenGLProfileVersion3_2Core;

            // Specifying "NoRecovery" gives us a context that cannot fall back to the software renderer.
            // This makes the View-based context a compatible with the fullscreen context, enabling us to use
            // the "shareContext" feature to share textures, display lists, and other OpenGL objects between the two.
            attribs[i++] = NSOpenGLPFANoRecovery;
            
            attribs[i++] = NSOpenGLPFAAccelerated;
            attribs[i++] = NSOpenGLPFADoubleBuffer;

            attribs[i++] = NSOpenGLPFAColorSize;
            attribs[i++] = (NSOpenGLPixelFormatAttribute) depth;

            attribs[i++] = NSOpenGLPFAAlphaSize;
            attribs[i++] = (NSOpenGLPixelFormatAttribute) 8;

            attribs[i++] = NSOpenGLPFAStencilSize;
            attribs[i++] = (NSOpenGLPixelFormatAttribute) 8;

            attribs[i++] = NSOpenGLPFADepthSize;
            attribs[i++] = (NSOpenGLPixelFormatAttribute) depth;
            
            if(fsaa_samples > 0)
            {
                attribs[i++] = NSOpenGLPFAMultisample;
                attribs[i++] = NSOpenGLPFASampleBuffers;
                attribs[i++] = (NSOpenGLPixelFormatAttribute) 1;
                
                attribs[i++] = NSOpenGLPFASamples;
                attribs[i++] = (NSOpenGLPixelFormatAttribute) fsaa_samples;
            }
            
            attribs[i++] = (NSOpenGLPixelFormatAttribute) 0;

            mGLPixelFormat = [[NSOpenGLPixelFormat alloc] initWithAttributes:attribs];
        }

        GL3PlusRenderSystem *rs = static_cast<GL3PlusRenderSystem*>(Root::getSingleton().getRenderSystem());
        CocoaContext *mainContext = (CocoaContext*)rs->_getMainContext();
        NSOpenGLContext *shareContext = mainContext == 0 ? nil : mainContext->getContext();

        if(miscParams)
            opt = miscParams->find("externalGLContext");

        if(opt != miscParams->end())
        {
            NSOpenGLContext *openGLContext = (NSOpenGLContext*)StringConverter::parseUnsignedLong(opt->second);
            mGLContext = openGLContext;
        }
        else
        {
            mGLContext = [[NSOpenGLContext alloc] initWithFormat:mGLPixelFormat shareContext:shareContext];
        }

        // Set vsync
        GLint swapInterval = (GLint)mVSync;
        [mGLContext setValues:&swapInterval forParameter:NSOpenGLCPSwapInterval];

        if(miscParams)
            opt = miscParams->find("externalWindowHandle");
        
        // Make active
        setHidden(hidden);
		mActive = true;
        mClosed = false;
        mName = [windowTitle cStringUsingEncoding:NSUTF8StringEncoding];
        mWidth = width;
        mHeight = height;
        mColourDepth = depth;
        mFSAA = fsaa_samples;

        if(!miscParams || opt == miscParams->end())
        {
            createNewWindow(width, height, [windowTitle cStringUsingEncoding:NSUTF8StringEncoding]);
        }
        else
        {
            NameValuePairList::const_iterator param_useNSView_pair;
            param_useNSView_pair = miscParams->find("macAPICocoaUseNSView");
            
            if(param_useNSView_pair != miscParams->end())
                if(param_useNSView_pair->second == "true")
                    mUseNSView = true;
            // If the macAPICocoaUseNSView parameter was set, use the winhandler as pointer to an NSView
            // Otherwise we assume the user created the interface with Interface Builder and instantiated an OgreView.
            
            if(mUseNSView) {
                LogManager::getSingleton().logMessage("Mac Cocoa Window: Rendering on an external plain NSView*");
                NSView *nsview = (NSView*)StringConverter::parseUnsignedLong(opt->second);
                mView = nsview;
            } else {
                LogManager::getSingleton().logMessage("Mac Cocoa Window: Rendering on an external OgreGL3PlusView*");
                OgreGL3PlusView *view = (OgreGL3PlusView*)StringConverter::parseUnsignedLong(opt->second);
                [view setOgreWindow:this];
                mView = view;
            
                NSRect b = [mView bounds];
                mWidth = (int)b.size.width;
                mHeight = (int)b.size.height;
            }

            mWindow = [mView window];
            
            // Add our window to the window event listener class
            WindowEventUtilities::_addRenderWindow(this);
        }

        // Create register the context with the rendersystem and associate it with this window
        mContext = OGRE_NEW CocoaContext(mGLContext, mGLPixelFormat);
        mContext->mBackingWidth = mWidth * mContentScalingFactor;
        mContext->mBackingHeight = mHeight * mContentScalingFactor;

		// Create the window delegate instance to handle window resizing and other window events
        mWindowDelegate = [[CocoaWindowDelegate alloc] initWithNSWindow:mWindow ogreWindow:this];

        if(mContentScalingFactor > 1.0)
            [mView setWantsBestResolutionOpenGLSurface:YES];

        CGLLockContext((CGLContextObj)[mGLContext CGLContextObj]);

        [mView setNeedsDisplay:YES];

        if([mGLContext view] != mView)
            [mGLContext setView:mView];
        [mGLContext makeCurrentContext];

#if OGRE_DEBUG_MODE
        // Crash on functions that have been removed from the API
        CGLEnable((CGLContextObj)[mGLContext CGLContextObj], kCGLCECrashOnRemovedFunctions);
#endif

        // Enable GL multithreading
        CGLEnable((CGLContextObj)[mGLContext CGLContextObj], kCGLCEMPEngine);

        [mGLContext update];

//        rs->clearFrameBuffer(FBT_COLOUR);

        [mGLContext flushBuffer];
        CGLUnlockContext((CGLContextObj)[mGLContext CGLContextObj]);

        [pool drain];

        StringStream ss;
        ss  << "Cocoa: Window created " << mWidth << " x " << mHeight
        << " with backing store size " << mContext->mBackingWidth << " x " << mContext->mBackingHeight
        << " using content scaling factor " << std::fixed << std::setprecision(1) << mContentScalingFactor;
        LogManager::getSingleton().logMessage(ss.str());
    }

    unsigned int CocoaWindow::getWidth() const
    {
        NSRect winFrame;
        if(mContentScalingFactor > 1.0)
            winFrame = [mWindow convertRectToBacking:[mWindow contentRectForFrameRect:[mView frame]]];
        else
            winFrame = [mView frame];
        return (unsigned int) winFrame.size.width;
    }

    unsigned int CocoaWindow::getHeight() const
    {
        NSRect winFrame;
        if(mContentScalingFactor > 1.0)
            winFrame = [mWindow convertRectToBacking:[mWindow contentRectForFrameRect:[mView frame]]];
        else
            winFrame = [mView frame];
        return (unsigned int) winFrame.size.height;
    }

    void CocoaWindow::destroy(void)
    {
        if(!mIsFullScreen)
        {
            // Unregister and destroy OGRE GL3PlusContext
            OGRE_DELETE mContext;
            
            if(!mIsExternal)
            {
                // Remove the window from the Window listener
                WindowEventUtilities::_removeRenderWindow(this);
            }

            if(mGLContext)
            {
                [mGLContext release];
                mGLContext = nil;
            }

            if(mWindow)
            {
                [mWindow performClose:nil];

                if(mGLPixelFormat)
                {
                    [mGLPixelFormat release];
                    mGLPixelFormat = nil;
                }
            }
		}
		
        mActive = false;
        mClosed = true;
    }

    bool CocoaWindow::isActive() const
    {
        return mActive;
    }

    bool CocoaWindow::isClosed() const
    {
        return false;
    }

    void CocoaWindow::setHidden(bool hidden)
    {
        mHidden = hidden;
        if (!mIsExternal)
        {
            if (hidden)
                [mWindow orderOut:nil];
            else
                [mWindow makeKeyAndOrderFront:nil];
        }
    }

	void CocoaWindow::setVSyncEnabled(bool vsync)
	{
        mVSync = vsync;
        mContext->setCurrent();
        
        GLint vsyncInterval = mVSync ? 1 : 0;
        [mGLContext setValues:&vsyncInterval forParameter:NSOpenGLCPSwapInterval];

        mContext->endCurrent();
        
        if(mGLContext != [NSOpenGLContext currentContext])
            [mGLContext makeCurrentContext];
	}
    
	bool CocoaWindow::isVSyncEnabled() const
	{
        return mVSync;
	}

    void CocoaWindow::copyContentsToMemory(const PixelBox &dst, FrameBuffer buffer)
    {
        if ((dst.right > mWidth) ||
            (dst.bottom > mHeight) ||
            (dst.front != 0) || (dst.back != 1))
        {
            OGRE_EXCEPT(Exception::ERR_INVALIDPARAMS,
                        "Invalid box.",
                        "CocoaWindow::copyContentsToMemory" );
        }
        
        if (buffer == FB_AUTO)
        {
            buffer = mIsFullScreen? FB_FRONT : FB_BACK;
        }
        
        GLenum format = Ogre::GL3PlusPixelUtil::getGLOriginFormat(dst.format);
        GLenum type = Ogre::GL3PlusPixelUtil::getGLOriginDataType(dst.format);
        
        if ((format == GL_NONE) || (type == 0))
        {
            OGRE_EXCEPT(Exception::ERR_INVALIDPARAMS,
                        "Unsupported format.",
                        "CocoaWindow::copyContentsToMemory" );
        }
        
        if(dst.getWidth() != dst.rowPitch)
        {
            OGRE_CHECK_GL_ERROR(glPixelStorei(GL_PACK_ROW_LENGTH, static_cast<GLint>(dst.rowPitch)));
        }
        if((dst.getWidth()*Ogre::PixelUtil::getNumElemBytes(dst.format)) & 3)
        {
            // Standard alignment of 4 is not right
            OGRE_CHECK_GL_ERROR(glPixelStorei(GL_PACK_ALIGNMENT, 1));
        }
        
        OGRE_CHECK_GL_ERROR(glReadBuffer((buffer == FB_FRONT)? GL_FRONT : GL_BACK));
        OGRE_CHECK_GL_ERROR(glReadPixels((GLint)0, (GLint)(mHeight - dst.getHeight()),
                     (GLsizei)dst.getWidth(), (GLsizei)dst.getHeight(),
                     format, type, dst.getTopLeftFrontPixelPtr()));
        
        OGRE_CHECK_GL_ERROR(glPixelStorei(GL_PACK_ALIGNMENT, 4));
        OGRE_CHECK_GL_ERROR(glPixelStorei(GL_PACK_ROW_LENGTH, 0));
        
        PixelUtil::bulkPixelVerticalFlip(dst);
    }

    void CocoaWindow::reposition(int left, int top)
    {
		if(!mWindow)
            return;

        if(mIsFullScreen)
            return;

		NSRect frame = [mWindow frame];
        NSRect screenFrame = [[NSScreen mainScreen] visibleFrame];
		frame.origin.x = left;
		frame.origin.y = screenFrame.size.height - frame.size.height - top;
        mWindowOrigin = frame.origin;
		[mWindow setFrame:frame display:YES];
    }

    void CocoaWindow::resize(unsigned int width, unsigned int height)
    {
		if(!mWindow)
            return;

        if(mIsFullScreen)
            return;

        // Check if the window size really changed
        if(mWidth == width && mHeight == height)
            return;

        mWidth = width * mContentScalingFactor;
        mHeight = height * mContentScalingFactor;

        if(mIsExternal)
        {
            NSRect viewFrame = [mView frame];
            viewFrame.size.width = width;
            viewFrame.size.height = height;

            NSRect windowFrame = [[mView window] frame];

            mLeft = viewFrame.origin.x;
            mTop = windowFrame.size.height - (viewFrame.origin.y + viewFrame.size.height);
            mWindowOrigin = NSMakePoint(mLeft, mTop);

            GLint bufferRect[4];
            bufferRect[0] = mLeft;      // 0 = left edge 
            bufferRect[1] = mTop;       // 0 = bottom edge 
            bufferRect[2] = mWidth;     // width of buffer rect 
            bufferRect[3] = mHeight;    // height of buffer rect 
            CGLContextObj ctx = (CGLContextObj)[mGLContext CGLContextObj];
            CGLSetParameter(ctx, kCGLCPSwapRectangle, bufferRect);
        }
        else
        {
            NSRect frame = [mWindow frame];
            frame.size.width = width;
            frame.size.height = height;
            mWindowOrigin = frame.origin;
            [mWindow setFrame:frame display:YES];
        }
		[mGLContext update];
    }

    void CocoaWindow::windowResized()
    {
        // Ensure the context is current
        if(!mIsFullScreen)
        {
            NSRect viewFrame = [mView frame];
            NSRect windowFrame = [[mView window] frame];
            NSRect screenFrame = [[NSScreen mainScreen] visibleFrame];

            GLint bufferRect[4];
            bufferRect[0] = viewFrame.origin.x; // 0 = left edge 
            bufferRect[1] = windowFrame.size.height - (viewFrame.origin.y + viewFrame.size.height); // 0 = bottom edge 
            bufferRect[2] = viewFrame.size.width; // width of buffer rect 
            bufferRect[3] = viewFrame.size.height; // height of buffer rect 
            CGLContextObj ctx = (CGLContextObj)[mGLContext CGLContextObj];
            CGLSetParameter(ctx, kCGLCPSwapRectangle, bufferRect);
            [mGLContext update];

            mLeft = viewFrame.origin.x; 
            mTop = screenFrame.size.height - viewFrame.size.height;
            mWindowOrigin = NSMakePoint(mLeft, mTop);
        }

        for (ViewportList::iterator it = mViewportList.begin(); it != mViewportList.end(); ++it) 
        { 
            (*it).second->_updateDimensions(); 
        }
    }

    void CocoaWindow::windowHasResized()
    {
        // Ensure the context is current
        [mGLContext flushBuffer];
    }
    
    void CocoaWindow::windowMovedOrResized()
    {
        NSRect winFrame = [mWindow frame];
        NSRect viewFrame = [mView frame];
        NSRect screenFrame = [[NSScreen mainScreen] visibleFrame];
        mWidth = (unsigned int)viewFrame.size.width;
        mHeight = (unsigned int)viewFrame.size.height;
        mLeft = (int)winFrame.origin.x;
        mTop = screenFrame.size.height - winFrame.size.height;

        mWindowOrigin = NSMakePoint(mLeft, mTop);

        for (ViewportList::iterator it = mViewportList.begin(); it != mViewportList.end(); ++it)
        {
            (*it).second->_updateDimensions();
        }
		[mGLContext update];
    }

    void CocoaWindow::swapBuffers()
    {
        CGLLockContext((CGLContextObj)[mGLContext CGLContextObj]);
        [mGLContext makeCurrentContext];

        if([mGLContext view] != mView)
            [mGLContext setView:mView];

        [mGLContext flushBuffer];
        CGLUnlockContext((CGLContextObj)[mGLContext CGLContextObj]);
    }
	
	//-------------------------------------------------------------------------------------------------//
	void CocoaWindow::getCustomAttribute( const String& name, void* pData )
	{
		if( name == "GLCONTEXT" ) 
		{
			*static_cast<CocoaContext**>(pData) = mContext;
			return;
		} 
		else if( name == "WINDOW" ) 
		{
			*(void**)(pData) = mWindow;
			return;
		} 
		else if( name == "VIEW" ) 
		{
			*(void**)(pData) = mView;
			return;
		}
		else if( name == "NSOPENGLCONTEXT" ) 
		{
			*(void**)(pData) = mGLContext;
			return;
		}
		else if( name == "NSOPENGLPIXELFORMAT" ) 
		{
			*(void**)(pData) = mGLPixelFormat;
			return;
		}
		
	}

    void CocoaWindow::createNewWindow(unsigned int width, unsigned int height, String title)
    {
        // Get the dimensions of the display. We will use it for the window size but not context resolution
        NSRect windowRect = NSZeroRect;
        if(mIsFullScreen)
        {
            NSRect mainDisplayRect = [[NSScreen mainScreen] visibleFrame];
            windowRect = NSMakeRect(0.0, 0.0, mainDisplayRect.size.width, mainDisplayRect.size.height);
        }
        else
            windowRect = NSMakeRect(0.0, 0.0, width, height);

        mWindow = [[OgreGL3PlusWindow alloc] initWithContentRect:windowRect
                                              styleMask:mIsFullScreen ? NSBorderlessWindowMask : NSResizableWindowMask|NSTitledWindowMask
                                                backing:NSBackingStoreBuffered
                                                  defer:YES];
        [mWindow setTitle:[NSString stringWithCString:title.c_str() encoding:NSUTF8StringEncoding]];
        mWindowTitle = title;

        mView = [[OgreGL3PlusView alloc] initWithGLOSXWindow:this];

        _setWindowParameters();

//        GL3PlusRenderSystem *rs = static_cast<GL3PlusRenderSystem*>(Root::getSingleton().getRenderSystem());
//        rs->clearFrameBuffer(FBT_COLOUR);

        // Show window
        if(mWindow)
            [mWindow makeKeyAndOrderFront:nil];

        // Add our window to the window event listener class
        WindowEventUtilities::_addRenderWindow(this);
    }

    void CocoaWindow::createWindowFromExternal(NSView *viewRef)
    {
        LogManager::getSingleton().logMessage("Creating external window");

        NSRect viewBounds = [mView convertRectToBacking:[mView bounds]];

        mWindow = [viewRef window];

        mView = viewRef;

        GLint bufferRect[4];
        bufferRect[0] = viewBounds.origin.x;      // 0 = left edge 
        bufferRect[1] = viewBounds.origin.y;      // 0 = bottom edge 
        bufferRect[2] = viewBounds.size.width;    // width of buffer rect 
        bufferRect[3] = viewBounds.size.height;   // height of buffer rect 
        CGLContextObj ctx = (CGLContextObj)[mGLContext CGLContextObj];
        CGLSetParameter(ctx, kCGLCPSwapRectangle, bufferRect);
        
        mIsExternal = true;
    }

    void CocoaWindow::_setWindowParameters(void)
    {
        if(mWindow)
        {
            if(mIsFullScreen)
            {
                // Set the backing store size to the viewport dimensions
                // This ensures that it will scale to the full screen size
                NSRect mainDisplayRect = [[NSScreen mainScreen] frame];
<<<<<<< HEAD
                NSRect backingRect = [[NSScreen mainScreen] convertRectToBacking:mainDisplayRect];
=======
                NSRect backingRect = NSZeroRect;
                if(mContentScalingFactor > 1.0)
                    backingRect = [[NSScreen mainScreen] convertRectToBacking:mainDisplayRect];
                else
                    backingRect = mainDisplayRect;

>>>>>>> c40cd09d
                GLint backingStoreDimensions[2] = { static_cast<GLint>(backingRect.size.width), static_cast<GLint>(backingRect.size.height) };
                CGLSetParameter((CGLContextObj)[mGLContext CGLContextObj], kCGLCPSurfaceBackingSize, backingStoreDimensions);
                CGLEnable((CGLContextObj)[mGLContext CGLContextObj], kCGLCESurfaceBackingSize);

                NSRect windowRect = NSMakeRect(0.0, 0.0, mainDisplayRect.size.width, mainDisplayRect.size.height);
                [mWindow setFrame:windowRect display:YES];
                [mView setFrame:windowRect];

                // Set window properties for full screen and save the origin in case the window has been moved
                [mWindow setStyleMask:NSBorderlessWindowMask];
                [mWindow setOpaque:YES];
                [mWindow setHidesOnDeactivate:YES];
                [mWindow setContentView:mView];
                [mWindow setFrameOrigin:NSZeroPoint];
                [mWindow setLevel:NSMainMenuWindowLevel+1];
                
                mWindowOrigin = mWindow.frame.origin;
                mLeft = mTop = 0;
            }
            else
            {
                // Reset and disable the backing store in windowed mode
                GLint backingStoreDimensions[2] = { 0, 0 };
                CGLSetParameter((CGLContextObj)[mGLContext CGLContextObj], kCGLCPSurfaceBackingSize, backingStoreDimensions);
                CGLDisable((CGLContextObj)[mGLContext CGLContextObj], kCGLCESurfaceBackingSize);

                NSRect viewRect = NSMakeRect(mWindowOrigin.x, mWindowOrigin.y, mWidth, mHeight);
                [mWindow setFrame:viewRect display:YES];
                [mView setFrame:viewRect];
                [mWindow setStyleMask:NSResizableWindowMask|NSTitledWindowMask];
                [mWindow setOpaque:YES];
                [mWindow setHidesOnDeactivate:NO];
                [mWindow setContentView:mView];
                [mWindow setLevel:NSNormalWindowLevel];
                [mWindow center];

                // Set the drawable, and current context
                // If you do this last, there is a moment before the rendering window pops-up
                [mGLContext makeCurrentContext];
            }
            
            [mGLContext update];
            
            // Even though OgreCocoaView doesn't accept first responder, it will get passed onto the next in the chain
            [mWindow makeFirstResponder:mView];
            [NSApp activateIgnoringOtherApps:YES];
        }
    }

    void CocoaWindow::setFullscreen(bool fullScreen, unsigned int width, unsigned int height)
    {
        if (mIsFullScreen != fullScreen || width != mWidth || height != mHeight)
        {
            // Set the full screen flag
			mIsFullScreen = fullScreen;

            // Create a window if we haven't already, existence check is done within the functions
            if(!mWindow)
            {
                if(mIsExternal)
                    createWindowFromExternal(mView);
                else
                    createNewWindow(width, height, mWindowTitle);
            }

            _setWindowParameters();

            mWidth = width;
            mHeight = height;
        }
    }
}<|MERGE_RESOLUTION|>--- conflicted
+++ resolved
@@ -702,16 +702,12 @@
                 // Set the backing store size to the viewport dimensions
                 // This ensures that it will scale to the full screen size
                 NSRect mainDisplayRect = [[NSScreen mainScreen] frame];
-<<<<<<< HEAD
-                NSRect backingRect = [[NSScreen mainScreen] convertRectToBacking:mainDisplayRect];
-=======
                 NSRect backingRect = NSZeroRect;
                 if(mContentScalingFactor > 1.0)
                     backingRect = [[NSScreen mainScreen] convertRectToBacking:mainDisplayRect];
                 else
                     backingRect = mainDisplayRect;
 
->>>>>>> c40cd09d
                 GLint backingStoreDimensions[2] = { static_cast<GLint>(backingRect.size.width), static_cast<GLint>(backingRect.size.height) };
                 CGLSetParameter((CGLContextObj)[mGLContext CGLContextObj], kCGLCPSurfaceBackingSize, backingStoreDimensions);
                 CGLEnable((CGLContextObj)[mGLContext CGLContextObj], kCGLCESurfaceBackingSize);
