--- conflicted
+++ resolved
@@ -32,7 +32,6 @@
 #include "OgreGL3PlusRenderSystem.h"
 
 namespace Ogre {
-<<<<<<< HEAD
 
     GL3PlusHardwareVertexBuffer::GL3PlusHardwareVertexBuffer(
         HardwareBufferManagerBase* mgr,
@@ -40,16 +39,8 @@
         size_t numVertices,
         HardwareBuffer::Usage usage,
         bool useShadowBuffer)
-        : HardwareVertexBuffer(mgr, vertexSize, numVertices, usage, false, false)
-=======
-    GL3PlusHardwareVertexBuffer::GL3PlusHardwareVertexBuffer(HardwareBufferManagerBase* mgr, 
-													   size_t vertexSize,
-                                                       size_t numVertices,
-                                                       HardwareBuffer::Usage usage,
-                                                       bool useShadowBuffer)
     : HardwareVertexBuffer(mgr, vertexSize, numVertices, usage, false, false), mLockedToScratch(false),
         mScratchOffset(0), mScratchSize(0), mScratchPtr(0), mScratchUploadOnUnlock(false)
->>>>>>> b87ada62
     {
         OGRE_CHECK_GL_ERROR(glGenBuffers(1, &mBufferId));
 
