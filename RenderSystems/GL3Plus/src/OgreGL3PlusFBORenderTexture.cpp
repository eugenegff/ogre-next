--- conflicted
+++ resolved
@@ -290,9 +290,7 @@
     {
         // is glGetInternalformativ supported?
         // core since GL 4.2: see https://www.opengl.org/wiki/GLAPI/glGetInternalformat
-        //TODO: Is broken. Will cause problems when attaching depth buffers to FBOs; saying they're incompatible.
-        //bool hasInternalFormatQuery = gl3wIsSupported(4,2) || mGLSupport.checkExtension("GL_ARB_internalformat_query");
-        bool hasInternalFormatQuery = false;
+        bool hasInternalFormatQuery = gl3wIsSupported(4,2) || mGLSupport.checkExtension("GL_ARB_internalformat_query");
 
         // Try all formats, and report which ones work as target
         GLuint fb = 0, tid = 0;
@@ -305,17 +303,10 @@
             mProps[x].valid = false;
 
             // Fetch GL format token
-<<<<<<< HEAD
-            GLenum fmt = GL3PlusPixelUtil::getGLInternalFormat((PixelFormat)x, false);
-            GLenum fmt2 = GL3PlusPixelUtil::getGLOriginFormat((PixelFormat)x);
-            GLenum type = GL3PlusPixelUtil::getGLOriginDataType((PixelFormat)x);
-            if(fmt == GL_NONE && x != 0)
-=======
             GLenum internalFormat = GL3PlusPixelUtil::getGLInternalFormat((PixelFormat)x);
             GLenum originFormat = GL3PlusPixelUtil::getGLOriginFormat((PixelFormat)x);
             GLenum dataType = GL3PlusPixelUtil::getGLOriginDataType((PixelFormat)x);
             if(internalFormat == GL_NONE && x != 0)
->>>>>>> a41411d7
                 continue;
 
             // No test for compressed formats
