/*
<<<<<<< HEAD
-----------------------------------------------------------------------------
This source file is part of OGRE
    (Object-oriented Graphics Rendering Engine)
For the latest info, see http://www.ogre3d.org/

Copyright (c) 2000-2014 Torus Knot Software Ltd

Permission is hereby granted, free of charge, to any person obtaining a copy
of this software and associated documentation files (the "Software"), to deal
in the Software without restriction, including without limitation the rights
to use, copy, modify, merge, publish, distribute, sublicense, and/or sell
copies of the Software, and to permit persons to whom the Software is
furnished to do so, subject to the following conditions:

The above copyright notice and this permission notice shall be included in
all copies or substantial portions of the Software.

THE SOFTWARE IS PROVIDED "AS IS", WITHOUT WARRANTY OF ANY KIND, EXPRESS OR
IMPLIED, INCLUDING BUT NOT LIMITED TO THE WARRANTIES OF MERCHANTABILITY,
FITNESS FOR A PARTICULAR PURPOSE AND NONINFRINGEMENT. IN NO EVENT SHALL THE
AUTHORS OR COPYRIGHT HOLDERS BE LIABLE FOR ANY CLAIM, DAMAGES OR OTHER
LIABILITY, WHETHER IN AN ACTION OF CONTRACT, TORT OR OTHERWISE, ARISING FROM,
OUT OF OR IN CONNECTION WITH THE SOFTWARE OR THE USE OR OTHER DEALINGS IN
THE SOFTWARE.
-----------------------------------------------------------------------------
=======
  -----------------------------------------------------------------------------
  This source file is part of OGRE
  (Object-oriented Graphics Rendering Engine)
  For the latest info, see http://www.ogre3d.org/

Copyright (c) 2000-2014 Torus Knot Software Ltd

  Permission is hereby granted, free of charge, to any person obtaining a copy
  of this software and associated documentation files (the "Software"), to deal
  in the Software without restriction, including without limitation the rights
  to use, copy, modify, merge, publish, distribute, sublicense, and/or sell
  copies of the Software, and to permit persons to whom the Software is
  furnished to do so, subject to the following conditions:

  The above copyright notice and this permission notice shall be included in
  all copies or substantial portions of the Software.

  THE SOFTWARE IS PROVIDED "AS IS", WITHOUT WARRANTY OF ANY KIND, EXPRESS OR
  IMPLIED, INCLUDING BUT NOT LIMITED TO THE WARRANTIES OF MERCHANTABILITY,
  FITNESS FOR A PARTICULAR PURPOSE AND NONINFRINGEMENT. IN NO EVENT SHALL THE
  AUTHORS OR COPYRIGHT HOLDERS BE LIABLE FOR ANY CLAIM, DAMAGES OR OTHER
  LIABILITY, WHETHER IN AN ACTION OF CONTRACT, TORT OR OTHERWISE, ARISING FROM,
  OUT OF OR IN CONNECTION WITH THE SOFTWARE OR THE USE OR OTHER DEALINGS IN
  THE SOFTWARE.
  -----------------------------------------------------------------------------
>>>>>>> 83e497b5
*/

#include "OgreGL3PlusHardwareIndexBuffer.h"
#include "OgreGL3PlusHardwareBufferManager.h"
#include "OgreGL3PlusRenderSystem.h"
#include "OgreRoot.h"

namespace Ogre {
<<<<<<< HEAD
    GL3PlusHardwareIndexBuffer::GL3PlusHardwareIndexBuffer(HardwareBufferManagerBase* mgr, 
                                                     IndexType idxType,
                                                     size_t numIndexes,
                                                     HardwareBuffer::Usage usage,
                                                     bool useShadowBuffer)
    : HardwareIndexBuffer(mgr, idxType, numIndexes, usage, false, false)//useShadowBuffer)
=======

    GL3PlusHardwareIndexBuffer::GL3PlusHardwareIndexBuffer(
        HardwareBufferManagerBase* mgr,
        IndexType idxType,
        size_t numIndexes,
        HardwareBuffer::Usage usage,
        bool useShadowBuffer)
    : HardwareIndexBuffer(mgr, idxType, numIndexes, usage, false, false), mLockedToScratch(false),
        mScratchOffset(0), mScratchSize(0), mScratchPtr(0), mScratchUploadOnUnlock(false)
>>>>>>> 83e497b5
    {
        OGRE_CHECK_GL_ERROR(glGenBuffers(1, &mBufferId));

        if (!mBufferId)
        {
            OGRE_EXCEPT(Exception::ERR_INTERNAL_ERROR,
                        "Cannot create GL index buffer",
                        "GL3PlusHardwareIndexBuffer::GL3PlusHardwareIndexBuffer");
        }

        OGRE_CHECK_GL_ERROR(glBindBuffer(GL_ELEMENT_ARRAY_BUFFER, mBufferId));

        OGRE_CHECK_GL_ERROR(glBufferData(GL_ELEMENT_ARRAY_BUFFER, mSizeInBytes, NULL,
                                         GL3PlusHardwareBufferManager::getGLUsage(usage)));
        //        std::cerr << "creating index buffer " << mBufferId << std::endl;
    }

    GL3PlusHardwareIndexBuffer::~GL3PlusHardwareIndexBuffer()
    {
        OGRE_CHECK_GL_ERROR(glDeleteBuffers(1, &mBufferId));
    }

    void* GL3PlusHardwareIndexBuffer::lockImpl(size_t offset,
                                               size_t length,
                                               LockOptions options)
    {
        if(mIsLocked)
        {
            OGRE_EXCEPT(Exception::ERR_INTERNAL_ERROR,
                        "Invalid attempt to lock an index buffer that has already been locked",
                        "GL3PlusHardwareIndexBuffer::lock");
        }

        void* retPtr = 0;
        GLenum access = 0;
<<<<<<< HEAD
//      GL3PlusHardwareBufferManager* glBufManager = static_cast<GL3PlusHardwareBufferManager*>(HardwareBufferManager::getSingletonPtr());
//
//        // Try to use scratch buffers for smaller buffers
//        if(length < glBufManager->getGLMapBufferThreshold())
//        {
//            retPtr = glBufManager->allocateScratch((uint32)length);
//            if (retPtr)
//            {
//                mLockedToScratch = true;
//                mScratchOffset = offset;
//                mScratchSize = length;
//                mScratchPtr = retPtr;
//                mScratchUploadOnUnlock = (options != HBL_READ_ONLY);
//
//                if (options != HBL_DISCARD)
//                {
//                  // have to read back the data before returning the pointer
//                    readData(offset, length, retPtr);
//                }
//            }
//        }

        if (!retPtr)
        {
            OGRE_CHECK_GL_ERROR(glBindBuffer(GL_ELEMENT_ARRAY_BUFFER, mBufferId));

            // Use glMapBuffer
            if (mUsage & HBU_WRITE_ONLY)
            {
                access |= GL_MAP_WRITE_BIT;
                access |= GL_MAP_FLUSH_EXPLICIT_BIT;
                if(options == HBL_DISCARD || options == HBL_NO_OVERWRITE)
                {
                    // Discard the buffer
                    access |= GL_MAP_INVALIDATE_RANGE_BIT;
                }
                // We explicitly flush when the buffer is unlocked
                access |= GL_MAP_UNSYNCHRONIZED_BIT;
            }
            else if (options == HBL_READ_ONLY)
                access |= GL_MAP_READ_BIT;
            else
                access |= GL_MAP_READ_BIT | GL_MAP_WRITE_BIT;
=======

        OGRE_CHECK_GL_ERROR(glBindBuffer(GL_ELEMENT_ARRAY_BUFFER, mBufferId));

        // Use glMapBuffer
        if (mUsage & HBU_WRITE_ONLY)
        {
            access |= GL_MAP_WRITE_BIT;
            access |= GL_MAP_FLUSH_EXPLICIT_BIT;
            if (options == HBL_DISCARD || options == HBL_NO_OVERWRITE)
            {
                // Discard the buffer
                access |= GL_MAP_INVALIDATE_RANGE_BIT;
            }
            // We explicitly flush when the buffer is unlocked
            access |= GL_MAP_UNSYNCHRONIZED_BIT;
        }
        else if (options == HBL_READ_ONLY)
            access |= GL_MAP_READ_BIT;
        else
            access |= GL_MAP_READ_BIT | GL_MAP_WRITE_BIT;
>>>>>>> 83e497b5


        void* pBuffer;
        OGRE_CHECK_GL_ERROR(pBuffer = glMapBufferRange(GL_ELEMENT_ARRAY_BUFFER, offset, length, access));

<<<<<<< HEAD
            if(pBuffer == 0)
            {
                OGRE_EXCEPT(Exception::ERR_INTERNAL_ERROR, 
                    "Index Buffer: Out of memory", 
                    "GL3PlusHardwareIndexBuffer::lock");
            }

            // return offsetted
            retPtr = static_cast<void*>(static_cast<unsigned char*>(pBuffer) + offset);

            mLockedToScratch = false;
        }
=======
        if(pBuffer == 0)
        {
            OGRE_EXCEPT(Exception::ERR_INTERNAL_ERROR,
                        "Index Buffer: Out of memory",
                        "GL3PlusHardwareIndexBuffer::lock");
        }

        // return offsetted
        retPtr = static_cast<void*>(static_cast<unsigned char*>(pBuffer) + offset);

        mLockedToScratch = false;


>>>>>>> 83e497b5
        mIsLocked = true;
        return retPtr;
    }

    void GL3PlusHardwareIndexBuffer::unlockImpl(void)
    {
        if (mLockedToScratch)
        {
            if (mScratchUploadOnUnlock)
            {
                // have to write the data back to vertex buffer
                writeData(mScratchOffset, mScratchSize, mScratchPtr,
                          mScratchOffset == 0 && mScratchSize == getSizeInBytes());
            }

            static_cast<GL3PlusHardwareBufferManager*>(
                HardwareBufferManager::getSingletonPtr())->deallocateScratch(mScratchPtr);

            mLockedToScratch = false;
        }
        else
        {
            OGRE_CHECK_GL_ERROR(glBindBuffer(GL_ELEMENT_ARRAY_BUFFER, mBufferId));

            if (mUsage & HBU_WRITE_ONLY)
            {
                OGRE_CHECK_GL_ERROR(glFlushMappedBufferRange(GL_ELEMENT_ARRAY_BUFFER, mLockStart, mLockSize));
            }

            GLboolean mapped;
            OGRE_CHECK_GL_ERROR(mapped = glUnmapBuffer(GL_ELEMENT_ARRAY_BUFFER));
            if(!mapped)
            {
                OGRE_EXCEPT(Exception::ERR_INTERNAL_ERROR,
<<<<<<< HEAD
                    "Buffer data corrupted, please reload", 
                    "GL3PlusHardwareIndexBuffer::unlock");
=======
                            "Buffer data corrupted, please reload",
                            "GL3PlusHardwareIndexBuffer::unlock");
>>>>>>> 83e497b5
            }
            OGRE_CHECK_GL_ERROR(glBindBuffer(GL_ELEMENT_ARRAY_BUFFER, 0));
        }
        mIsLocked = false;
    }

    void GL3PlusHardwareIndexBuffer::readData(size_t offset,
                                              size_t length,
                                              void* pDest)
    {
        if(mUseShadowBuffer)
        {
            // get data from the shadow buffer
            void* srcData = mShadowBuffer->lock(offset, length, HBL_READ_ONLY);
            memcpy(pDest, srcData, length);
            mShadowBuffer->unlock();
        }
        else
        {
            OGRE_CHECK_GL_ERROR(glBindBuffer( GL_ELEMENT_ARRAY_BUFFER, mBufferId ));
            OGRE_CHECK_GL_ERROR(glGetBufferSubData(GL_ELEMENT_ARRAY_BUFFER, offset, length, pDest));
        }
    }

    void GL3PlusHardwareIndexBuffer::writeData(size_t offset, size_t length,
                                               const void* pSource,
                                               bool discardWholeBuffer)
    {
        OGRE_CHECK_GL_ERROR(glBindBuffer(GL_ELEMENT_ARRAY_BUFFER, mBufferId));

        // Update the shadow buffer
        if (mUseShadowBuffer)
        {
            void* destData = mShadowBuffer->lock(offset, length,
                                                 discardWholeBuffer ? HBL_DISCARD : HBL_NORMAL);
            memcpy(destData, pSource, length);
            mShadowBuffer->unlock();
        }

        if (offset == 0 && length == mSizeInBytes)
        {
            OGRE_CHECK_GL_ERROR(glBufferData(GL_ELEMENT_ARRAY_BUFFER, mSizeInBytes, pSource,
                                             GL3PlusHardwareBufferManager::getGLUsage(mUsage)));
        }
        else
        {
            if (discardWholeBuffer)
            {
                OGRE_CHECK_GL_ERROR(glBufferData(GL_ELEMENT_ARRAY_BUFFER, mSizeInBytes, NULL,
                                                 GL3PlusHardwareBufferManager::getGLUsage(mUsage)));
            }

            // Now update the real buffer
            OGRE_CHECK_GL_ERROR(glBufferSubData(GL_ELEMENT_ARRAY_BUFFER, offset, length, pSource));
        }
    }

    void GL3PlusHardwareIndexBuffer::copyData(HardwareBuffer& srcBuffer, size_t srcOffset,
                                              size_t dstOffset, size_t length, bool discardWholeBuffer)
    {
        // If the buffer is not in system memory we can use ARB_copy_buffers to do an optimised copy.
        if (srcBuffer.isSystemMemory())
        {
            HardwareBuffer::copyData(srcBuffer, srcOffset, dstOffset, length, discardWholeBuffer);
        }
        else
        {
            // Unbind the current buffer
            OGRE_CHECK_GL_ERROR(glBindBuffer(GL_ELEMENT_ARRAY_BUFFER, 0));

            // Zero out this(destination) buffer
            OGRE_CHECK_GL_ERROR(glBindBuffer(GL_ELEMENT_ARRAY_BUFFER, mBufferId));
            OGRE_CHECK_GL_ERROR(glBufferData(GL_ELEMENT_ARRAY_BUFFER, length, 0, GL3PlusHardwareBufferManager::getGLUsage(mUsage)));
            OGRE_CHECK_GL_ERROR(glBindBuffer(GL_ELEMENT_ARRAY_BUFFER, 0));

            // Do it the fast way.
            OGRE_CHECK_GL_ERROR(glBindBuffer(GL_COPY_READ_BUFFER, static_cast<GL3PlusHardwareIndexBuffer &>(srcBuffer).getGLBufferId()));
            OGRE_CHECK_GL_ERROR(glBindBuffer(GL_COPY_WRITE_BUFFER, mBufferId));

            OGRE_CHECK_GL_ERROR(glCopyBufferSubData(GL_COPY_READ_BUFFER, GL_COPY_WRITE_BUFFER, srcOffset, dstOffset, length));

            OGRE_CHECK_GL_ERROR(glBindBuffer(GL_COPY_READ_BUFFER, 0));
            OGRE_CHECK_GL_ERROR(glBindBuffer(GL_COPY_WRITE_BUFFER, 0));
        }
    }

    void GL3PlusHardwareIndexBuffer::_updateFromShadow(void)
    {
        if (mUseShadowBuffer && mShadowUpdated && !mSuppressHardwareUpdate)
        {
            const void *srcData = mShadowBuffer->lock(mLockStart, mLockSize,
                                                      HBL_READ_ONLY);

            OGRE_CHECK_GL_ERROR(glBindBuffer(GL_ELEMENT_ARRAY_BUFFER, mBufferId));

            // Update whole buffer if possible, otherwise normal
            if (mLockStart == 0 && mLockSize == mSizeInBytes)
            {
                OGRE_CHECK_GL_ERROR(glBufferData(GL_ELEMENT_ARRAY_BUFFER, mSizeInBytes, srcData,
                                                 GL3PlusHardwareBufferManager::getGLUsage(mUsage)));
            }
            else
            {
                OGRE_CHECK_GL_ERROR(glBufferSubData(GL_ELEMENT_ARRAY_BUFFER,
                                                    mLockStart, mLockSize, srcData));
            }

            mShadowBuffer->unlock();
            mShadowUpdated = false;
        }
    }


}<|MERGE_RESOLUTION|>--- conflicted
+++ resolved
@@ -1,31 +1,4 @@
 /*
-<<<<<<< HEAD
------------------------------------------------------------------------------
-This source file is part of OGRE
-    (Object-oriented Graphics Rendering Engine)
-For the latest info, see http://www.ogre3d.org/
-
-Copyright (c) 2000-2014 Torus Knot Software Ltd
-
-Permission is hereby granted, free of charge, to any person obtaining a copy
-of this software and associated documentation files (the "Software"), to deal
-in the Software without restriction, including without limitation the rights
-to use, copy, modify, merge, publish, distribute, sublicense, and/or sell
-copies of the Software, and to permit persons to whom the Software is
-furnished to do so, subject to the following conditions:
-
-The above copyright notice and this permission notice shall be included in
-all copies or substantial portions of the Software.
-
-THE SOFTWARE IS PROVIDED "AS IS", WITHOUT WARRANTY OF ANY KIND, EXPRESS OR
-IMPLIED, INCLUDING BUT NOT LIMITED TO THE WARRANTIES OF MERCHANTABILITY,
-FITNESS FOR A PARTICULAR PURPOSE AND NONINFRINGEMENT. IN NO EVENT SHALL THE
-AUTHORS OR COPYRIGHT HOLDERS BE LIABLE FOR ANY CLAIM, DAMAGES OR OTHER
-LIABILITY, WHETHER IN AN ACTION OF CONTRACT, TORT OR OTHERWISE, ARISING FROM,
-OUT OF OR IN CONNECTION WITH THE SOFTWARE OR THE USE OR OTHER DEALINGS IN
-THE SOFTWARE.
------------------------------------------------------------------------------
-=======
   -----------------------------------------------------------------------------
   This source file is part of OGRE
   (Object-oriented Graphics Rendering Engine)
@@ -51,7 +24,6 @@
   OUT OF OR IN CONNECTION WITH THE SOFTWARE OR THE USE OR OTHER DEALINGS IN
   THE SOFTWARE.
   -----------------------------------------------------------------------------
->>>>>>> 83e497b5
 */
 
 #include "OgreGL3PlusHardwareIndexBuffer.h"
@@ -60,14 +32,6 @@
 #include "OgreRoot.h"
 
 namespace Ogre {
-<<<<<<< HEAD
-    GL3PlusHardwareIndexBuffer::GL3PlusHardwareIndexBuffer(HardwareBufferManagerBase* mgr, 
-                                                     IndexType idxType,
-                                                     size_t numIndexes,
-                                                     HardwareBuffer::Usage usage,
-                                                     bool useShadowBuffer)
-    : HardwareIndexBuffer(mgr, idxType, numIndexes, usage, false, false)//useShadowBuffer)
-=======
 
     GL3PlusHardwareIndexBuffer::GL3PlusHardwareIndexBuffer(
         HardwareBufferManagerBase* mgr,
@@ -77,7 +41,6 @@
         bool useShadowBuffer)
     : HardwareIndexBuffer(mgr, idxType, numIndexes, usage, false, false), mLockedToScratch(false),
         mScratchOffset(0), mScratchSize(0), mScratchPtr(0), mScratchUploadOnUnlock(false)
->>>>>>> 83e497b5
     {
         OGRE_CHECK_GL_ERROR(glGenBuffers(1, &mBufferId));
 
@@ -113,51 +76,6 @@
 
         void* retPtr = 0;
         GLenum access = 0;
-<<<<<<< HEAD
-//      GL3PlusHardwareBufferManager* glBufManager = static_cast<GL3PlusHardwareBufferManager*>(HardwareBufferManager::getSingletonPtr());
-//
-//        // Try to use scratch buffers for smaller buffers
-//        if(length < glBufManager->getGLMapBufferThreshold())
-//        {
-//            retPtr = glBufManager->allocateScratch((uint32)length);
-//            if (retPtr)
-//            {
-//                mLockedToScratch = true;
-//                mScratchOffset = offset;
-//                mScratchSize = length;
-//                mScratchPtr = retPtr;
-//                mScratchUploadOnUnlock = (options != HBL_READ_ONLY);
-//
-//                if (options != HBL_DISCARD)
-//                {
-//                  // have to read back the data before returning the pointer
-//                    readData(offset, length, retPtr);
-//                }
-//            }
-//        }
-
-        if (!retPtr)
-        {
-            OGRE_CHECK_GL_ERROR(glBindBuffer(GL_ELEMENT_ARRAY_BUFFER, mBufferId));
-
-            // Use glMapBuffer
-            if (mUsage & HBU_WRITE_ONLY)
-            {
-                access |= GL_MAP_WRITE_BIT;
-                access |= GL_MAP_FLUSH_EXPLICIT_BIT;
-                if(options == HBL_DISCARD || options == HBL_NO_OVERWRITE)
-                {
-                    // Discard the buffer
-                    access |= GL_MAP_INVALIDATE_RANGE_BIT;
-                }
-                // We explicitly flush when the buffer is unlocked
-                access |= GL_MAP_UNSYNCHRONIZED_BIT;
-            }
-            else if (options == HBL_READ_ONLY)
-                access |= GL_MAP_READ_BIT;
-            else
-                access |= GL_MAP_READ_BIT | GL_MAP_WRITE_BIT;
-=======
 
         OGRE_CHECK_GL_ERROR(glBindBuffer(GL_ELEMENT_ARRAY_BUFFER, mBufferId));
 
@@ -178,26 +96,11 @@
             access |= GL_MAP_READ_BIT;
         else
             access |= GL_MAP_READ_BIT | GL_MAP_WRITE_BIT;
->>>>>>> 83e497b5
 
 
         void* pBuffer;
         OGRE_CHECK_GL_ERROR(pBuffer = glMapBufferRange(GL_ELEMENT_ARRAY_BUFFER, offset, length, access));
 
-<<<<<<< HEAD
-            if(pBuffer == 0)
-            {
-                OGRE_EXCEPT(Exception::ERR_INTERNAL_ERROR, 
-                    "Index Buffer: Out of memory", 
-                    "GL3PlusHardwareIndexBuffer::lock");
-            }
-
-            // return offsetted
-            retPtr = static_cast<void*>(static_cast<unsigned char*>(pBuffer) + offset);
-
-            mLockedToScratch = false;
-        }
-=======
         if(pBuffer == 0)
         {
             OGRE_EXCEPT(Exception::ERR_INTERNAL_ERROR,
@@ -211,7 +114,6 @@
         mLockedToScratch = false;
 
 
->>>>>>> 83e497b5
         mIsLocked = true;
         return retPtr;
     }
@@ -246,13 +148,8 @@
             if(!mapped)
             {
                 OGRE_EXCEPT(Exception::ERR_INTERNAL_ERROR,
-<<<<<<< HEAD
-                    "Buffer data corrupted, please reload", 
-                    "GL3PlusHardwareIndexBuffer::unlock");
-=======
                             "Buffer data corrupted, please reload",
                             "GL3PlusHardwareIndexBuffer::unlock");
->>>>>>> 83e497b5
             }
             OGRE_CHECK_GL_ERROR(glBindBuffer(GL_ELEMENT_ARRAY_BUFFER, 0));
         }
