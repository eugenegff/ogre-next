/*
-----------------------------------------------------------------------------
This source file is part of OGRE
(Object-oriented Graphics Rendering Engine)
For the latest info, see http://www.ogre3d.org

Copyright (c) 2000-2014 Torus Knot Software Ltd

Permission is hereby granted, free of charge, to any person obtaining a copy
of this software and associated documentation files (the "Software"), to deal
in the Software without restriction, including without limitation the rights
to use, copy, modify, merge, publish, distribute, sublicense, and/or sell
copies of the Software, and to permit persons to whom the Software is
furnished to do so, subject to the following conditions:

The above copyright notice and this permission notice shall be included in
all copies or substantial portions of the Software.

THE SOFTWARE IS PROVIDED "AS IS", WITHOUT WARRANTY OF ANY KIND, EXPRESS OR
IMPLIED, INCLUDING BUT NOT LIMITED TO THE WARRANTIES OF MERCHANTABILITY,
FITNESS FOR A PARTICULAR PURPOSE AND NONINFRINGEMENT. IN NO EVENT SHALL THE
AUTHORS OR COPYRIGHT HOLDERS BE LIABLE FOR ANY CLAIM, DAMAGES OR OTHER
LIABILITY, WHETHER IN AN ACTION OF CONTRACT, TORT OR OTHERWISE, ARISING FROM,
OUT OF OR IN CONNECTION WITH THE SOFTWARE OR THE USE OR OTHER DEALINGS IN
THE SOFTWARE.
-----------------------------------------------------------------------------
*/

#import "OgreOSXCocoaWindow.h"
#import "OgreException.h"
#import "OgreRoot.h"
#import "OgreLogManager.h"
#import "OgrePrerequisites.h"
#import "OgreStringConverter.h"
#import "OgreWindowEventUtilities.h"

#import "OgreGL3PlusTextureGpuManager.h"
#import "OgreTextureGpuListener.h"
#import "OgreDepthBuffer.h"
#import "OgrePixelFormatGpuUtils.h"

#import "OgreGL3PlusRenderSystem.h"
#import <AppKit/NSScreen.h>
#import <AppKit/NSOpenGLView.h>
#import <QuartzCore/CVDisplayLink.h>
#import "OgreViewport.h"
#import <iomanip>
#import <sstream>

@implementation OgreGL3PlusWindow

- (BOOL)canBecomeKeyWindow
{
    return YES;
}

- (BOOL)acceptsFirstMouse:(NSEvent *)theEvent
{
    return YES;
}

- (BOOL)acceptsFirstResponder
{
    return YES;
}

@end

namespace Ogre {
    
    struct NSOpenGLContextGuard
    {
        NSOpenGLContextGuard(NSOpenGLContext* ctx) : mPrevContext([NSOpenGLContext currentContext]) { if(ctx != mPrevContext) [ctx makeCurrentContext]; }
        ~NSOpenGLContextGuard() { [mPrevContext makeCurrentContext]; }
    private:
         NSOpenGLContext *mPrevContext;
    };

    //-----------------------------------------------------------------------
    CocoaWindow::CocoaWindow(const String &title,
        uint32 widthPt, uint32 heightPt,
        bool fullscreenMode,
        const NameValuePairList *miscParams) : 
        Window(title, widthPt, heightPt, fullscreenMode),
        mWindow(nil),
        mView(nil),
        mGLContext(nil),
        mGLPixelFormat(nil),
        mWindowOriginPt(NSZeroPoint),
        mWindowDelegate(nil),
        mContext(nil),
        mClosed(false),
        mVisible(false),
        mHidden(false),
        mIsExternal(false),
        mActive(false),
        mAutoDeactivatedOnFocusChange(true),
        mHwGamma(true),
        mVSync(true),
        mHasResized(false),
        mWindowTitle(""),
        mUseOgreGLView(true),
        mContentScalingFactor(1.0)
    {
        // Set vsync by default to save battery and reduce tearing

        _create(title, widthPt, heightPt, fullscreenMode, miscParams);
    }

    //-----------------------------------------------------------------------
    CocoaWindow::~CocoaWindow()
    {
		[mGLContext clearDrawable];

        destroy();
        
        if(mView && mUseOgreGLView)
        {
            [(OgreGL3PlusView*)mView setOgreWindow:NULL];
        }

        if (mTexture)
        {
            mTexture->notifyAllListenersTextureChanged( TextureGpuListener::Deleted );
            OGRE_DELETE mTexture;
            mTexture = nil;
        }

        if (mDepthBuffer)
        {
            mDepthBuffer->notifyAllListenersTextureChanged( TextureGpuListener::Deleted );
            OGRE_DELETE mDepthBuffer;
            mDepthBuffer = nil;
        }

        // Depth & Stencil buffers are the same pointer
        mStencilBuffer = nil;
    }

    //-----------------------------------------------------------------------
    void CocoaWindow::_initialize(TextureGpuManager *_textureManager)
    {
        // See: EglPBufferWindow::_initialize
        //      OgreGLXWindow::_initialize
        //      Win32Window::_initialize
        GL3PlusTextureGpuManager *textureManager =
                static_cast<GL3PlusTextureGpuManager*>(_textureManager);

        mTexture = textureManager->createTextureGpuWindow(mContext, this);
        mTexture->setResolution(mRequestedWidth, mRequestedHeight);
        mTexture->setPixelFormat(mHwGamma ? PFG_RGBA8_UNORM_SRGB : PFG_RGBA8_UNORM);

        mDepthBuffer = textureManager->createTextureGpuWindow(mContext, this);
        mDepthBuffer->setPixelFormat(DepthBuffer::DefaultDepthBufferFormat);
        if(PixelFormatGpuUtils::isStencil(mDepthBuffer->getPixelFormat()))
        {
            mStencilBuffer = mDepthBuffer;
        }

        setFinalResolution( mRequestedWidth, mRequestedHeight );

        if(mDepthBuffer)
        {
            mTexture->_setDepthBufferDefaults(DepthBuffer::POOL_NON_SHAREABLE, false,
                mDepthBuffer->getPixelFormat());
        }
        else
        {
            mTexture->_setDepthBufferDefaults(DepthBuffer::POOL_NO_DEPTH, false, PFG_NULL);
        }

        mTexture->setSampleDescription(mRequestedSampleDescription);
        mDepthBuffer->setSampleDescription(mRequestedSampleDescription);
        mSampleDescription = mRequestedSampleDescription;

        mTexture->_transitionTo(GpuResidency::Resident, (uint8 *)0);
        if(mDepthBuffer)
        {
            mDepthBuffer->_transitionTo(GpuResidency::Resident, (uint8 *)0);
        }
    }

    //-----------------------------------------------------------------------
    // void CocoaWindow::setVSync(bool vSync, uint32 vSyncInterval)
    // {
    //     LogManager::getSingleton().logMessage("CocoaWindow::setVSync");

    //     OGRE_EXCEPT(Exception::ERR_NOT_IMPLEMENTED, "Not Implemented", "CocoaWindow::setVSync" );
    // }

    //-----------------------------------------------------------------------
	void CocoaWindow::_create(const String &name, unsigned int widthPt, unsigned int heightPt,
	            bool fullScreen, const NameValuePairList *miscParams)
    {
        @autoreleasepool {
            NSApplicationLoad();

            /*
             ***Key: "title" Description: The title of the window that will appear in the title bar
             Values: string Default: RenderTarget name
             
             ***Key: "colourDepth" Description: Colour depth of the resulting rendering window;
             only applies if fullScreen is set. Values: 16 or 32 Default: desktop depth Notes: [W32 specific]
             
             ***Key: "left" Description: screen x coordinate from left Values: positive integers
             Default: 'center window on screen' Notes: Ignored in case of full screen
             
             ***Key: "top" Description: screen y coordinate from top Values: positive integers
             Default: 'center window on screen' Notes: Ignored in case of full screen
             
             ***Key: "depthBuffer" [DX9 specific] Description: Use depth buffer Values: false or true Default: true
             
             ***Key: "externalWindowHandle" [API specific] Description: External window handle, for embedding the
             OGRE context Values: positive integer for W32 (HWND handle) poslong:posint:poslong (display*:screen:windowHandle)
             or poslong:posint:poslong:poslong (display*:screen:windowHandle:XVisualInfo*) for GLX Default: 0 (None)
             
             ***Key: "FSAA" Description: Full screen antialiasing factor Values: 0,2,4,6,... Default: 0
             
             ***Key: "displayFrequency" Description: Display frequency rate, for fullscreen mode Values: 60...?
             Default: Desktop vsync rate
             
             ***Key: "vsync" Description: Synchronize buffer swaps to vsync Values: true, false Default: 0
             */
            
            BOOL hasDepthBuffer = YES;
            int fsaa_samples = 0;
            bool hidden = false;
            NSString *windowTitle = [NSString stringWithCString:name.c_str() encoding:NSUTF8StringEncoding];
            int winxPt = 0, winyPt = 0;
            int colourDepth = 32;
            NSOpenGLContext *externalGLContext = nil;
            NSObject* externalWindowHandle = nil; // NSOpenGLView, NSView or NSWindow
            NameValuePairList::const_iterator opt;
<<<<<<< HEAD

            // mIsFullScreen = fullScreen;
=======
            bool useCurrentGLContext = false;

            mIsFullScreen = fullScreen;
            
>>>>>>> 79be9e99
            if(miscParams)
            {
                opt = miscParams->find("title");
                if(opt != miscParams->end())
                    windowTitle = [NSString stringWithCString:opt->second.c_str() encoding:NSUTF8StringEncoding];
                
                opt = miscParams->find("left");
                if(opt != miscParams->end())
                    winxPt = StringConverter::parseUnsignedInt(opt->second);
                
                opt = miscParams->find("top");
                if(opt != miscParams->end())
                    winyPt = (int)NSHeight([[NSScreen mainScreen] frame]) - StringConverter::parseUnsignedInt(opt->second) - heightPt;
                
                opt = miscParams->find("hidden");
                if (opt != miscParams->end())
                    hidden = StringConverter::parseBool(opt->second);
                
                opt = miscParams->find("depthBuffer");
                if(opt != miscParams->end())
                    hasDepthBuffer = StringConverter::parseBool(opt->second);
                
                opt = miscParams->find("FSAA");
                if(opt != miscParams->end())
                    fsaa_samples = StringConverter::parseUnsignedInt(opt->second);
                
                opt = miscParams->find("gamma");
                if(opt != miscParams->end())
                    mHwGamma = StringConverter::parseBool(opt->second);
                
                opt = miscParams->find("vsync");
                if(opt != miscParams->end())
                    mVSync = StringConverter::parseBool(opt->second);
                // setVSync(mVSync, getVSyncInterval());

                opt = miscParams->find("colourDepth");
                if(opt != miscParams->end())
                    colourDepth = StringConverter::parseUnsignedInt(opt->second);
                
                opt = miscParams->find("Full Screen");
                if(opt != miscParams->end())
                    fullScreen = StringConverter::parseBool(opt->second);
                
                opt = miscParams->find("contentScalingFactor");
                if(opt != miscParams->end())
                    mContentScalingFactor = StringConverter::parseReal(opt->second);
                
                opt = miscParams->find("currentGLContext");
                if(opt != miscParams->end())
                    useCurrentGLContext = StringConverter::parseBool(opt->second);
                
                opt = miscParams->find("externalGLContext");
                if(opt != miscParams->end())
                    externalGLContext = (__bridge NSOpenGLContext *)(void*)StringConverter::parseSizeT(opt->second);
                
                opt = miscParams->find("externalWindowHandle");
                if(opt != miscParams->end())
                    externalWindowHandle = (__bridge NSObject*)(void*)StringConverter::parseSizeT(opt->second);

                // TODO: implement proper parentWindowHandle support as in Metal RS, emulate it now for OgreSamplesCommon.
                if(!externalWindowHandle) 
                {
                    opt = miscParams->find("parentWindowHandle");
                    if(opt != miscParams->end())
                        externalWindowHandle = (__bridge NSObject*)(void*)StringConverter::parseSizeT(opt->second);
                }
                
#if OGRE_NO_QUAD_BUFFER_STEREO == 0
                opt = miscParams->find("stereoMode");
                if (opt != miscParams->end())
                {
                    StereoModeType stereoMode = StringConverter::parseStereoMode(opt->second);
                    if (SMT_NONE != stereoMode)
                        mStereoEnabled = true;
                }
#endif
            }

            if(externalGLContext != nil)
            {
                mGLContext = externalGLContext;
                mGLPixelFormat = externalGLContext.pixelFormat;
            }
            else if(useCurrentGLContext)
            {
                CGLContextObj currentGLContext = CGLGetCurrentContext();
                mGLContext = [[NSOpenGLContext alloc] initWithCGLContextObj:currentGLContext];
                mGLPixelFormat = mGLContext.pixelFormat;
            }
            else
            {
                NSOpenGLPixelFormatAttribute attribs[30];
                int i = 0;
                
                // Specify that we want to use the OpenGL 3.2 Core profile
                attribs[i++] = NSOpenGLPFAOpenGLProfile;
                attribs[i++] = NSOpenGLProfileVersion3_2Core;
                
                // Specifying "NoRecovery" gives us a context that cannot fall back to the software renderer.
                // This makes the View-based context a compatible with the fullscreen context, enabling us to use
                // the "shareContext" feature to share textures, display lists, and other OpenGL objects between the two.
                attribs[i++] = NSOpenGLPFANoRecovery;
                
                attribs[i++] = NSOpenGLPFAAccelerated;
                attribs[i++] = NSOpenGLPFADoubleBuffer;
                
                attribs[i++] = NSOpenGLPFAColorSize;
                attribs[i++] = (NSOpenGLPixelFormatAttribute) colourDepth;
                
                attribs[i++] = NSOpenGLPFAAlphaSize;
                attribs[i++] = (NSOpenGLPixelFormatAttribute) 8;
                
                attribs[i++] = NSOpenGLPFAStencilSize;
                attribs[i++] = (NSOpenGLPixelFormatAttribute) 8;
                
                attribs[i++] = NSOpenGLPFADepthSize;
                attribs[i++] = (NSOpenGLPixelFormatAttribute) (hasDepthBuffer? 16 : 0);
                
                if(fsaa_samples > 0)
                {
                    attribs[i++] = NSOpenGLPFAMultisample;
                    attribs[i++] = NSOpenGLPFASampleBuffers;
                    attribs[i++] = (NSOpenGLPixelFormatAttribute) 1;
                    
                    attribs[i++] = NSOpenGLPFASamples;
                    attribs[i++] = (NSOpenGLPixelFormatAttribute) fsaa_samples;
                }
                
#if OGRE_NO_QUAD_BUFFER_STEREO == 0
                if (mStereoEnabled)
                    attribs[i++] = NSOpenGLPFAStereo;
#endif
                
                attribs[i++] = (NSOpenGLPixelFormatAttribute) 0;
                
                mGLPixelFormat = [[NSOpenGLPixelFormat alloc] initWithAttributes:attribs];
                
                GL3PlusRenderSystem *rs = static_cast<GL3PlusRenderSystem*>(Root::getSingleton().getRenderSystem());
                CocoaContext *mainContext = (CocoaContext*)rs->_getMainContext();
                NSOpenGLContext *shareContext = mainContext == 0 ? nil : mainContext->getContext();
                mGLContext = [[NSOpenGLContext alloc] initWithFormat:mGLPixelFormat shareContext:shareContext];
            }
            
            // Set vsync
            GLint swapInterval = (GLint)mVSync;
            [mGLContext setValues:&swapInterval forParameter:NSOpenGLCPSwapInterval];
            
            // Make active
            setHidden(hidden);
            mActive = true;
            mClosed = false;
            // mName = [windowTitle cStringUsingEncoding:NSUTF8StringEncoding];
            // mWidth = _getPixelFromPoint(widthPt);
            // mHeight = _getPixelFromPoint(heightPt);
            // mFSAA = fsaa_samples;

            if(!externalWindowHandle)
            {
                _createNewWindow([windowTitle cStringUsingEncoding:NSUTF8StringEncoding], widthPt, heightPt);
            }
            else
            {
                if([externalWindowHandle isKindOfClass:[NSWindow class]])
                {
                    mView = [(NSWindow*)externalWindowHandle contentView];
                    mUseOgreGLView = [mView isKindOfClass:[OgreGL3PlusView class]];
                    LogManager::getSingleton().logMessage(mUseOgreGLView ?
                        "Mac Cocoa Window: Rendering on an external NSWindow with nested OgreGL3PlusView" :
                        "Mac Cocoa Window: Rendering on an external NSWindow with nested NSView");
                }
                else
                {
                    assert([externalWindowHandle isKindOfClass:[NSView class]]);
                    mView = (NSView*)externalWindowHandle;
                    mUseOgreGLView = [mView isKindOfClass:[OgreGL3PlusView class]];
                    LogManager::getSingleton().logMessage(mUseOgreGLView ?
                        "Mac Cocoa Window: Rendering on an external OgreGL3PlusView" :
                        "Mac Cocoa Window: Rendering on an external NSView");
                }
                
                if(mUseOgreGLView)
                {
                    [(OgreGL3PlusView*)mView setOgreWindow:this];
                }
                
                NSRect b = [mView bounds];
                // mWidth = _getPixelFromPoint((int)b.size.width);
                // mHeight = _getPixelFromPoint((int)b.size.height);

                mWindow = [mView window];
                mIsExternal = true;
                
                // Add our window to the window event listener class
                WindowEventUtilities::_addRenderWindow(this);
            }
            
            // Create register the context with the rendersystem and associate it with this window
            mContext = new CocoaContext(mGLContext, mGLPixelFormat);
            
            // Create the window delegate instance to handle window resizing and other window events
            mWindowDelegate = [[CocoaWindowDelegate alloc] initWithNSWindow:mWindow ogreWindow:this];
            
            if(mContentScalingFactor > 1.0)
                [mView setWantsBestResolutionOpenGLSurface:YES];
            
            CGLLockContext((CGLContextObj)[mGLContext CGLContextObj]);
            
            // At least NSOpenGLView responds to both setPixelFormat: and setOpenGLContext:,
            // call it to avoid creation of the unused internal copy
            if([mView respondsToSelector:@selector(setPixelFormat:)])
                [(id)mView setPixelFormat:mGLPixelFormat];
            if([mView respondsToSelector:@selector(setOpenGLContext:)])
                [(id)mView setOpenGLContext:mGLContext];
            
            // Repeat what -[NSOpenGLView setOpenGLContext:] does in case mView is not NSOpenGLView
            // Must be called on the main (UI) thread or else a hard crash occurs
            // on macOS Catalina and later.
            if([mGLContext view] != mView)
            {
                if ([NSThread isMainThread])
                {
                    [mGLContext setView:mView];
                }
                else
                {
                    OGRE_EXCEPT(Exception::ERR_RENDERINGAPI_ERROR,
                        "NSOpenGLContext setView must be called on main (UI) thread.",
                        "CocoaWindow::create");
                }
            }
            [mGLContext makeCurrentContext];
            
#if OGRE_DEBUG_MODE
            // Crash on functions that have been removed from the API
            CGLEnable((CGLContextObj)[mGLContext CGLContextObj], kCGLCECrashOnRemovedFunctions);
#endif
            
            // Enable GL multithreading
            CGLEnable((CGLContextObj)[mGLContext CGLContextObj], kCGLCEMPEngine);
            
            [mGLContext update];
            
            //        rs->clearFrameBuffer(FBT_COLOUR);
            
            //[mGLContext flushBuffer];
            CGLUnlockContext((CGLContextObj)[mGLContext CGLContextObj]);
        }

        StringStream ss;
        ss  << "Cocoa: Window created " << widthPt << " x " << heightPt
        // << " with backing store size " << mWidth << " x " << mHeight
        << " using content scaling factor "
        << std::fixed << std::setprecision(1) << getViewPointToPixelScale();
        LogManager::getSingleton().logMessage(ss.str());
    }

    //-----------------------------------------------------------------------
    void CocoaWindow::destroy(void)
    {
        if(!isFullscreen())
        {
            // Unregister and destroy OGRE GL3PlusContext
            OGRE_DELETE mContext;
            
            if(!mIsExternal)
            {
                // Remove the window from the Window listener
                WindowEventUtilities::_removeRenderWindow(this);
            }

            if(mWindow && !mIsExternal)
            {
                [mWindow performClose:nil];
            }
		}
    }

    //-----------------------------------------------------------------------
    bool CocoaWindow::isVisible(void) const
    {
        return mVisible;
    }

    //-----------------------------------------------------------------------
    void CocoaWindow::_setVisible( bool visible )
    {
        mVisible = visible;
    }

    //-----------------------------------------------------------------------
    bool CocoaWindow::isClosed() const
    {
        return mClosed;
    }

    //-----------------------------------------------------------------------
    void CocoaWindow::setHidden(bool hidden)
    {
        mHidden = hidden;
        if (!mIsExternal)
        {
            if (hidden)
            {
                [mWindow orderOut:nil];
            }
            else
            {
                [mWindow makeKeyAndOrderFront:nil];
                
                // TODO - check for full screen mode?
            }
        }
    }

    //-----------------------------------------------------------------------
    float CocoaWindow::getViewPointToPixelScale() const
    {
        return mContentScalingFactor > 1.0f ? mContentScalingFactor : 1.0f;
    }

    //-----------------------------------------------------------------------
    int CocoaWindow::_getPixelFromPoint(int viewPt) const
    {
        return mContentScalingFactor > 1.0 ? viewPt * mContentScalingFactor : viewPt;
    }

    //-----------------------------------------------------------------------
    void CocoaWindow::reposition(int leftPt, int topPt)
    {
		if(!mWindow)
            return;

        if(isFullscreen())
            return;

		NSRect frame = [mWindow frame];
        NSRect screenFrame = [[NSScreen mainScreen] visibleFrame];
		frame.origin.x = leftPt;
		frame.origin.y = screenFrame.size.height - frame.size.height - topPt;
        mWindowOriginPt = frame.origin;
		[mWindow setFrame:frame display:YES];
    }

    //-----------------------------------------------------------------------
    void CocoaWindow::windowMovedOrResized()
    {
        mContentScalingFactor =
            ([mView respondsToSelector:@selector(wantsBestResolutionOpenGLSurface)] && [(id)mView wantsBestResolutionOpenGLSurface]) ?
            (mView.window.screen ?: [NSScreen mainScreen]).backingScaleFactor : 1.0f;

        NSRect winFrame = [mWindow frame];
        NSRect viewFrame = [mView frame];
        NSRect screenFrame = [[NSScreen mainScreen] visibleFrame];
        CGFloat leftPt = winFrame.origin.x;
        CGFloat topPt = screenFrame.size.height - winFrame.size.height;
        uint32 mWidth = _getPixelFromPoint((unsigned int)viewFrame.size.width);
        uint32 mHeight = _getPixelFromPoint((unsigned int)viewFrame.size.height);
        mLeft = _getPixelFromPoint((int)leftPt);
        mTop = _getPixelFromPoint((int)topPt);

        mWindowOriginPt = NSMakePoint(leftPt, topPt);

        // //make sure the context is current
        NSOpenGLContextGuard ctx_guard(mGLContext);

        // TODO - implement update of texture GPU window
        LogManager::getSingleton().logMessage(
                    "WARNING: CocoaWindow::windowMovedOrResized not fully implemented." );
        // for (ViewportList::iterator it = mViewportList.begin(); it != mViewportList.end(); ++it)
        // {
        //     (*it)->_updateDimensions();
        // }
		[mGLContext update];
    }

    //-----------------------------------------------------------------------
    void CocoaWindow::swapBuffers()
    {
        CGLLockContext((CGLContextObj)[mGLContext CGLContextObj]);
        [mGLContext makeCurrentContext];

        if([mGLContext view] != mView)
        {
<<<<<<< HEAD
            [mGLContext setView:mView];
=======
            if ([NSThread isMainThread])
            {
                [mGLContext setView:mView];
            }
            else
            {
                OGRE_EXCEPT(Exception::ERR_RENDERINGAPI_ERROR,
                    "NSOpenGLContext setView must be called on main (UI) thread.",
                    "CocoaWindow::swapBuffers");
            }
>>>>>>> 79be9e99
        }

        [mGLContext flushBuffer];
        CGLUnlockContext((CGLContextObj)[mGLContext CGLContextObj]);
    }

    //-----------------------------------------------------------------------
	void CocoaWindow::getCustomAttribute(IdString name, void* pData)
	{
		if( name == "GLCONTEXT" ) 
		{
			*static_cast<CocoaContext**>(pData) = mContext;
			return;
		} 
		else if( name == "WINDOW" ) 
		{
			*(void**)(pData) = (__bridge_retained void*)mWindow;
			return;
		} 
		else if( name == "VIEW" ) 
		{
			*(void**)(pData) = (__bridge_retained void*)mView;
			return;
		}
		else if( name == "NSOPENGLCONTEXT" ) 
		{
			*(void**)(pData) = (__bridge_retained void*)mGLContext;
			return;
		}
		else if( name == "NSOPENGLPIXELFORMAT" ) 
		{
			*(void**)(pData) = (__bridge_retained void*)mGLPixelFormat;
			return;
		}
	}

    //-----------------------------------------------------------------------
    void CocoaWindow::_createNewWindow(String title, unsigned int widthPt, unsigned int heightPt)
    {
        // Get the dimensions of the display. We will use it for the window size but not context resolution
        NSRect windowRect = NSZeroRect;
        if(isFullscreen())
        {
            NSRect mainDisplayRect = [[NSScreen mainScreen] visibleFrame];
            windowRect = NSMakeRect(0.0, 0.0, mainDisplayRect.size.width, mainDisplayRect.size.height);
        }
        else
            windowRect = NSMakeRect(0.0, 0.0, widthPt, heightPt);

<<<<<<< HEAD
        mWindow = [[OgreGL3PlusWindow alloc] initWithContentRect:windowRect
                                              styleMask:isFullscreen() ? NSBorderlessWindowMask : NSResizableWindowMask|NSTitledWindowMask
=======
        @try
        {
            mWindow = [[OgreGL3PlusWindow alloc] initWithContentRect:windowRect
                                                styleMask:mIsFullScreen ? 
                                                    NSWindowStyleMaskBorderless :
                                                    NSWindowStyleMaskResizable|NSWindowStyleMaskTitled
>>>>>>> 79be9e99
                                                backing:NSBackingStoreBuffered
                                                defer:YES];
        }
        @catch (NSException *exception)
        {
            std::string msg([exception.reason UTF8String]); 
            OGRE_EXCEPT(Exception::ERR_RENDERINGAPI_ERROR,
                "Failed to create window : " + msg,
                "CocoaWindow::createNewWindow");
        }

        [mWindow setTitle:[NSString stringWithCString:title.c_str() encoding:NSUTF8StringEncoding]];
        mWindowTitle = title;

        mView = [[OgreGL3PlusView alloc] initWithGLOSXWindow:this];

        _setWindowParameters(widthPt, heightPt);

        // GL3PlusRenderSystem *rs = static_cast<GL3PlusRenderSystem*>(Root::getSingleton().getRenderSystem());
        // rs->clearFrameBuffer(FBT_COLOUR);

        // Show window
        setHidden(mHidden);

        // Add our window to the window event listener class
        WindowEventUtilities::_addRenderWindow(this);
    }

    //-----------------------------------------------------------------------
    void CocoaWindow::_setWindowParameters(unsigned int widthPt, unsigned int heightPt)
    {
        if(mWindow)
        {
            if(isFullscreen())
            {
                // Set the backing store size to the viewport dimensions
                // This ensures that it will scale to the full screen size
                NSRect mainDisplayRect = [[NSScreen mainScreen] frame];
                NSRect backingRect = NSZeroRect;
                if(mContentScalingFactor > 1.0)
                    backingRect = [[NSScreen mainScreen] convertRectToBacking:mainDisplayRect];
                else
                    backingRect = mainDisplayRect;

                GLint backingStoreDimensions[2] = { static_cast<GLint>(backingRect.size.width), static_cast<GLint>(backingRect.size.height) };
                CGLSetParameter((CGLContextObj)[mGLContext CGLContextObj], kCGLCPSurfaceBackingSize, backingStoreDimensions);
                CGLEnable((CGLContextObj)[mGLContext CGLContextObj], kCGLCESurfaceBackingSize);

                NSRect windowRect = NSMakeRect(0.0, 0.0, mainDisplayRect.size.width, mainDisplayRect.size.height);
                [mWindow setFrame:windowRect display:YES];
                [mView setFrame:windowRect];

                // Set window properties for full screen and save the origin in case the window has been moved
                [mWindow setStyleMask:NSBorderlessWindowMask];
                [mWindow setOpaque:YES];
                [mWindow setHidesOnDeactivate:YES];
                [mWindow setContentView:mView];
                [mWindow setFrameOrigin:NSZeroPoint];
                [mWindow setLevel:NSMainMenuWindowLevel+1];
                
                mWindowOriginPt = mWindow.frame.origin;
                mLeft = mTop = 0;
            }
            else
            {
                // Reset and disable the backing store in windowed mode
                GLint backingStoreDimensions[2] = { 0, 0 };
                CGLSetParameter((CGLContextObj)[mGLContext CGLContextObj], kCGLCPSurfaceBackingSize, backingStoreDimensions);
                CGLDisable((CGLContextObj)[mGLContext CGLContextObj], kCGLCESurfaceBackingSize);

                NSRect viewRect = NSMakeRect(mWindowOriginPt.x, mWindowOriginPt.y, widthPt, heightPt);
                [mWindow setFrame:viewRect display:YES];
                [mView setFrame:viewRect];
                [mWindow setStyleMask:NSResizableWindowMask|NSTitledWindowMask];
                [mWindow setOpaque:YES];
                [mWindow setHidesOnDeactivate:NO];
                [mWindow setContentView:mView];
                [mWindow setLevel:NSNormalWindowLevel];
                [mWindow center];

                // Set the drawable, and current context
                // If you do this last, there is a moment before the rendering window pops-up
                [mGLContext makeCurrentContext];
            }
            
            [mGLContext update];
            
            // Even though OgreCocoaView doesn't accept first responder, it will get passed onto the next in the chain
            [mWindow makeFirstResponder:mView];
            [NSApp activateIgnoringOtherApps:YES];
        }
    }

    //-----------------------------------------------------------------------
    void CocoaWindow::setVisible(bool visible)
    {
        _setVisible(visible);
    }

    //-----------------------------------------------------------------------
    bool CocoaWindow::isActive() const
    {
        return mActive;
    }

    //-----------------------------------------------------------------------
    void CocoaWindow::setActive(bool value)
    {
        mActive = true;
    }

    //-----------------------------------------------------------------------
    bool CocoaWindow::isDeactivatedOnFocusChange() const
    {
        return mAutoDeactivatedOnFocusChange;
    }

    //-----------------------------------------------------------------------
    void CocoaWindow::setDeactivateOnFocusChange(bool deactivate)
    {
        mAutoDeactivatedOnFocusChange = deactivate;
    }

} // namespace Ogre<|MERGE_RESOLUTION|>--- conflicted
+++ resolved
@@ -231,15 +231,10 @@
             NSOpenGLContext *externalGLContext = nil;
             NSObject* externalWindowHandle = nil; // NSOpenGLView, NSView or NSWindow
             NameValuePairList::const_iterator opt;
-<<<<<<< HEAD
+            bool useCurrentGLContext = false;
 
             // mIsFullScreen = fullScreen;
-=======
-            bool useCurrentGLContext = false;
-
-            mIsFullScreen = fullScreen;
-            
->>>>>>> 79be9e99
+            
             if(miscParams)
             {
                 opt = miscParams->find("title");
@@ -623,9 +618,6 @@
 
         if([mGLContext view] != mView)
         {
-<<<<<<< HEAD
-            [mGLContext setView:mView];
-=======
             if ([NSThread isMainThread])
             {
                 [mGLContext setView:mView];
@@ -636,7 +628,6 @@
                     "NSOpenGLContext setView must be called on main (UI) thread.",
                     "CocoaWindow::swapBuffers");
             }
->>>>>>> 79be9e99
         }
 
         [mGLContext flushBuffer];
@@ -686,17 +677,12 @@
         else
             windowRect = NSMakeRect(0.0, 0.0, widthPt, heightPt);
 
-<<<<<<< HEAD
-        mWindow = [[OgreGL3PlusWindow alloc] initWithContentRect:windowRect
-                                              styleMask:isFullscreen() ? NSBorderlessWindowMask : NSResizableWindowMask|NSTitledWindowMask
-=======
         @try
         {
             mWindow = [[OgreGL3PlusWindow alloc] initWithContentRect:windowRect
-                                                styleMask:mIsFullScreen ? 
+                                                styleMask:isFullscreen() ?
                                                     NSWindowStyleMaskBorderless :
                                                     NSWindowStyleMaskResizable|NSWindowStyleMaskTitled
->>>>>>> 79be9e99
                                                 backing:NSBackingStoreBuffered
                                                 defer:YES];
         }
