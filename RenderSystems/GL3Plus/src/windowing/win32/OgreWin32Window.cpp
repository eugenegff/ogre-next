--- conflicted
+++ resolved
@@ -43,12 +43,8 @@
 #include "OgreWin32Context.h"
 #include "OgreWindowEventUtilities.h"
 #include "OgreDepthBuffer.h"
-<<<<<<< HEAD
 #include "OgreTextureGpuListener.h"
-=======
-#include "OgrePixelBox.h"
 #include "OgreProfiler.h"
->>>>>>> 12934506
 
 #define TODO_notify_listeners
 
@@ -1032,11 +1028,7 @@
     //-----------------------------------------------------------------------------------
     void Win32Window::swapBuffers()
     {
-<<<<<<< HEAD
         if( !mIsExternalGLControl )
-            SwapBuffers(mHDC);
-=======
-        if (!mIsExternalGLControl)
         {
             OgreProfileBeginDynamic( ("SwapBuffers: " + mName).c_str() );
             OgreProfileGpuBeginDynamic( "SwapBuffers: " + mName );
@@ -1044,9 +1036,6 @@
             OgreProfileEnd( "SwapBuffers: " + mName );
             OgreProfileGpuEnd( "SwapBuffers: " + mName );
         }
-
-        RenderWindow::swapBuffers();
->>>>>>> 12934506
     }
     //-----------------------------------------------------------------------------------
     void Win32Window::setFocused( bool focused )
