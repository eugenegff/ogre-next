/*
-----------------------------------------------------------------------------
This source file is part of OGRE
(Object-oriented Graphics Rendering Engine)
For the latest info, see http://www.ogre3d.org/

Copyright (c) 2000-2014 Torus Knot Software Ltd

Permission is hereby granted, free of charge, to any person obtaining a copy
of this software and associated documentation files (the "Software"), to deal
in the Software without restriction, including without limitation the rights
to use, copy, modify, merge, publish, distribute, sublicense, and/or sell
copies of the Software, and to permit persons to whom the Software is
furnished to do so, subject to the following conditions:

The above copyright notice and this permission notice shall be included in
all copies or substantial portions of the Software.

THE SOFTWARE IS PROVIDED "AS IS", WITHOUT WARRANTY OF ANY KIND, EXPRESS OR
IMPLIED, INCLUDING BUT NOT LIMITED TO THE WARRANTIES OF MERCHANTABILITY,
FITNESS FOR A PARTICULAR PURPOSE AND NONINFRINGEMENT. IN NO EVENT SHALL THE
AUTHORS OR COPYRIGHT HOLDERS BE LIABLE FOR ANY CLAIM, DAMAGES OR OTHER
LIABILITY, WHETHER IN AN ACTION OF CONTRACT, TORT OR OTHERWISE, ARISING FROM,
OUT OF OR IN CONNECTION WITH THE SOFTWARE OR THE USE OR OTHER DEALINGS IN
THE SOFTWARE.
-----------------------------------------------------------------------------
*/

#ifndef _WIN32_WINNT
#define _WIN32_WINNT 0x0502
#endif
#include "OgreWin32Window.h"
#include "OgreGL3PlusTextureGpuManager.h"
#include "OgrePixelFormatGpuUtils.h"
#include "OgreRoot.h"
#include "OgreViewport.h"
#include "OgreLogManager.h"
#include "OgreRenderSystem.h"
#include "OgreImageCodec.h"
#include "OgreStringConverter.h"
#include "OgreException.h"
#include "OgreWin32GLSupport.h"
#include "OgreWin32Context.h"
#include "OgreWindowEventUtilities.h"
#include "OgreDepthBuffer.h"
#include "OgreTextureGpuListener.h"
#include "OgreProfiler.h"

#define TODO_notify_listeners

namespace Ogre
{
    #define _MAX_CLASS_NAME_ 128
    bool Win32Window::mClassRegistered = false;

    Win32Window::Win32Window( const String &title, uint32 width, uint32 height, bool fullscreenMode,
                              PixelFormatGpu depthStencilFormat, const NameValuePairList *miscParams,
                              Win32GLSupport &glsupport ) :
        Window( title, width, height, fullscreenMode ),
        mGLSupport( glsupport ),
        mHwnd( 0 ),
        mHDC( 0 ),
        mGlrc( 0 ),
        mColourDepth( 32 ),
        mIsExternal( false ),
        mDeviceName( 0 ),
        mIsExternalGLControl( false ),
        mOwnsGLContext( true ),
        mSizing( false ),
        mClosed( false ),
        mHidden( false ),
        mVisible( true ),
        mHwGamma( false ),
        mMsaaCount( 1u ),
        mContext( 0 ),
        mWindowedWinStyle( 0 ),
        mFullscreenWinStyle( 0 )
    {
        create( depthStencilFormat, miscParams );
    }
    //-----------------------------------------------------------------------------------
    Win32Window::~Win32Window()
    {
        destroy();
    }
    //-----------------------------------------------------------------------------------
    void Win32Window::updateWindowRect(void)
    {
        RECT rc;
        BOOL result;
        result = GetWindowRect( mHwnd, &rc );
        if( result == FALSE )
        {
            mTop = 0;
            mLeft = 0;
            setFinalResolution( 0, 0 );
            return;
        }

        mTop = rc.top;
        mLeft = rc.left;
        result = GetClientRect( mHwnd, &rc );
        if( result == FALSE )
        {
            mTop = 0;
            mLeft = 0;
            setFinalResolution( 0, 0 );
            return;
        }
        uint32 width = static_cast<uint32>( rc.right - rc.left );
        uint32 height = static_cast<uint32>( rc.bottom - rc.top );
        if( width != getWidth() || height != getHeight() )
        {
            mRequestedWidth  = static_cast<uint32>( rc.right - rc.left );
            mRequestedHeight = static_cast<uint32>( rc.bottom - rc.top );
            setFinalResolution( mRequestedWidth, mRequestedHeight );
            notifyResolutionChanged();
        }
    }
    //-----------------------------------------------------------------------------------
    void Win32Window::adjustWindow( uint32 clientWidth, uint32 clientHeight,
                                    uint32 *outDrawableWidth, uint32 *outDrawableHeight )
    {
        RECT rc;
        SetRect( &rc, 0, 0, clientWidth, clientHeight );
        AdjustWindowRect( &rc, getWindowStyle(mRequestedFullscreenMode), false );
        *outDrawableWidth   = rc.right - rc.left;
        *outDrawableHeight  = rc.bottom - rc.top;
    }
    //-----------------------------------------------------------------------------------
    DWORD Win32Window::getWindowStyle( bool fullScreen ) const
    {
        return fullScreen ? mFullscreenWinStyle : mWindowedWinStyle;
    }
    //-----------------------------------------------------------------------------------
    void Win32Window::notifyResolutionChanged(void)
    {
        TODO_notify_listeners;
    }
    //-----------------------------------------------------------------------------------
    void Win32Window::create( PixelFormatGpu depthStencilFormat, const NameValuePairList *miscParams )
    {
        // destroy current window, if any
        if( mHwnd )
            destroy();

        mClosed = false;
        mColourDepth = mRequestedFullscreenMode ? 32 : GetDeviceCaps( GetDC(0), BITSPIXEL );
        int left = -1; // Defaults to screen center
        int top = -1; // Defaults to screen center
        HWND parentHwnd = 0;
        bool hidden = false;
        String border;
        bool outerSize = false;
        mHwGamma = false;
        bool enableDoubleClick = false;
        int monitorIndex = -1;
        HMONITOR hMonitor = NULL;
        mMsaaCount = 1u;
//        uint8 msaaQuality = 0;

        if( miscParams )
        {
            // Get variable-length params
            NameValuePairList::const_iterator opt;
            NameValuePairList::const_iterator end = miscParams->end();

            opt = miscParams->find("title");
            if( opt != end )
                mTitle = opt->second;
            opt = miscParams->find("left");
            if( opt != end )
                left = StringConverter::parseInt(opt->second);
            opt = miscParams->find("top");
            if( opt != end )
                top = StringConverter::parseInt(opt->second);
            opt = miscParams->find("vsync");
            if( opt != end )
                mVSync = StringConverter::parseBool(opt->second);
            opt = miscParams->find("hidden");
            if( opt != end )
                hidden = StringConverter::parseBool(opt->second);
            opt = miscParams->find("vsyncInterval");
            if( opt != end )
                mVSyncInterval = StringConverter::parseUnsignedInt(opt->second);
            opt = miscParams->find("MSAA");
            if( opt != end )
                mMsaaCount = StringConverter::parseUnsignedInt(opt->second);
//            opt = miscParams->find("MSAA_quality");
//            if( opt != end )
//                msaaQuality = opt->second;
            opt = miscParams->find("gamma");
            if( opt != end )
                mHwGamma = StringConverter::parseBool(opt->second);

            #if OGRE_NO_QUAD_BUFFER_STEREO == 0
            opt = miscParams->find("stereoMode");
            if( opt != end )
            {
                StereoModeType stereoMode = StringConverter::parseStereoMode(opt->second);
                if( SMT_NONE != stereoMode )
                    mStereoEnabled = true;
            }
            #endif
            opt = miscParams->find("externalWindowHandle");
            if( opt != end )
            {
                mHwnd = (HWND)StringConverter::parseSizeT(opt->second);

                if( IsWindow(mHwnd) && mHwnd )
                {
                    mIsExternal = true;
                    mRequestedFullscreenMode = false;
                }

                opt = miscParams->find("externalGLControl");
                if( opt != end )
                    mIsExternalGLControl = StringConverter::parseBool(opt->second);
            }
            opt = miscParams->find("currentGLContext");
            if( opt != end )
            {
                if( StringConverter::parseBool(opt->second) )
                {
                    mGlrc = wglGetCurrentContext();

                    if ( mGlrc )
                    {
                        mOwnsGLContext = false;
                    }
                    else
                    {
                        OGRE_EXCEPT( Exception::ERR_RENDERINGAPI_ERROR,
                                     "currentGLContext was specified with no current GL context",
                                     "Win32Window::create" );
                    }
                }
            }

            opt = miscParams->find("externalGLContext");
            if( opt != end )
            {
                mGlrc = (HGLRC)StringConverter::parseSizeT(opt->second);

                if( mGlrc )
                {
                    mOwnsGLContext = false;
                }
                else
                {
                    OGRE_EXCEPT( Exception::ERR_RENDERINGAPI_ERROR,
                                 "parsing the value of 'externalGLContext' failed: " +
                                 translateWGLError(), "Win32Window::create" );
                }
            }

            // window border style
            opt = miscParams->find("border");
            if(opt != miscParams->end())
                border = opt->second;
            // set outer dimensions?
            opt = miscParams->find("outerDimensions");
            if(opt != miscParams->end())
                outerSize = StringConverter::parseBool(opt->second);

            // only available with fullscreen
            opt = miscParams->find("displayFrequency");
            if( opt != end )
                mFrequencyNumerator = StringConverter::parseUnsignedInt(opt->second);

            opt = miscParams->find("colourDepth");
            if( opt != end )
            {
                mColourDepth = StringConverter::parseUnsignedInt(opt->second);
                if( !mRequestedFullscreenMode )
                {
                    // make sure we don't exceed desktop colour depth
                    if( (int)mColourDepth > GetDeviceCaps( GetDC(0), BITSPIXEL ) )
                        mColourDepth = GetDeviceCaps( GetDC(0), BITSPIXEL );
                }
            }

            // incompatible with fullscreen
            opt = miscParams->find("parentWindowHandle");
            if( opt != end )
                parentHwnd = (HWND)StringConverter::parseSizeT(opt->second);

            // monitor index
            opt = miscParams->find("monitorIndex");
            if( opt != end )
                monitorIndex = StringConverter::parseInt(opt->second);

            // monitor handle
            opt = miscParams->find("monitorHandle");
            if( opt != end )
                hMonitor = (HMONITOR)StringConverter::parseInt(opt->second);

            // enable double click messages
            opt = miscParams->find("enableDoubleClick");
            if( opt != end )
                enableDoubleClick = StringConverter::parseBool(opt->second);
        }

        if( !mIsExternal )
        {           
            DWORD         dwStyleEx = 0;                    
            MONITORINFOEX monitorInfoEx;
            
            // If we didn't specified the adapter index, or if it didn't find it
            if( hMonitor == NULL )
            {
                POINT windowAnchorPoint;

                // Fill in anchor point.
                windowAnchorPoint.x = left;
                windowAnchorPoint.y = top;

                // Get the nearest monitor to this window.
                hMonitor = MonitorFromPoint( windowAnchorPoint, MONITOR_DEFAULTTOPRIMARY );
            }

            // Get the target monitor info      
            memset( &monitorInfoEx, 0, sizeof(MONITORINFOEX) );
            monitorInfoEx.cbSize = sizeof(MONITORINFOEX);
            GetMonitorInfo( hMonitor, &monitorInfoEx );

            size_t devNameLen = strlen( monitorInfoEx.szDevice );
            mDeviceName = new char[devNameLen + 1];

            strcpy( mDeviceName, monitorInfoEx.szDevice );

            // Update window style flags.
            mFullscreenWinStyle = (hidden ? 0 : WS_VISIBLE) | WS_CLIPCHILDREN | WS_POPUP;
            mWindowedWinStyle   = (hidden ? 0 : WS_VISIBLE) | WS_CLIPCHILDREN;
            
            if( parentHwnd )
            {
                mWindowedWinStyle |= WS_CHILD;
            }
            else
            {
                if (border == "none")
                    mWindowedWinStyle |= WS_POPUP;
                else if (border == "fixed")
                    mWindowedWinStyle |= WS_OVERLAPPED | WS_BORDER | WS_CAPTION |
                    WS_SYSMENU | WS_MINIMIZEBOX;
                else
                    mWindowedWinStyle |= WS_OVERLAPPEDWINDOW;
            }

            uint32 winWidth, winHeight;
            winWidth    = mRequestedWidth;
            winHeight   = mRequestedHeight;
            {
                //Center window horizontally and/or vertically, on the right monitor.
                uint32 screenw = monitorInfoEx.rcWork.right  - monitorInfoEx.rcWork.left;
                uint32 screenh = monitorInfoEx.rcWork.bottom - monitorInfoEx.rcWork.top;
                uint32 outerw = (winWidth < screenw) ? winWidth : screenw;
                uint32 outerh = (winHeight < screenh) ? winHeight : screenh;
                if( left == INT_MAX )
                    left = monitorInfoEx.rcWork.left + (screenw - outerw) / 2;
                else if( monitorIndex != -1 )
                    left += monitorInfoEx.rcWork.left;
                if( top == INT_MAX )
                    top = monitorInfoEx.rcWork.top + (screenh - outerh) / 2;
                else if( monitorIndex != -1 )
                    top += monitorInfoEx.rcWork.top;
            }

            mTop = top;
            mLeft = left;

            if( mRequestedFullscreenMode )
            {
                dwStyleEx |= WS_EX_TOPMOST;
                mTop = monitorInfoEx.rcMonitor.top;
                mLeft = monitorInfoEx.rcMonitor.left;
            }
            else
            {
                RECT rc;
                SetRect( &rc, mLeft, mTop, mRequestedWidth, mRequestedHeight );
                if( !outerSize )
                {
                    //User requested "client resolution", we need to grow the rect
                    //for the window's resolution (which is always bigger).
                    AdjustWindowRect( &rc, getWindowStyle(mRequestedFullscreenMode), false );
                }

                //Clamp to current monitor's size
                if( rc.left < monitorInfoEx.rcWork.left )
                {
                    rc.right    += monitorInfoEx.rcWork.left - rc.left;
                    rc.left     = monitorInfoEx.rcWork.left;
                }
                if( rc.top < monitorInfoEx.rcWork.top )
                {
                    rc.bottom   += monitorInfoEx.rcWork.top - rc.top;
                    rc.top      = monitorInfoEx.rcWork.top;
                }
                if( rc.right > monitorInfoEx.rcWork.right )
                    rc.right = monitorInfoEx.rcWork.right;
                if( rc.bottom > monitorInfoEx.rcWork.bottom )
                    rc.bottom = monitorInfoEx.rcWork.bottom;

                mLeft           = rc.left;
                mTop            = rc.top;
                mRequestedWidth = rc.right - rc.left;
                mRequestedHeight= rc.bottom - rc.top;
            }

            //Grab the HINSTANCE by asking the OS what's the hinstance at an address in this process
            HINSTANCE hInstance = NULL;
            #ifdef __MINGW32__
                #ifdef OGRE_STATIC_LIB
                    hInstance = GetModuleHandle( NULL );
                #else
                    #if OGRE_DEBUG_MODE == 1
                        hInstance = GetModuleHandle("RenderSystem_GL3Plus_d.dll");
                    #else
                        hInstance = GetModuleHandle("RenderSystem_GL3Plus.dll");
                    #endif
                #endif
            #else
                static const TCHAR staticVar;
                GetModuleHandleEx( GET_MODULE_HANDLE_EX_FLAG_FROM_ADDRESS |
                                   GET_MODULE_HANDLE_EX_FLAG_UNCHANGED_REFCOUNT,
                                   &staticVar, &hInstance );
            #endif
 
            // register class and create window
            WNDCLASSEX wcex;
            wcex.cbSize         = sizeof( WNDCLASSEX );
            wcex.style          = CS_OWNDC | CS_HREDRAW | CS_VREDRAW;
            wcex.lpfnWndProc    = WindowEventUtilities::_WndProc;
            wcex.cbClsExtra     = 0;
            wcex.cbWndExtra     = 0;
            wcex.hInstance      = hInstance;
            wcex.hIcon          = LoadIcon( (HINSTANCE)0, (LPCTSTR)IDI_APPLICATION );
            wcex.hCursor        = LoadCursor( (HINSTANCE)0, IDC_ARROW );
            wcex.hbrBackground  = (HBRUSH)GetStockObject(BLACK_BRUSH);
            wcex.lpszMenuName   = 0;
            wcex.lpszClassName  = "OgreGLWindow";
            wcex.hIconSm        = 0;

            if( enableDoubleClick )
                wcex.style |= CS_DBLCLKS;

            if( !mClassRegistered )
            {
                if( !RegisterClassEx( &wcex ) )
                {
                    OGRE_EXCEPT( Exception::ERR_RENDERINGAPI_ERROR,
                                 "RegisterClassEx failed! Cannot create window",
                                 "Win32Window::create" );
                }
                mClassRegistered = true;
            }

            if( mRequestedFullscreenMode )
            {
                DEVMODE displayDeviceMode;

                memset(&displayDeviceMode, 0, sizeof(displayDeviceMode));
                displayDeviceMode.dmSize = sizeof(DEVMODE);
                displayDeviceMode.dmBitsPerPel = mColourDepth;
                displayDeviceMode.dmPelsWidth = mRequestedWidth;
                displayDeviceMode.dmPelsHeight = mRequestedHeight;
                displayDeviceMode.dmFields = DM_BITSPERPEL | DM_PELSWIDTH | DM_PELSHEIGHT;

                if( mFrequencyNumerator )
                {
                    displayDeviceMode.dmDisplayFrequency = mFrequencyNumerator;
                    displayDeviceMode.dmFields |= DM_DISPLAYFREQUENCY;
                    LONG displayChangeResult = ChangeDisplaySettingsEx( mDeviceName, &displayDeviceMode,
                                                                        NULL, CDS_FULLSCREEN | CDS_TEST,
                                                                        NULL );
                    if( displayChangeResult != DISP_CHANGE_SUCCESSFUL )
                    {
                        LogManager::getSingleton().logMessage(
                                    "ChangeDisplaySettings with user display frequency failed" );
                        displayDeviceMode.dmFields ^= DM_DISPLAYFREQUENCY;
                    }
                }

                LONG displayChangeResult = ChangeDisplaySettingsEx( mDeviceName, &displayDeviceMode,
                                                                    NULL, CDS_FULLSCREEN, NULL );
                if( displayChangeResult != DISP_CHANGE_SUCCESSFUL )
                {
                    LogManager::getSingleton().logMessage( LML_CRITICAL,
                                                           "ChangeDisplaySettings failed" );
                    mRequestedFullscreenMode = false;
                }
            }

            // Pass pointer to self as WM_CREATE parameter
            mHwnd = CreateWindowEx( dwStyleEx, "OgreGLWindow", mTitle.c_str(),
                                    getWindowStyle(mRequestedFullscreenMode), mLeft, mTop,
                                    mRequestedWidth, mRequestedHeight, parentHwnd, 0, hInstance, this );

            WindowEventUtilities::_addRenderWindow(this);

            LogManager::getSingleton().stream()
                << "Created Win32Window '"
                << mTitle << "' : " << mRequestedWidth << "x" << mRequestedHeight
                << ", " << mColourDepth << "bpp";
        }

        HDC oldHdc         = wglGetCurrentDC();
        HGLRC oldContext   = wglGetCurrentContext();

        RECT rc;
        // top and left represent outer window coordinates
        GetWindowRect( mHwnd, &rc );
        mTop  = rc.top;
        mLeft = rc.left;
        // width and height represent interior drawable area
        GetClientRect( mHwnd, &rc );
        setFinalResolution( rc.right - rc.left, rc.bottom - rc.top );

        mHDC = GetDC( mHwnd );

        if( !mIsExternalGLControl )
        {
            int testFsaa = mMsaaCount > 1u ? mMsaaCount : 0;
            bool testHwGamma = mHwGamma;
            bool formatOk = mGLSupport.selectPixelFormat( mHDC, mColourDepth, testFsaa,
                                                          depthStencilFormat, testHwGamma );
            if( !formatOk )
            {
                if( mMsaaCount > 1u )
                {
                    // try without FSAA
                    testFsaa = 0;
                    formatOk = mGLSupport.selectPixelFormat( mHDC, mColourDepth, testFsaa,
                                                             depthStencilFormat, testHwGamma );
                }

                if( !formatOk && mHwGamma )
                {
                    // try without sRGB
                    testHwGamma = false;
                    testFsaa = mMsaaCount > 1u ? mMsaaCount : 0;
                    formatOk = mGLSupport.selectPixelFormat( mHDC, mColourDepth, testFsaa,
                                                             depthStencilFormat, testHwGamma );
                }

                if( !formatOk && mHwGamma && mMsaaCount > 1u )
                {
                    // try without both
                    testHwGamma = false;
                    testFsaa = 0;
                    formatOk = mGLSupport.selectPixelFormat( mHDC, mColourDepth, testFsaa,
                                                             depthStencilFormat, testHwGamma );
                }

                if( !formatOk )
                {
                    OGRE_EXCEPT( Exception::ERR_RENDERINGAPI_ERROR,
                                 "selectPixelFormat failed",
                                 "Win32Window::create" );
                }
            }

            // record what gamma option we used in the end
            // this will control enabling of sRGB state flags when used
            mHwGamma = testHwGamma;
            mMsaaCount = testFsaa == 0 ? 1u : static_cast<uint8>( testFsaa );
        }

        GLint contextMajor = 4;
        GLint contextMinor = 5;

        if( mOwnsGLContext )
        {
            int attribList[] =
            {
                WGL_CONTEXT_MAJOR_VERSION_ARB, contextMajor,
                WGL_CONTEXT_MINOR_VERSION_ARB, contextMinor,
            #if OGRE_DEBUG_MODE
				WGL_CONTEXT_FLAGS_ARB,  WGL_CONTEXT_DEBUG_BIT_ARB,
            #endif
                WGL_CONTEXT_PROFILE_MASK_ARB, WGL_CONTEXT_CORE_PROFILE_BIT_ARB,
                0, 0
            };

            while( !mGlrc &&
                   (attribList[1] > 3 ||
                    (attribList[1] == 3 && attribList[3] >= 3)) )
            {
                // New context is shared with previous one
                mGlrc = wglCreateContextAttribsARB( mHDC, oldContext, attribList );

                if( !mGlrc )
                {
                    if( attribList[3] == 0 )
                    {
                        contextMajor -= 1;
                        contextMinor = 5;
                        attribList[1] = contextMajor;
                        attribList[3] = contextMinor;
                    }
                    else
                    {
                        contextMinor -= 1;
                        attribList[3] = contextMinor;
                    }
                }
            }

            if( !mGlrc )
            {
                OGRE_EXCEPT( Exception::ERR_RENDERINGAPI_ERROR,
                             "wglCreateContextAttribsARB failed: " + translateWGLError(),
                             "Win32Window::create" );
            }

            LogManager::getSingleton().logMessage(
                        "Created GL " + StringConverter::toString(contextMajor) + "." +
                        StringConverter::toString(contextMinor) + " context" );
        }

        if( !wglMakeCurrent( mHDC, mGlrc ) )
        {
            OGRE_EXCEPT( Exception::ERR_RENDERINGAPI_ERROR,
                         "wglMakeCurrent failed: " + translateWGLError(),
                         "Win32Window::create" );
        }

        // Do not change vsync if the external window has the OpenGL control
        if( !mIsExternalGLControl )
        {
            // Don't use wglew as if this is the first window, we won't have initialised yet
            PFNWGLSWAPINTERVALEXTPROC _wglSwapIntervalEXT =
                (PFNWGLSWAPINTERVALEXTPROC)wglGetProcAddress( "wglSwapIntervalEXT" );
            if( _wglSwapIntervalEXT )
                _wglSwapIntervalEXT( mVSync? mVSyncInterval : 0 );
        }

        if( oldContext && oldContext != mGlrc )
        {
            // Restore old context
            if( !wglMakeCurrent( oldHdc, oldContext ) )
            {
                OGRE_EXCEPT( Exception::ERR_RENDERINGAPI_ERROR,
                             "wglMakeCurrent() failed", "Win32Window::create" );
            }
        }

        // Create RenderSystem context
        mContext = new Win32Context( mHDC, mGlrc,
                                     static_cast<uint32>( contextMajor ),
                                     static_cast<uint32>( contextMinor ) );

        mFullscreenMode = mRequestedFullscreenMode;
    }
    //-----------------------------------------------------------------------------------
    void Win32Window::_initialize( TextureGpuManager *textureGpuManager )
    {
        GL3PlusTextureGpuManager *textureManager =
                static_cast<GL3PlusTextureGpuManager*>( textureGpuManager );

        mTexture        = textureManager->createTextureGpuWindow( mContext, this );
        mDepthBuffer    = textureManager->createTextureGpuWindow( mContext, this );

        if( mColourDepth == 16u )
            mTexture->setPixelFormat( PFG_B5G5R5A1_UNORM );
        else
            mTexture->setPixelFormat( mHwGamma ? PFG_RGBA8_UNORM_SRGB : PFG_RGBA8_UNORM );
        mDepthBuffer->setPixelFormat( DepthBuffer::DefaultDepthBufferFormat );
        if( PixelFormatGpuUtils::isStencil( mDepthBuffer->getPixelFormat() ) )
            mStencilBuffer = mDepthBuffer;

        mTexture->setMsaa( mMsaaCount );
        mDepthBuffer->setMsaa( mMsaaCount );

#if TODO_OGRE_2_2
        mTexture->setMsaaPattern( );
        mDepthBuffer->setMsaaPattern( );
#endif

        setFinalResolution( mRequestedWidth, mRequestedHeight );

        if( mDepthBuffer )
        {
            mTexture->_setDepthBufferDefaults( DepthBuffer::POOL_NON_SHAREABLE,
                                               false, mDepthBuffer->getPixelFormat() );
        }
        else
        {
            mTexture->_setDepthBufferDefaults( DepthBuffer::POOL_NO_DEPTH, false, PFG_NULL );
        }

        mTexture->_transitionTo( GpuResidency::Resident, (uint8*)0 );
        if( mDepthBuffer )
            mDepthBuffer->_transitionTo( GpuResidency::Resident, (uint8*)0 );

        setHidden( mHidden );
    }
    //-----------------------------------------------------------------------------------
    void Win32Window::destroy(void)
    {
        if( mTexture )
        {
            mTexture->notifyAllListenersTextureChanged( TextureGpuListener::Deleted );
            OGRE_DELETE mTexture;
            mTexture = 0;
        }
        if( mDepthBuffer )
        {
            mDepthBuffer->notifyAllListenersTextureChanged( TextureGpuListener::Deleted );
            OGRE_DELETE mDepthBuffer;
            mDepthBuffer = 0;
        }

        //Depth & Stencil buffers are the same pointer
        //OGRE_DELETE mStencilBuffer;
        mStencilBuffer = 0;

        if( !mHwnd )
            return;

        // Unregister and destroy OGRE GL3PlusContext
        delete mContext;
        mContext = 0;

        if( mOwnsGLContext )
        {
            wglDeleteContext( mGlrc );
            mGlrc = 0;
        }
        if( !mIsExternal )
        {
            WindowEventUtilities::_removeRenderWindow(this);

            if( mFullscreenMode )
                ChangeDisplaySettingsEx( mDeviceName, NULL, NULL, 0, NULL );
            DestroyWindow( mHwnd );
        }
        else
        {
            // just release the DC
            ReleaseDC( mHwnd, mHDC );
        }

        mMsaaCount = 1u;

        mFocused = false;
        mClosed = true;
        mHDC = 0; // no release thanks to CS_OWNDC wndclass style
        mHwnd = 0;

        if (mDeviceName != NULL)
        {
            delete[] mDeviceName;
            mDeviceName = NULL;
        }
    }
    //-----------------------------------------------------------------------------------
    void Win32Window::reposition( int32 left, int32 top )
    {
        if( mHwnd && !mRequestedFullscreenMode )
        {
            SetWindowPos( mHwnd, 0, top, left, 0, 0,
                          SWP_NOSIZE | SWP_NOZORDER | SWP_NOACTIVATE );
        }
    }
    //-----------------------------------------------------------------------------------
    void Win32Window::requestResolution( uint32 width, uint32 height )
    {
        if( !mIsExternal )
        {
            if( mHwnd && !mRequestedFullscreenMode )
            {
                uint32 winWidth, winHeight;
                adjustWindow( width, height, &winWidth, &winHeight );
                SetWindowPos( mHwnd, 0, 0, 0, winWidth, winHeight,
                              SWP_NOMOVE | SWP_NOZORDER | SWP_NOACTIVATE );
            }
        }
        else
            updateWindowRect();
    }
    //-----------------------------------------------------------------------------------
    void Win32Window::requestFullscreenSwitch( bool goFullscreen, bool borderless, uint32 monitorIdx,
                                               uint32 width, uint32 height,
                                               uint32 frequencyNumerator, uint32 frequencyDenominator )
    {
        if( goFullscreen != mRequestedFullscreenMode ||
            width != mRequestedWidth || height != mRequestedHeight )
        {
            mRequestedFullscreenMode = goFullscreen;
            mFrequencyNumerator = frequencyNumerator;
            
            if( mRequestedFullscreenMode )
            {
                DEVMODE displayDeviceMode;

                memset( &displayDeviceMode, 0, sizeof(displayDeviceMode) );
                displayDeviceMode.dmSize = sizeof(DEVMODE);
                displayDeviceMode.dmBitsPerPel  = mColourDepth;
                displayDeviceMode.dmPelsWidth   = width;
                displayDeviceMode.dmPelsHeight  = height;
                displayDeviceMode.dmFields = DM_BITSPERPEL | DM_PELSWIDTH | DM_PELSHEIGHT;
                if( mFrequencyNumerator )
                {
                    displayDeviceMode.dmDisplayFrequency = mFrequencyNumerator;
                    displayDeviceMode.dmFields |= DM_DISPLAYFREQUENCY;

                    LONG displayChangeResult = ChangeDisplaySettingsEx( mDeviceName, &displayDeviceMode,
                                                                        NULL, CDS_FULLSCREEN | CDS_TEST,
                                                                        NULL );
                    if( displayChangeResult != DISP_CHANGE_SUCCESSFUL )
                    {
                        LogManager::getSingleton().logMessage(
                                    "ChangeDisplaySettings with user display frequency failed" );
                        displayDeviceMode.dmFields ^= DM_DISPLAYFREQUENCY;
                    }
                }
                else
                {
                    // try a few
                    displayDeviceMode.dmDisplayFrequency = 100;
                    displayDeviceMode.dmFields |= DM_DISPLAYFREQUENCY;
                    LONG displayChangeResult = ChangeDisplaySettingsEx( mDeviceName, &displayDeviceMode,
                                                                        NULL, CDS_FULLSCREEN | CDS_TEST,
                                                                        NULL );
                    if( displayChangeResult != DISP_CHANGE_SUCCESSFUL )
                    {
                        displayDeviceMode.dmDisplayFrequency = 75;
                        displayChangeResult = ChangeDisplaySettingsEx( mDeviceName, &displayDeviceMode,
                                                                       NULL, CDS_FULLSCREEN | CDS_TEST,
                                                                       NULL );
                        if( displayChangeResult != DISP_CHANGE_SUCCESSFUL )
                            displayDeviceMode.dmFields ^= DM_DISPLAYFREQUENCY;
                    }

                }

                // move window to 0,0 before display switch
                SetWindowPos( mHwnd, HWND_TOPMOST, 0, 0,
                              mRequestedWidth, mRequestedHeight, SWP_NOACTIVATE );

                LONG displayChangeResult = ChangeDisplaySettingsEx( mDeviceName, &displayDeviceMode,
                                                                    NULL, CDS_FULLSCREEN, NULL );

                if( displayChangeResult != DISP_CHANGE_SUCCESSFUL )
                {
                    LogManager::getSingleton().logMessage( LML_CRITICAL,
                                                           "ChangeDisplaySettings failed" );
                    mRequestedFullscreenMode = false;
                }

                // Get the nearest monitor to this window.
                HMONITOR hMonitor = MonitorFromWindow( mHwnd, MONITOR_DEFAULTTONEAREST );

                // Get monitor info 
                MONITORINFO monitorInfo;

                memset( &monitorInfo, 0, sizeof(MONITORINFO) );
                monitorInfo.cbSize = sizeof(MONITORINFO);
                GetMonitorInfo( hMonitor, &monitorInfo );

                mTop = monitorInfo.rcMonitor.top;
                mLeft = monitorInfo.rcMonitor.left;

                SetWindowLong( mHwnd, GWL_STYLE, getWindowStyle(mRequestedFullscreenMode) );
                SetWindowPos( mHwnd, HWND_TOPMOST, mLeft, mTop, width, height, SWP_NOACTIVATE );
                setFinalResolution( width, height );
            }
            else
            {               
                // drop out of fullscreen
                ChangeDisplaySettingsEx( mDeviceName, NULL, NULL, 0, NULL );

                // calculate overall dimensions for requested client area
                uint32 winWidth, winHeight;
                adjustWindow( width, height, &winWidth, &winHeight );

                // deal with centering when switching down to smaller resolution
                HMONITOR hMonitor = MonitorFromWindow(mHwnd, MONITOR_DEFAULTTONEAREST);
                MONITORINFO monitorInfo;
                memset( &monitorInfo, 0, sizeof(MONITORINFO) );
                monitorInfo.cbSize = sizeof(MONITORINFO);
                GetMonitorInfo( hMonitor, &monitorInfo );

                LONG screenw = monitorInfo.rcWork.right  - monitorInfo.rcWork.left;
                LONG screenh = monitorInfo.rcWork.bottom - monitorInfo.rcWork.top;

                int left = (screenw > (int)winWidth) ? ((screenw - (int)winWidth) / 2) : 0;
                int top = (screenh > (int)winHeight) ? ((screenh - (int)winHeight) / 2) : 0;

                SetWindowLong( mHwnd, GWL_STYLE, getWindowStyle(mRequestedFullscreenMode) );
                SetWindowPos( mHwnd, HWND_NOTOPMOST, left, top, winWidth, winHeight,
                              SWP_DRAWFRAME | SWP_FRAMECHANGED | SWP_NOACTIVATE );
                mLeft = left;
                mTop = top;
                setFinalResolution( width, height );

                windowMovedOrResized();
            }

            mFullscreenMode = mRequestedFullscreenMode;
        }
    }
    //-----------------------------------------------------------------------------------
    void Win32Window::windowMovedOrResized()
    {
        if( !mHwnd || IsIconic(mHwnd) )
            return;

        updateWindowRect();
    }
    //-----------------------------------------------------------------------------------
    bool Win32Window::isClosed() const
    {
        return mClosed;
    }
    //-----------------------------------------------------------------------------------
    void Win32Window::_setVisible( bool visible )
    {
        mVisible = visible;
    }
    //-----------------------------------------------------------------------------------
    bool Win32Window::isVisible() const
    {
        bool visible = mVisible && !mHidden;

        //Window minimized or fully obscured (we got notified via _setVisible/WM_PAINT messages)
        if( !visible )
            return visible;

        {
            HWND currentWindowHandle = mHwnd;
            while( (visible = (IsIconic(currentWindowHandle) == false)) &&
                   (GetWindowLong(currentWindowHandle, GWL_STYLE) & WS_CHILD) != 0)
            {
                currentWindowHandle = GetParent( currentWindowHandle );
            }

            //Window is minimized
            if( !visible )
                return visible;
        }

        /*
         *  Poll code to see if we're fully obscured.
         * Not needed since we do it via WM_PAINT messages.
         *
        HDC hdc = GetDC( mHwnd );
        if( hdc )
        {
            RECT rcClip, rcClient;
            switch( GetClipBox( hdc, &rcClip ) )
            {
            case NULLREGION:
                // Completely covered
                visible = false;
                break;
            case SIMPLEREGION:
                GetClientRect(hwnd, &rcClient);
                if( EqualRect( &rcClient, &rcClip ) )
                {
                    // Completely uncovered
                    visible = true;
                }
                else
                {
                    // Partially covered
                    visible = true;
                }
                break;
            case COMPLEXREGION:
                // Partially covered
                visible = true;
                break;
            default:
                // Error
                visible = true;
                break;
            }

            // If we wanted, we could also use RectVisible
            // or PtVisible - or go totally overboard by
            // using GetClipRgn
            ReleaseDC( mHwnd, hdc );
        }*/

        return visible;
    }
    //-----------------------------------------------------------------------------------
    void Win32Window::setHidden( bool hidden )
    {
        mHidden = hidden;
        if( !mIsExternal )
        {
            if( hidden )
                ShowWindow( mHwnd, SW_HIDE );
            else
                ShowWindow( mHwnd, SW_SHOWNORMAL );
        }
    }
    //-----------------------------------------------------------------------------------
    bool Win32Window::isHidden(void) const
    {
        return mHidden;
    }
    //-----------------------------------------------------------------------------------
    void Win32Window::setVSync( bool vSync, uint32 vSyncInterval )
    {
        Window::setVSync( vSync, vSyncInterval );

        HDC oldHdc          = wglGetCurrentDC();
        HGLRC oldContext    = wglGetCurrentContext();
        if( !wglMakeCurrent( mHDC, mGlrc ) )
        {
            OGRE_EXCEPT( Exception::ERR_RENDERINGAPI_ERROR,
                         "wglMakeCurrent",
                         "Win32Window::setVSyncEnabled");
        }

        // Do not change vsync if the external window has the OpenGL control
        if( !mIsExternalGLControl )
        {
            // Don't use wglew as if this is the first window, we won't have initialised yet
            PFNWGLSWAPINTERVALEXTPROC _wglSwapIntervalEXT =
                (PFNWGLSWAPINTERVALEXTPROC)wglGetProcAddress("wglSwapIntervalEXT");
            if( _wglSwapIntervalEXT )
                _wglSwapIntervalEXT( mVSync ? mVSyncInterval : 0 );
        }

        if( oldContext && oldContext != mGlrc )
        {
            // Restore old context
            if( !wglMakeCurrent(oldHdc, oldContext) )
            {
                OGRE_EXCEPT( Exception::ERR_RENDERINGAPI_ERROR,
                             "wglMakeCurrent() failed",
                             "Win32Window::setVSyncEnabled" );
            }
        }
    }
    //-----------------------------------------------------------------------------------
    void Win32Window::swapBuffers()
    {
        if( !mIsExternalGLControl )
        {
            OgreProfileBeginDynamic( ("SwapBuffers: " + mTitle).c_str() );
            OgreProfileGpuBeginDynamic( "SwapBuffers: " + mTitle );
            SwapBuffers(mHDC);
            OgreProfileEnd( "SwapBuffers: " + mTitle );
            OgreProfileGpuEnd( "SwapBuffers: " + mTitle );
        }
    }
<<<<<<< HEAD
    //-----------------------------------------------------------------------------------
    void Win32Window::setFocused( bool focused )
    {
        if( mDeviceName != NULL && focused == false )
=======

    void Win32Window::copyContentsToMemory(const Box& src, const PixelBox &dst, FrameBuffer buffer)
    {
        if(src.right > mWidth || src.bottom > mHeight || src.front != 0 || src.back != 1
        || dst.getWidth() != src.getWidth() || dst.getHeight() != src.getHeight() || dst.getDepth() != 1)
        {
            OGRE_EXCEPT(Exception::ERR_INVALIDPARAMS, "Invalid box.", "Win32Window::copyContentsToMemory");
        }

        if (buffer == FB_AUTO)
        {
            buffer = mIsFullScreen? FB_FRONT : FB_BACK;
        }

        GLenum format = Ogre::GL3PlusPixelUtil::getGLOriginFormat(dst.format);
        GLenum type = Ogre::GL3PlusPixelUtil::getGLOriginDataType(dst.format);

        if ((format == GL_NONE) || (type == 0))
        {
            OGRE_EXCEPT(Exception::ERR_INVALIDPARAMS, "Unsupported format.", "Win32Window::copyContentsToMemory");
        }


        // Switch context if different from current one
        RenderSystem* rsys = Root::getSingleton().getRenderSystem();
        rsys->_setViewport(this->getViewport(0));

        if(dst.getWidth() != dst.rowPitch)
            glPixelStorei(GL_PACK_ROW_LENGTH, dst.rowPitch);
        // Must change the packing to ensure no overruns!
        glPixelStorei(GL_PACK_ALIGNMENT, 1);

        glReadBuffer((buffer == FB_FRONT)? GL_FRONT : GL_BACK);
        glReadPixels((GLint)src.left, (GLint)(mHeight - src.bottom),
                     (GLsizei)src.getWidth(), (GLsizei)src.getHeight(),
                     format, type, dst.getTopLeftFrontPixelPtr());

        // restore default alignment
        glPixelStorei(GL_PACK_ALIGNMENT, 4);
        glPixelStorei(GL_PACK_ROW_LENGTH, 0);
        
        PixelUtil::bulkPixelVerticalFlip(dst);
    }

    void Win32Window::getCustomAttribute( const String& name, void* pData )
    {
        if( name == "GLCONTEXT" ) {
            *static_cast<GL3PlusContext**>(pData) = mContext;
            return;
        } else if( name == "WINDOW" )
        {
            HWND *pHwnd = (HWND*)pData;
            *pHwnd = getWindowHandle();
            return;
        } 
    }

    void Win32Window::setActive( bool state )
    {   
        if (mDeviceName != NULL && state == false)
>>>>>>> 4c0afaa0
        {
            HWND hActiveWindow = GetActiveWindow();
            char classNameSrc[_MAX_CLASS_NAME_ + 1];
            char classNameDst[_MAX_CLASS_NAME_ + 1];

            GetClassName(mHwnd, classNameSrc, _MAX_CLASS_NAME_);
            GetClassName(hActiveWindow, classNameDst, _MAX_CLASS_NAME_);

            if( strcmp(classNameDst, classNameSrc) == 0 )
            {
                focused = true;
            }
        }

        Window::setFocused( focused );

        if( mRequestedFullscreenMode )
        {
            if( focused == false )
            {   //Restore Desktop
                ChangeDisplaySettingsEx( mDeviceName, NULL, NULL, 0, NULL );
                ShowWindow( mHwnd, SW_SHOWMINNOACTIVE );
            }
            else
            {   //Restore App
                ShowWindow( mHwnd, SW_SHOWNORMAL );

                mRequestedFullscreenMode = false;
                requestFullscreenSwitch( true, mBorderless, -1, mRequestedWidth, mRequestedHeight,
                                         mFrequencyNumerator, mFrequencyDenominator );
            }
        }
    }
    //-----------------------------------------------------------------------------------
    void Win32Window::getCustomAttribute( IdString name, void *pData )
    {
        if( name == "GLCONTEXT" )
        {
            *static_cast<GL3PlusContext**>(pData) = mContext;
            return;
        }
        else if( name == "WINDOW" )
        {
            HWND *pHwnd = (HWND*)pData;
            *pHwnd = getWindowHandle();
            return;
        } 
    }
}<|MERGE_RESOLUTION|>--- conflicted
+++ resolved
@@ -1052,119 +1052,56 @@
             OgreProfileGpuEnd( "SwapBuffers: " + mTitle );
         }
     }
-<<<<<<< HEAD
     //-----------------------------------------------------------------------------------
     void Win32Window::setFocused( bool focused )
     {
         if( mDeviceName != NULL && focused == false )
-=======
-
-    void Win32Window::copyContentsToMemory(const Box& src, const PixelBox &dst, FrameBuffer buffer)
-    {
-        if(src.right > mWidth || src.bottom > mHeight || src.front != 0 || src.back != 1
-        || dst.getWidth() != src.getWidth() || dst.getHeight() != src.getHeight() || dst.getDepth() != 1)
-        {
-            OGRE_EXCEPT(Exception::ERR_INVALIDPARAMS, "Invalid box.", "Win32Window::copyContentsToMemory");
-        }
-
-        if (buffer == FB_AUTO)
-        {
-            buffer = mIsFullScreen? FB_FRONT : FB_BACK;
-        }
-
-        GLenum format = Ogre::GL3PlusPixelUtil::getGLOriginFormat(dst.format);
-        GLenum type = Ogre::GL3PlusPixelUtil::getGLOriginDataType(dst.format);
-
-        if ((format == GL_NONE) || (type == 0))
-        {
-            OGRE_EXCEPT(Exception::ERR_INVALIDPARAMS, "Unsupported format.", "Win32Window::copyContentsToMemory");
-        }
-
-
-        // Switch context if different from current one
-        RenderSystem* rsys = Root::getSingleton().getRenderSystem();
-        rsys->_setViewport(this->getViewport(0));
-
-        if(dst.getWidth() != dst.rowPitch)
-            glPixelStorei(GL_PACK_ROW_LENGTH, dst.rowPitch);
-        // Must change the packing to ensure no overruns!
-        glPixelStorei(GL_PACK_ALIGNMENT, 1);
-
-        glReadBuffer((buffer == FB_FRONT)? GL_FRONT : GL_BACK);
-        glReadPixels((GLint)src.left, (GLint)(mHeight - src.bottom),
-                     (GLsizei)src.getWidth(), (GLsizei)src.getHeight(),
-                     format, type, dst.getTopLeftFrontPixelPtr());
-
-        // restore default alignment
-        glPixelStorei(GL_PACK_ALIGNMENT, 4);
-        glPixelStorei(GL_PACK_ROW_LENGTH, 0);
-        
-        PixelUtil::bulkPixelVerticalFlip(dst);
-    }
-
-    void Win32Window::getCustomAttribute( const String& name, void* pData )
-    {
-        if( name == "GLCONTEXT" ) {
+        {
+            HWND hActiveWindow = GetActiveWindow();
+            char classNameSrc[_MAX_CLASS_NAME_ + 1];
+            char classNameDst[_MAX_CLASS_NAME_ + 1];
+
+            GetClassName(mHwnd, classNameSrc, _MAX_CLASS_NAME_);
+            GetClassName(hActiveWindow, classNameDst, _MAX_CLASS_NAME_);
+
+            if( strcmp(classNameDst, classNameSrc) == 0 )
+            {
+                focused = true;
+            }
+        }
+
+        Window::setFocused( focused );
+
+        if( mRequestedFullscreenMode )
+        {
+            if( focused == false )
+            {   //Restore Desktop
+                ChangeDisplaySettingsEx( mDeviceName, NULL, NULL, 0, NULL );
+                ShowWindow( mHwnd, SW_SHOWMINNOACTIVE );
+            }
+            else
+            {   //Restore App
+                ShowWindow( mHwnd, SW_SHOWNORMAL );
+
+                mRequestedFullscreenMode = false;
+                requestFullscreenSwitch( true, mBorderless, -1, mRequestedWidth, mRequestedHeight,
+                                         mFrequencyNumerator, mFrequencyDenominator );
+            }
+        }
+    }
+    //-----------------------------------------------------------------------------------
+    void Win32Window::getCustomAttribute( IdString name, void *pData )
+    {
+        if( name == "GLCONTEXT" )
+        {
             *static_cast<GL3PlusContext**>(pData) = mContext;
             return;
-        } else if( name == "WINDOW" )
+        }
+        else if( name == "WINDOW" )
         {
             HWND *pHwnd = (HWND*)pData;
             *pHwnd = getWindowHandle();
             return;
         } 
     }
-
-    void Win32Window::setActive( bool state )
-    {   
-        if (mDeviceName != NULL && state == false)
->>>>>>> 4c0afaa0
-        {
-            HWND hActiveWindow = GetActiveWindow();
-            char classNameSrc[_MAX_CLASS_NAME_ + 1];
-            char classNameDst[_MAX_CLASS_NAME_ + 1];
-
-            GetClassName(mHwnd, classNameSrc, _MAX_CLASS_NAME_);
-            GetClassName(hActiveWindow, classNameDst, _MAX_CLASS_NAME_);
-
-            if( strcmp(classNameDst, classNameSrc) == 0 )
-            {
-                focused = true;
-            }
-        }
-
-        Window::setFocused( focused );
-
-        if( mRequestedFullscreenMode )
-        {
-            if( focused == false )
-            {   //Restore Desktop
-                ChangeDisplaySettingsEx( mDeviceName, NULL, NULL, 0, NULL );
-                ShowWindow( mHwnd, SW_SHOWMINNOACTIVE );
-            }
-            else
-            {   //Restore App
-                ShowWindow( mHwnd, SW_SHOWNORMAL );
-
-                mRequestedFullscreenMode = false;
-                requestFullscreenSwitch( true, mBorderless, -1, mRequestedWidth, mRequestedHeight,
-                                         mFrequencyNumerator, mFrequencyDenominator );
-            }
-        }
-    }
-    //-----------------------------------------------------------------------------------
-    void Win32Window::getCustomAttribute( IdString name, void *pData )
-    {
-        if( name == "GLCONTEXT" )
-        {
-            *static_cast<GL3PlusContext**>(pData) = mContext;
-            return;
-        }
-        else if( name == "WINDOW" )
-        {
-            HWND *pHwnd = (HWND*)pData;
-            *pHwnd = getWindowHandle();
-            return;
-        } 
-    }
 }