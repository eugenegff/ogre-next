--- conflicted
+++ resolved
@@ -116,12 +116,9 @@
 		/// Create a uniform buffer
 		HardwareUniformBufferSharedPtr 
 			createUniformBuffer(size_t sizeBytes, HardwareBuffer::Usage usage,bool useShadowBuffer, const String& name = "");
-<<<<<<< HEAD
-=======
 		HardwareCounterBufferSharedPtr createCounterBuffer(size_t sizeBytes,
                                                            HardwareBuffer::Usage usage = HardwareBuffer::HBU_DYNAMIC_WRITE_ONLY_DISCARDABLE,
                                                            bool useShadowBuffer = false, const String& name = "");
->>>>>>> a48f71b7
     };
 
 	/// GLDefaultHardwareBufferManagerBase as a Singleton
