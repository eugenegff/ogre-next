/*
-----------------------------------------------------------------------------
This source file is part of OGRE
    (Object-oriented Graphics Rendering Engine)
For the latest info, see http://www.ogre3d.org/

Copyright (c) 2000-2009 Torus Knot Software Ltd

Permission is hereby granted, free of charge, to any person obtaining a copy
of this software and associated documentation files (the "Software"), to deal
in the Software without restriction, including without limitation the rights
to use, copy, modify, merge, publish, distribute, sublicense, and/or sell
copies of the Software, and to permit persons to whom the Software is
furnished to do so, subject to the following conditions:

The above copyright notice and this permission notice shall be included in
all copies or substantial portions of the Software.

THE SOFTWARE IS PROVIDED "AS IS", WITHOUT WARRANTY OF ANY KIND, EXPRESS OR
IMPLIED, INCLUDING BUT NOT LIMITED TO THE WARRANTIES OF MERCHANTABILITY,
FITNESS FOR A PARTICULAR PURPOSE AND NONINFRINGEMENT. IN NO EVENT SHALL THE
AUTHORS OR COPYRIGHT HOLDERS BE LIABLE FOR ANY CLAIM, DAMAGES OR OTHER
LIABILITY, WHETHER IN AN ACTION OF CONTRACT, TORT OR OTHERWISE, ARISING FROM,
OUT OF OR IN CONNECTION WITH THE SOFTWARE OR THE USE OR OTHER DEALINGS IN
THE SOFTWARE.
-----------------------------------------------------------------------------
*/

#include "OgreGLFrameBufferObject.h"
#include "OgreGLPixelFormat.h"
#include "OgreLogManager.h"
#include "OgreStringConverter.h"
#include "OgreRoot.h"
#include "OgreGLHardwarePixelBuffer.h"
#include "OgreGLFBORenderTexture.h"
#include "OgreGLDepthBuffer.h"

namespace Ogre {

//-----------------------------------------------------------------------------
    GLFrameBufferObject::GLFrameBufferObject(GLFBOManager *manager, uint fsaa):
        mManager(manager), mNumSamples(fsaa)
    {
        /// Generate framebuffer object
        glGenFramebuffersEXT(1, &mFB);
		// check multisampling
		if (GLEW_EXT_framebuffer_blit && GLEW_EXT_framebuffer_multisample)
		{
			// check samples supported
			glBindFramebufferEXT(GL_FRAMEBUFFER_EXT, mFB);
			GLint maxSamples;
			glGetIntegerv(GL_MAX_SAMPLES_EXT, &maxSamples);
			glBindFramebufferEXT(GL_FRAMEBUFFER_EXT, 0);
			mNumSamples = std::min(mNumSamples, (GLsizei)maxSamples);
		}
		else
		{
			mNumSamples = 0;
		}
		// will we need a second FBO to do multisampling?
		if (mNumSamples)
		{
			glGenFramebuffersEXT(1, &mMultisampleFB);
		}
		else
		{
			mMultisampleFB = 0;
		}
        /// Initialise state
        mDepth.buffer=0;
        mStencil.buffer=0;
        for(size_t x=0; x<OGRE_MAX_MULTIPLE_RENDER_TARGETS; ++x)
        {
            mColour[x].buffer=0;
        }
    }
    GLFrameBufferObject::~GLFrameBufferObject()
    {
        mManager->releaseRenderBuffer(mDepth);
        mManager->releaseRenderBuffer(mStencil);
		mManager->releaseRenderBuffer(mMultisampleColourBuffer);
        /// Delete framebuffer object
        glDeleteFramebuffersEXT(1, &mFB);        
		if (mMultisampleFB)
			glDeleteFramebuffersEXT(1, &mMultisampleFB);

    }
    void GLFrameBufferObject::bindSurface(size_t attachment, const GLSurfaceDesc &target)
    {
        assert(attachment < OGRE_MAX_MULTIPLE_RENDER_TARGETS);
        mColour[attachment] = target;
		// Re-initialise
		if(mColour[0].buffer)
			initialise();
    }
    void GLFrameBufferObject::unbindSurface(size_t attachment)
    {
        assert(attachment < OGRE_MAX_MULTIPLE_RENDER_TARGETS);
        mColour[attachment].buffer = 0;
		// Re-initialise if buffer 0 still bound
		if(mColour[0].buffer)
		{
			initialise();
		}
    }
    void GLFrameBufferObject::initialise()
    {
		// Release depth and stencil, if they were bound
        mManager->releaseRenderBuffer(mDepth);
        mManager->releaseRenderBuffer(mStencil);
		mManager->releaseRenderBuffer(mMultisampleColourBuffer);
        /// First buffer must be bound
        if(!mColour[0].buffer)
        {
            OGRE_EXCEPT(Exception::ERR_INVALIDPARAMS, 
            "Attachment 0 must have surface attached",
		 	"GLFrameBufferObject::initialise");
        }

		// If we're doing multisampling, then we need another FBO which contains a
		// renderbuffer which is set up to multisample, and we'll blit it to the final 
		// FBO afterwards to perform the multisample resolve. In that case, the 
		// mMultisampleFB is bound during rendering and is the one with a depth/stencil

        /// Store basic stats
        size_t width = mColour[0].buffer->getWidth();
        size_t height = mColour[0].buffer->getHeight();
        GLuint format = mColour[0].buffer->getGLFormat();
<<<<<<< HEAD
        //PixelFormat ogreFormat = mColour[0].buffer->getFormat();
=======
        PixelFormat ogreFormat = mColour[0].buffer->getFormat();
        ushort maxSupportedMRTs = Root::getSingleton().getRenderSystem()->getCapabilities()->getNumMultiRenderTargets();
>>>>>>> a7bfa832

		// Bind simple buffer to add colour attachments
		glBindFramebufferEXT(GL_FRAMEBUFFER_EXT, mFB);

        /// Bind all attachment points to frame buffer
        for(size_t x=0; x<maxSupportedMRTs; ++x)
        {
            if(mColour[x].buffer)
            {
                if(mColour[x].buffer->getWidth() != width || mColour[x].buffer->getHeight() != height)
                {
                    StringStream ss;
                    ss << "Attachment " << x << " has incompatible size ";
                    ss << mColour[x].buffer->getWidth() << "x" << mColour[x].buffer->getHeight();
                    ss << ". It must be of the same as the size of surface 0, ";
                    ss << width << "x" << height;
                    ss << ".";
                    OGRE_EXCEPT(Exception::ERR_INVALIDPARAMS, ss.str(), "GLFrameBufferObject::initialise");
                }
                if(mColour[x].buffer->getGLFormat() != format)
                {
                    StringStream ss;
                    ss << "Attachment " << x << " has incompatible format.";
                    OGRE_EXCEPT(Exception::ERR_INVALIDPARAMS, ss.str(), "GLFrameBufferObject::initialise");
                }
	            mColour[x].buffer->bindToFramebuffer(GL_COLOR_ATTACHMENT0_EXT+x, mColour[x].zoffset);
            }
            else
            {
                // Detach
                glFramebufferRenderbufferEXT(GL_FRAMEBUFFER_EXT, GL_COLOR_ATTACHMENT0_EXT+x,
                    GL_RENDERBUFFER_EXT, 0);
            }
        }

		// Now deal with depth / stencil
		if (mMultisampleFB)
		{
			// Bind multisample buffer
			glBindFramebufferEXT(GL_FRAMEBUFFER_EXT, mMultisampleFB);

			// Create AA render buffer (colour)
			// note, this can be shared too because we blit it to the final FBO
			// right after the render is finished
			mMultisampleColourBuffer = mManager->requestRenderBuffer(format, width, height, mNumSamples);

			// Attach it, because we won't be attaching below and non-multisample has
			// actually been attached to other FBO
			mMultisampleColourBuffer.buffer->bindToFramebuffer(GL_COLOR_ATTACHMENT0_EXT, 
				mMultisampleColourBuffer.zoffset);

			// depth & stencil will be dealt with below

		}

        /// Depth buffer is not handled here anymore.
		/// See GLFrameBufferObject::attachDepthBuffer() & RenderSystem::setDepthBufferFor()

		/// Do glDrawBuffer calls
		GLenum bufs[OGRE_MAX_MULTIPLE_RENDER_TARGETS];
		GLsizei n=0;
		for(size_t x=0; x<OGRE_MAX_MULTIPLE_RENDER_TARGETS; ++x)
		{
			// Fill attached colour buffers
			if(mColour[x].buffer)
			{
				bufs[x] = GL_COLOR_ATTACHMENT0_EXT + x;
				// Keep highest used buffer + 1
				n = x+1;
			}
			else
			{
				bufs[x] = GL_NONE;
			}
		}
		if(glDrawBuffers)
		{
			/// Drawbuffer extension supported, use it
			glDrawBuffers(n, bufs);
		}
		else
		{
			/// In this case, the capabilities will not show more than 1 simultaneaous render target.
			glDrawBuffer(bufs[0]);
		}
		if (mMultisampleFB)
		{
			// we need a read buffer because we'll be blitting to mFB
			glReadBuffer(bufs[0]);
		}
		else
		{
			/// No read buffer, by default, if we want to read anyway we must not forget to set this.
			glReadBuffer(GL_NONE);
		}
        
        /// Check status
        GLuint status;
        status = glCheckFramebufferStatusEXT(GL_FRAMEBUFFER_EXT);
        
        /// Bind main buffer
        glBindFramebufferEXT(GL_FRAMEBUFFER_EXT, 0);
        
        switch(status)
        {
        case GL_FRAMEBUFFER_COMPLETE_EXT:
            // All is good
            break;
        case GL_FRAMEBUFFER_UNSUPPORTED_EXT:
            OGRE_EXCEPT(Exception::ERR_INVALIDPARAMS, 
            "All framebuffer formats with this texture internal format unsupported",
		 	"GLFrameBufferObject::initialise");
        default:
            OGRE_EXCEPT(Exception::ERR_INVALIDPARAMS, 
            "Framebuffer incomplete or other FBO status error",
		 	"GLFrameBufferObject::initialise");
        }
        
    }
    void GLFrameBufferObject::bind()
    {
        /// Bind it to FBO
		const GLuint fb = mMultisampleFB ? mMultisampleFB : mFB;
		glBindFramebufferEXT(GL_FRAMEBUFFER_EXT, fb);
    }

	void GLFrameBufferObject::swapBuffers()
	{
		if (mMultisampleFB)
		{
			// blit from multisample buffer to final buffer, triggers resolve
			size_t width = mColour[0].buffer->getWidth();
			size_t height = mColour[0].buffer->getHeight();
			glBindFramebufferEXT(GL_READ_FRAMEBUFFER_EXT, mMultisampleFB);
			glBindFramebufferEXT(GL_DRAW_FRAMEBUFFER_EXT, mFB);
			glBlitFramebufferEXT(0, 0, width, height, 0, 0, width, height, GL_COLOR_BUFFER_BIT, GL_NEAREST);

		}
	}

	void GLFrameBufferObject::attachDepthBuffer( DepthBuffer *depthBuffer )
	{
		GLDepthBuffer *glDepthBuffer = static_cast<GLDepthBuffer*>(depthBuffer);

		glBindFramebufferEXT(GL_FRAMEBUFFER_EXT, mMultisampleFB ? mMultisampleFB : mFB );

		if( glDepthBuffer )
		{
			GLRenderBuffer *depthBuf   = glDepthBuffer->getDepthBuffer();
			GLRenderBuffer *stencilBuf = glDepthBuffer->getStencilBuffer();

			//Truly attach depth buffer
			depthBuf->bindToFramebuffer( GL_DEPTH_ATTACHMENT_EXT, 0 );

			//Truly attach stencil buffer, if it has one and isn't included w/ the depth buffer
			if( depthBuf != stencilBuf )
				stencilBuf->bindToFramebuffer( GL_STENCIL_ATTACHMENT_EXT, 0 );
			else
			{
				glFramebufferRenderbufferEXT( GL_FRAMEBUFFER_EXT, GL_STENCIL_ATTACHMENT_EXT,
											  GL_RENDERBUFFER_EXT, 0);
			}
		}
		else
		{
			glFramebufferRenderbufferEXT( GL_FRAMEBUFFER_EXT, GL_DEPTH_ATTACHMENT_EXT,
										  GL_RENDERBUFFER_EXT, 0);
			glFramebufferRenderbufferEXT( GL_FRAMEBUFFER_EXT, GL_STENCIL_ATTACHMENT_EXT,
										  GL_RENDERBUFFER_EXT, 0);
		}
	}
	//-----------------------------------------------------------------------------
	void GLFrameBufferObject::detachDepthBuffer()
	{
		glBindFramebufferEXT(GL_FRAMEBUFFER_EXT, mMultisampleFB ? mMultisampleFB : mFB );
		glFramebufferRenderbufferEXT( GL_FRAMEBUFFER_EXT, GL_DEPTH_ATTACHMENT_EXT, GL_RENDERBUFFER_EXT, 0 );
		glFramebufferRenderbufferEXT( GL_FRAMEBUFFER_EXT, GL_STENCIL_ATTACHMENT_EXT,
									  GL_RENDERBUFFER_EXT, 0 );
	}

    size_t GLFrameBufferObject::getWidth()
    {
        assert(mColour[0].buffer);
        return mColour[0].buffer->getWidth();
    }
    size_t GLFrameBufferObject::getHeight()
    {
        assert(mColour[0].buffer);
        return mColour[0].buffer->getHeight();
    }
    PixelFormat GLFrameBufferObject::getFormat()
    {
        assert(mColour[0].buffer);
        return mColour[0].buffer->getFormat();
    }
	GLsizei GLFrameBufferObject::getFSAA()
    {
        return mNumSamples;
    }
//-----------------------------------------------------------------------------
}<|MERGE_RESOLUTION|>--- conflicted
+++ resolved
@@ -126,12 +126,8 @@
         size_t width = mColour[0].buffer->getWidth();
         size_t height = mColour[0].buffer->getHeight();
         GLuint format = mColour[0].buffer->getGLFormat();
-<<<<<<< HEAD
-        //PixelFormat ogreFormat = mColour[0].buffer->getFormat();
-=======
         PixelFormat ogreFormat = mColour[0].buffer->getFormat();
         ushort maxSupportedMRTs = Root::getSingleton().getRenderSystem()->getCapabilities()->getNumMultiRenderTargets();
->>>>>>> a7bfa832
 
 		// Bind simple buffer to add colour attachments
 		glBindFramebufferEXT(GL_FRAMEBUFFER_EXT, mFB);
