--- conflicted
+++ resolved
@@ -119,11 +119,6 @@
 		GLHardwareBufferManagerBase::createUniformBuffer(size_t sizeBytes, HardwareBuffer::Usage usage,bool useShadowBuffer, const String& name)
 	{
 		OGRE_EXCEPT(Exception::ERR_RENDERINGAPI_ERROR, 
-<<<<<<< HEAD
-				"Uniform buffer not supported in OpenGL RenderSystem.",
-				"GLHardwareBufferManagerBase::createUniformBuffer");
-	}
-=======
                     "Uniform buffers not supported in OpenGL RenderSystem.",
                     "GLHardwareBufferManagerBase::createUniformBuffer");
 	}
@@ -137,7 +132,6 @@
                     "GLHardwareBufferManagerBase::createCounterBuffer");
 	}
 
->>>>>>> a48f71b7
     //---------------------------------------------------------------------
     GLenum GLHardwareBufferManagerBase::getGLUsage(unsigned int usage)
     {
