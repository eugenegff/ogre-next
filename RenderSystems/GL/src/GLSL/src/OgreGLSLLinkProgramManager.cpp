--- conflicted
+++ resolved
@@ -495,11 +495,7 @@
                         {
                             LogManager::getSingleton().logMessage(
                                 "Problem parsing the following GLSL Uniform: '"
-<<<<<<< HEAD
-                                + line + "' in file " + filename);
-=======
                                 + line + "' in file " + filename, LML_CRITICAL);
->>>>>>> 83e497b5
                             // next uniform
                             break;
                         }
