--- conflicted
+++ resolved
@@ -97,14 +97,11 @@
             mHDC  = NULL;
         }       
     }
-<<<<<<< HEAD
-=======
 
     HGLRC Win32Context::getGlrc() const
     {
         return mGlrc;
     }
->>>>>>> 83e497b5
 }
 
 #if OGRE_THREAD_SUPPORT == 1
