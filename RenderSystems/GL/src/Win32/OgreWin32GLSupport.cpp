--- conflicted
+++ resolved
@@ -508,17 +508,9 @@
 #ifdef OGRE_STATIC_LIB
         HINSTANCE hinst = GetModuleHandle( NULL );
 #else
-<<<<<<< HEAD
-#  if OGRE_DEBUG_MODE == 1
-        HINSTANCE hinst = GetModuleHandle("RenderSystem_GL_d.dll");
-#  else
-        HINSTANCE hinst = GetModuleHandle("RenderSystem_GL.dll");
-#  endif
-=======
 		static const TCHAR staticVar;
 		HINSTANCE hinst = NULL;
 		GetModuleHandleEx(GET_MODULE_HANDLE_EX_FLAG_FROM_ADDRESS | GET_MODULE_HANDLE_EX_FLAG_UNCHANGED_REFCOUNT, &staticVar, &hinst);
->>>>>>> 41e3e01c
 #endif
         
         WNDCLASS dummyClass;
