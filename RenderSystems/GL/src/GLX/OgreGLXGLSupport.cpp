/*
-----------------------------------------------------------------------------
This source file is part of OGRE
(Object-oriented Graphics Rendering Engine)
For the latest info, see http://www.ogre3d.org/

Copyright (c) 2000-2014 Torus Knot Software Ltd

Permission is hereby granted, free of charge, to any person obtaining a copy
of this software and associated documentation files (the "Software"), to deal
in the Software without restriction, including without limitation the rights
to use, copy, modify, merge, publish, distribute, sublicense, and/or sell
copies of the Software, and to permit persons to whom the Software is
furnished to do so, subject to the following conditions:

The above copyright notice and this permission notice shall be included in
all copies or substantial portions of the Software.

THE SOFTWARE IS PROVIDED "AS IS", WITHOUT WARRANTY OF ANY KIND, EXPRESS OR
IMPLIED, INCLUDING BUT NOT LIMITED TO THE WARRANTIES OF MERCHANTABILITY,
FITNESS FOR A PARTICULAR PURPOSE AND NONINFRINGEMENT. IN NO EVENT SHALL THE
AUTHORS OR COPYRIGHT HOLDERS BE LIABLE FOR ANY CLAIM, DAMAGES OR OTHER
LIABILITY, WHETHER IN AN ACTION OF CONTRACT, TORT OR OTHERWISE, ARISING FROM,
OUT OF OR IN CONNECTION WITH THE SOFTWARE OR THE USE OR OTHER DEALINGS IN
THE SOFTWARE.
-----------------------------------------------------------------------------
*/

#include "OgreException.h"
#include "OgreLogManager.h"
#include "OgreStringConverter.h"
#include "OgreRoot.h"

#include "OgreGLXGLSupport.h"
#include "OgreGLXUtils.h"
#include "OgreGLXWindow.h"
#include "OgreGLXRenderTexture.h"

#include <X11/extensions/Xrandr.h>

#if OGRE_THREAD_SUPPORT != 1
GLenum glxewContextInit(Ogre::GLSupport *glSupport);
#endif

static Display *_currentDisplay;
static Display *_getCurrentDisplay(void) { return _currentDisplay; }

namespace Ogre 
{
    //-------------------------------------------------------------------------------------------------//
    template<class C> void remove_duplicates(C& c)
    {
        std::sort(c.begin(), c.end());
        typename C::iterator p = std::unique(c.begin(), c.end());
        c.erase(p, c.end());
    }

    //-------------------------------------------------------------------------------------------------//
    GLXGLSupport::GLXGLSupport() : mGLDisplay(0), mXDisplay(0)
    {
        // A connection that might be shared with the application for GL rendering:
        mGLDisplay = getGLDisplay();
        
        // A connection that is NOT shared to enable independent event processing:
        mXDisplay  = getXDisplay();
        
        int dummy;
        
        if (XQueryExtension(mXDisplay, "RANDR", &dummy, &dummy, &dummy))
        {
            XRRScreenConfiguration *screenConfig;
            
            screenConfig = XRRGetScreenInfo(mXDisplay, DefaultRootWindow(mXDisplay));
            
            if (screenConfig) 
            {
                XRRScreenSize *screenSizes;
                int nSizes = 0;
                Rotation currentRotation;
                int currentSizeID = XRRConfigCurrentConfiguration(screenConfig, &currentRotation);
                
                screenSizes = XRRConfigSizes(screenConfig, &nSizes);
                
                mCurrentMode.first.first = screenSizes[currentSizeID].width;
                mCurrentMode.first.second = screenSizes[currentSizeID].height;
                mCurrentMode.second = XRRConfigCurrentRate(screenConfig);
                
                mOriginalMode = mCurrentMode;
                
                for(int sizeID = 0; sizeID < nSizes; sizeID++) 
                {
                    short *rates;
                    int nRates = 0;
                    
                    rates = XRRConfigRates(screenConfig, sizeID, &nRates);
                    
                    for (int rate = 0; rate < nRates; rate++)
                    {
                        VideoMode mode;
                        
                        mode.first.first = screenSizes[sizeID].width;
                        mode.first.second = screenSizes[sizeID].height;
                        mode.second = rates[rate];
                        
                        mVideoModes.push_back(mode);
                    }
                }
                XRRFreeScreenConfigInfo(screenConfig);
            }
        }
        else
        {
            mCurrentMode.first.first = DisplayWidth(mXDisplay, DefaultScreen(mXDisplay));
            mCurrentMode.first.second = DisplayHeight(mXDisplay, DefaultScreen(mXDisplay));
            mCurrentMode.second = 0;
            
            mOriginalMode = mCurrentMode;
            
            mVideoModes.push_back(mCurrentMode);
        }
        
        GLXFBConfig *fbConfigs;
        int config, nConfigs = 0;
        
        fbConfigs = chooseFBConfig(NULL, &nConfigs);
        
        for (config = 0; config < nConfigs; config++)
        {
            int caveat, samples;
            
            getFBConfigAttrib (fbConfigs[config], GLX_CONFIG_CAVEAT, &caveat);
            
            if (caveat != GLX_SLOW_CONFIG)
            {
                getFBConfigAttrib (fbConfigs[config], GLX_SAMPLES, &samples);
                mSampleLevels.push_back(StringConverter::toString(samples));
            }
        }
        
        XFree (fbConfigs);
        
        remove_duplicates(mSampleLevels);
    }

    //-------------------------------------------------------------------------------------------------//
    GLXGLSupport::~GLXGLSupport() 
    {
        if (mXDisplay)
            XCloseDisplay(mXDisplay);
        
        if (! mIsExternalDisplay && mGLDisplay)
            XCloseDisplay(mGLDisplay);
    }
    
    //-------------------------------------------------------------------------------------------------//
    void GLXGLSupport::addConfig(void) 
    {
        ConfigOption optFullScreen;
        ConfigOption optVideoMode;
<<<<<<< HEAD
=======
        ConfigOption optColourDepth;
>>>>>>> 83e497b5
        ConfigOption optDisplayFrequency;
        ConfigOption optVSync;
        ConfigOption optFSAA;
        ConfigOption optRTTMode;
        ConfigOption optSRGB;
        ConfigOption optEnableFixedPipeline;
        
        optFullScreen.name = "Full Screen";
        optFullScreen.immutable = false;
        
        optVideoMode.name = "Video Mode";
        optVideoMode.immutable = false;
        
        optDisplayFrequency.name = "Display Frequency";
        optDisplayFrequency.immutable = false;
<<<<<<< HEAD
        
=======

        optColourDepth.name = "Colour Depth";
        optColourDepth.immutable = false;
        optColourDepth.currentValue.clear();

>>>>>>> 83e497b5
        optVSync.name = "VSync";
        optVSync.immutable = false;
        
        optFSAA.name = "FSAA";
        optFSAA.immutable = false;
        
        optRTTMode.name = "RTT Preferred Mode";
        optRTTMode.immutable = false;
        
        optSRGB.name = "sRGB Gamma Conversion";
        optSRGB.immutable = false;

        optEnableFixedPipeline.name = "Fixed Pipeline Enabled";
        optEnableFixedPipeline.possibleValues.push_back( "Yes" );
        optEnableFixedPipeline.possibleValues.push_back( "No" );
        optEnableFixedPipeline.currentValue = "Yes";
        optEnableFixedPipeline.immutable = false;

        optFullScreen.possibleValues.push_back("No");
        optFullScreen.possibleValues.push_back("Yes");
        
        optFullScreen.currentValue = optFullScreen.possibleValues[1];
        
        VideoModes::const_iterator value = mVideoModes.begin();
        VideoModes::const_iterator end = mVideoModes.end();
        
        for (; value != end; value++)
        {
            String mode = StringConverter::toString(value->first.first,4) + " x " + StringConverter::toString(value->first.second,4);
            
            optVideoMode.possibleValues.push_back(mode);
        }
        
        remove_duplicates(optVideoMode.possibleValues);
        
        optVideoMode.currentValue = StringConverter::toString(mCurrentMode.first.first,4) + " x " + StringConverter::toString(mCurrentMode.first.second,4);
        
        refreshConfig();
        
        if (GLXEW_SGI_swap_control)
        {
            optVSync.possibleValues.push_back("No");
            optVSync.possibleValues.push_back("Yes");
            
            optVSync.currentValue = optVSync.possibleValues[0];
        }
        
        // Is it worth checking for GL_EXT_framebuffer_object ?
        optRTTMode.possibleValues.push_back("FBO");
        
        if (GLXEW_VERSION_1_3)
        {
            optRTTMode.possibleValues.push_back("PBuffer");
        }
        
        optRTTMode.possibleValues.push_back("Copy");
        
        optRTTMode.currentValue = optRTTMode.possibleValues[0];
        
        if (! mSampleLevels.empty())
        {
            StringVector::const_iterator value_ = mSampleLevels.begin();
            StringVector::const_iterator end_ = mSampleLevels.end();
            
            for (; value_ != end_; value_++)
            {
                optFSAA.possibleValues.push_back(*value_);
            }
            
            optFSAA.currentValue = optFSAA.possibleValues[0];
        }
        
        if (GLXEW_EXT_framebuffer_sRGB)
        {   
            optSRGB.possibleValues.push_back("No");
            optSRGB.possibleValues.push_back("Yes");

            optSRGB.currentValue = optSRGB.possibleValues[0];
        }

        mOptions[optFullScreen.name] = optFullScreen;
        mOptions[optVideoMode.name] = optVideoMode;
<<<<<<< HEAD
=======
        mOptions[optColourDepth.name] = optColourDepth;
>>>>>>> 83e497b5
        mOptions[optDisplayFrequency.name] = optDisplayFrequency;
        mOptions[optVSync.name] = optVSync;
        mOptions[optRTTMode.name] = optRTTMode;
        mOptions[optFSAA.name] = optFSAA;
        mOptions[optSRGB.name] = optSRGB;
        mOptions[optEnableFixedPipeline.name] = optEnableFixedPipeline;
        
        refreshConfig();
    }
    
    //-------------------------------------------------------------------------------------------------//
    void GLXGLSupport::refreshConfig(void) 
    {
        ConfigOptionMap::iterator optVideoMode = mOptions.find("Video Mode");
        ConfigOptionMap::iterator optDisplayFrequency = mOptions.find("Display Frequency");
        
        if (optVideoMode != mOptions.end() && optDisplayFrequency != mOptions.end())
        {
            optDisplayFrequency->second.possibleValues.clear();
            
            VideoModes::const_iterator value = mVideoModes.begin();
            VideoModes::const_iterator end = mVideoModes.end();
            
            for (; value != end; value++)
            {
                String mode = StringConverter::toString(value->first.first,4) + " x " + StringConverter::toString(value->first.second,4);
                
                if (mode == optVideoMode->second.currentValue)
                {
                    String frequency = StringConverter::toString(value->second) + " Hz";
                    
                    optDisplayFrequency->second.possibleValues.push_back(frequency);
                }
            }
            
            if (! optDisplayFrequency->second.possibleValues.empty())
            {
                optDisplayFrequency->second.currentValue = optDisplayFrequency->second.possibleValues[0];
            }
            else
            {
                optVideoMode->second.currentValue = StringConverter::toString(mVideoModes[0].first.first,4) + " x " + StringConverter::toString(mVideoModes[0].first.second,4);
                optDisplayFrequency->second.currentValue = StringConverter::toString(mVideoModes[0].second) + " Hz";
            }
        }
    }
    
    //-------------------------------------------------------------------------------------------------//
    void GLXGLSupport::setConfigOption(const String &name, const String &value)
    {
        ConfigOptionMap::iterator option = mOptions.find(name);
        
        if(option == mOptions.end())
        {
            OGRE_EXCEPT( Exception::ERR_INVALIDPARAMS, "Option named " + name + " does not exist.", "GLXGLSupport::setConfigOption" );
        }
        else
        {
            option->second.currentValue = value;
        }
        
        if (name == "Video Mode")
        {
            ConfigOptionMap::iterator opt;
            if((opt = mOptions.find("Full Screen")) != mOptions.end())
            {
                if (opt->second.currentValue == "Yes")
                    refreshConfig();
            }
        }
    }

    //-------------------------------------------------------------------------------------------------//
    String GLXGLSupport::validateConfig(void) 
    {
        // TO DO
<<<<<<< HEAD
        return StringUtil::BLANK;
=======
        return BLANKSTRING;
>>>>>>> 83e497b5
    }

    //-------------------------------------------------------------------------------------------------//
    RenderWindow* GLXGLSupport::createWindow(bool autoCreateWindow, GLRenderSystem* renderSystem, const String& windowTitle) 
    {
        RenderWindow *window = 0;
        
        if (autoCreateWindow) 
        {
            ConfigOptionMap::iterator opt;
            ConfigOptionMap::iterator end = mOptions.end();
            NameValuePairList miscParams;
            
            bool fullscreen = false;
            uint w = 800, h = 600;
            
            if((opt = mOptions.find("Full Screen")) != end)
                fullscreen = (opt->second.currentValue == "Yes");
            
            if((opt = mOptions.find("Display Frequency")) != end)
                miscParams["displayFrequency"] = opt->second.currentValue;
            
            if((opt = mOptions.find("Video Mode")) != end)
            {
                String val = opt->second.currentValue;
                String::size_type pos = val.find('x');
                
                if (pos != String::npos)
                {
                    w = StringConverter::parseUnsignedInt(val.substr(0, pos));
                    h = StringConverter::parseUnsignedInt(val.substr(pos + 1));
                }
            }
            
            if((opt = mOptions.find("FSAA")) != end)
                miscParams["FSAA"] = opt->second.currentValue;
            
            if((opt = mOptions.find("VSync")) != end)
                miscParams["vsync"] = opt->second.currentValue;

            if((opt = mOptions.find("sRGB Gamma Conversion")) != end)
                miscParams["gamma"] = opt->second.currentValue;
            
            opt = mOptions.find("Fixed Pipeline Enabled");
            if (opt == mOptions.end())
                OGRE_EXCEPT(Exception::ERR_INVALIDPARAMS, "Can't find Fixed Pipeline enabled options!", "Win32GLSupport::createWindow");
            bool enableFixedPipeline = (opt->second.currentValue == "Yes");
            renderSystem->setFixedPipelineEnabled(enableFixedPipeline);

            window = renderSystem->_createRenderWindow(windowTitle, w, h, fullscreen, &miscParams);
        } 
        
        return window;
    }
    
    //-------------------------------------------------------------------------------------------------//
    RenderWindow* GLXGLSupport::newWindow(const String &name, unsigned int width, unsigned int height, bool fullScreen, const NameValuePairList *miscParams)
    {
        GLXWindow* window = new GLXWindow(this);
        
        window->create(name, width, height, fullScreen, miscParams);
        
        return window;
    }

    //-------------------------------------------------------------------------------------------------//
    GLPBuffer *GLXGLSupport::createPBuffer(PixelComponentType format, size_t width, size_t height)
    {
        return new GLXPBuffer(this, format, width, height);
    }
    
    //-------------------------------------------------------------------------------------------------//
    void GLXGLSupport::start() 
    {
        LogManager::getSingleton().logMessage(
            "******************************\n"
            "*** Starting GLX Subsystem ***\n"
            "******************************");
    }

    //-------------------------------------------------------------------------------------------------//
    void GLXGLSupport::stop() 
    {
        LogManager::getSingleton().logMessage(
            "******************************\n"
            "*** Stopping GLX Subsystem ***\n"
            "******************************");
    }

    //-------------------------------------------------------------------------------------------------//
    void* GLXGLSupport::getProcAddress(const String& procname) {
        return (void*)glXGetProcAddressARB((const GLubyte*)procname.c_str());
    }
    
    //-------------------------------------------------------------------------------------------------//
    void GLXGLSupport::initialiseExtensions(void)
    {
        assert (mGLDisplay);
        
        GLSupport::initialiseExtensions();
        
        const char* extensionsString;
        
        // This is more realistic than using glXGetClientString:
        extensionsString = glXQueryExtensionsString(mGLDisplay, DefaultScreen(mGLDisplay));
        
        LogManager::getSingleton().stream() << "Supported GLX extensions: " << extensionsString;
        
        StringStream ext;
        String instr;
        
        ext << extensionsString;
        
        while(ext >> instr)
        {
            extensionList.insert(instr);
        }
    }

    //-------------------------------------------------------------------------------------------------//
    // Returns the FBConfig behind a GLXContext
   
    GLXFBConfig GLXGLSupport::getFBConfigFromContext(::GLXContext context)
    {
        GLXFBConfig fbConfig = 0;
        
        if (GLXEW_VERSION_1_3)
        {
            int fbConfigAttrib[] = {
                GLX_FBCONFIG_ID, 0, 
                None
            };
            GLXFBConfig *fbConfigs;
            int nElements = 0;
            
            glXQueryContext(mGLDisplay, context, GLX_FBCONFIG_ID, &fbConfigAttrib[1]);
            fbConfigs = glXChooseFBConfig(mGLDisplay, DefaultScreen(mGLDisplay), fbConfigAttrib, &nElements);
            
            if (nElements)
            {
                fbConfig = fbConfigs[0];
                XFree(fbConfigs);
            }
        }
        else if (GLXEW_EXT_import_context && GLXEW_SGIX_fbconfig)
        {
            VisualID visualid;
            
            if (glXQueryContextInfoEXT(mGLDisplay, context, GLX_VISUAL_ID, (int*)&visualid))
            {
                fbConfig = getFBConfigFromVisualID(visualid);
            }
        }
    
        return fbConfig;
    }
    
    //-------------------------------------------------------------------------------------------------//
    // Returns the FBConfig behind a GLXDrawable, or returns 0 when 
    //   missing GLX_SGIX_fbconfig and drawable is Window (unlikely), OR
    //   missing GLX_VERSION_1_3 and drawable is a GLXPixmap (possible).
    
    GLXFBConfig GLXGLSupport::getFBConfigFromDrawable(GLXDrawable drawable, unsigned int *width, unsigned int *height)
    {
        GLXFBConfig fbConfig = 0;
        
        if (GLXEW_VERSION_1_3)
        {
            int fbConfigAttrib[] = {
                GLX_FBCONFIG_ID, 0, 
                None
            };
            GLXFBConfig *fbConfigs;
            int nElements = 0;
            
            glXQueryDrawable (mGLDisplay, drawable, GLX_FBCONFIG_ID, (unsigned int*)&fbConfigAttrib[1]);
            
            fbConfigs = glXChooseFBConfig(mGLDisplay, DefaultScreen(mGLDisplay), fbConfigAttrib, &nElements);
            
            if (nElements)
            {
                fbConfig = fbConfigs[0];
                XFree (fbConfigs);
                
                glXQueryDrawable(mGLDisplay, drawable, GLX_WIDTH, width);
                glXQueryDrawable(mGLDisplay, drawable, GLX_HEIGHT, height);
            }
        }
        
        if (! fbConfig && GLXEW_SGIX_fbconfig)
        {
            XWindowAttributes windowAttrib;
            
            if (XGetWindowAttributes(mGLDisplay, drawable, &windowAttrib))
            {
                VisualID visualid = XVisualIDFromVisual(windowAttrib.visual);
                
                fbConfig = getFBConfigFromVisualID(visualid);
                
                *width = windowAttrib.width;
                *height = windowAttrib.height;
            }
        }
        
        return fbConfig;
    }

    //-------------------------------------------------------------------------------------------------//
    // Finds a GLXFBConfig compatible with a given VisualID.

    GLXFBConfig GLXGLSupport::getFBConfigFromVisualID(VisualID visualid)
    {
        GLXFBConfig fbConfig = 0;
        
        if (GLXEW_SGIX_fbconfig && glXGetFBConfigFromVisualSGIX)
        {
            XVisualInfo visualInfo;
            
            visualInfo.screen = DefaultScreen(mGLDisplay);
            visualInfo.depth = DefaultDepth(mGLDisplay, DefaultScreen(mGLDisplay));
            visualInfo.visualid = visualid;
            
            fbConfig = glXGetFBConfigFromVisualSGIX(mGLDisplay, &visualInfo);
        }
        
        if (! fbConfig)
        {
            int minAttribs[] = {
                GLX_DRAWABLE_TYPE,  GLX_WINDOW_BIT || GLX_PIXMAP_BIT,
                GLX_RENDER_TYPE,    GLX_RGBA_BIT,
                GLX_RED_SIZE,      1,
                GLX_BLUE_SIZE,    1,
                GLX_GREEN_SIZE,  1,
                None
            };
            int nConfigs = 0;
            
            GLXFBConfig *fbConfigs = chooseFBConfig(minAttribs, &nConfigs);
            
            for (int i = 0; i < nConfigs && ! fbConfig; i++)
            {
                XVisualInfo *visualInfo = getVisualFromFBConfig(fbConfigs[i]);
                
                if (visualInfo->visualid == visualid)
                    fbConfig = fbConfigs[i];
                
                XFree(visualInfo);
            }

            XFree(fbConfigs);
        }
        
        return fbConfig;
    }

    //-------------------------------------------------------------------------------------------------//
    // A helper class for the implementation of selectFBConfig

    class FBConfigAttribs
    {
    public:
        FBConfigAttribs(const int* attribs)
        {
            fields[GLX_CONFIG_CAVEAT] = GLX_NONE;
            
            for (int i = 0; attribs[2*i]; i++)
            {
                fields[attribs[2*i]] = attribs[2*i+1];
            }
        }

        void load(GLXGLSupport* const glSupport, GLXFBConfig fbConfig)
        {
            std::map<int,int>::iterator it;
            
            for (it = fields.begin(); it != fields.end(); it++)
            {
                it->second = 0;

                glSupport->getFBConfigAttrib(fbConfig, it->first, &it->second);
            }
        }

        bool operator>(FBConfigAttribs& alternative)
        {
            // Caveats are best avoided, but might be needed for anti-aliasing
            
            if (fields[GLX_CONFIG_CAVEAT] != alternative.fields[GLX_CONFIG_CAVEAT])
            {
                if (fields[GLX_CONFIG_CAVEAT] == GLX_SLOW_CONFIG)
                    return false;
                
                if (fields.find(GLX_SAMPLES) != fields.end() && 
                    fields[GLX_SAMPLES] < alternative.fields[GLX_SAMPLES])
                    return false;
            }
            
            std::map<int,int>::iterator it;
            
            for (it = fields.begin(); it != fields.end(); it++)
            {
                if (it->first != GLX_CONFIG_CAVEAT && fields[it->first] > alternative.fields[it->first])
                    return true;
            }
            
            return false;
        }
        
        std::map<int,int> fields;
    };

    //-------------------------------------------------------------------------------------------------//
    // Finds an FBConfig that possesses each of minAttribs and gets as close 
    // as possible to each of the maxAttribs without exceeding them.
    // Resembles glXChooseFBConfig, but is forgiving to platforms
    // that do not support the attributes listed in the maxAttribs.
    
    GLXFBConfig GLXGLSupport::selectFBConfig (const int* minAttribs, const int *maxAttribs)
    {
        GLXFBConfig *fbConfigs;
        GLXFBConfig fbConfig = 0;
        int config, nConfigs = 0;
        
        fbConfigs = chooseFBConfig(minAttribs, &nConfigs);
        
        // this is a fix for cases where chooseFBConfig is not supported.
        // On the 10/2010 chooseFBConfig was not supported on VirtualBox
        // http://www.virtualbox.org/ticket/7195
        if (!nConfigs)      
        {           
            fbConfigs = glXGetFBConfigs(mGLDisplay, DefaultScreen(mGLDisplay), &nConfigs);      
        }
        
        if (! nConfigs) 
            return 0;
        
        fbConfig = fbConfigs[0];
        
        if (maxAttribs)
        {
            FBConfigAttribs maximum(maxAttribs);
            FBConfigAttribs best(maxAttribs);
            FBConfigAttribs candidate(maxAttribs);
            
            best.load(this, fbConfig);
            
            for (config = 1; config < nConfigs; config++)
            {
                candidate.load(this, fbConfigs[config]);
                
                if (candidate > maximum)
                    continue;
                
                if (candidate > best)
                {
                    fbConfig = fbConfigs[config];       
                    
                    best.load(this, fbConfig);
                }
            }
        }

        XFree (fbConfigs);
        return fbConfig;
    }

    //-------------------------------------------------------------------------------------------------//
    bool GLXGLSupport::loadIcon(const String &name, Pixmap *pixmap, Pixmap *bitmap)
    {
        Image image;
        int width, height;
        char* imageData;
                
                if (! Ogre::ResourceGroupManager::getSingleton().resourceExists(ResourceGroupManager::DEFAULT_RESOURCE_GROUP_NAME, name)) 
                    return false;
                
        try 
        {
            // Try to load image
            image.load(name, ResourceGroupManager::DEFAULT_RESOURCE_GROUP_NAME);
            
            if(image.getFormat() != PF_A8R8G8B8)
            {
                // Image format must be RGBA
                return false;
            }
            
            width  = image.getWidth();
            height = image.getHeight();
            imageData = (char*)image.getData();
        } 
        catch(Exception &e) 
        {
            // Could not find image; never mind
            return false;
        }
    
        int bitmapLineLength = (width + 7) / 8;
        int pixmapLineLength = 4 * width;
        
        char* bitmapData = (char*)malloc(bitmapLineLength * height);
        char* pixmapData = (char*)malloc(pixmapLineLength * height);
        
        int sptr = 0, dptr = 0;
        
        for(int y = 0; y < height; y++) 
        {
            for(int x = 0; x < width; x++) 
            {
                if (ImageByteOrder(mXDisplay) == MSBFirst)
                {
                    pixmapData[dptr + 0] = 0;
                    pixmapData[dptr + 1] = imageData[sptr + 0];
                    pixmapData[dptr + 2] = imageData[sptr + 1];
                    pixmapData[dptr + 3] = imageData[sptr + 2];
                }
                else
                {
                    pixmapData[dptr + 3] = 0;
                    pixmapData[dptr + 2] = imageData[sptr + 0];
                    pixmapData[dptr + 1] = imageData[sptr + 1];
                    pixmapData[dptr + 0] = imageData[sptr + 2];
                }
                
                if(((unsigned char)imageData[sptr + 3])<128) 
                {
                    bitmapData[y*bitmapLineLength+(x>>3)] &= ~(1<<(x&7));
                } 
                else 
                {
                    bitmapData[y*bitmapLineLength+(x>>3)] |= 1<<(x&7);
                }
                sptr += 4;
                dptr += 4;
            }
        }
        
        // Create bitmap on server and copy over bitmapData
        *bitmap = XCreateBitmapFromData(mXDisplay, DefaultRootWindow(mXDisplay), bitmapData, width, height);
        
        free(bitmapData);
        
        // Create pixmap on server and copy over pixmapData (via pixmapXImage)
        *pixmap = XCreatePixmap(mXDisplay, DefaultRootWindow(mXDisplay), width, height, 24);
        
        GC gc = XCreateGC (mXDisplay, DefaultRootWindow(mXDisplay), 0, NULL);
        XImage *pixmapXImage = XCreateImage(mXDisplay, NULL, 24, ZPixmap, 0, pixmapData, width, height, 8, width*4);
        XPutImage(mXDisplay, *pixmap, gc, pixmapXImage, 0, 0, 0, 0, width, height);
        XDestroyImage(pixmapXImage);
        XFreeGC(mXDisplay, gc);
        
        return true;
    }
    
    //-------------------------------------------------------------------------------------------------//
    Display* GLXGLSupport::getGLDisplay(void)
    {
        if (! mGLDisplay)
        {
            glXGetCurrentDisplay = (PFNGLXGETCURRENTDISPLAYPROC)getProcAddress("glXGetCurrentDisplay");
            
            mGLDisplay = glXGetCurrentDisplay();
            mIsExternalDisplay = true;
            
            if (! mGLDisplay)
            {
                mGLDisplay = XOpenDisplay(0);
                mIsExternalDisplay = false;
            }
            
            if(! mGLDisplay) 
            {
                OGRE_EXCEPT(Exception::ERR_RENDERINGAPI_ERROR, "Couldn`t open X display " + String((const char*)XDisplayName (0)), "GLXGLSupport::getGLDisplay");
            }
            
            initialiseGLXEW();
            
            if (! GLXEW_VERSION_1_3 && ! (GLXEW_SGIX_fbconfig && GLXEW_EXT_import_context))
            {
                OGRE_EXCEPT(Exception::ERR_RENDERINGAPI_ERROR, "No GLX FBConfig support on your display", "GLXGLSupport::GLXGLSupport");
            }
        }
        
        return mGLDisplay;
    }

    //-------------------------------------------------------------------------------------------------//
    Display* GLXGLSupport::getXDisplay(void)
    {
        if (! mXDisplay)
        {
            char* displayString = mGLDisplay ? DisplayString(mGLDisplay) : 0;
            
            mXDisplay = XOpenDisplay(displayString);
            
            if (! mXDisplay)
            {
                OGRE_EXCEPT(Exception::ERR_RENDERINGAPI_ERROR, "Couldn`t open X display " + String((const char*)displayString), "GLXGLSupport::getXDisplay");
            }
            
            mAtomDeleteWindow = XInternAtom(mXDisplay, "WM_DELETE_WINDOW", True);
            mAtomFullScreen = XInternAtom(mXDisplay, "_NET_WM_STATE_FULLSCREEN", True);
            mAtomState = XInternAtom(mXDisplay, "_NET_WM_STATE", True); 
        }
        
        return mXDisplay;
    }

    //-------------------------------------------------------------------------------------------------//
    String GLXGLSupport::getDisplayName(void)
    {
        return String((const char*)XDisplayName(DisplayString(mGLDisplay)));
    }

    //-------------------------------------------------------------------------------------------------//
    GLXFBConfig* GLXGLSupport::chooseFBConfig(const GLint *attribList, GLint *nElements)
    {
        GLXFBConfig *fbConfigs;
        
        if (GLXEW_VERSION_1_3)
            fbConfigs = glXChooseFBConfig(mGLDisplay, DefaultScreen(mGLDisplay), attribList, nElements);
        else
            fbConfigs = glXChooseFBConfigSGIX(mGLDisplay, DefaultScreen(mGLDisplay), attribList, nElements);
        
        return fbConfigs;
    }
    
    //-------------------------------------------------------------------------------------------------//
    ::GLXContext GLXGLSupport::createNewContext(GLXFBConfig fbConfig, GLint renderType, ::GLXContext shareList, GLboolean direct) const
    {
        ::GLXContext glxContext;
        
        if (GLXEW_VERSION_1_3)
            glxContext = glXCreateNewContext(mGLDisplay, fbConfig, renderType, shareList, direct);
        else
            glxContext = glXCreateContextWithConfigSGIX(mGLDisplay, fbConfig, renderType, shareList, direct);
        
        return glxContext;
    }
    
    //-------------------------------------------------------------------------------------------------//
    GLint GLXGLSupport::getFBConfigAttrib(GLXFBConfig fbConfig, GLint attribute, GLint *value)
    {
        GLint status;
        
        if (GLXEW_VERSION_1_3)
            status = glXGetFBConfigAttrib(mGLDisplay, fbConfig, attribute, value);
        else
            status = glXGetFBConfigAttribSGIX(mGLDisplay, fbConfig, attribute, value);
        
        return status;
    }
    
    //-------------------------------------------------------------------------------------------------//
    XVisualInfo* GLXGLSupport::getVisualFromFBConfig(GLXFBConfig fbConfig)
    {
        XVisualInfo *visualInfo;
        
        if (GLXEW_VERSION_1_3)
            visualInfo = glXGetVisualFromFBConfig(mGLDisplay, fbConfig);
        else
            visualInfo = glXGetVisualFromFBConfigSGIX(mGLDisplay, fbConfig);
        
        return visualInfo;
    }

    //-------------------------------------------------------------------------------------------------//
    void GLXGLSupport::switchMode(uint& width, uint& height, short& frequency)
    {
        int size = 0;
        int newSize = -1;
        
        VideoModes::iterator mode;
        VideoModes::iterator end = mVideoModes.end();
        VideoMode *newMode = 0;
        
        for(mode = mVideoModes.begin(); mode != end; size++)
        {
            if (mode->first.first >= width &&
                mode->first.second >= height)
            {
                if (! newMode || 
                    mode->first.first < newMode->first.first ||
                    mode->first.second < newMode->first.second)
                {
                    newSize = size;
                    newMode = &(*mode);
                }
            }
            
            VideoMode *lastMode = &(*mode);
            
            while (++mode != end && mode->first == lastMode->first)
            {
                if (lastMode == newMode && mode->second == frequency)
                {
                    newMode = &(*mode);
                }
            }
        }
        
        if (newMode && *newMode != mCurrentMode)
        {
            XRRScreenConfiguration *screenConfig = XRRGetScreenInfo (mXDisplay, DefaultRootWindow(mXDisplay)); 
            
            if (screenConfig)
            {
                Rotation currentRotation;
                
                XRRConfigCurrentConfiguration (screenConfig, &currentRotation);
                
                XRRSetScreenConfigAndRate(mXDisplay, screenConfig, DefaultRootWindow(mXDisplay), newSize, currentRotation, newMode->second, CurrentTime);
                
                XRRFreeScreenConfigInfo(screenConfig);
                
                mCurrentMode = *newMode;
                
                LogManager::getSingleton().logMessage("Entered video mode " + StringConverter::toString(mCurrentMode.first.first) + "x" + StringConverter::toString(mCurrentMode.first.second) + " @ " + StringConverter::toString(mCurrentMode.second) + "Hz");
            }
        }
    }
    
    //-------------------------------------------------------------------------------------------------//
    void GLXGLSupport::switchMode(void)
    {
        return switchMode(mOriginalMode.first.first, mOriginalMode.first.second, mOriginalMode.second);
    }

    //-------------------------------------------------------------------------------------------------//
    // Initialise GLXEW
    // 
    // Overloading glXGetCurrentDisplay allows us to call glxewContextInit
    // before establishing a GL context. This approach is a bit of a hack,
    // but it minimises the patches required between glew.c and glew.cpp.

    void GLXGLSupport::initialiseGLXEW(void)
    {
        _currentDisplay = mGLDisplay;
        
        glXGetCurrentDisplay = (PFNGLXGETCURRENTDISPLAYPROC)_getCurrentDisplay;
        
#if OGRE_THREAD_SUPPORT != 1
        if (glxewContextInit(this) != GLEW_OK)
#else
        if (glxewContextInit(glxewGetContext()) != GLEW_OK)
#endif
        {
            XCloseDisplay (mGLDisplay);
            XCloseDisplay (mXDisplay);
            OGRE_EXCEPT(Exception::ERR_RENDERINGAPI_ERROR, "No GLX 1.1 support on your platform", "GLXGLSupport::initialiseGLXEW");
        }
        
        glXGetCurrentDisplay = (PFNGLXGETCURRENTDISPLAYPROC)getProcAddress("glXGetCurrentDisplay");
    }

#if OGRE_THREAD_SUPPORT == 1
    GLXEWContext* glxewGetContext()
    {
        using namespace Ogre;
        static OGRE_THREAD_POINTER_VAR(GLXEWContext, GLXEWContextsPtr);

        GLXEWContext * currentGLXEWContextsPtr = OGRE_THREAD_POINTER_GET(GLXEWContextsPtr);
        if (currentGLXEWContextsPtr == NULL)
        {
            currentGLXEWContextsPtr = new GLXEWContext();
            OGRE_THREAD_POINTER_SET(GLXEWContextsPtr, currentGLXEWContextsPtr);
            memset(currentGLXEWContextsPtr, 0, sizeof(GLXEWContext));
            glxewInit();
        }
        return currentGLXEWContextsPtr;
    }
#endif
}
<|MERGE_RESOLUTION|>--- conflicted
+++ resolved
@@ -157,10 +157,7 @@
     {
         ConfigOption optFullScreen;
         ConfigOption optVideoMode;
-<<<<<<< HEAD
-=======
         ConfigOption optColourDepth;
->>>>>>> 83e497b5
         ConfigOption optDisplayFrequency;
         ConfigOption optVSync;
         ConfigOption optFSAA;
@@ -176,15 +173,11 @@
         
         optDisplayFrequency.name = "Display Frequency";
         optDisplayFrequency.immutable = false;
-<<<<<<< HEAD
-        
-=======
 
         optColourDepth.name = "Colour Depth";
         optColourDepth.immutable = false;
         optColourDepth.currentValue.clear();
 
->>>>>>> 83e497b5
         optVSync.name = "VSync";
         optVSync.immutable = false;
         
@@ -267,10 +260,7 @@
 
         mOptions[optFullScreen.name] = optFullScreen;
         mOptions[optVideoMode.name] = optVideoMode;
-<<<<<<< HEAD
-=======
         mOptions[optColourDepth.name] = optColourDepth;
->>>>>>> 83e497b5
         mOptions[optDisplayFrequency.name] = optDisplayFrequency;
         mOptions[optVSync.name] = optVSync;
         mOptions[optRTTMode.name] = optRTTMode;
@@ -347,11 +337,7 @@
     String GLXGLSupport::validateConfig(void) 
     {
         // TO DO
-<<<<<<< HEAD
-        return StringUtil::BLANK;
-=======
         return BLANKSTRING;
->>>>>>> 83e497b5
     }
 
     //-------------------------------------------------------------------------------------------------//
