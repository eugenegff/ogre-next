/*
-----------------------------------------------------------------------------
This source file is part of OGRE
(Object-oriented Graphics Rendering Engine)
For the latest info, see http://www.ogre3d.org

Copyright (c) 2000-2013 Torus Knot Software Ltd

Permission is hereby granted, free of charge, to any person obtaining a copy
of this software and associated documentation files (the "Software"), to deal
in the Software without restriction, including without limitation the rights
to use, copy, modify, merge, publish, distribute, sublicense, and/or sell
copies of the Software, and to permit persons to whom the Software is
furnished to do so, subject to the following conditions:

The above copyright notice and this permission notice shall be included in
all copies or substantial portions of the Software.

THE SOFTWARE IS PROVIDED "AS IS", WITHOUT WARRANTY OF ANY KIND, EXPRESS OR
IMPLIED, INCLUDING BUT NOT LIMITED TO THE WARRANTIES OF MERCHANTABILITY,
FITNESS FOR A PARTICULAR PURPOSE AND NONINFRINGEMENT. IN NO EVENT SHALL THE
AUTHORS OR COPYRIGHT HOLDERS BE LIABLE FOR ANY CLAIM, DAMAGES OR OTHER
LIABILITY, WHETHER IN AN ACTION OF CONTRACT, TORT OR OTHERWISE, ARISING FROM,
OUT OF OR IN CONNECTION WITH THE SOFTWARE OR THE USE OR OTHER DEALINGS IN
THE SOFTWARE.
-----------------------------------------------------------------------------
*/


#include "OgreGLRenderSystem.h"
#include "OgreRenderSystem.h"
#include "OgreLogManager.h"
#include "OgreStringConverter.h"
#include "OgreLight.h"
#include "OgreCamera.h"
#include "OgreGLTextureManager.h"
#include "OgreGLHardwareVertexBuffer.h"
#include "OgreGLHardwareIndexBuffer.h"
#include "OgreGLDefaultHardwareBufferManager.h"
#include "OgreGLUtil.h"
#include "OgreGLGpuProgram.h"
#include "OgreGLGpuNvparseProgram.h"
#include "ATI_FS_GLGpuProgram.h"
#include "OgreGLGpuProgramManager.h"
#include "OgreException.h"
#include "OgreGLSLExtSupport.h"
#include "OgreGLHardwareOcclusionQuery.h"
#include "OgreGLDepthBuffer.h"
#include "OgreGLHardwarePixelBuffer.h"
#include "OgreGLContext.h"
#include "OgreGLSLProgramFactory.h"
#include "OgreGLStateCacheManager.h"

#include "OgreGLFBORenderTexture.h"
#include "OgreGLPBRenderTexture.h"
#include "OgreConfig.h"

// Convenience macro from ARB_vertex_buffer_object spec
#define VBO_BUFFER_OFFSET(i) ((char *)NULL + (i))

#if OGRE_THREAD_SUPPORT != 1
GLenum GLEWAPIENTRY glewContextInit (Ogre::GLSupport *glSupport);
#endif

namespace Ogre {

    // Callback function used when registering GLGpuPrograms
    GpuProgram* createGLArbGpuProgram(ResourceManager* creator,
                                      const String& name, ResourceHandle handle,
                                      const String& group, bool isManual, ManualResourceLoader* loader,
                                      GpuProgramType gptype, const String& syntaxCode)
    {
        GLArbGpuProgram* ret = new GLArbGpuProgram(
            creator, name, handle, group, isManual, loader);
        ret->setType(gptype);
        ret->setSyntaxCode(syntaxCode);
        return ret;
    }

    GpuProgram* createGLGpuNvparseProgram(ResourceManager* creator,
                                          const String& name, ResourceHandle handle,
                                          const String& group, bool isManual, ManualResourceLoader* loader,
                                          GpuProgramType gptype, const String& syntaxCode)
    {
        GLGpuNvparseProgram* ret = new GLGpuNvparseProgram(
            creator, name, handle, group, isManual, loader);
        ret->setType(gptype);
        ret->setSyntaxCode(syntaxCode);
        return ret;
    }

    GpuProgram* createGL_ATI_FS_GpuProgram(ResourceManager* creator,
                                           const String& name, ResourceHandle handle,
                                           const String& group, bool isManual, ManualResourceLoader* loader,
                                           GpuProgramType gptype, const String& syntaxCode)
    {

        ATI_FS_GLGpuProgram* ret = new ATI_FS_GLGpuProgram(
            creator, name, handle, group, isManual, loader);
        ret->setType(gptype);
        ret->setSyntaxCode(syntaxCode);
        return ret;
    }

    GLRenderSystem::GLRenderSystem()
        : mDepthWrite(true), mStencilWriteMask(0xFFFFFFFF), mHardwareBufferManager(0),
          mGpuProgramManager(0),
          mGLSLProgramFactory(0),
          mRTTManager(0),
          mActiveTextureUnit(0)
    {
        size_t i;

        LogManager::getSingleton().logMessage(getName() + " created.");

        mRenderAttribsBound.reserve(100);
        mRenderInstanceAttribsBound.reserve(100);

        mStateCacheManager = OGRE_NEW GLStateCacheManager();

        // Get our GLSupport
        mGLSupport = getGLSupport();
		mGLSupport->setStateCacheManager(mStateCacheManager);

        for( i=0; i<MAX_LIGHTS; i++ )
            mLights[i] = NULL;

        mWorldMatrix = Matrix4::IDENTITY;
        mViewMatrix = Matrix4::IDENTITY;

        initConfigOptions();

        mColourWrite[0] = mColourWrite[1] = mColourWrite[2] = mColourWrite[3] = true;

        for (i = 0; i < OGRE_MAX_TEXTURE_LAYERS; i++)
        {
            // Dummy value
            mTextureCoordIndex[i] = 99;
            mTextureTypes[i] = 0;
        }

        mActiveRenderTarget = 0;
        mCurrentContext = 0;
        mMainContext = 0;

        mGLInitialised = false;

        mCurrentLights = 0;
        mMinFilter = FO_LINEAR;
        mMipFilter = FO_POINT;
        mCurrentVertexProgram = 0;
        mCurrentGeometryProgram = 0;
        mCurrentFragmentProgram = 0;

    }

    GLRenderSystem::~GLRenderSystem()
    {
        shutdown();

        // Destroy render windows
        RenderTargetMap::iterator i;
        for (i = mRenderTargets.begin(); i != mRenderTargets.end(); ++i)
        {
            delete i->second;
        }
        mRenderTargets.clear();

		delete mGLSupport;
    }

    const String& GLRenderSystem::getName(void) const
    {
        static String strName("OpenGL Rendering Subsystem");
        return strName;
    }

    void GLRenderSystem::initConfigOptions(void)
    {
        mGLSupport->addConfig();
    }

    ConfigOptionMap& GLRenderSystem::getConfigOptions(void)
    {
        return mGLSupport->getConfigOptions();
    }

    void GLRenderSystem::setConfigOption(const String &name, const String &value)
    {
        mGLSupport->setConfigOption(name, value);
    }

    String GLRenderSystem::validateConfigOptions(void)
    {
        // XXX Return an error string if something is invalid
        return mGLSupport->validateConfig();
    }

    RenderWindow* GLRenderSystem::_initialise(bool autoCreateWindow, const String& windowTitle)
    {
        mGLSupport->start();

        if(!mStateCacheManager)
            mStateCacheManager = OGRE_NEW GLStateCacheManager();

        mGLSupport->setStateCacheManager(mStateCacheManager);

        // Create the texture manager
        mTextureManager = new GLTextureManager(*mGLSupport);

        RenderWindow* autoWindow = mGLSupport->createWindow(autoCreateWindow, this, windowTitle);

        RenderSystem::_initialise(autoCreateWindow, windowTitle);

        return autoWindow;
    }

    RenderSystemCapabilities* GLRenderSystem::createRenderSystemCapabilities() const
    {
        RenderSystemCapabilities* rsc = new RenderSystemCapabilities();

        rsc->setCategoryRelevant(CAPS_CATEGORY_GL, true);
        rsc->setDriverVersion(mDriverVersion);
        const char* deviceName = (const char*)glGetString(GL_RENDERER);
        const char* vendorName = (const char*)glGetString(GL_VENDOR);
        rsc->setDeviceName(deviceName);
        rsc->setRenderSystemName(getName());

        // determine vendor
        if (strstr(vendorName, "NVIDIA"))
            rsc->setVendor(GPU_NVIDIA);
        else if (strstr(vendorName, "ATI"))
            rsc->setVendor(GPU_AMD);
        else if (strstr(vendorName, "AMD"))
            rsc->setVendor(GPU_AMD);
        else if (strstr(vendorName, "Intel"))
            rsc->setVendor(GPU_INTEL);
        else if (strstr(vendorName, "S3"))
            rsc->setVendor(GPU_S3);
        else if (strstr(vendorName, "Matrox"))
            rsc->setVendor(GPU_MATROX);
        else if (strstr(vendorName, "3DLabs"))
            rsc->setVendor(GPU_3DLABS);
        else if (strstr(vendorName, "SiS"))
            rsc->setVendor(GPU_SIS);
        else
            rsc->setVendor(GPU_UNKNOWN);

        if(mEnableFixedPipeline)
        {
            // Supports fixed-function
            rsc->setCapability(RSC_FIXED_FUNCTION);
        }

        // Check for hardware mipmapping support.
        if(GLEW_VERSION_1_4 || GLEW_SGIS_generate_mipmap)
        {
            bool disableAutoMip = false;
#if OGRE_PLATFORM == OGRE_PLATFORM_APPLE || OGRE_PLATFORM == OGRE_PLATFORM_LINUX
            // Apple & Linux ATI drivers have faults in hardware mipmap generation
            if (rsc->getVendor() == GPU_AMD)
                disableAutoMip = true;
#endif
            // The Intel 915G frequently corrupts textures when using hardware mip generation
            // I'm not currently sure how many generations of hardware this affects,
            // so for now, be safe.
            if (rsc->getVendor() == GPU_INTEL)
                disableAutoMip = true;

            // SiS chipsets also seem to have problems with this
            if (rsc->getVendor() == GPU_SIS)
                disableAutoMip = true;

            if (!disableAutoMip)
                rsc->setCapability(RSC_AUTOMIPMAP);
        }

        // Check for blending support
        if(GLEW_VERSION_1_3 ||
           GLEW_ARB_texture_env_combine ||
           GLEW_EXT_texture_env_combine)
        {
            rsc->setCapability(RSC_BLENDING);
        }

        // Check for Multitexturing support and set number of texture units
        if(GLEW_VERSION_1_3 ||
           GLEW_ARB_multitexture)
        {
            GLint units;
            glGetIntegerv( GL_MAX_TEXTURE_UNITS, &units );

            if (GLEW_ARB_fragment_program)
            {
                // Also check GL_MAX_TEXTURE_IMAGE_UNITS_ARB since NV at least
                // only increased this on the FX/6x00 series
                GLint arbUnits;
                glGetIntegerv( GL_MAX_TEXTURE_IMAGE_UNITS_ARB, &arbUnits );
                if (arbUnits > units)
                    units = arbUnits;
            }
			rsc->setNumTextureUnits(std::min<ushort>(16, units));
        }
        else
        {
            // If no multitexture support then set one texture unit
            rsc->setNumTextureUnits(1);
        }

        // Check for Anisotropy support
        if(GLEW_EXT_texture_filter_anisotropic)
        {
            rsc->setCapability(RSC_ANISOTROPY);
        }

        // Check for DOT3 support
        if(GLEW_VERSION_1_3 ||
           GLEW_ARB_texture_env_dot3 ||
           GLEW_EXT_texture_env_dot3)
        {
            rsc->setCapability(RSC_DOT3);
        }

        // Check for cube mapping
        if(GLEW_VERSION_1_3 ||
           GLEW_ARB_texture_cube_map ||
           GLEW_EXT_texture_cube_map)
        {
            rsc->setCapability(RSC_CUBEMAPPING);
        }


        // Point sprites
        if (GLEW_VERSION_2_0 || GLEW_ARB_point_sprite)
        {
            rsc->setCapability(RSC_POINT_SPRITES);
        }
        // Check for point parameters
        if (GLEW_VERSION_1_4)
        {
            rsc->setCapability(RSC_POINT_EXTENDED_PARAMETERS);
        }
        if (GLEW_ARB_point_parameters)
        {
            rsc->setCapability(RSC_POINT_EXTENDED_PARAMETERS_ARB);
        }
        if (GLEW_EXT_point_parameters)
        {
            rsc->setCapability(RSC_POINT_EXTENDED_PARAMETERS_EXT);
        }

        // Check for hardware stencil support and set bit depth
        GLint stencil;
        glGetIntegerv(GL_STENCIL_BITS,&stencil);

        if(stencil)
        {
            rsc->setCapability(RSC_HWSTENCIL);
            rsc->setStencilBufferBitDepth(stencil);
        }


        if(GLEW_VERSION_1_5 || GLEW_ARB_vertex_buffer_object)
        {
            if (!GLEW_ARB_vertex_buffer_object)
            {
                rsc->setCapability(RSC_GL1_5_NOVBO);
            }
            rsc->setCapability(RSC_VBO);
        }

        if(GLEW_ARB_vertex_program)
        {
            rsc->setCapability(RSC_VERTEX_PROGRAM);

            // Vertex Program Properties
            rsc->setVertexProgramConstantBoolCount(0);
            rsc->setVertexProgramConstantIntCount(0);

            GLint floatConstantCount;
            glGetProgramivARB(GL_VERTEX_PROGRAM_ARB, GL_MAX_PROGRAM_LOCAL_PARAMETERS_ARB, &floatConstantCount);
            rsc->setVertexProgramConstantFloatCount(floatConstantCount);

            rsc->addShaderProfile("arbvp1");
            if (GLEW_NV_vertex_program2_option)
            {
                rsc->addShaderProfile("vp30");
            }

            if (GLEW_NV_vertex_program3)
            {
                rsc->addShaderProfile("vp40");
            }

            if (GLEW_NV_vertex_program4)
            {
                rsc->addShaderProfile("gp4vp");
                rsc->addShaderProfile("gpu_vp");
            }
        }

        if (GLEW_NV_register_combiners2 &&
            GLEW_NV_texture_shader)
        {
            rsc->setCapability(RSC_FRAGMENT_PROGRAM);
            rsc->addShaderProfile("fp20");
        }

        // NFZ - check for ATI fragment shader support
        if (GLEW_ATI_fragment_shader)
        {
            rsc->setCapability(RSC_FRAGMENT_PROGRAM);
            // no boolean params allowed
            rsc->setFragmentProgramConstantBoolCount(0);
            // no integer params allowed
            rsc->setFragmentProgramConstantIntCount(0);

            // only 8 Vector4 constant floats supported
            rsc->setFragmentProgramConstantFloatCount(8);

            rsc->addShaderProfile("ps_1_4");
            rsc->addShaderProfile("ps_1_3");
            rsc->addShaderProfile("ps_1_2");
            rsc->addShaderProfile("ps_1_1");
        }

        if (GLEW_ARB_fragment_program)
        {
            rsc->setCapability(RSC_FRAGMENT_PROGRAM);

            // Fragment Program Properties
            rsc->setFragmentProgramConstantBoolCount(0);
            rsc->setFragmentProgramConstantIntCount(0);

            GLint floatConstantCount;
            glGetProgramivARB(GL_FRAGMENT_PROGRAM_ARB, GL_MAX_PROGRAM_LOCAL_PARAMETERS_ARB, &floatConstantCount);
            rsc->setFragmentProgramConstantFloatCount(floatConstantCount);

            rsc->addShaderProfile("arbfp1");
            if (GLEW_NV_fragment_program_option)
            {
                rsc->addShaderProfile("fp30");
            }

            if (GLEW_NV_fragment_program2)
            {
                rsc->addShaderProfile("fp40");
            }

            if (GLEW_NV_fragment_program4)
            {
                rsc->addShaderProfile("gp4fp");
                rsc->addShaderProfile("gpu_fp");
            }
        }

        // NFZ - Check if GLSL is supported
        if ( GLEW_VERSION_2_0 ||
             (GLEW_ARB_shading_language_100 &&
              GLEW_ARB_shader_objects &&
              GLEW_ARB_fragment_shader &&
              GLEW_ARB_vertex_shader) )
        {
            rsc->addShaderProfile("glsl");
        }

        // Check if geometry shaders are supported
        if (GLEW_VERSION_2_0 &&
            GLEW_EXT_geometry_shader4)
        {
            rsc->setCapability(RSC_GEOMETRY_PROGRAM);
            rsc->addShaderProfile("nvgp4");

            //Also add the CG profiles
            rsc->addShaderProfile("gpu_gp");
            rsc->addShaderProfile("gp4gp");

            rsc->setGeometryProgramConstantBoolCount(0);
            rsc->setGeometryProgramConstantIntCount(0);

            GLint floatConstantCount = 0;
            glGetIntegerv(GL_MAX_GEOMETRY_UNIFORM_COMPONENTS_EXT, &floatConstantCount);
            rsc->setGeometryProgramConstantFloatCount(floatConstantCount);

            GLint maxOutputVertices;
            glGetIntegerv(GL_MAX_GEOMETRY_OUTPUT_VERTICES_EXT,&maxOutputVertices);
            rsc->setGeometryProgramNumOutputVertices(maxOutputVertices);
        }

        if (mGLSupport->checkExtension("GL_ARB_get_program_binary"))
        {
            // states 3.0 here: http://developer.download.nvidia.com/opengl/specs/GL_ARB_get_program_binary.txt
            // but not here: http://www.opengl.org/sdk/docs/man4/xhtml/glGetProgramBinary.xml
            // and here states 4.1: http://www.geeks3d.com/20100727/opengl-4-1-allows-the-use-of-binary-shaders/
            GLint formats;
            glGetIntegerv(GL_NUM_PROGRAM_BINARY_FORMATS, &formats);

            if(formats > 0)
                rsc->setCapability(RSC_CAN_GET_COMPILED_SHADER_BUFFER);
        }

        if (GLEW_VERSION_3_3 || GLEW_ARB_instanced_arrays)
        {
            // states 3.3 here: http://www.opengl.org/sdk/docs/man3/xhtml/glVertexAttribDivisor.xml
            rsc->setCapability(RSC_VERTEX_BUFFER_INSTANCE_DATA);
        }

        //Check if render to vertex buffer (transform feedback in OpenGL)
        if (GLEW_VERSION_2_0 &&
            GLEW_NV_transform_feedback)
        {
            rsc->setCapability(RSC_HWRENDER_TO_VERTEX_BUFFER);
        }

        // Check for texture compression
        if(GLEW_VERSION_1_3 || GLEW_ARB_texture_compression)
        {
            rsc->setCapability(RSC_TEXTURE_COMPRESSION);

            // Check for dxt compression
            if(GLEW_EXT_texture_compression_s3tc)
            {
#if defined(__APPLE__) && defined(__PPC__)
                // Apple on ATI & PPC has errors in DXT
                if (mGLSupport->getGLVendor().find("ATI") == std::string::npos)
#endif
                    rsc->setCapability(RSC_TEXTURE_COMPRESSION_DXT);
            }
            // Check for vtc compression
            if(GLEW_NV_texture_compression_vtc)
            {
                rsc->setCapability(RSC_TEXTURE_COMPRESSION_VTC);
            }
        }

        // Scissor test is standard in GL 1.2 (is it emulated on some cards though?)
        rsc->setCapability(RSC_SCISSOR_TEST);
        // As are user clipping planes
        rsc->setCapability(RSC_USER_CLIP_PLANES);

        // 2-sided stencil?
        if (GLEW_VERSION_2_0 || GLEW_EXT_stencil_two_side)
        {
            rsc->setCapability(RSC_TWO_SIDED_STENCIL);
        }
        // stencil wrapping?
        if (GLEW_VERSION_1_4 || GLEW_EXT_stencil_wrap)
        {
            rsc->setCapability(RSC_STENCIL_WRAP);
        }

        // Check for hardware occlusion support
        if(GLEW_VERSION_1_5 || GLEW_ARB_occlusion_query)
        {
            // Some buggy driver claim that it is GL 1.5 compliant and
            // not support ARB_occlusion_query
            if (!GLEW_ARB_occlusion_query)
            {
                rsc->setCapability(RSC_GL1_5_NOHWOCCLUSION);
            }

            rsc->setCapability(RSC_HWOCCLUSION);
        }
        else if (GLEW_NV_occlusion_query)
        {
            // Support NV extension too for old hardware
            rsc->setCapability(RSC_HWOCCLUSION);
        }

        // UBYTE4 always supported
        rsc->setCapability(RSC_VERTEX_FORMAT_UBYTE4);

        // Infinite far plane always supported
        rsc->setCapability(RSC_INFINITE_FAR_PLANE);

        // Check for non-power-of-2 texture support
        if(GLEW_ARB_texture_non_power_of_two)
        {
            rsc->setCapability(RSC_NON_POWER_OF_2_TEXTURES);
        }

        // Check for Float textures
        if(GLEW_ATI_texture_float || GLEW_ARB_texture_float)
        {
            rsc->setCapability(RSC_TEXTURE_FLOAT);
        }

        // 3D textures should be supported by GL 1.2, which is our minimum version
        rsc->setCapability(RSC_TEXTURE_1D);
        rsc->setCapability(RSC_TEXTURE_3D);

        // Check for framebuffer object extension
        if(GLEW_EXT_framebuffer_object)
        {
            // Probe number of draw buffers
            // Only makes sense with FBO support, so probe here
            if(GLEW_VERSION_2_0 ||
               GLEW_ARB_draw_buffers ||
               GLEW_ATI_draw_buffers)
            {
                GLint buffers;
                glGetIntegerv(GL_MAX_DRAW_BUFFERS_ARB, &buffers);
                rsc->setNumMultiRenderTargets(std::min<int>(buffers, (GLint)OGRE_MAX_MULTIPLE_RENDER_TARGETS));
                rsc->setCapability(RSC_MRT_DIFFERENT_BIT_DEPTHS);
                if(!GLEW_VERSION_2_0)
                {
                    // Before GL version 2.0, we need to get one of the extensions
                    if(GLEW_ARB_draw_buffers)
                        rsc->setCapability(RSC_FBO_ARB);
                    if(GLEW_ATI_draw_buffers)
                        rsc->setCapability(RSC_FBO_ATI);
                }
                // Set FBO flag for all 3 'subtypes'
                rsc->setCapability(RSC_FBO);

            }
            rsc->setCapability(RSC_HWRENDER_TO_TEXTURE);
        }

        // Check GLSupport for PBuffer support
        if(mGLSupport->supportsPBuffers())
        {
            // Use PBuffers
            rsc->setCapability(RSC_HWRENDER_TO_TEXTURE);
            rsc->setCapability(RSC_PBUFFER);
        }

        // Point size
        if (GLEW_VERSION_1_4)
        {
            float ps;
            glGetFloatv(GL_POINT_SIZE_MAX, &ps);
            rsc->setMaxPointSize(ps);
        }
        else
        {
            GLint vSize[2];
            glGetIntegerv(GL_POINT_SIZE_RANGE,vSize);
            rsc->setMaxPointSize(vSize[1]);
        }

        // Vertex texture fetching
        if (mGLSupport->checkExtension("GL_ARB_vertex_shader"))
        {
            GLint vUnits;
            glGetIntegerv(GL_MAX_VERTEX_TEXTURE_IMAGE_UNITS_ARB, &vUnits);
            rsc->setNumVertexTextureUnits(static_cast<ushort>(vUnits));
            if (vUnits > 0)
            {
                rsc->setCapability(RSC_VERTEX_TEXTURE_FETCH);
            }
            // GL always shares vertex and fragment texture units (for now?)
            rsc->setVertexTextureUnitsShared(true);
        }

        // Mipmap LOD biasing?
        if (GLEW_VERSION_1_4 || GLEW_EXT_texture_lod_bias)
        {
            rsc->setCapability(RSC_MIPMAP_LOD_BIAS);
        }

        // Alpha to coverage?
        if (mGLSupport->checkExtension("GL_ARB_multisample"))
        {
            // Alpha to coverage always 'supported' when MSAA is available
            // although card may ignore it if it doesn't specifically support A2C
            rsc->setCapability(RSC_ALPHA_TO_COVERAGE);
        }

        // Advanced blending operations
        if(GLEW_VERSION_2_0)
        {
            rsc->setCapability(RSC_ADVANCED_BLEND_OPERATIONS);
        }

        return rsc;
    }

    void GLRenderSystem::initialiseFromRenderSystemCapabilities(RenderSystemCapabilities* caps, RenderTarget* primary)
    {
        if(caps->getRenderSystemName() != getName())
        {
            OGRE_EXCEPT(Exception::ERR_INVALIDPARAMS,
                        "Trying to initialize GLRenderSystem from RenderSystemCapabilities that do not support OpenGL",
                        "GLRenderSystem::initialiseFromRenderSystemCapabilities");
        }

        // set texture the number of texture units
        mFixedFunctionTextureUnits = caps->getNumTextureUnits();

        //In GL there can be less fixed function texture units than general
        //texture units. Get the minimum of the two.
        if (caps->hasCapability(RSC_FRAGMENT_PROGRAM))
        {
            GLint maxTexCoords = 0;
            glGetIntegerv(GL_MAX_TEXTURE_COORDS_ARB, &maxTexCoords);
            if (mFixedFunctionTextureUnits > maxTexCoords)
            {
                mFixedFunctionTextureUnits = maxTexCoords;
            }
        }

        if(caps->hasCapability(RSC_GL1_5_NOVBO))
        {
            // Assign ARB functions same to GL 1.5 version since
            // interface identical
            glBindBufferARB = glBindBuffer;
            glBufferDataARB = glBufferData;
            glBufferSubDataARB = glBufferSubData;
            glDeleteBuffersARB = glDeleteBuffers;
            glGenBuffersARB = glGenBuffers;
            glGetBufferParameterivARB = glGetBufferParameteriv;
            glGetBufferPointervARB = glGetBufferPointerv;
            glGetBufferSubDataARB = glGetBufferSubData;
            glIsBufferARB = glIsBuffer;
            glMapBufferARB = glMapBuffer;
            glUnmapBufferARB = glUnmapBuffer;
        }

        if(caps->hasCapability(RSC_VBO))
        {

            mHardwareBufferManager = new GLHardwareBufferManager;
        }
        else
        {
            mHardwareBufferManager = new GLDefaultHardwareBufferManager;
        }

        // XXX Need to check for nv2 support and make a program manager for it
        // XXX Probably nv1 as well for older cards
        // GPU Program Manager setup
        mGpuProgramManager = new GLGpuProgramManager();

        if(caps->hasCapability(RSC_CAN_GET_COMPILED_SHADER_BUFFER))
        {
            mGpuProgramManager->setSaveMicrocodesToCache(true);
        }

        if(caps->hasCapability(RSC_VERTEX_PROGRAM))
        {
            if(caps->isShaderProfileSupported("arbvp1"))
            {
                mGpuProgramManager->registerProgramFactory("arbvp1", createGLArbGpuProgram);
            }

            if(caps->isShaderProfileSupported("vp30"))
            {
                mGpuProgramManager->registerProgramFactory("vp30", createGLArbGpuProgram);
            }

            if(caps->isShaderProfileSupported("vp40"))
            {
                mGpuProgramManager->registerProgramFactory("vp40", createGLArbGpuProgram);
            }

            if(caps->isShaderProfileSupported("gp4vp"))
            {
                mGpuProgramManager->registerProgramFactory("gp4vp", createGLArbGpuProgram);
            }

            if(caps->isShaderProfileSupported("gpu_vp"))
            {
                mGpuProgramManager->registerProgramFactory("gpu_vp", createGLArbGpuProgram);
            }
        }

        if(caps->hasCapability(RSC_GEOMETRY_PROGRAM))
        {
            //TODO : Should these be createGLArbGpuProgram or createGLGpuNVparseProgram?
            if(caps->isShaderProfileSupported("nvgp4"))
            {
                mGpuProgramManager->registerProgramFactory("nvgp4", createGLArbGpuProgram);
            }
            if(caps->isShaderProfileSupported("gp4gp"))
            {
                mGpuProgramManager->registerProgramFactory("gp4gp", createGLArbGpuProgram);
            }
            if(caps->isShaderProfileSupported("gpu_gp"))
            {
                mGpuProgramManager->registerProgramFactory("gpu_gp", createGLArbGpuProgram);
            }
        }

        if(caps->hasCapability(RSC_FRAGMENT_PROGRAM))
        {

            if(caps->isShaderProfileSupported("fp20"))
            {
                mGpuProgramManager->registerProgramFactory("fp20", createGLGpuNvparseProgram);
            }

            if(caps->isShaderProfileSupported("ps_1_4"))
            {
                mGpuProgramManager->registerProgramFactory("ps_1_4", createGL_ATI_FS_GpuProgram);
            }

            if(caps->isShaderProfileSupported("ps_1_3"))
            {
                mGpuProgramManager->registerProgramFactory("ps_1_3", createGL_ATI_FS_GpuProgram);
            }

            if(caps->isShaderProfileSupported("ps_1_2"))
            {
                mGpuProgramManager->registerProgramFactory("ps_1_2", createGL_ATI_FS_GpuProgram);
            }

            if(caps->isShaderProfileSupported("ps_1_1"))
            {
                mGpuProgramManager->registerProgramFactory("ps_1_1", createGL_ATI_FS_GpuProgram);
            }

            if(caps->isShaderProfileSupported("arbfp1"))
            {
                mGpuProgramManager->registerProgramFactory("arbfp1", createGLArbGpuProgram);
            }

            if(caps->isShaderProfileSupported("fp40"))
            {
                mGpuProgramManager->registerProgramFactory("fp40", createGLArbGpuProgram);
            }

            if(caps->isShaderProfileSupported("fp30"))
            {
                mGpuProgramManager->registerProgramFactory("fp30", createGLArbGpuProgram);
            }

            if(caps->isShaderProfileSupported("gp4fp"))
            {
                mGpuProgramManager->registerProgramFactory("gp4fp", createGLArbGpuProgram);
            }

            if(caps->isShaderProfileSupported("gpu_fp"))
            {
                mGpuProgramManager->registerProgramFactory("gpu_fp", createGLArbGpuProgram);
            }

        }

        if(caps->isShaderProfileSupported("glsl"))
        {
            // NFZ - check for GLSL vertex and fragment shader support successful
            mGLSLProgramFactory = new GLSL::GLSLProgramFactory();
            HighLevelGpuProgramManager::getSingleton().addFactory(mGLSLProgramFactory);
            LogManager::getSingleton().logMessage("GLSL support detected");
        }

        if(caps->hasCapability(RSC_HWOCCLUSION))
        {
            if(caps->hasCapability(RSC_GL1_5_NOHWOCCLUSION))
            {
                // Assign ARB functions same to GL 1.5 version since
                // interface identical
                glBeginQueryARB = glBeginQuery;
                glDeleteQueriesARB = glDeleteQueries;
                glEndQueryARB = glEndQuery;
                glGenQueriesARB = glGenQueries;
                glGetQueryObjectivARB = glGetQueryObjectiv;
                glGetQueryObjectuivARB = glGetQueryObjectuiv;
                glGetQueryivARB = glGetQueryiv;
                glIsQueryARB = glIsQuery;
            }
        }


        /// Do this after extension function pointers are initialised as the extension
        /// is used to probe further capabilities.
        ConfigOptionMap::iterator cfi = getConfigOptions().find("RTT Preferred Mode");
        // RTT Mode: 0 use whatever available, 1 use PBuffers, 2 force use copying
        int rttMode = 0;
        if (cfi != getConfigOptions().end())
        {
            if (cfi->second.currentValue == "PBuffer")
            {
                rttMode = 1;
            }
            else if (cfi->second.currentValue == "Copy")
            {
                rttMode = 2;
            }
        }




        // Check for framebuffer object extension
        if(caps->hasCapability(RSC_FBO) && rttMode < 1)
        {
            // Before GL version 2.0, we need to get one of the extensions
            if(caps->hasCapability(RSC_FBO_ARB))
                GLEW_GET_FUN(__glewDrawBuffers) = glDrawBuffersARB;
            else if(caps->hasCapability(RSC_FBO_ATI))
                GLEW_GET_FUN(__glewDrawBuffers) = glDrawBuffersATI;

            if(caps->hasCapability(RSC_HWRENDER_TO_TEXTURE))
            {
                // Create FBO manager
                LogManager::getSingleton().logMessage("GL: Using GL_EXT_framebuffer_object for rendering to textures (best)");
                mRTTManager = new GLFBOManager(false);
                caps->setCapability(RSC_RTT_SEPARATE_DEPTHBUFFER);

                //TODO: Check if we're using OpenGL 3.0 and add RSC_RTT_DEPTHBUFFER_RESOLUTION_LESSEQUAL flag
            }

        }
        else
        {
            // Check GLSupport for PBuffer support
            if(caps->hasCapability(RSC_PBUFFER) && rttMode < 2)
            {
                if(caps->hasCapability(RSC_HWRENDER_TO_TEXTURE))
                {
                    // Use PBuffers
                    mRTTManager = new GLPBRTTManager(mGLSupport, primary);
                    LogManager::getSingleton().logMessage("GL: Using PBuffers for rendering to textures");

                    //TODO: Depth buffer sharing in pbuffer is left unsupported
                }
            }
            else
            {
                // No pbuffer support either -- fallback to simplest copying from framebuffer
                mRTTManager = new GLCopyingRTTManager();
                LogManager::getSingleton().logMessage("GL: Using framebuffer copy for rendering to textures (worst)");
                LogManager::getSingleton().logMessage("GL: Warning: RenderTexture size is restricted to size of framebuffer. If you are on Linux, consider using GLX instead of SDL.");

                //Copy method uses the main depth buffer but no other depth buffer
                caps->setCapability(RSC_RTT_MAIN_DEPTHBUFFER_ATTACHABLE);
                caps->setCapability(RSC_RTT_DEPTHBUFFER_RESOLUTION_LESSEQUAL);
            }

            // Downgrade number of simultaneous targets
            caps->setNumMultiRenderTargets(1);
        }


        Log* defaultLog = LogManager::getSingleton().getDefaultLog();
        if (defaultLog)
        {
            caps->log(defaultLog);
        }

        mGLInitialised = true;
    }

    void GLRenderSystem::reinitialise(void)
    {
        this->shutdown();
        this->_initialise(true);
    }

    void GLRenderSystem::shutdown(void)
    {
        RenderSystem::shutdown();

        // Deleting the GLSL program factory
        if (mGLSLProgramFactory)
        {
            // Remove from manager safely
            if (HighLevelGpuProgramManager::getSingletonPtr())
                HighLevelGpuProgramManager::getSingleton().removeFactory(mGLSLProgramFactory);
            delete mGLSLProgramFactory;
            mGLSLProgramFactory = 0;
        }

        // Deleting the GPU program manager and hardware buffer manager.  Has to be done before the mGLSupport->stop().
        delete mGpuProgramManager;
        mGpuProgramManager = 0;

        delete mHardwareBufferManager;
        mHardwareBufferManager = 0;

        delete mRTTManager;
        mRTTManager = 0;

        // Delete extra threads contexts
        for (GLContextList::iterator i = mBackgroundContextList.begin();
             i != mBackgroundContextList.end(); ++i)
        {
            GLContext* pCurContext = *i;

            pCurContext->releaseContext();

            delete pCurContext;
        }
        mBackgroundContextList.clear();

        mGLSupport->stop();
        mStopRendering = true;

        delete mTextureManager;
        mTextureManager = 0;

        OGRE_DELETE mStateCacheManager;
        mStateCacheManager = 0;

        // There will be a new initial window and so forth, thus any call to test
        //  some params will access an invalid pointer, so it is best to reset
        //  the whole state.
        mGLInitialised = 0;
    }

    void GLRenderSystem::setAmbientLight(float r, float g, float b)
    {
		mStateCacheManager->setLightAmbient(r, g, b);
    }

    void GLRenderSystem::setShadingType(ShadeOptions so)
    {
		// XXX Don't do this when using shader
        switch(so)
        {
        case SO_FLAT:
			mStateCacheManager->setShadeModel(GL_FLAT);
            break;
        default:
			mStateCacheManager->setShadeModel(GL_SMOOTH);
            break;
        }
    }

    //---------------------------------------------------------------------
    bool GLRenderSystem::_createRenderWindows(const RenderWindowDescriptionList& renderWindowDescriptions,
                                              RenderWindowList& createdWindows)
    {
        // Call base render system method.
        if (false == RenderSystem::_createRenderWindows(renderWindowDescriptions, createdWindows))
            return false;

        // Simply call _createRenderWindow in a loop.
        for (size_t i = 0; i < renderWindowDescriptions.size(); ++i)
        {
            const RenderWindowDescription& curRenderWindowDescription = renderWindowDescriptions[i];
            RenderWindow* curWindow = NULL;

            curWindow = _createRenderWindow(curRenderWindowDescription.name,
                                            curRenderWindowDescription.width,
                                            curRenderWindowDescription.height,
                                            curRenderWindowDescription.useFullScreen,
                                            &curRenderWindowDescription.miscParams);

            createdWindows.push_back(curWindow);
        }

        return true;
    }
    //---------------------------------------------------------------------
    RenderWindow* GLRenderSystem::_createRenderWindow(const String &name,
                                                      unsigned int width, unsigned int height, bool fullScreen,
                                                      const NameValuePairList *miscParams)
    {
        if (mRenderTargets.find(name) != mRenderTargets.end())
        {
            OGRE_EXCEPT(
                Exception::ERR_INVALIDPARAMS,
                "Window with name '" + name + "' already exists",
                "GLRenderSystem::_createRenderWindow" );
        }
        // Log a message
        StringStream ss;
        ss << "GLRenderSystem::_createRenderWindow \"" << name << "\", " <<
            width << "x" << height << " ";
        if(fullScreen)
            ss << "fullscreen ";
        else
            ss << "windowed ";
        if(miscParams)
        {
            ss << " miscParams: ";
            NameValuePairList::const_iterator it;
            for(it=miscParams->begin(); it!=miscParams->end(); ++it)
            {
                ss << it->first << "=" << it->second << " ";
            }
            LogManager::getSingleton().logMessage(ss.str());
        }

        // Create the window
        RenderWindow* win = mGLSupport->newWindow(name, width, height,
                                                  fullScreen, miscParams);

        attachRenderTarget( *win );

        if (!mGLInitialised)
        {
            // set up glew and GLSupport
            initialiseContext(win);

            StringVector tokens = StringUtil::split(mGLSupport->getGLVersion(), ".");

            if (!tokens.empty())
            {
                mDriverVersion.major = StringConverter::parseInt(tokens[0]);
                if (tokens.size() > 1)
                    mDriverVersion.minor = StringConverter::parseInt(tokens[1]);
                if (tokens.size() > 2)
                    mDriverVersion.release = StringConverter::parseInt(tokens[2]);
            }
            mDriverVersion.build = 0;

            const char* shadingLangVersion = (const char*)glGetString(GL_SHADING_LANGUAGE_VERSION);
            tokens = StringUtil::split(shadingLangVersion, ". ");
            mNativeShadingLanguageVersion = (StringConverter::parseUnsignedInt(tokens[0]) * 100) + StringConverter::parseUnsignedInt(tokens[1]);

            // Initialise GL after the first window has been created
            // TODO: fire this from emulation options, and don't duplicate Real and Current capabilities
            mRealCapabilities = createRenderSystemCapabilities();

            // use real capabilities if custom capabilities are not available
            if(!mUseCustomCapabilities)
                mCurrentCapabilities = mRealCapabilities;

            fireEvent("RenderSystemCapabilitiesCreated");

<<<<<<< HEAD
			initialiseFromRenderSystemCapabilities(mCurrentCapabilities, win);

			// Initialise the main context
			_oneTimeContextInitialization();
			if(mCurrentContext)
				mCurrentContext->setInitialized();
		}

		if( win->getDepthBufferPool() != DepthBuffer::POOL_NO_DEPTH )
		{
			//Unlike D3D9, OGL doesn't allow sharing the main depth buffer, so keep them separate.
			//Only Copy does, but Copy means only one depth buffer...
			GLContext *windowContext = 0;
			win->getCustomAttribute( GLRenderTexture::CustomAttributeString_GLCONTEXT, &windowContext );

 			GLDepthBuffer *depthBuffer = new GLDepthBuffer( DepthBuffer::POOL_DEFAULT, this,
															windowContext, 0, 0,
 															win->getWidth(), win->getHeight(),
 															win->getFSAA(), 0, true );

			mDepthBufferPool[depthBuffer->getPoolId()].push_back( depthBuffer );

			win->attachDepthBuffer( depthBuffer );
		}

		return win;
	}
	//---------------------------------------------------------------------
	DepthBuffer* GLRenderSystem::_createDepthBufferFor( RenderTarget *renderTarget )
	{
		GLDepthBuffer *retVal = 0;

		//Only FBO & pbuffer support different depth buffers, so everything
		//else creates dummy (empty) containers
		//retVal = mRTTManager->_createDepthBufferFor( renderTarget );
		GLFrameBufferObject *fbo = 0;
=======
            initialiseFromRenderSystemCapabilities(mCurrentCapabilities, win);

            // Initialise the main context
            _oneTimeContextInitialization();
            if(mCurrentContext)
                mCurrentContext->setInitialized();
        }

        if( win->getDepthBufferPool() != DepthBuffer::POOL_NO_DEPTH )
        {
            //Unlike D3D9, OGL doesn't allow sharing the main depth buffer, so keep them separate.
            //Only Copy does, but Copy means only one depth buffer...
            GLContext *windowContext;
            win->getCustomAttribute( GLRenderTexture::CustomAttributeString_GLCONTEXT, &windowContext );

            GLDepthBuffer *depthBuffer = new GLDepthBuffer( DepthBuffer::POOL_DEFAULT, this,
                                                            windowContext, 0, 0,
                                                            win->getWidth(), win->getHeight(),
                                                            win->getFSAA(), 0, true );

            mDepthBufferPool[depthBuffer->getPoolId()].push_back( depthBuffer );

            win->attachDepthBuffer( depthBuffer );
        }

        return win;
    }
    //---------------------------------------------------------------------
    DepthBuffer* GLRenderSystem::_createDepthBufferFor( RenderTarget *renderTarget )
    {
        GLDepthBuffer *retVal = 0;

        //Only FBO & pbuffer support different depth buffers, so everything
        //else creates dummy (empty) containers
        //retVal = mRTTManager->_createDepthBufferFor( renderTarget );
        GLFrameBufferObject *fbo = 0;
>>>>>>> 65a56236
        renderTarget->getCustomAttribute(GLRenderTexture::CustomAttributeString_FBO, &fbo);

        if( fbo )
        {
            //Presence of an FBO means the manager is an FBO Manager, that's why it's safe to downcast
            //Find best depth & stencil format suited for the RT's format
            GLuint depthFormat, stencilFormat;
            static_cast<GLFBOManager*>(mRTTManager)->getBestDepthStencil( fbo->getFormat(),
                                                                          &depthFormat, &stencilFormat );

            GLRenderBuffer *depthBuffer = new GLRenderBuffer( depthFormat, fbo->getWidth(),
                                                              fbo->getHeight(), fbo->getFSAA() );

            GLRenderBuffer *stencilBuffer = depthBuffer;
            if( depthFormat != GL_DEPTH24_STENCIL8_EXT && stencilFormat )
            {
                stencilBuffer = new GLRenderBuffer( stencilFormat, fbo->getWidth(),
                                                    fbo->getHeight(), fbo->getFSAA() );
            }

            //No "custom-quality" multisample for now in GL
            retVal = new GLDepthBuffer( 0, this, mCurrentContext, depthBuffer, stencilBuffer,
                                        fbo->getWidth(), fbo->getHeight(), fbo->getFSAA(), 0, false );
        }

        return retVal;
    }
    //---------------------------------------------------------------------
    void GLRenderSystem::_getDepthStencilFormatFor( GLenum internalColourFormat, GLenum *depthFormat,
                                                    GLenum *stencilFormat )
    {
        mRTTManager->getBestDepthStencil( internalColourFormat, depthFormat, stencilFormat );
    }

    void GLRenderSystem::initialiseContext(RenderWindow* primary)
    {
        // Set main and current context
        mMainContext = 0;
        primary->getCustomAttribute(GLRenderTexture::CustomAttributeString_GLCONTEXT, &mMainContext);
        mCurrentContext = mMainContext;

        // Set primary context as active
        if(mCurrentContext)
            mCurrentContext->setCurrent();

        // Setup GLSupport
        mGLSupport->initialiseExtensions();

        LogManager::getSingleton().logMessage("***************************");
        LogManager::getSingleton().logMessage("*** GL Renderer Started ***");
        LogManager::getSingleton().logMessage("***************************");

        // Get extension function pointers
#if OGRE_THREAD_SUPPORT != 1
        glewContextInit(mGLSupport);
#endif

		mStateCacheManager->switchContext((intptr_t)mCurrentContext);
    }



    //-----------------------------------------------------------------------
    MultiRenderTarget * GLRenderSystem::createMultiRenderTarget(const String & name)
    {
        MultiRenderTarget *retval = mRTTManager->createMultiRenderTarget(name);
        attachRenderTarget( *retval );
        return retval;
    }

    //-----------------------------------------------------------------------
    void GLRenderSystem::destroyRenderWindow(RenderWindow* pWin)
    {
        // Find it to remove from list
        RenderTargetMap::iterator i = mRenderTargets.begin();

        while (i != mRenderTargets.end())
        {
            if (i->second == pWin)
            {
                GLContext *windowContext;
                pWin->getCustomAttribute(GLRenderTexture::CustomAttributeString_GLCONTEXT, &windowContext);

                //1 Window <-> 1 Context, should be always true
                assert( windowContext );

                bool bFound = false;
                //Find the depth buffer from this window and remove it.
                DepthBufferMap::iterator itMap = mDepthBufferPool.begin();
                DepthBufferMap::iterator enMap = mDepthBufferPool.end();

                while( itMap != enMap && !bFound )
                {
                    DepthBufferVec::iterator itor = itMap->second.begin();
                    DepthBufferVec::iterator end  = itMap->second.end();

                    while( itor != end )
                    {
                        //A DepthBuffer with no depth & stencil pointers is a dummy one,
                        //look for the one that matches the same GL context
                        GLDepthBuffer *depthBuffer = static_cast<GLDepthBuffer*>(*itor);
                        GLContext *glContext = depthBuffer->getGLContext();

                        if( glContext == windowContext &&
                            (depthBuffer->getDepthBuffer() || depthBuffer->getStencilBuffer()) )
                        {
                            bFound = true;

                            delete *itor;
                            itMap->second.erase( itor );
                            break;
                        }
                        ++itor;
                    }

                    ++itMap;
                }

                mRenderTargets.erase(i);
                delete pWin;
                break;
            }
        }
    }

    //---------------------------------------------------------------------
    void GLRenderSystem::_useLights(const LightList& lights, unsigned short limit)
    {
        // Save previous modelview
        glMatrixMode(GL_MODELVIEW);
        glPushMatrix();
        // just load view matrix (identity world)
        GLfloat mat[16];
        makeGLMatrix(mat, mViewMatrix);
        glLoadMatrixf(mat);

        LightList::const_iterator i, iend;
        iend = lights.end();
        unsigned short num = 0;
        for (i = lights.begin(); i != iend && num < limit; ++i, ++num)
        {
            setGLLight(num, *i);
            mLights[num] = *i;
        }
        // Disable extra lights
        for (; num < mCurrentLights; ++num)
        {
            setGLLight(num, NULL);
            mLights[num] = NULL;
        }
        mCurrentLights = std::min(limit, static_cast<unsigned short>(lights.size()));

        setLights();

        // restore previous
        glPopMatrix();
    }

    void GLRenderSystem::setGLLight(size_t index, Light* lt)
    {
        GLenum gl_index = GL_LIGHT0 + index;

        if (!lt)
        {
            // Disable in the scene
			mStateCacheManager->setDisabled(gl_index);
        }
        else
        {
            switch (lt->getType())
            {
            case Light::LT_SPOTLIGHT:
				glLightf(gl_index, GL_SPOT_CUTOFF, 0.5f * lt->getSpotlightOuterAngle().valueDegrees());
                glLightf(gl_index, GL_SPOT_EXPONENT, lt->getSpotlightFalloff());
                break;
            default:
				glLightf(gl_index, GL_SPOT_CUTOFF, 180.0);
                break;
            }

            // Color
            ColourValue col;
            col = lt->getDiffuseColour();

            GLfloat f4vals[4] = {col.r, col.g, col.b, col.a};
            glLightfv(gl_index, GL_DIFFUSE, f4vals);

            col = lt->getSpecularColour();
            f4vals[0] = col.r;
            f4vals[1] = col.g;
            f4vals[2] = col.b;
            f4vals[3] = col.a;
            glLightfv(gl_index, GL_SPECULAR, f4vals);

            // Disable ambient light for movables;
            f4vals[0] = 0;
            f4vals[1] = 0;
            f4vals[2] = 0;
            f4vals[3] = 1;
            glLightfv(gl_index, GL_AMBIENT, f4vals);

            setGLLightPositionDirection(lt, gl_index);

            // Attenuation
            glLightf(gl_index, GL_CONSTANT_ATTENUATION, lt->getAttenuationConstant());
            glLightf(gl_index, GL_LINEAR_ATTENUATION, lt->getAttenuationLinear());
            glLightf(gl_index, GL_QUADRATIC_ATTENUATION, lt->getAttenuationQuadric());
            // Enable in the scene
			mStateCacheManager->setEnabled(gl_index);
        }
    }

    //-----------------------------------------------------------------------------
    void GLRenderSystem::makeGLMatrix(GLfloat gl_matrix[16], const Matrix4& m)
    {
        size_t x = 0;
        for (size_t i = 0; i < 4; i++)
        {
            for (size_t j = 0; j < 4; j++)
            {
                gl_matrix[x] = m[j][i];
                x++;
            }
        }
    }
    //-----------------------------------------------------------------------------
    void GLRenderSystem::_setWorldMatrix( const Matrix4 &m )
    {
        GLfloat mat[16];
        mWorldMatrix = m;
        makeGLMatrix( mat, mViewMatrix * mWorldMatrix );
        glMatrixMode(GL_MODELVIEW);
        glLoadMatrixf(mat);
    }

    //-----------------------------------------------------------------------------
    void GLRenderSystem::_setViewMatrix( const Matrix4 &m )
    {
        mViewMatrix = m;

        GLfloat mat[16];
        makeGLMatrix( mat, mViewMatrix * mWorldMatrix );
        glMatrixMode(GL_MODELVIEW);
        glLoadMatrixf(mat);

        // also mark clip planes dirty
        if (!mClipPlanes.empty())
            mClipPlanesDirty = true;
    }
    //-----------------------------------------------------------------------------
    void GLRenderSystem::_setProjectionMatrix(const Matrix4 &m)
    {
        GLfloat mat[16];
        makeGLMatrix(mat, m);
        if (mActiveRenderTarget->requiresTextureFlipping())
        {
            // Invert transformed y
            mat[1] = -mat[1];
            mat[5] = -mat[5];
            mat[9] = -mat[9];
            mat[13] = -mat[13];
        }
        glMatrixMode(GL_PROJECTION);
        glLoadMatrixf(mat);
        glMatrixMode(GL_MODELVIEW);

        // also mark clip planes dirty
        if (!mClipPlanes.empty())
            mClipPlanesDirty = true;
    }
    //-----------------------------------------------------------------------------
    void GLRenderSystem::_setSurfaceParams(const ColourValue &ambient,
                                           const ColourValue &diffuse, const ColourValue &specular,
                                           const ColourValue &emissive, Real shininess,
                                           TrackVertexColourType tracking)
    {

<<<<<<< HEAD
		mStateCacheManager->switchContext((intptr_t)mCurrentContext);
	}



	//-----------------------------------------------------------------------
	MultiRenderTarget * GLRenderSystem::createMultiRenderTarget(const String & name)
	{
		MultiRenderTarget *retval = mRTTManager->createMultiRenderTarget(name);
		attachRenderTarget( *retval );
		return retval;
	}

	//-----------------------------------------------------------------------
	void GLRenderSystem::destroyRenderWindow(RenderWindow* pWin)
	{
		// Find it to remove from list
		RenderTargetMap::iterator i = mRenderTargets.begin();

		while (i != mRenderTargets.end())
		{
			if (i->second == pWin)
			{
				GLContext *windowContext = 0;
				pWin->getCustomAttribute(GLRenderTexture::CustomAttributeString_GLCONTEXT, &windowContext);

				//1 Window <-> 1 Context, should be always true
				assert( windowContext );

				bool bFound = false;
				//Find the depth buffer from this window and remove it.
				DepthBufferMap::iterator itMap = mDepthBufferPool.begin();
				DepthBufferMap::iterator enMap = mDepthBufferPool.end();

				while( itMap != enMap && !bFound )
				{
					DepthBufferVec::iterator itor = itMap->second.begin();
					DepthBufferVec::iterator end  = itMap->second.end();

					while( itor != end )
					{
						//A DepthBuffer with no depth & stencil pointers is a dummy one,
						//look for the one that matches the same GL context
						GLDepthBuffer *depthBuffer = static_cast<GLDepthBuffer*>(*itor);
						GLContext *glContext = depthBuffer->getGLContext();

						if( glContext == windowContext &&
							(depthBuffer->getDepthBuffer() || depthBuffer->getStencilBuffer()) )
						{
							bFound = true;

							delete *itor;
							itMap->second.erase( itor );
							break;
						}
						++itor;
					}

					++itMap;
				}

				mRenderTargets.erase(i);
				delete pWin;
				break;
			}
		}
	}

	//---------------------------------------------------------------------
	void GLRenderSystem::_useLights(const LightList& lights, unsigned short limit)
	{
		// Save previous modelview
		glMatrixMode(GL_MODELVIEW);
		glPushMatrix();
		// just load view matrix (identity world)
		GLfloat mat[16];
		makeGLMatrix(mat, mViewMatrix);
		glLoadMatrixf(mat);

		LightList::const_iterator i, iend;
		iend = lights.end();
		unsigned short num = 0;
		for (i = lights.begin(); i != iend && num < limit; ++i, ++num)
		{
			setGLLight(num, *i);
			mLights[num] = *i;
		}
		// Disable extra lights
		for (; num < mCurrentLights; ++num)
		{
			setGLLight(num, NULL);
			mLights[num] = NULL;
		}
		mCurrentLights = std::min(limit, static_cast<unsigned short>(lights.size()));

		setLights();

		// restore previous
		glPopMatrix();
	}

	void GLRenderSystem::setGLLight(size_t index, Light* lt)
	{
		GLenum gl_index = GL_LIGHT0 + index;

		if (!lt)
		{
			// Disable in the scene
			mStateCacheManager->setDisabled(gl_index);
		}
		else
		{
			switch (lt->getType())
			{
			case Light::LT_SPOTLIGHT:
				glLightf(gl_index, GL_SPOT_CUTOFF, 0.5f * lt->getSpotlightOuterAngle().valueDegrees());
				glLightf(gl_index, GL_SPOT_EXPONENT, lt->getSpotlightFalloff());
				break;
			default:
				glLightf(gl_index, GL_SPOT_CUTOFF, 180.0);
				break;
			}

			// Color
			ColourValue col;
			col = lt->getDiffuseColour();

			GLfloat f4vals[4] = {col.r, col.g, col.b, col.a};
			glLightfv(gl_index, GL_DIFFUSE, f4vals);

			col = lt->getSpecularColour();
			f4vals[0] = col.r;
			f4vals[1] = col.g;
			f4vals[2] = col.b;
			f4vals[3] = col.a;
			glLightfv(gl_index, GL_SPECULAR, f4vals);

			// Disable ambient light for movables;
			f4vals[0] = 0;
			f4vals[1] = 0;
			f4vals[2] = 0;
			f4vals[3] = 1;
			glLightfv(gl_index, GL_AMBIENT, f4vals);

			setGLLightPositionDirection(lt, gl_index);

			// Attenuation
			glLightf(gl_index, GL_CONSTANT_ATTENUATION, lt->getAttenuationConstant());
			glLightf(gl_index, GL_LINEAR_ATTENUATION, lt->getAttenuationLinear());
			glLightf(gl_index, GL_QUADRATIC_ATTENUATION, lt->getAttenuationQuadric());
			// Enable in the scene
			mStateCacheManager->setEnabled(gl_index);
		}
	}

	//-----------------------------------------------------------------------------
	void GLRenderSystem::makeGLMatrix(GLfloat gl_matrix[16], const Matrix4& m)
	{
		size_t x = 0;
		for (size_t i = 0; i < 4; i++)
		{
			for (size_t j = 0; j < 4; j++)
			{
				gl_matrix[x] = m[j][i];
				x++;
			}
		}
	}
	//-----------------------------------------------------------------------------
	void GLRenderSystem::_setWorldMatrix( const Matrix4 &m )
	{
		GLfloat mat[16];
		mWorldMatrix = m;
		makeGLMatrix( mat, mViewMatrix * mWorldMatrix );
		glMatrixMode(GL_MODELVIEW);
		glLoadMatrixf(mat);
	}

	//-----------------------------------------------------------------------------
	void GLRenderSystem::_setViewMatrix( const Matrix4 &m )
	{
		mViewMatrix = m;

		GLfloat mat[16];
		makeGLMatrix( mat, mViewMatrix * mWorldMatrix );
		glMatrixMode(GL_MODELVIEW);
		glLoadMatrixf(mat);

		// also mark clip planes dirty
		if (!mClipPlanes.empty())
			mClipPlanesDirty = true;
	}
	//-----------------------------------------------------------------------------
	void GLRenderSystem::_setProjectionMatrix(const Matrix4 &m)
	{
		GLfloat mat[16];
		makeGLMatrix(mat, m);
		if (mActiveRenderTarget->requiresTextureFlipping())
		{
			// Invert transformed y
			mat[1] = -mat[1];
			mat[5] = -mat[5];
			mat[9] = -mat[9];
			mat[13] = -mat[13];
		}
		glMatrixMode(GL_PROJECTION);
		glLoadMatrixf(mat);
		glMatrixMode(GL_MODELVIEW);

		// also mark clip planes dirty
		if (!mClipPlanes.empty())
			mClipPlanesDirty = true;
	}
	//-----------------------------------------------------------------------------
	void GLRenderSystem::_setSurfaceParams(const ColourValue &ambient,
		const ColourValue &diffuse, const ColourValue &specular,
		const ColourValue &emissive, Real shininess,
		TrackVertexColourType tracking)
	{

		// Track vertex colour
		if(tracking != TVC_NONE) 
		{
			GLenum gt = GL_DIFFUSE;
			// There are actually 15 different combinations for tracking, of which
			// GL only supports the most used 5. This means that we have to do some
			// magic to find the best match. NOTE: 
			//  GL_AMBIENT_AND_DIFFUSE != GL_AMBIENT | GL__DIFFUSE
			if(tracking & TVC_AMBIENT) 
			{
				if(tracking & TVC_DIFFUSE)
				{
					gt = GL_AMBIENT_AND_DIFFUSE;
				} 
				else 
				{
					gt = GL_AMBIENT;
				}
			}
			else if(tracking & TVC_DIFFUSE) 
			{
				gt = GL_DIFFUSE;
			}
			else if(tracking & TVC_SPECULAR) 
			{
				gt = GL_SPECULAR;              
			}
			else if(tracking & TVC_EMISSIVE) 
			{
				gt = GL_EMISSION;
			}
			glColorMaterial(GL_FRONT_AND_BACK, gt);
=======
        // Track vertex colour
        if(tracking != TVC_NONE)
        {
            GLenum gt = GL_DIFFUSE;
            // There are actually 15 different combinations for tracking, of which
            // GL only supports the most used 5. This means that we have to do some
            // magic to find the best match. NOTE:
            //  GL_AMBIENT_AND_DIFFUSE != GL_AMBIENT | GL__DIFFUSE
            if(tracking & TVC_AMBIENT)
            {
                if(tracking & TVC_DIFFUSE)
                {
                    gt = GL_AMBIENT_AND_DIFFUSE;
                }
                else
                {
                    gt = GL_AMBIENT;
                }
            }
            else if(tracking & TVC_DIFFUSE)
            {
                gt = GL_DIFFUSE;
            }
            else if(tracking & TVC_SPECULAR)
            {
                gt = GL_SPECULAR;
            }
            else if(tracking & TVC_EMISSIVE)
            {
                gt = GL_EMISSION;
            }
            glColorMaterial(GL_FRONT_AND_BACK, gt);
>>>>>>> 65a56236

			mStateCacheManager->setEnabled(GL_COLOR_MATERIAL);
        }
        else
        {
			mStateCacheManager->setDisabled(GL_COLOR_MATERIAL);
        }

		mStateCacheManager->setMaterialDiffuse(diffuse.r, diffuse.g, diffuse.b, diffuse.a);
		mStateCacheManager->setMaterialAmbient(ambient.r, ambient.g, ambient.b, ambient.a);
		mStateCacheManager->setMaterialSpecular(specular.r, specular.g, specular.b, specular.a);
		mStateCacheManager->setMaterialEmissive(emissive.r, emissive.g, emissive.b, emissive.a);
		mStateCacheManager->setMaterialShininess(shininess);
    }
    //-----------------------------------------------------------------------------
    void GLRenderSystem::_setPointParameters(Real size,
                                             bool attenuationEnabled, Real constant, Real linear, Real quadratic,
                                             Real minSize, Real maxSize)
    {
        float val[3] = {1, 0, 0};

        if(attenuationEnabled)
        {
            // Point size is still calculated in pixels even when attenuation is
            // enabled, which is pretty awkward, since you typically want a viewport
            // independent size if you're looking for attenuation.
            // So, scale the point size up by viewport size (this is equivalent to
            // what D3D does as standard)
            size = size * mActiveViewport->getActualHeight();
            minSize = minSize * mActiveViewport->getActualHeight();
            if (maxSize == 0.0f)
                maxSize = mCurrentCapabilities->getMaxPointSize(); // pixels
            else
                maxSize = maxSize * mActiveViewport->getActualHeight();

            // XXX: why do I need this for results to be consistent with D3D?
            // Equations are supposedly the same once you factor in vp height
            Real correction = 0.005;
            // scaling required
            val[0] = constant;
            val[1] = linear * correction;
            val[2] = quadratic * correction;

            if (mCurrentCapabilities->hasCapability(RSC_VERTEX_PROGRAM))
				mStateCacheManager->setEnabled(GL_VERTEX_PROGRAM_POINT_SIZE);
        }
        else
        {
            if (maxSize == 0.0f)
                maxSize = mCurrentCapabilities->getMaxPointSize();
            if (mCurrentCapabilities->hasCapability(RSC_VERTEX_PROGRAM))
				mStateCacheManager->setDisabled(GL_VERTEX_PROGRAM_POINT_SIZE);
        }

        // no scaling required
        // GL has no disabled flag for this so just set to constant
		mStateCacheManager->setPointSize(size);

		mStateCacheManager->setPointParameters(val, minSize, maxSize);
    }
    //---------------------------------------------------------------------
    void GLRenderSystem::_setPointSpritesEnabled(bool enabled)
    {
        if (!getCapabilities()->hasCapability(RSC_POINT_SPRITES))
            return;

        if (enabled)
        {
			mStateCacheManager->setEnabled(GL_POINT_SPRITE);
        }
        else
        {
			mStateCacheManager->setDisabled(GL_POINT_SPRITE);
        }

        // Set sprite texture coord generation
        // Don't offer this as an option since D3D links it to sprite enabled
        for (ushort i = 0; i < mFixedFunctionTextureUnits; ++i)
        {
			mStateCacheManager->activateGLTextureUnit(i);
			glTexEnvi(GL_POINT_SPRITE, GL_COORD_REPLACE,
                      enabled ? GL_TRUE : GL_FALSE);
        }
		mStateCacheManager->activateGLTextureUnit(0);

    }
    //-----------------------------------------------------------------------------
    void GLRenderSystem::_setTexture(size_t stage, bool enabled, const TexturePtr &texPtr)
    {
        GLTexturePtr tex = texPtr.staticCast<GLTexture>();
        GLenum lastTextureType = mTextureTypes[stage];

		if (!mStateCacheManager->activateGLTextureUnit(stage))
            return;

        if (enabled)
        {
            if (!tex.isNull())
            {
                // note used
                tex->touch();
                mTextureTypes[stage] = tex->getGLTextureTarget();
            }
            else
                // assume 2D
                mTextureTypes[stage] = GL_TEXTURE_2D;

            if(lastTextureType != mTextureTypes[stage] && lastTextureType != 0)
            {
                if (stage < mFixedFunctionTextureUnits)
                {
                    if(lastTextureType != GL_TEXTURE_2D_ARRAY_EXT)
                        glDisable( lastTextureType );
                }
            }

            if (stage < mFixedFunctionTextureUnits)
            {
                if(mTextureTypes[stage] != GL_TEXTURE_2D_ARRAY_EXT)
                    glEnable( mTextureTypes[stage] );
            }

            if(!tex.isNull())
				mStateCacheManager->bindGLTexture( mTextureTypes[stage], tex->getGLID() );
            else
				mStateCacheManager->bindGLTexture( mTextureTypes[stage], static_cast<GLTextureManager*>(mTextureManager)->getWarningTextureID() );
        }
        else
        {
            if (stage < mFixedFunctionTextureUnits)
            {
                if (lastTextureType != 0)
                {
                    if(mTextureTypes[stage] != GL_TEXTURE_2D_ARRAY_EXT)
                        glDisable( mTextureTypes[stage] );
                }
                glTexEnvf(GL_TEXTURE_ENV, GL_TEXTURE_ENV_MODE, GL_MODULATE);
            }
            // bind zero texture
			mStateCacheManager->bindGLTexture(GL_TEXTURE_2D, 0);
        }

		mStateCacheManager->activateGLTextureUnit(0);
    }

    //-----------------------------------------------------------------------------
    void GLRenderSystem::_setTextureCoordSet(size_t stage, size_t index)
    {
        mTextureCoordIndex[stage] = index;
    }
    //-----------------------------------------------------------------------------
    void GLRenderSystem::_setTextureCoordCalculation(size_t stage, TexCoordCalcMethod m,
                                                     const Frustum* frustum)
    {
        if (stage >= mFixedFunctionTextureUnits)
        {
            // Can't do this
            return;
        }

        GLfloat M[16];
        Matrix4 projectionBias;

        // Default to no extra auto texture matrix
        mUseAutoTextureMatrix = false;

        GLfloat eyePlaneS[] = {1.0, 0.0, 0.0, 0.0};
        GLfloat eyePlaneT[] = {0.0, 1.0, 0.0, 0.0};
        GLfloat eyePlaneR[] = {0.0, 0.0, 1.0, 0.0};
        GLfloat eyePlaneQ[] = {0.0, 0.0, 0.0, 1.0};

		if (!mStateCacheManager->activateGLTextureUnit(stage))
            return;

        switch( m )
        {
        case TEXCALC_NONE:
			mStateCacheManager->disableTextureCoordGen( GL_TEXTURE_GEN_S );
			mStateCacheManager->disableTextureCoordGen( GL_TEXTURE_GEN_T );
			mStateCacheManager->disableTextureCoordGen( GL_TEXTURE_GEN_R );
			mStateCacheManager->disableTextureCoordGen( GL_TEXTURE_GEN_Q );
            break;

        case TEXCALC_ENVIRONMENT_MAP:
            glTexGeni( GL_S, GL_TEXTURE_GEN_MODE, GL_SPHERE_MAP );
            glTexGeni( GL_T, GL_TEXTURE_GEN_MODE, GL_SPHERE_MAP );

			mStateCacheManager->enableTextureCoordGen( GL_TEXTURE_GEN_S );
			mStateCacheManager->enableTextureCoordGen( GL_TEXTURE_GEN_T );
			mStateCacheManager->disableTextureCoordGen( GL_TEXTURE_GEN_R );
			mStateCacheManager->disableTextureCoordGen( GL_TEXTURE_GEN_Q );

            // Need to use a texture matrix to flip the spheremap
            mUseAutoTextureMatrix = true;
            memset(mAutoTextureMatrix, 0, sizeof(GLfloat)*16);
            mAutoTextureMatrix[0] = mAutoTextureMatrix[10] = mAutoTextureMatrix[15] = 1.0f;
            mAutoTextureMatrix[5] = -1.0f;

            break;

        case TEXCALC_ENVIRONMENT_MAP_PLANAR:
            // XXX This doesn't seem right?!
#ifdef GL_VERSION_1_3
            glTexGeni( GL_S, GL_TEXTURE_GEN_MODE, GL_REFLECTION_MAP );
            glTexGeni( GL_T, GL_TEXTURE_GEN_MODE, GL_REFLECTION_MAP );
            glTexGeni( GL_R, GL_TEXTURE_GEN_MODE, GL_REFLECTION_MAP );

			mStateCacheManager->enableTextureCoordGen( GL_TEXTURE_GEN_S );
			mStateCacheManager->enableTextureCoordGen( GL_TEXTURE_GEN_T );
			mStateCacheManager->enableTextureCoordGen( GL_TEXTURE_GEN_R );
			mStateCacheManager->disableTextureCoordGen( GL_TEXTURE_GEN_Q );
#else
            glTexGeni( GL_S, GL_TEXTURE_GEN_MODE, GL_SPHERE_MAP );
            glTexGeni( GL_T, GL_TEXTURE_GEN_MODE, GL_SPHERE_MAP );

			mStateCacheManager->enableTextureCoordGen( GL_TEXTURE_GEN_S );
			mStateCacheManager->enableTextureCoordGen( GL_TEXTURE_GEN_T );
			mStateCacheManager->disableTextureCoordGen( GL_TEXTURE_GEN_R );
			mStateCacheManager->disableTextureCoordGen( GL_TEXTURE_GEN_Q );
#endif
            break;
        case TEXCALC_ENVIRONMENT_MAP_REFLECTION:

            glTexGeni( GL_S, GL_TEXTURE_GEN_MODE, GL_REFLECTION_MAP );
            glTexGeni( GL_T, GL_TEXTURE_GEN_MODE, GL_REFLECTION_MAP );
            glTexGeni( GL_R, GL_TEXTURE_GEN_MODE, GL_REFLECTION_MAP );

			mStateCacheManager->enableTextureCoordGen( GL_TEXTURE_GEN_S );
			mStateCacheManager->enableTextureCoordGen( GL_TEXTURE_GEN_T );
			mStateCacheManager->enableTextureCoordGen( GL_TEXTURE_GEN_R );
			mStateCacheManager->disableTextureCoordGen( GL_TEXTURE_GEN_Q );

            // We need an extra texture matrix here
            // This sets the texture matrix to be the inverse of the view matrix
            mUseAutoTextureMatrix = true;
            makeGLMatrix( M, mViewMatrix);

            // Transpose 3x3 in order to invert matrix (rotation)
            // Note that we need to invert the Z _before_ the rotation
            // No idea why we have to invert the Z at all, but reflection is wrong without it
            mAutoTextureMatrix[0] = M[0]; mAutoTextureMatrix[1] = M[4]; mAutoTextureMatrix[2] = -M[8];
            mAutoTextureMatrix[4] = M[1]; mAutoTextureMatrix[5] = M[5]; mAutoTextureMatrix[6] = -M[9];
            mAutoTextureMatrix[8] = M[2]; mAutoTextureMatrix[9] = M[6]; mAutoTextureMatrix[10] = -M[10];
            mAutoTextureMatrix[3] = mAutoTextureMatrix[7] = mAutoTextureMatrix[11] = 0.0f;
            mAutoTextureMatrix[12] = mAutoTextureMatrix[13] = mAutoTextureMatrix[14] = 0.0f;
            mAutoTextureMatrix[15] = 1.0f;

            break;
        case TEXCALC_ENVIRONMENT_MAP_NORMAL:
            glTexGeni( GL_S, GL_TEXTURE_GEN_MODE, GL_NORMAL_MAP );
            glTexGeni( GL_T, GL_TEXTURE_GEN_MODE, GL_NORMAL_MAP );
            glTexGeni( GL_R, GL_TEXTURE_GEN_MODE, GL_NORMAL_MAP );

			mStateCacheManager->enableTextureCoordGen( GL_TEXTURE_GEN_S );
			mStateCacheManager->enableTextureCoordGen( GL_TEXTURE_GEN_T );
			mStateCacheManager->enableTextureCoordGen( GL_TEXTURE_GEN_R );
			mStateCacheManager->disableTextureCoordGen( GL_TEXTURE_GEN_Q );
            break;
        case TEXCALC_PROJECTIVE_TEXTURE:
            glTexGeni(GL_S, GL_TEXTURE_GEN_MODE, GL_EYE_LINEAR);
            glTexGeni(GL_T, GL_TEXTURE_GEN_MODE, GL_EYE_LINEAR);
            glTexGeni(GL_R, GL_TEXTURE_GEN_MODE, GL_EYE_LINEAR);
            glTexGeni(GL_Q, GL_TEXTURE_GEN_MODE, GL_EYE_LINEAR);
            glTexGenfv(GL_S, GL_EYE_PLANE, eyePlaneS);
            glTexGenfv(GL_T, GL_EYE_PLANE, eyePlaneT);
            glTexGenfv(GL_R, GL_EYE_PLANE, eyePlaneR);
            glTexGenfv(GL_Q, GL_EYE_PLANE, eyePlaneQ);
			mStateCacheManager->enableTextureCoordGen(GL_TEXTURE_GEN_S);
			mStateCacheManager->enableTextureCoordGen(GL_TEXTURE_GEN_T);
			mStateCacheManager->enableTextureCoordGen(GL_TEXTURE_GEN_R);
			mStateCacheManager->enableTextureCoordGen(GL_TEXTURE_GEN_Q);

            mUseAutoTextureMatrix = true;

            // Set scale and translation matrix for projective textures
            projectionBias = Matrix4::CLIPSPACE2DTOIMAGESPACE;

            projectionBias = projectionBias * frustum->getProjectionMatrix();
            if(mTexProjRelative)
            {
                Matrix4 viewMatrix;
                frustum->calcViewMatrixRelative(mTexProjRelativeOrigin, viewMatrix);
                projectionBias = projectionBias * viewMatrix;
            }
            else
            {
                projectionBias = projectionBias * frustum->getViewMatrix();
            }
            projectionBias = projectionBias * mWorldMatrix;

            makeGLMatrix(mAutoTextureMatrix, projectionBias);
            break;
        default:
            break;
        }
		mStateCacheManager->activateGLTextureUnit(0);
    }
    //-----------------------------------------------------------------------------
    GLint GLRenderSystem::getTextureAddressingMode(
        TextureUnitState::TextureAddressingMode tam) const
    {
        switch(tam)
        {
        default:
        case TextureUnitState::TAM_WRAP:
            return GL_REPEAT;
        case TextureUnitState::TAM_MIRROR:
            return GL_MIRRORED_REPEAT;
        case TextureUnitState::TAM_CLAMP:
            return GL_CLAMP_TO_EDGE;
        case TextureUnitState::TAM_BORDER:
            return GL_CLAMP_TO_BORDER;
        }

    }
    //-----------------------------------------------------------------------------
    void GLRenderSystem::_setTextureAddressingMode(size_t stage, const TextureUnitState::UVWAddressingMode& uvw)
    {
		if (!mStateCacheManager->activateGLTextureUnit(stage))
            return;
		mStateCacheManager->setTexParameteri( mTextureTypes[stage], GL_TEXTURE_WRAP_S,
                         getTextureAddressingMode(uvw.u));
		mStateCacheManager->setTexParameteri( mTextureTypes[stage], GL_TEXTURE_WRAP_T,
                         getTextureAddressingMode(uvw.v));
		mStateCacheManager->setTexParameteri( mTextureTypes[stage], GL_TEXTURE_WRAP_R,
                         getTextureAddressingMode(uvw.w));
		mStateCacheManager->activateGLTextureUnit(0);
    }
    //-----------------------------------------------------------------------------
    void GLRenderSystem::_setTextureBorderColour(size_t stage, const ColourValue& colour)
    {
        GLfloat border[4] = { colour.r, colour.g, colour.b, colour.a };
		if (mStateCacheManager->activateGLTextureUnit(stage))
        {
            glTexParameterfv( mTextureTypes[stage], GL_TEXTURE_BORDER_COLOR, border);
			mStateCacheManager->activateGLTextureUnit(0);
        }
    }
    //-----------------------------------------------------------------------------
    void GLRenderSystem::_setTextureMipmapBias(size_t stage, float bias)
    {
        if (mCurrentCapabilities->hasCapability(RSC_MIPMAP_LOD_BIAS))
        {
			if (mStateCacheManager->activateGLTextureUnit(stage))
            {
                glTexEnvf(GL_TEXTURE_FILTER_CONTROL_EXT, GL_TEXTURE_LOD_BIAS_EXT, bias);
                    mStateCacheManager->activateGLTextureUnit(0);
            }
        }
    }
    //-----------------------------------------------------------------------------
    void GLRenderSystem::_setTextureMatrix(size_t stage, const Matrix4& xform)
    {
        if (stage >= mFixedFunctionTextureUnits)
        {
            // Can't do this
            return;
        }

        GLfloat mat[16];
        makeGLMatrix(mat, xform);

		if (!mStateCacheManager->activateGLTextureUnit(stage))
            return;
        glMatrixMode(GL_TEXTURE);

        // Load this matrix in
        glLoadMatrixf(mat);

        if (mUseAutoTextureMatrix)
        {
            // Concat auto matrix
            glMultMatrixf(mAutoTextureMatrix);
        }

        glMatrixMode(GL_MODELVIEW);
		mStateCacheManager->activateGLTextureUnit(0);
    }
    //-----------------------------------------------------------------------------
    GLint GLRenderSystem::getBlendMode(SceneBlendFactor ogreBlend) const
    {
        switch(ogreBlend)
        {
        case SBF_ONE:
            return GL_ONE;
        case SBF_ZERO:
            return GL_ZERO;
        case SBF_DEST_COLOUR:
            return GL_DST_COLOR;
        case SBF_SOURCE_COLOUR:
            return GL_SRC_COLOR;
        case SBF_ONE_MINUS_DEST_COLOUR:
            return GL_ONE_MINUS_DST_COLOR;
        case SBF_ONE_MINUS_SOURCE_COLOUR:
            return GL_ONE_MINUS_SRC_COLOR;
        case SBF_DEST_ALPHA:
            return GL_DST_ALPHA;
        case SBF_SOURCE_ALPHA:
            return GL_SRC_ALPHA;
        case SBF_ONE_MINUS_DEST_ALPHA:
            return GL_ONE_MINUS_DST_ALPHA;
        case SBF_ONE_MINUS_SOURCE_ALPHA:
            return GL_ONE_MINUS_SRC_ALPHA;
        };
        // to keep compiler happy
        return GL_ONE;
    }

    void GLRenderSystem::_setSceneBlending(SceneBlendFactor sourceFactor, SceneBlendFactor destFactor, SceneBlendOperation op )
    {
        GLint sourceBlend = getBlendMode(sourceFactor);
        GLint destBlend = getBlendMode(destFactor);
        if(sourceFactor == SBF_ONE && destFactor == SBF_ZERO)
        {
			mStateCacheManager->setDisabled(GL_BLEND);
        }
        else
        {
			mStateCacheManager->setEnabled(GL_BLEND);
			mStateCacheManager->setBlendFunc(sourceBlend, destBlend);
        }

        GLint func = GL_FUNC_ADD;
        switch(op)
        {
        case SBO_ADD:
            func = GL_FUNC_ADD;
            break;
        case SBO_SUBTRACT:
            func = GL_FUNC_SUBTRACT;
            break;
        case SBO_REVERSE_SUBTRACT:
            func = GL_FUNC_REVERSE_SUBTRACT;
            break;
        case SBO_MIN:
            func = GL_MIN;
            break;
        case SBO_MAX:
            func = GL_MAX;
            break;
        }

		mStateCacheManager->setBlendEquation(func);
    }
    //-----------------------------------------------------------------------------
    void GLRenderSystem::_setSeparateSceneBlending(
        SceneBlendFactor sourceFactor, SceneBlendFactor destFactor,
        SceneBlendFactor sourceFactorAlpha, SceneBlendFactor destFactorAlpha,
        SceneBlendOperation op, SceneBlendOperation alphaOp )
    {
        GLint sourceBlend = getBlendMode(sourceFactor);
        GLint destBlend = getBlendMode(destFactor);
        GLint sourceBlendAlpha = getBlendMode(sourceFactorAlpha);
        GLint destBlendAlpha = getBlendMode(destFactorAlpha);

        if(sourceFactor == SBF_ONE && destFactor == SBF_ZERO &&
           sourceFactorAlpha == SBF_ONE && destFactorAlpha == SBF_ZERO)
        {
			mStateCacheManager->setDisabled(GL_BLEND);
        }
        else
        {
			mStateCacheManager->setEnabled(GL_BLEND);
            if(GLEW_VERSION_1_4)
                glBlendFuncSeparate(sourceBlend, destBlend, sourceBlendAlpha, destBlendAlpha);
            else if(GLEW_EXT_blend_func_separate)
                glBlendFuncSeparateEXT(sourceBlend, destBlend, sourceBlendAlpha, destBlendAlpha);
        }

        GLint func = GL_FUNC_ADD, alphaFunc = GL_FUNC_ADD;

        switch(op)
        {
        case SBO_ADD:
            func = GL_FUNC_ADD;
            break;
        case SBO_SUBTRACT:
            func = GL_FUNC_SUBTRACT;
            break;
        case SBO_REVERSE_SUBTRACT:
            func = GL_FUNC_REVERSE_SUBTRACT;
            break;
        case SBO_MIN:
            func = GL_MIN;
            break;
        case SBO_MAX:
            func = GL_MAX;
            break;
        }

        switch(alphaOp)
        {
        case SBO_ADD:
            alphaFunc = GL_FUNC_ADD;
            break;
        case SBO_SUBTRACT:
            alphaFunc = GL_FUNC_SUBTRACT;
            break;
        case SBO_REVERSE_SUBTRACT:
            alphaFunc = GL_FUNC_REVERSE_SUBTRACT;
            break;
        case SBO_MIN:
            alphaFunc = GL_MIN;
            break;
        case SBO_MAX:
            alphaFunc = GL_MAX;
            break;
        }

		mStateCacheManager->setBlendEquation(func, alphaFunc);
    }
    //-----------------------------------------------------------------------------
    void GLRenderSystem::_setAlphaRejectSettings(CompareFunction func, unsigned char value, bool alphaToCoverage)
    {
        bool a2c = false;
        static bool lasta2c = false;

        if(func == CMPF_ALWAYS_PASS)
        {
			mStateCacheManager->setDisabled(GL_ALPHA_TEST);
        }
        else
        {
			mStateCacheManager->setEnabled(GL_ALPHA_TEST);
            a2c = alphaToCoverage;
            glAlphaFunc(convertCompareFunction(func), value / 255.0f);
        }

        if (a2c != lasta2c && getCapabilities()->hasCapability(RSC_ALPHA_TO_COVERAGE))
        {
            if (a2c)
				mStateCacheManager->setEnabled(GL_SAMPLE_ALPHA_TO_COVERAGE);
            else
				mStateCacheManager->setDisabled(GL_SAMPLE_ALPHA_TO_COVERAGE);

            lasta2c = a2c;
        }

    }
    //-----------------------------------------------------------------------------
    void GLRenderSystem::_setViewport(Viewport *vp)
    {
        // Check if viewport is different
        if (!vp)
        {
            mActiveViewport = NULL;
            _setRenderTarget(NULL);
        }
        else if (vp != mActiveViewport || vp->_isUpdated())
        {
            RenderTarget* target;
            target = vp->getTarget();
            _setRenderTarget(target);
            mActiveViewport = vp;

            GLsizei x, y, w, h;

            // Calculate the "lower-left" corner of the viewport
            w = vp->getActualWidth();
            h = vp->getActualHeight();
            x = vp->getActualLeft();
            y = vp->getActualTop();
            if (!target->requiresTextureFlipping())
            {
                // Convert "upper-left" corner to "lower-left"
                y = target->getHeight() - h - y;
            }
			mStateCacheManager->setViewport(x, y, w, h);

            // Configure the viewport clipping
            glScissor(x, y, w, h);
			mScissorBox[0] = x;
			mScissorBox[1] = y;
			mScissorBox[2] = w;
			mScissorBox[3] = h;

            vp->_clearUpdatedFlag();
        }
    }

    void GLRenderSystem::setLights()
    {
        for (size_t i = 0; i < MAX_LIGHTS; ++i)
        {
            if (mLights[i] != NULL)
            {
                Light* lt = mLights[i];
                setGLLightPositionDirection(lt, GL_LIGHT0 + i);
            }
        }
    }

    //-----------------------------------------------------------------------------
    void GLRenderSystem::_beginFrame(void)
    {
        if (!mActiveViewport)
            OGRE_EXCEPT(Exception::ERR_INVALID_STATE,
                        "Cannot begin frame - no viewport selected.",
                        "GLRenderSystem::_beginFrame");

        // Activate the viewport clipping
		mStateCacheManager->setEnabled(GL_SCISSOR_TEST);
    }

    //-----------------------------------------------------------------------------
    void GLRenderSystem::_endFrame(void)
    {
        // Deactivate the viewport clipping.
		mStateCacheManager->setDisabled(GL_SCISSOR_TEST);
        // unbind GPU programs at end of frame
        // this is mostly to avoid holding bound programs that might get deleted
        // outside via the resource manager
        unbindGpuProgram(GPT_VERTEX_PROGRAM);
        unbindGpuProgram(GPT_FRAGMENT_PROGRAM);
    }

    //-----------------------------------------------------------------------------
    void GLRenderSystem::_setCullingMode(CullingMode mode)
    {
        mCullingMode = mode;
        // NB: Because two-sided stencil API dependence of the front face, we must
        // use the same 'winding' for the front face everywhere. As the OGRE default
        // culling mode is clockwise, we also treat anticlockwise winding as front
        // face for consistently. On the assumption that, we can't change the front
        // face by glFrontFace anywhere.

        GLenum cullMode;

        switch( mode )
        {
        case CULL_NONE:
			mStateCacheManager->setDisabled( GL_CULL_FACE );
            return;
        default:
        case CULL_CLOCKWISE:
            if (mActiveRenderTarget &&
                ((mActiveRenderTarget->requiresTextureFlipping() && !mInvertVertexWinding) ||
                 (!mActiveRenderTarget->requiresTextureFlipping() && mInvertVertexWinding)))
            {
                cullMode = GL_FRONT;
            }
            else
            {
                cullMode = GL_BACK;
            }
            break;
        case CULL_ANTICLOCKWISE:
            if (mActiveRenderTarget &&
                ((mActiveRenderTarget->requiresTextureFlipping() && !mInvertVertexWinding) ||
                 (!mActiveRenderTarget->requiresTextureFlipping() && mInvertVertexWinding)))
            {
                cullMode = GL_BACK;
            }
            else
            {
                cullMode = GL_FRONT;
            }
            break;
        }

		mStateCacheManager->setEnabled( GL_CULL_FACE );
		mStateCacheManager->setCullFace( cullMode );
    }
    //-----------------------------------------------------------------------------
    void GLRenderSystem::_setDepthBufferParams(bool depthTest, bool depthWrite, CompareFunction depthFunction)
    {
        _setDepthBufferCheckEnabled(depthTest);
        _setDepthBufferWriteEnabled(depthWrite);
        _setDepthBufferFunction(depthFunction);
    }
    //-----------------------------------------------------------------------------
    void GLRenderSystem::_setDepthBufferCheckEnabled(bool enabled)
    {
        if (enabled)
        {
			mStateCacheManager->setClearDepth(1.0f);
			mStateCacheManager->setEnabled(GL_DEPTH_TEST);
        }
        else
        {
			mStateCacheManager->setDisabled(GL_DEPTH_TEST);
        }
    }
    //-----------------------------------------------------------------------------
    void GLRenderSystem::_setDepthBufferWriteEnabled(bool enabled)
    {
        GLboolean flag = enabled ? GL_TRUE : GL_FALSE;
		mStateCacheManager->setDepthMask( flag );
        // Store for reference in _beginFrame
        mDepthWrite = enabled;
    }
    //-----------------------------------------------------------------------------
    void GLRenderSystem::_setDepthBufferFunction(CompareFunction func)
    {
		mStateCacheManager->setDepthFunc(convertCompareFunction(func));
    }
    //-----------------------------------------------------------------------------
    void GLRenderSystem::_setDepthBias(float constantBias, float slopeScaleBias)
    {
        if (constantBias != 0 || slopeScaleBias != 0)
        {
			mStateCacheManager->setEnabled(GL_POLYGON_OFFSET_FILL);
			mStateCacheManager->setEnabled(GL_POLYGON_OFFSET_POINT);
			mStateCacheManager->setEnabled(GL_POLYGON_OFFSET_LINE);
            glPolygonOffset(-slopeScaleBias, -constantBias);
        }
        else
        {
			mStateCacheManager->setDisabled(GL_POLYGON_OFFSET_FILL);
			mStateCacheManager->setDisabled(GL_POLYGON_OFFSET_POINT);
			mStateCacheManager->setDisabled(GL_POLYGON_OFFSET_LINE);
        }
    }
    //-----------------------------------------------------------------------------
    void GLRenderSystem::_setColourBufferWriteEnabled(bool red, bool green, bool blue, bool alpha)
    {
		mStateCacheManager->setColourMask(red, green, blue, alpha);
        // record this
        mColourWrite[0] = red;
        mColourWrite[1] = blue;
        mColourWrite[2] = green;
        mColourWrite[3] = alpha;
    }
    //-----------------------------------------------------------------------------
    String GLRenderSystem::getErrorDescription(long errCode) const
    {
        const GLubyte *errString = gluErrorString (errCode);
        return (errString != 0) ? String((const char*) errString) : StringUtil::BLANK;
    }
    //-----------------------------------------------------------------------------
    void GLRenderSystem::setLightingEnabled(bool enabled)
    {
        if (enabled)
        {
            mStateCacheManager->setEnabled(GL_LIGHTING);
        }
        else
        {
            mStateCacheManager->setDisabled(GL_LIGHTING);
        }
    }
    //-----------------------------------------------------------------------------
    void GLRenderSystem::_setFog(FogMode mode, const ColourValue& colour, Real density, Real start, Real end)
    {

        GLint fogMode;
        switch (mode)
        {
        case FOG_EXP:
            fogMode = GL_EXP;
            break;
        case FOG_EXP2:
            fogMode = GL_EXP2;
            break;
        case FOG_LINEAR:
            fogMode = GL_LINEAR;
            break;
        default:
            // Give up on it
            mStateCacheManager->setDisabled(GL_FOG);
            return;
        }

        mStateCacheManager->setEnabled(GL_FOG);
        glFogi(GL_FOG_MODE, fogMode);
        GLfloat fogColor[4] = {colour.r, colour.g, colour.b, colour.a};
        glFogfv(GL_FOG_COLOR, fogColor);
        glFogf(GL_FOG_DENSITY, density);
        glFogf(GL_FOG_START, start);
        glFogf(GL_FOG_END, end);
        // XXX Hint here?
    }

    VertexElementType GLRenderSystem::getColourVertexElementType(void) const
    {
        return VET_COLOUR_ABGR;
    }

    void GLRenderSystem::_convertProjectionMatrix(const Matrix4& matrix,
                                                  Matrix4& dest, bool forGpuProgram)
    {
        // no any conversion request for OpenGL
        dest = matrix;
    }

    void GLRenderSystem::_makeProjectionMatrix(const Radian& fovy, Real aspect, Real nearPlane,
                                               Real farPlane, Matrix4& dest, bool forGpuProgram)
    {
        Radian thetaY ( fovy / 2.0f );
        Real tanThetaY = Math::Tan(thetaY);
        //Real thetaX = thetaY * aspect;
        //Real tanThetaX = Math::Tan(thetaX);

        // Calc matrix elements
        Real w = (1.0f / tanThetaY) / aspect;
        Real h = 1.0f / tanThetaY;
        Real q, qn;
        if (farPlane == 0)
        {
            // Infinite far plane
            q = Frustum::INFINITE_FAR_PLANE_ADJUST - 1;
            qn = nearPlane * (Frustum::INFINITE_FAR_PLANE_ADJUST - 2);
        }
        else
        {
            q = -(farPlane + nearPlane) / (farPlane - nearPlane);
            qn = -2 * (farPlane * nearPlane) / (farPlane - nearPlane);
        }

        // NB This creates Z in range [-1,1]
        //
        // [ w   0   0   0  ]
        // [ 0   h   0   0  ]
        // [ 0   0   q   qn ]
        // [ 0   0   -1  0  ]

        dest = Matrix4::ZERO;
        dest[0][0] = w;
        dest[1][1] = h;
        dest[2][2] = q;
        dest[2][3] = qn;
        dest[3][2] = -1;

    }

    void GLRenderSystem::_makeOrthoMatrix(const Radian& fovy, Real aspect, Real nearPlane,
                                          Real farPlane, Matrix4& dest, bool forGpuProgram)
    {
        Radian thetaY (fovy / 2.0f);
        Real tanThetaY = Math::Tan(thetaY);

        //Real thetaX = thetaY * aspect;
        Real tanThetaX = tanThetaY * aspect; //Math::Tan(thetaX);
        Real half_w = tanThetaX * nearPlane;
        Real half_h = tanThetaY * nearPlane;
        Real iw = 1.0 / half_w;
        Real ih = 1.0 / half_h;
        Real q;
        if (farPlane == 0)
        {
            q = 0;
        }
        else
        {
            q = 2.0 / (farPlane - nearPlane);
        }
        dest = Matrix4::ZERO;
        dest[0][0] = iw;
        dest[1][1] = ih;
        dest[2][2] = -q;
        dest[2][3] = - (farPlane + nearPlane)/(farPlane - nearPlane);
        dest[3][3] = 1;
    }

    void GLRenderSystem::_setPolygonMode(PolygonMode level)
    {
        GLenum glmode;
        switch(level)
        {
        case PM_POINTS:
            glmode = GL_POINT;
            break;
        case PM_WIREFRAME:
            glmode = GL_LINE;
            break;
        default:
        case PM_SOLID:
            glmode = GL_FILL;
            break;
        }
		mStateCacheManager->setPolygonMode(glmode);
    }
    //---------------------------------------------------------------------
    void GLRenderSystem::setStencilCheckEnabled(bool enabled)
    {
        if (enabled)
        {
			mStateCacheManager->setEnabled(GL_STENCIL_TEST);
        }
        else
        {
			mStateCacheManager->setDisabled(GL_STENCIL_TEST);
        }
    }
    //---------------------------------------------------------------------
    void GLRenderSystem::setStencilBufferParams(CompareFunction func,
                                                uint32 refValue, uint32 compareMask, uint32 writeMask, StencilOperation stencilFailOp,
                                                StencilOperation depthFailOp, StencilOperation passOp,
                                                bool twoSidedOperation)
    {
        bool flip;
        mStencilWriteMask = writeMask;

        if (twoSidedOperation)
        {
            if (!mCurrentCapabilities->hasCapability(RSC_TWO_SIDED_STENCIL))
                OGRE_EXCEPT(Exception::ERR_INVALIDPARAMS, "2-sided stencils are not supported",
                            "GLRenderSystem::setStencilBufferParams");

            // NB: We should always treat CCW as front face for consistent with default
            // culling mode. Therefore, we must take care with two-sided stencil settings.
            flip = (mInvertVertexWinding && !mActiveRenderTarget->requiresTextureFlipping()) ||
                (!mInvertVertexWinding && mActiveRenderTarget->requiresTextureFlipping());
            if(GLEW_VERSION_2_0) // New GL2 commands
            {
                // Back
                glStencilMaskSeparate(GL_BACK, writeMask);
                glStencilFuncSeparate(GL_BACK, convertCompareFunction(func), refValue, compareMask);
                glStencilOpSeparate(GL_BACK,
                                    convertStencilOp(stencilFailOp, !flip),
                                    convertStencilOp(depthFailOp, !flip),
                                    convertStencilOp(passOp, !flip));
                // Front
                glStencilMaskSeparate(GL_FRONT, writeMask);
                glStencilFuncSeparate(GL_FRONT, convertCompareFunction(func), refValue, compareMask);
                glStencilOpSeparate(GL_FRONT,
                                    convertStencilOp(stencilFailOp, flip),
                                    convertStencilOp(depthFailOp, flip),
                                    convertStencilOp(passOp, flip));
            }
            else // EXT_stencil_two_side
            {
				mStateCacheManager->setEnabled(GL_STENCIL_TEST_TWO_SIDE_EXT);
                // Back
                glActiveStencilFaceEXT(GL_BACK);
				mStateCacheManager->setStencilMask(writeMask);
                glStencilFunc(convertCompareFunction(func), refValue, compareMask);
                glStencilOp(
                    convertStencilOp(stencilFailOp, !flip),
                    convertStencilOp(depthFailOp, !flip),
                    convertStencilOp(passOp, !flip));
                // Front
                glActiveStencilFaceEXT(GL_FRONT);
				mStateCacheManager->setStencilMask(writeMask);
                glStencilFunc(convertCompareFunction(func), refValue, compareMask);
                glStencilOp(
                    convertStencilOp(stencilFailOp, flip),
                    convertStencilOp(depthFailOp, flip),
                    convertStencilOp(passOp, flip));
            }
        }
        else
        {
            if(!GLEW_VERSION_2_0)
                mStateCacheManager->setDisabled(GL_STENCIL_TEST_TWO_SIDE_EXT);

            flip = false;
			mStateCacheManager->setStencilMask(writeMask);
            glStencilFunc(convertCompareFunction(func), refValue, compareMask);
            glStencilOp(
                convertStencilOp(stencilFailOp, flip),
                convertStencilOp(depthFailOp, flip),
                convertStencilOp(passOp, flip));
        }
    }
    //---------------------------------------------------------------------
    GLint GLRenderSystem::convertCompareFunction(CompareFunction func) const
    {
        switch(func)
        {
        case CMPF_ALWAYS_FAIL:
            return GL_NEVER;
        case CMPF_ALWAYS_PASS:
            return GL_ALWAYS;
        case CMPF_LESS:
            return GL_LESS;
        case CMPF_LESS_EQUAL:
            return GL_LEQUAL;
        case CMPF_EQUAL:
            return GL_EQUAL;
        case CMPF_NOT_EQUAL:
            return GL_NOTEQUAL;
        case CMPF_GREATER_EQUAL:
            return GL_GEQUAL;
        case CMPF_GREATER:
            return GL_GREATER;
        };
        // to keep compiler happy
        return GL_ALWAYS;
    }
    //---------------------------------------------------------------------
    GLint GLRenderSystem::convertStencilOp(StencilOperation op, bool invert) const
    {
        switch(op)
        {
        case SOP_KEEP:
            return GL_KEEP;
        case SOP_ZERO:
            return GL_ZERO;
        case SOP_REPLACE:
            return GL_REPLACE;
        case SOP_INCREMENT:
            return invert ? GL_DECR : GL_INCR;
        case SOP_DECREMENT:
            return invert ? GL_INCR : GL_DECR;
        case SOP_INCREMENT_WRAP:
            return invert ? GL_DECR_WRAP_EXT : GL_INCR_WRAP_EXT;
        case SOP_DECREMENT_WRAP:
            return invert ? GL_INCR_WRAP_EXT : GL_DECR_WRAP_EXT;
        case SOP_INVERT:
            return GL_INVERT;
        };
        // to keep compiler happy
        return SOP_KEEP;
    }
    //---------------------------------------------------------------------
    GLuint GLRenderSystem::getCombinedMinMipFilter(void) const
    {
        switch(mMinFilter)
        {
        case FO_ANISOTROPIC:
        case FO_LINEAR:
            switch(mMipFilter)
            {
            case FO_ANISOTROPIC:
            case FO_LINEAR:
                // linear min, linear mip
                return GL_LINEAR_MIPMAP_LINEAR;
            case FO_POINT:
                // linear min, point mip
                return GL_LINEAR_MIPMAP_NEAREST;
            case FO_NONE:
                // linear min, no mip
                return GL_LINEAR;
            }
            break;
        case FO_POINT:
        case FO_NONE:
            switch(mMipFilter)
            {
            case FO_ANISOTROPIC:
            case FO_LINEAR:
                // nearest min, linear mip
                return GL_NEAREST_MIPMAP_LINEAR;
            case FO_POINT:
                // nearest min, point mip
                return GL_NEAREST_MIPMAP_NEAREST;
            case FO_NONE:
                // nearest min, no mip
                return GL_NEAREST;
            }
            break;
        }

        // should never get here
        return 0;

    }
    //---------------------------------------------------------------------
    void GLRenderSystem::_setTextureUnitFiltering(size_t unit,
                                                  FilterType ftype, FilterOptions fo)
    {
		if (!mStateCacheManager->activateGLTextureUnit(unit))
            return;
        switch(ftype)
        {
        case FT_MIN:
            mMinFilter = fo;
            // Combine with existing mip filter
			mStateCacheManager->setTexParameteri(
                mTextureTypes[unit],
                GL_TEXTURE_MIN_FILTER,
                getCombinedMinMipFilter());
            break;
        case FT_MAG:
            switch (fo)
            {
            case FO_ANISOTROPIC: // GL treats linear and aniso the same
            case FO_LINEAR:
				mStateCacheManager->setTexParameteri(
                    mTextureTypes[unit],
                    GL_TEXTURE_MAG_FILTER,
                    GL_LINEAR);
                break;
            case FO_POINT:
            case FO_NONE:
				mStateCacheManager->setTexParameteri(
                    mTextureTypes[unit],
                    GL_TEXTURE_MAG_FILTER,
                    GL_NEAREST);
                break;
            }
            break;
        case FT_MIP:
            mMipFilter = fo;
            // Combine with existing min filter
			mStateCacheManager->setTexParameteri(
                mTextureTypes[unit],
                GL_TEXTURE_MIN_FILTER,
                getCombinedMinMipFilter());
            break;
        }

		mStateCacheManager->activateGLTextureUnit(0);
    }
    //---------------------------------------------------------------------
    void GLRenderSystem::_setTextureUnitCompareFunction(size_t unit, CompareFunction function)
    {
        //TODO: implement (opengl 3 only?)
    }
    //---------------------------------------------------------------------
    void GLRenderSystem::_setTextureUnitCompareEnabled(size_t unit, bool compare)
    {
        //TODO: implement (opengl 3 only?)
    }
    //---------------------------------------------------------------------
    GLfloat GLRenderSystem::_getCurrentAnisotropy(size_t unit)
    {
        GLfloat curAniso = 0;
        glGetTexParameterfv(mTextureTypes[unit],
                            GL_TEXTURE_MAX_ANISOTROPY_EXT, &curAniso);
        return curAniso ? curAniso : 1;
    }
    //---------------------------------------------------------------------
    void GLRenderSystem::_setTextureLayerAnisotropy(size_t unit, unsigned int maxAnisotropy)
    {
        if (!mCurrentCapabilities->hasCapability(RSC_ANISOTROPY))
            return;

		if (!mStateCacheManager->activateGLTextureUnit(unit))
            return;

        GLfloat largest_supported_anisotropy = 0;
        glGetFloatv(GL_MAX_TEXTURE_MAX_ANISOTROPY_EXT, &largest_supported_anisotropy);
        if (maxAnisotropy > largest_supported_anisotropy)
            maxAnisotropy = largest_supported_anisotropy ?
                static_cast<uint>(largest_supported_anisotropy) : 1;
        if (_getCurrentAnisotropy(unit) != maxAnisotropy)
            glTexParameterf(mTextureTypes[unit], GL_TEXTURE_MAX_ANISOTROPY_EXT, maxAnisotropy);

		mStateCacheManager->activateGLTextureUnit(0);
    }
    //-----------------------------------------------------------------------------
    void GLRenderSystem::_setTextureBlendMode(size_t stage, const LayerBlendModeEx& bm)
    {
        if (stage >= mFixedFunctionTextureUnits)
        {
            // Can't do this
            return;
        }

        // Check to see if blending is supported
        if(!mCurrentCapabilities->hasCapability(RSC_BLENDING))
            return;

        GLenum src1op, src2op, cmd;
        GLfloat cv1[4], cv2[4];

        if (bm.blendType == LBT_COLOUR)
        {
            cv1[0] = bm.colourArg1.r;
            cv1[1] = bm.colourArg1.g;
            cv1[2] = bm.colourArg1.b;
            cv1[3] = bm.colourArg1.a;
            mManualBlendColours[stage][0] = bm.colourArg1;


            cv2[0] = bm.colourArg2.r;
            cv2[1] = bm.colourArg2.g;
            cv2[2] = bm.colourArg2.b;
            cv2[3] = bm.colourArg2.a;
            mManualBlendColours[stage][1] = bm.colourArg2;
        }

        if (bm.blendType == LBT_ALPHA)
        {
            cv1[0] = mManualBlendColours[stage][0].r;
            cv1[1] = mManualBlendColours[stage][0].g;
            cv1[2] = mManualBlendColours[stage][0].b;
            cv1[3] = bm.alphaArg1;

            cv2[0] = mManualBlendColours[stage][1].r;
            cv2[1] = mManualBlendColours[stage][1].g;
            cv2[2] = mManualBlendColours[stage][1].b;
            cv2[3] = bm.alphaArg2;
        }

        switch (bm.source1)
        {
        case LBS_CURRENT:
            src1op = GL_PREVIOUS;
            break;
        case LBS_TEXTURE:
            src1op = GL_TEXTURE;
            break;
        case LBS_MANUAL:
            src1op = GL_CONSTANT;
            break;
        case LBS_DIFFUSE:
            src1op = GL_PRIMARY_COLOR;
            break;
            // XXX
        case LBS_SPECULAR:
            src1op = GL_PRIMARY_COLOR;
            break;
        default:
            src1op = 0;
        }

        switch (bm.source2)
        {
        case LBS_CURRENT:
            src2op = GL_PREVIOUS;
            break;
        case LBS_TEXTURE:
            src2op = GL_TEXTURE;
            break;
        case LBS_MANUAL:
            src2op = GL_CONSTANT;
            break;
        case LBS_DIFFUSE:
            src2op = GL_PRIMARY_COLOR;
            break;
            // XXX
        case LBS_SPECULAR:
            src2op = GL_PRIMARY_COLOR;
            break;
        default:
            src2op = 0;
        }

        switch (bm.operation)
        {
        case LBX_SOURCE1:
            cmd = GL_REPLACE;
            break;
        case LBX_SOURCE2:
            cmd = GL_REPLACE;
            break;
        case LBX_MODULATE:
            cmd = GL_MODULATE;
            break;
        case LBX_MODULATE_X2:
            cmd = GL_MODULATE;
            break;
        case LBX_MODULATE_X4:
            cmd = GL_MODULATE;
            break;
        case LBX_ADD:
            cmd = GL_ADD;
            break;
        case LBX_ADD_SIGNED:
            cmd = GL_ADD_SIGNED;
            break;
        case LBX_ADD_SMOOTH:
            cmd = GL_INTERPOLATE;
            break;
        case LBX_SUBTRACT:
            cmd = GL_SUBTRACT;
            break;
        case LBX_BLEND_DIFFUSE_COLOUR:
            cmd = GL_INTERPOLATE;
            break;
        case LBX_BLEND_DIFFUSE_ALPHA:
            cmd = GL_INTERPOLATE;
            break;
        case LBX_BLEND_TEXTURE_ALPHA:
            cmd = GL_INTERPOLATE;
            break;
        case LBX_BLEND_CURRENT_ALPHA:
            cmd = GL_INTERPOLATE;
            break;
        case LBX_BLEND_MANUAL:
            cmd = GL_INTERPOLATE;
            break;
        case LBX_DOTPRODUCT:
            cmd = mCurrentCapabilities->hasCapability(RSC_DOT3)
                ? GL_DOT3_RGB : GL_MODULATE;
            break;
        default:
            cmd = 0;
        }

		if (!mStateCacheManager->activateGLTextureUnit(stage))
            return;
        glTexEnvi(GL_TEXTURE_ENV, GL_TEXTURE_ENV_MODE, GL_COMBINE);

        if (bm.blendType == LBT_COLOUR)
        {
            glTexEnvi(GL_TEXTURE_ENV, GL_COMBINE_RGB, cmd);
            glTexEnvi(GL_TEXTURE_ENV, GL_SOURCE0_RGB, src1op);
            glTexEnvi(GL_TEXTURE_ENV, GL_SOURCE1_RGB, src2op);
            glTexEnvi(GL_TEXTURE_ENV, GL_SOURCE2_RGB, GL_CONSTANT);
        }
        else
        {
            glTexEnvi(GL_TEXTURE_ENV, GL_COMBINE_ALPHA, cmd);
            glTexEnvi(GL_TEXTURE_ENV, GL_SOURCE0_ALPHA, src1op);
            glTexEnvi(GL_TEXTURE_ENV, GL_SOURCE1_ALPHA, src2op);
            glTexEnvi(GL_TEXTURE_ENV, GL_SOURCE2_ALPHA, GL_CONSTANT);
        }

        float blendValue[4] = {0, 0, 0, bm.factor};
        switch (bm.operation)
        {
        case LBX_BLEND_DIFFUSE_COLOUR:
            glTexEnvi(GL_TEXTURE_ENV, GL_SOURCE2_RGB, GL_PRIMARY_COLOR);
            glTexEnvi(GL_TEXTURE_ENV, GL_SOURCE2_ALPHA, GL_PRIMARY_COLOR);
            break;
        case LBX_BLEND_DIFFUSE_ALPHA:
            glTexEnvi(GL_TEXTURE_ENV, GL_SOURCE2_RGB, GL_PRIMARY_COLOR);
            glTexEnvi(GL_TEXTURE_ENV, GL_SOURCE2_ALPHA, GL_PRIMARY_COLOR);
            break;
        case LBX_BLEND_TEXTURE_ALPHA:
            glTexEnvi(GL_TEXTURE_ENV, GL_SOURCE2_RGB, GL_TEXTURE);
            glTexEnvi(GL_TEXTURE_ENV, GL_SOURCE2_ALPHA, GL_TEXTURE);
            break;
        case LBX_BLEND_CURRENT_ALPHA:
            glTexEnvi(GL_TEXTURE_ENV, GL_SOURCE2_RGB, GL_PREVIOUS);
            glTexEnvi(GL_TEXTURE_ENV, GL_SOURCE2_ALPHA, GL_PREVIOUS);
            break;
        case LBX_BLEND_MANUAL:
            glTexEnvfv(GL_TEXTURE_ENV, GL_TEXTURE_ENV_COLOR, blendValue);
            break;
        default:
            break;
        };

        switch (bm.operation)
        {
        case LBX_MODULATE_X2:
			glTexEnvi(GL_TEXTURE_ENV, bm.blendType == LBT_COLOUR ?
                      GL_RGB_SCALE : GL_ALPHA_SCALE, 2);
            break;
        case LBX_MODULATE_X4:
			glTexEnvi(GL_TEXTURE_ENV, bm.blendType == LBT_COLOUR ?
                      GL_RGB_SCALE : GL_ALPHA_SCALE, 4);
            break;
        default:
			glTexEnvi(GL_TEXTURE_ENV, bm.blendType == LBT_COLOUR ?
                      GL_RGB_SCALE : GL_ALPHA_SCALE, 1);
            break;
        }

        if (bm.blendType == LBT_COLOUR){
            glTexEnvi(GL_TEXTURE_ENV, GL_OPERAND0_RGB, GL_SRC_COLOR);
            glTexEnvi(GL_TEXTURE_ENV, GL_OPERAND1_RGB, GL_SRC_COLOR);
            if (bm.operation == LBX_BLEND_DIFFUSE_COLOUR){
                glTexEnvi(GL_TEXTURE_ENV, GL_OPERAND2_RGB, GL_SRC_COLOR);
            } else {
                glTexEnvi(GL_TEXTURE_ENV, GL_OPERAND2_RGB, GL_SRC_ALPHA);
            }
        }

        glTexEnvi(GL_TEXTURE_ENV, GL_OPERAND0_ALPHA, GL_SRC_ALPHA);
        glTexEnvi(GL_TEXTURE_ENV, GL_OPERAND1_ALPHA, GL_SRC_ALPHA);
        glTexEnvi(GL_TEXTURE_ENV, GL_OPERAND2_ALPHA, GL_SRC_ALPHA);
        if(bm.source1 == LBS_MANUAL)
            glTexEnvfv(GL_TEXTURE_ENV, GL_TEXTURE_ENV_COLOR, cv1);
        if (bm.source2 == LBS_MANUAL)
            glTexEnvfv(GL_TEXTURE_ENV, GL_TEXTURE_ENV_COLOR, cv2);

		mStateCacheManager->activateGLTextureUnit(0);
    }
    //---------------------------------------------------------------------
    void GLRenderSystem::setGLLightPositionDirection(Light* lt, GLenum lightindex)
    {
        // Set position / direction
        Vector4 vec;
        // Use general 4D vector which is the same as GL's approach
        vec = lt->getAs4DVector(true);

#if OGRE_DOUBLE_PRECISION
        // Must convert to float*
        float tmp[4] = {vec.x, vec.y, vec.z, vec.w};
        glLightfv(lightindex, GL_POSITION, tmp);
#else
        glLightfv(lightindex, GL_POSITION, vec.ptr());
#endif
        // Set spotlight direction
        if (lt->getType() == Light::LT_SPOTLIGHT)
        {
            vec = lt->getDerivedDirection();
            vec.w = 0.0;
#if OGRE_DOUBLE_PRECISION
            // Must convert to float*
            float tmp2[4] = {vec.x, vec.y, vec.z, vec.w};
            glLightfv(lightindex, GL_SPOT_DIRECTION, tmp2);
#else
            glLightfv(lightindex, GL_SPOT_DIRECTION, vec.ptr());
#endif
        }
    }
    //---------------------------------------------------------------------
    void GLRenderSystem::setVertexDeclaration(VertexDeclaration* decl)
    {
    }
    //---------------------------------------------------------------------
    void GLRenderSystem::setVertexBufferBinding(VertexBufferBinding* binding)
    {
    }
    //---------------------------------------------------------------------
    void GLRenderSystem::_render(const RenderOperation& op)
    {
        // Call super class
        RenderSystem::_render(op);

        if ( ! mEnableFixedPipeline && !mRealCapabilities->hasCapability(RSC_FIXED_FUNCTION)
             &&
             (
                 ( mCurrentVertexProgram == NULL ) ||
                 ( mCurrentFragmentProgram == NULL && op.operationType != RenderOperation::OT_POINT_LIST)
             )
        )
        {
            OGRE_EXCEPT(Exception::ERR_RENDERINGAPI_ERROR,
                        "Attempted to render using the fixed pipeline when it is disabled.",
                        "GLRenderSystem::_render");
        }

        HardwareVertexBufferSharedPtr globalInstanceVertexBuffer = getGlobalInstanceVertexBuffer();
        VertexDeclaration* globalVertexDeclaration = getGlobalInstanceVertexBufferVertexDeclaration();
        bool hasInstanceData = (op.useGlobalInstancingVertexBufferIsAvailable &&
                                !globalInstanceVertexBuffer.isNull() && globalVertexDeclaration != NULL) ||
            op.vertexData->vertexBufferBinding->hasInstanceData();

        size_t numberOfInstances = op.numberOfInstances;

        if (op.useGlobalInstancingVertexBufferIsAvailable)
        {
            numberOfInstances *= getGlobalNumberOfInstances();
        }

        const VertexDeclaration::VertexElementList& decl =
            op.vertexData->vertexDeclaration->getElements();
        VertexDeclaration::VertexElementList::const_iterator elemIter, elemEnd;
        elemEnd = decl.end();
        size_t maxSource = 0;

        for (elemIter = decl.begin(); elemIter != elemEnd; ++elemIter)
        {
            const VertexElement & elem = *elemIter;
            size_t source = elem.getSource();
            if ( maxSource < source )
            {
                maxSource = source;
            }

            if (!op.vertexData->vertexBufferBinding->isBufferBound(source))
                continue; // skip unbound elements

            HardwareVertexBufferSharedPtr vertexBuffer =
                op.vertexData->vertexBufferBinding->getBuffer(source);

            bindVertexElementToGpu(elem, vertexBuffer, op.vertexData->vertexStart,
                                   mRenderAttribsBound, mRenderInstanceAttribsBound);
        }

        if( !globalInstanceVertexBuffer.isNull() && globalVertexDeclaration != NULL )
        {
            elemEnd = globalVertexDeclaration->getElements().end();
            for (elemIter = globalVertexDeclaration->getElements().begin(); elemIter != elemEnd; ++elemIter)
            {
                const VertexElement & elem = *elemIter;
                bindVertexElementToGpu(elem, globalInstanceVertexBuffer, 0,
                                       mRenderAttribsBound, mRenderInstanceAttribsBound);

            }
        }

        bool multitexturing = (getCapabilities()->getNumTextureUnits() > 1);
        if (multitexturing)
            glClientActiveTextureARB(GL_TEXTURE0);

        // Find the correct type to render
        GLint primType;
        //Use adjacency if there is a geometry program and it requested adjacency info
        bool useAdjacency = (mGeometryProgramBound && mCurrentGeometryProgram && mCurrentGeometryProgram->isAdjacencyInfoRequired());
        switch (op.operationType)
        {
        case RenderOperation::OT_POINT_LIST:
            primType = GL_POINTS;
            break;
        case RenderOperation::OT_LINE_LIST:
            primType = useAdjacency ? GL_LINES_ADJACENCY_EXT : GL_LINES;
            break;
        case RenderOperation::OT_LINE_STRIP:
            primType = useAdjacency ? GL_LINE_STRIP_ADJACENCY_EXT : GL_LINE_STRIP;
            break;
        default:
        case RenderOperation::OT_TRIANGLE_LIST:
            primType = useAdjacency ? GL_TRIANGLES_ADJACENCY_EXT : GL_TRIANGLES;
            break;
        case RenderOperation::OT_TRIANGLE_STRIP:
            primType = useAdjacency ? GL_TRIANGLE_STRIP_ADJACENCY_EXT : GL_TRIANGLE_STRIP;
            break;
        case RenderOperation::OT_TRIANGLE_FAN:
            primType = GL_TRIANGLE_FAN;
            break;
        }

        if (op.useIndexes)
        {
            void* pBufferData = 0;

            if(mCurrentCapabilities->hasCapability(RSC_VBO))
            {
				mStateCacheManager->bindGLBuffer(GL_ELEMENT_ARRAY_BUFFER_ARB,
                                static_cast<GLHardwareIndexBuffer*>(
                                    op.indexData->indexBuffer.get())->getGLBufferId());

                pBufferData = VBO_BUFFER_OFFSET(
                    op.indexData->indexStart * op.indexData->indexBuffer->getIndexSize());
            }
            else
            {
                pBufferData = static_cast<GLDefaultHardwareIndexBuffer*>(
                    op.indexData->indexBuffer.get())->getDataPtr(
                        op.indexData->indexStart * op.indexData->indexBuffer->getIndexSize());
            }

            GLenum indexType = (op.indexData->indexBuffer->getType() == HardwareIndexBuffer::IT_16BIT) ? GL_UNSIGNED_SHORT : GL_UNSIGNED_INT;

            do
            {
                // Update derived depth bias
                if (mDerivedDepthBias && mCurrentPassIterationNum > 0)
                {
                    _setDepthBias(mDerivedDepthBiasBase +
                                  mDerivedDepthBiasMultiplier * mCurrentPassIterationNum,
                                  mDerivedDepthBiasSlopeScale);
                }
                if(hasInstanceData)
                {
                    glDrawElementsInstancedARB(primType, op.indexData->indexCount, indexType, pBufferData, numberOfInstances);
                }
                else
                {
                    glDrawElements(primType, op.indexData->indexCount, indexType, pBufferData);
                }
            } while (updatePassIterationRenderState());

        }
        else
        {
            do
            {
                // Update derived depth bias
                if (mDerivedDepthBias && mCurrentPassIterationNum > 0)
                {
                    _setDepthBias(mDerivedDepthBiasBase +
                                  mDerivedDepthBiasMultiplier * mCurrentPassIterationNum,
                                  mDerivedDepthBiasSlopeScale);
                }

                if(hasInstanceData)
                {
                    glDrawArraysInstancedARB(primType, 0, op.vertexData->vertexCount, numberOfInstances);
                }
                else
                {
                    glDrawArrays(primType, 0, op.vertexData->vertexCount);
                }
            } while (updatePassIterationRenderState());
        }

        glDisableClientState( GL_VERTEX_ARRAY );
        // only valid up to GL_MAX_TEXTURE_UNITS, which is recorded in mFixedFunctionTextureUnits
        if (multitexturing)
        {
            for (unsigned short i = 0; i < std::min((unsigned short)mDisabledTexUnitsFrom, mFixedFunctionTextureUnits); i++)
            {
                // No need to disable for texture units that weren't used
                glClientActiveTextureARB(GL_TEXTURE0 + i);
                glDisableClientState( GL_TEXTURE_COORD_ARRAY );
            }
            glClientActiveTextureARB(GL_TEXTURE0);
        }
        else
        {
            glDisableClientState( GL_TEXTURE_COORD_ARRAY );
        }
        glDisableClientState( GL_NORMAL_ARRAY );
        glDisableClientState( GL_COLOR_ARRAY );
        if (GLEW_EXT_secondary_color)
        {
            glDisableClientState( GL_SECONDARY_COLOR_ARRAY );
        }
        // unbind any custom attributes
        for (vector<GLuint>::type::iterator ai = mRenderAttribsBound.begin(); ai != mRenderAttribsBound.end(); ++ai)
        {
            glDisableVertexAttribArrayARB(*ai);
        }

        // unbind any instance attributes
        for (vector<GLuint>::type::iterator ai = mRenderInstanceAttribsBound.begin(); ai != mRenderInstanceAttribsBound.end(); ++ai)
        {
            glVertexAttribDivisorARB(*ai, 0);
        }

        mRenderAttribsBound.clear();
        mRenderInstanceAttribsBound.clear();

    }
    //---------------------------------------------------------------------
    void GLRenderSystem::setNormaliseNormals(bool normalise)
    {
        if (normalise)
			mStateCacheManager->setEnabled(GL_NORMALIZE);
        else
			mStateCacheManager->setDisabled(GL_NORMALIZE);

    }
    //---------------------------------------------------------------------
    void GLRenderSystem::bindGpuProgram(GpuProgram* prg)
    {
        if (!prg)
        {
            OGRE_EXCEPT(Exception::ERR_RENDERINGAPI_ERROR,
                        "Null program bound.",
                        "GLRenderSystem::bindGpuProgram");
        }

        GLGpuProgram* glprg = static_cast<GLGpuProgram*>(prg);

        // Unbind previous gpu program first.
        //
        // Note:
        //  1. Even if both previous and current are the same object, we can't
        //     bypass re-bind completely since the object itself maybe modified.
        //     But we can bypass unbind based on the assumption that object
        //     internally GL program type shouldn't be changed after it has
        //     been created. The behavior of bind to a GL program type twice
        //     should be same as unbind and rebind that GL program type, even
        //     for difference objects.
        //  2. We also assumed that the program's type (vertex or fragment) should
        //     not be changed during it's in using. If not, the following switch
        //     statement will confuse GL state completely, and we can't fix it
        //     here. To fix this case, we must coding the program implementation
        //     itself, if type is changing (during load/unload, etc), and it's inuse,
        //     unbind and notify render system to correct for its state.
        //
        switch (glprg->getType())
        {
        case GPT_VERTEX_PROGRAM:
            if (mCurrentVertexProgram != glprg)
            {
                if (mCurrentVertexProgram)
                    mCurrentVertexProgram->unbindProgram();
                mCurrentVertexProgram = glprg;
            }
            break;

        case GPT_FRAGMENT_PROGRAM:
            if (mCurrentFragmentProgram != glprg)
            {
                if (mCurrentFragmentProgram)
                    mCurrentFragmentProgram->unbindProgram();
                mCurrentFragmentProgram = glprg;
            }
            break;
        case GPT_GEOMETRY_PROGRAM:
            if (mCurrentGeometryProgram != glprg)
            {
                if (mCurrentGeometryProgram)
                    mCurrentGeometryProgram->unbindProgram();
                mCurrentGeometryProgram = glprg;
            }
            break;
        case GPT_COMPUTE_PROGRAM:
        case GPT_DOMAIN_PROGRAM:
        case GPT_HULL_PROGRAM:
            break;
        }

        // Bind the program
        glprg->bindProgram();

        RenderSystem::bindGpuProgram(prg);
    }
    //---------------------------------------------------------------------
    void GLRenderSystem::unbindGpuProgram(GpuProgramType gptype)
    {

        if (gptype == GPT_VERTEX_PROGRAM && mCurrentVertexProgram)
        {
            mActiveVertexGpuProgramParameters.setNull();
            mCurrentVertexProgram->unbindProgram();
            mCurrentVertexProgram = 0;
        }
        else if (gptype == GPT_GEOMETRY_PROGRAM && mCurrentGeometryProgram)
        {
            mActiveGeometryGpuProgramParameters.setNull();
            mCurrentGeometryProgram->unbindProgram();
            mCurrentGeometryProgram = 0;
        }
        else if (gptype == GPT_FRAGMENT_PROGRAM && mCurrentFragmentProgram)
        {
            mActiveFragmentGpuProgramParameters.setNull();
            mCurrentFragmentProgram->unbindProgram();
            mCurrentFragmentProgram = 0;
        }
        RenderSystem::unbindGpuProgram(gptype);

    }
    //---------------------------------------------------------------------
    void GLRenderSystem::bindGpuProgramParameters(GpuProgramType gptype, GpuProgramParametersSharedPtr params, uint16 mask)
    {
        if (mask & (uint16)GPV_GLOBAL)
        {
            // We could maybe use GL_EXT_bindable_uniform here to produce Dx10-style
            // shared constant buffers, but GPU support seems fairly weak?
            // for now, just copy
            params->_copySharedParams();
        }

        switch (gptype)
        {
        case GPT_VERTEX_PROGRAM:
            mActiveVertexGpuProgramParameters = params;
            mCurrentVertexProgram->bindProgramParameters(params, mask);
            break;
        case GPT_GEOMETRY_PROGRAM:
            mActiveGeometryGpuProgramParameters = params;
            mCurrentGeometryProgram->bindProgramParameters(params, mask);
            break;
        case GPT_FRAGMENT_PROGRAM:
            mActiveFragmentGpuProgramParameters = params;
            mCurrentFragmentProgram->bindProgramParameters(params, mask);
            break;
        case GPT_COMPUTE_PROGRAM:
        case GPT_DOMAIN_PROGRAM:
        case GPT_HULL_PROGRAM:
            break;
        }
    }
    //---------------------------------------------------------------------
    void GLRenderSystem::bindGpuProgramPassIterationParameters(GpuProgramType gptype)
    {
        switch (gptype)
        {
        case GPT_VERTEX_PROGRAM:
            mCurrentVertexProgram->bindProgramPassIterationParameters(mActiveVertexGpuProgramParameters);
            break;
        case GPT_GEOMETRY_PROGRAM:
            mCurrentGeometryProgram->bindProgramPassIterationParameters(mActiveGeometryGpuProgramParameters);
            break;
        case GPT_FRAGMENT_PROGRAM:
            mCurrentFragmentProgram->bindProgramPassIterationParameters(mActiveFragmentGpuProgramParameters);
            break;
        case GPT_COMPUTE_PROGRAM:
        case GPT_DOMAIN_PROGRAM:
        case GPT_HULL_PROGRAM:
            break;
        }
    }
    //---------------------------------------------------------------------
    void GLRenderSystem::setClipPlanesImpl(const PlaneList& clipPlanes)
    {
        // A note on GL user clipping:
        // When an ARB vertex program is enabled in GL, user clipping is completely
        // disabled. There is no way around this, it's just turned off.
        // When using GLSL, user clipping can work but you have to include a
        // glClipVertex command in your vertex shader.
        // Thus the planes set here may not actually be respected.


        size_t i = 0;
        size_t numClipPlanes;
        GLdouble clipPlane[4];

        // Save previous modelview
        glMatrixMode(GL_MODELVIEW);
        glPushMatrix();
        // just load view matrix (identity world)
        GLfloat mat[16];
        makeGLMatrix(mat, mViewMatrix);
        glLoadMatrixf(mat);

        numClipPlanes = clipPlanes.size();
        for (i = 0; i < numClipPlanes; ++i)
        {
            GLenum clipPlaneId = static_cast<GLenum>(GL_CLIP_PLANE0 + i);
            const Plane& plane = clipPlanes[i];

            if (i >= 6/*GL_MAX_CLIP_PLANES*/)
            {
                OGRE_EXCEPT(Exception::ERR_RENDERINGAPI_ERROR, "Unable to set clip plane",
                            "GLRenderSystem::setClipPlanes");
            }

            clipPlane[0] = plane.normal.x;
            clipPlane[1] = plane.normal.y;
            clipPlane[2] = plane.normal.z;
            clipPlane[3] = plane.d;

            glClipPlane(clipPlaneId, clipPlane);
			mStateCacheManager->setEnabled(clipPlaneId);
        }

        // disable remaining clip planes
        for ( ; i < 6/*GL_MAX_CLIP_PLANES*/; ++i)
        {
			mStateCacheManager->setDisabled(static_cast<GLenum>(GL_CLIP_PLANE0 + i));
        }

        // restore matrices
        glPopMatrix();
    }
    //---------------------------------------------------------------------
    void GLRenderSystem::setScissorTest(bool enabled, size_t left,
                                        size_t top, size_t right, size_t bottom)
    {
        // If request texture flipping, use "upper-left", otherwise use "lower-left"
        bool flipping = mActiveRenderTarget->requiresTextureFlipping();
        //  GL measures from the bottom, not the top
        size_t targetHeight = mActiveRenderTarget->getHeight();
        // Calculate the "lower-left" corner of the viewport
        GLsizei x = 0, y = 0, w = 0, h = 0;

        if (enabled)
        {
			mStateCacheManager->setEnabled(GL_SCISSOR_TEST);
            // NB GL uses width / height rather than right / bottom
            x = left;
            if (flipping)
                y = top;
            else
                y = targetHeight - bottom;
            w = right - left;
            h = bottom - top;
            glScissor(x, y, w, h);
			mScissorBox[0] = x;
			mScissorBox[1] = y;
			mScissorBox[2] = w;
			mScissorBox[3] = h;
        }
        else
        {
			mStateCacheManager->setDisabled(GL_SCISSOR_TEST);
            // GL requires you to reset the scissor when disabling
            w = mActiveViewport->getActualWidth();
            h = mActiveViewport->getActualHeight();
            x = mActiveViewport->getActualLeft();
            if (flipping)
                y = mActiveViewport->getActualTop();
            else
                y = targetHeight - mActiveViewport->getActualTop() - h;
            glScissor(x, y, w, h);
			mScissorBox[0] = x;
			mScissorBox[1] = y;
			mScissorBox[2] = w;
			mScissorBox[3] = h;
        }
    }
    //---------------------------------------------------------------------
    void GLRenderSystem::clearFrameBuffer(unsigned int buffers,
                                          const ColourValue& colour, Real depth, unsigned short stencil)
    {
        bool colourMask = !mColourWrite[0] || !mColourWrite[1]
            || !mColourWrite[2] || !mColourWrite[3];

        GLbitfield flags = 0;
        if (buffers & FBT_COLOUR)
        {
            flags |= GL_COLOR_BUFFER_BIT;
            // Enable buffer for writing if it isn't
            if (colourMask)
            {
				mStateCacheManager->setColourMask(true, true, true, true);
            }
			mStateCacheManager->setClearColour(colour.r, colour.g, colour.b, colour.a);
        }
        if (buffers & FBT_DEPTH)
        {
            flags |= GL_DEPTH_BUFFER_BIT;
            // Enable buffer for writing if it isn't
            if (!mDepthWrite)
            {
				mStateCacheManager->setDepthMask( GL_TRUE );
            }
			mStateCacheManager->setClearDepth(depth);
        }
        if (buffers & FBT_STENCIL)
        {
            flags |= GL_STENCIL_BUFFER_BIT;
            // Enable buffer for writing if it isn't
			mStateCacheManager->setStencilMask(0xFFFFFFFF);

            glClearStencil(stencil);
        }

        // Should be enable scissor test due the clear region is
        // relied on scissor box bounds.
        mStateCacheManager->setEnabled(GL_SCISSOR_TEST);

        // Sets the scissor box as same as viewport
		GLint viewport[4];
		mStateCacheManager->getViewport(viewport);
        bool scissorBoxDifference =
			viewport[0] != mScissorBox[0] || viewport[1] != mScissorBox[1] ||
			viewport[2] != mScissorBox[2] || viewport[3] != mScissorBox[3];
        if (scissorBoxDifference)
        {
            glScissor(viewport[0], viewport[1], viewport[2], viewport[3]);
        }

        // Clear buffers
        glClear(flags);

        // Restore scissor box
        if (scissorBoxDifference)
        {
			glScissor(mScissorBox[0], mScissorBox[1], mScissorBox[2], mScissorBox[3]);
        }

        // Restore scissor test
        mStateCacheManager->setDisabled(GL_SCISSOR_TEST);

        // Reset buffer write state
        if (!mDepthWrite && (buffers & FBT_DEPTH))
        {
			mStateCacheManager->setDepthMask( GL_FALSE );
        }
        if (colourMask && (buffers & FBT_COLOUR))
        {
			mStateCacheManager->setColourMask(mColourWrite[0], mColourWrite[1], mColourWrite[2], mColourWrite[3]);
        }
        if (buffers & FBT_STENCIL)
        {
			mStateCacheManager->setStencilMask(mStencilWriteMask);
        }
    }
    // ------------------------------------------------------------------
    void GLRenderSystem::_makeProjectionMatrix(Real left, Real right,
                                               Real bottom, Real top, Real nearPlane, Real farPlane, Matrix4& dest,
                                               bool forGpuProgram)
    {
        Real width = right - left;
        Real height = top - bottom;
        Real q, qn;
        if (farPlane == 0)
        {
            // Infinite far plane
            q = Frustum::INFINITE_FAR_PLANE_ADJUST - 1;
            qn = nearPlane * (Frustum::INFINITE_FAR_PLANE_ADJUST - 2);
        }
        else
        {
            q = -(farPlane + nearPlane) / (farPlane - nearPlane);
            qn = -2 * (farPlane * nearPlane) / (farPlane - nearPlane);
        }
        dest = Matrix4::ZERO;
        dest[0][0] = 2 * nearPlane / width;
        dest[0][2] = (right+left) / width;
        dest[1][1] = 2 * nearPlane / height;
        dest[1][2] = (top+bottom) / height;
        dest[2][2] = q;
        dest[2][3] = qn;
        dest[3][2] = -1;
    }
    //---------------------------------------------------------------------
    HardwareOcclusionQuery* GLRenderSystem::createHardwareOcclusionQuery(void)
    {
        GLHardwareOcclusionQuery* ret = new GLHardwareOcclusionQuery();
        mHwOcclusionQueries.push_back(ret);
        return ret;
    }
    //---------------------------------------------------------------------
    Real GLRenderSystem::getHorizontalTexelOffset(void)
    {
        // No offset in GL
        return 0.0f;
    }
    //---------------------------------------------------------------------
    Real GLRenderSystem::getVerticalTexelOffset(void)
    {
        // No offset in GL
        return 0.0f;
    }
    //---------------------------------------------------------------------
    void GLRenderSystem::_applyObliqueDepthProjection(Matrix4& matrix, const Plane& plane,
                                                      bool forGpuProgram)
    {
        // Thanks to Eric Lenyel for posting this calculation at www.terathon.com

        // Calculate the clip-space corner point opposite the clipping plane
        // as (sgn(clipPlane.x), sgn(clipPlane.y), 1, 1) and
        // transform it into camera space by multiplying it
        // by the inverse of the projection matrix

        Vector4 q;
        q.x = (Math::Sign(plane.normal.x) + matrix[0][2]) / matrix[0][0];
        q.y = (Math::Sign(plane.normal.y) + matrix[1][2]) / matrix[1][1];
        q.z = -1.0F;
        q.w = (1.0F + matrix[2][2]) / matrix[2][3];

        // Calculate the scaled plane vector
        Vector4 clipPlane4d(plane.normal.x, plane.normal.y, plane.normal.z, plane.d);
        Vector4 c = clipPlane4d * (2.0F / (clipPlane4d.dotProduct(q)));

        // Replace the third row of the projection matrix
        matrix[2][0] = c.x;
        matrix[2][1] = c.y;
        matrix[2][2] = c.z + 1.0F;
        matrix[2][3] = c.w;
    }
    //---------------------------------------------------------------------
    void GLRenderSystem::_oneTimeContextInitialization()
    {
        if (GLEW_VERSION_1_2)
        {
            // Set nicer lighting model -- d3d9 has this by default
            glLightModeli(GL_LIGHT_MODEL_COLOR_CONTROL, GL_SEPARATE_SPECULAR_COLOR);
            glLightModeli(GL_LIGHT_MODEL_LOCAL_VIEWER, 1);
        }
        if (GLEW_VERSION_1_4)
        {
			mStateCacheManager->setEnabled(GL_COLOR_SUM);
			mStateCacheManager->setDisabled(GL_DITHER);
        }

        // Check for FSAA
        // Enable the extension if it was enabled by the GLSupport
        if (mGLSupport->checkExtension("GL_ARB_multisample"))
        {
            int fsaa_active = false;
            glGetIntegerv(GL_SAMPLE_BUFFERS_ARB,(GLint*)&fsaa_active);
            if(fsaa_active)
            {
				mStateCacheManager->setEnabled(GL_MULTISAMPLE_ARB);
                LogManager::getSingleton().logMessage("Using FSAA from GL_ARB_multisample extension.");
            }
        }

        static_cast<GLTextureManager*>(mTextureManager)->createWarningTexture();
    }
    //---------------------------------------------------------------------
    void GLRenderSystem::_switchContext(GLContext *context)
    {
        // Unbind GPU programs and rebind to new context later, because
        // scene manager treat render system as ONE 'context' ONLY, and it
        // cached the GPU programs using state.
        if (mCurrentVertexProgram)
            mCurrentVertexProgram->unbindProgram();
        if (mCurrentGeometryProgram)
            mCurrentGeometryProgram->unbindProgram();
        if (mCurrentFragmentProgram)
            mCurrentFragmentProgram->unbindProgram();

        // Disable lights
        for (unsigned short i = 0; i < mCurrentLights; ++i)
        {
            setGLLight(i, NULL);
            mLights[i] = NULL;
        }
        mCurrentLights = 0;

        // Disable textures
        _disableTextureUnitsFrom(0);

        // It's ready for switching
        if (mCurrentContext)
            mCurrentContext->endCurrent();
        mCurrentContext = context;
        mCurrentContext->setCurrent();

		mStateCacheManager->switchContext((intptr_t)mCurrentContext);

        // Check if the context has already done one-time initialisation
        if(!mCurrentContext->getInitialized())
        {
            _oneTimeContextInitialization();
            mCurrentContext->setInitialized();
        }

        // Rebind GPU programs to new context
        if (mCurrentVertexProgram)
            mCurrentVertexProgram->bindProgram();
        if (mCurrentGeometryProgram)
            mCurrentGeometryProgram->bindProgram();
        if (mCurrentFragmentProgram)
            mCurrentFragmentProgram->bindProgram();

        // Must reset depth/colour write mask to according with user desired, otherwise,
        // clearFrameBuffer would be wrong because the value we are recorded may be
        // difference with the really state stored in GL context.
		mStateCacheManager->setDepthMask(mDepthWrite);
		mStateCacheManager->setColourMask(mColourWrite[0], mColourWrite[1], mColourWrite[2], mColourWrite[3]);
		mStateCacheManager->setStencilMask(mStencilWriteMask);

    }
    //---------------------------------------------------------------------
    void GLRenderSystem::_setRenderTarget(RenderTarget *target)
    {
        // Unbind frame buffer object
        if(mActiveRenderTarget)
            mRTTManager->unbind(mActiveRenderTarget);

        mActiveRenderTarget = target;
        if (target)
        {
            // Switch context if different from current one
            GLContext *newContext = 0;
            target->getCustomAttribute(GLRenderTexture::CustomAttributeString_GLCONTEXT, &newContext);
            if(newContext && mCurrentContext != newContext)
            {
                _switchContext(newContext);
            }

            //Check the FBO's depth buffer status
            GLDepthBuffer *depthBuffer = static_cast<GLDepthBuffer*>(target->getDepthBuffer());

            if( target->getDepthBufferPool() != DepthBuffer::POOL_NO_DEPTH &&
                (!depthBuffer || depthBuffer->getGLContext() != mCurrentContext ) )
            {
                //Depth is automatically managed and there is no depth buffer attached to this RT
                //or the Current context doesn't match the one this Depth buffer was created with
                setDepthBufferFor( target );
            }

            // Bind frame buffer object
            mRTTManager->bind(target);

            if (GLEW_EXT_framebuffer_sRGB)
            {
                // Enable / disable sRGB states
                if (target->isHardwareGammaEnabled())
                {
					mStateCacheManager->setEnabled(GL_FRAMEBUFFER_SRGB_EXT);

                    // Note: could test GL_FRAMEBUFFER_SRGB_CAPABLE_EXT here before
                    // enabling, but GL spec says incapable surfaces ignore the setting
                    // anyway. We test the capability to enable isHardwareGammaEnabled.
                }
                else
                {
					mStateCacheManager->setDisabled(GL_FRAMEBUFFER_SRGB_EXT);
                }
            }
        }
    }
    //---------------------------------------------------------------------
    void GLRenderSystem::_unregisterContext(GLContext *context)
    {
        if(mCurrentContext == context) {
            // Change the context to something else so that a valid context
            // remains active. When this is the main context being unregistered,
            // we set the main context to 0.
            if(mCurrentContext != mMainContext) {
                _switchContext(mMainContext);
            } else {
                /// No contexts remain
                mCurrentContext->endCurrent();
                mCurrentContext = 0;
                mMainContext = 0;
            }
        }
		mStateCacheManager->unregisterContext((intptr_t)context);
    }
    //---------------------------------------------------------------------
    Real GLRenderSystem::getMinimumDepthInputValue(void)
    {
        // Range [-1.0f, 1.0f]
        return -1.0f;
    }
    //---------------------------------------------------------------------
    Real GLRenderSystem::getMaximumDepthInputValue(void)
    {
        // Range [-1.0f, 1.0f]
        return 1.0f;
    }
    //---------------------------------------------------------------------
    void GLRenderSystem::registerThread()
    {
        OGRE_LOCK_MUTEX(mThreadInitMutex);
        // This is only valid once we've created the main context
        if (!mMainContext)
        {
            OGRE_EXCEPT(Exception::ERR_INVALIDPARAMS,
                        "Cannot register a background thread before the main context "
                        "has been created.",
                        "GLRenderSystem::registerThread");
        }

        // Create a new context for this thread. Cloning from the main context
        // will ensure that resources are shared with the main context
        // We want a separate context so that we can safely create GL
        // objects in parallel with the main thread
        GLContext* newContext = mMainContext->clone();
        mBackgroundContextList.push_back(newContext);

        // Bind this new context to this thread.
        newContext->setCurrent();

        _oneTimeContextInitialization();
        newContext->setInitialized();


    }
    //---------------------------------------------------------------------
    void GLRenderSystem::unregisterThread()
    {
        // nothing to do here?
        // Don't need to worry about active context, just make sure we delete
        // on shutdown.

    }
    //---------------------------------------------------------------------
    void GLRenderSystem::preExtraThreadsStarted()
    {
        OGRE_LOCK_MUTEX(mThreadInitMutex);
        // free context, we'll need this to share lists
        if(mCurrentContext)
            mCurrentContext->endCurrent();
    }
    //---------------------------------------------------------------------
    void GLRenderSystem::postExtraThreadsStarted()
    {
        OGRE_LOCK_MUTEX(mThreadInitMutex);
        // reacquire context
        if(mCurrentContext)
            mCurrentContext->setCurrent();
    }

    //---------------------------------------------------------------------
    unsigned int GLRenderSystem::getDisplayMonitorCount() const
    {
        return mGLSupport->getDisplayMonitorCount();
    }

    //---------------------------------------------------------------------
    void GLRenderSystem::beginProfileEvent( const String &eventName )
    {
        markProfileEvent("Begin Event: " + eventName);
    }

    //---------------------------------------------------------------------
    void GLRenderSystem::endProfileEvent( void )
    {
        markProfileEvent("End Event");
    }

    //---------------------------------------------------------------------
    void GLRenderSystem::markProfileEvent( const String &eventName )
    {
        if( eventName.empty() )
            return;

        if(GLEW_GREMEDY_string_marker)
            glStringMarkerGREMEDY(eventName.length(), eventName.c_str());
    }

    //---------------------------------------------------------------------
    void GLRenderSystem::bindVertexElementToGpu( const VertexElement &elem,
                                                 HardwareVertexBufferSharedPtr vertexBuffer, const size_t vertexStart,
                                                 vector<GLuint>::type &attribsBound,
                                                 vector<GLuint>::type &instanceAttribsBound )
    {
        void* pBufferData = 0;
        const GLHardwareVertexBuffer* hwGlBuffer = static_cast<const GLHardwareVertexBuffer*>(vertexBuffer.get());

        if(mCurrentCapabilities->hasCapability(RSC_VBO))
        {
            mStateCacheManager->bindGLBuffer(GL_ARRAY_BUFFER_ARB, 
                            hwGlBuffer->getGLBufferId());
            pBufferData = VBO_BUFFER_OFFSET(elem.getOffset());
        }
        else
        {
            pBufferData = static_cast<const GLDefaultHardwareVertexBuffer*>(vertexBuffer.get())->getDataPtr(elem.getOffset());
        }
        if (vertexStart)
        {
            pBufferData = static_cast<char*>(pBufferData) + vertexStart * vertexBuffer->getVertexSize();
        }

        VertexElementSemantic sem = elem.getSemantic();
        bool multitexturing = (getCapabilities()->getNumTextureUnits() > 1);

        bool isCustomAttrib = false;
        if (mCurrentVertexProgram)
        {
            isCustomAttrib = mCurrentVertexProgram->isAttributeValid(sem, elem.getIndex());

            if (hwGlBuffer->isInstanceData())
            {
                GLint attrib = mCurrentVertexProgram->getAttributeIndex(sem, elem.getIndex());
                glVertexAttribDivisorARB(attrib, hwGlBuffer->getInstanceDataStepRate() );
                instanceAttribsBound.push_back(attrib);
            }
        }


        // Custom attribute support
        // tangents, binormals, blendweights etc always via this route
        // builtins may be done this way too
        if (isCustomAttrib)
        {
            GLint attrib = mCurrentVertexProgram->getAttributeIndex(sem, elem.getIndex());
            unsigned short typeCount = VertexElement::getTypeCount(elem.getType());
            GLboolean normalised = GL_FALSE;
            switch(elem.getType())
            {
            case VET_COLOUR:
            case VET_COLOUR_ABGR:
            case VET_COLOUR_ARGB:
                // Because GL takes these as a sequence of single unsigned bytes, count needs to be 4
                // VertexElement::getTypeCount treats them as 1 (RGBA)
                // Also need to normalise the fixed-point data
                typeCount = 4;
                normalised = GL_TRUE;
                break;
            default:
                break;
            };

            glVertexAttribPointerARB(
                attrib,
                typeCount,
                GLHardwareBufferManager::getGLType(elem.getType()),
                normalised,
                static_cast<GLsizei>(vertexBuffer->getVertexSize()),
                pBufferData);
            glEnableVertexAttribArrayARB(attrib);

            attribsBound.push_back(attrib);
        }
        else
        {
            // fixed-function & builtin attribute support
            switch(sem)
            {
            case VES_POSITION:
                glVertexPointer(VertexElement::getTypeCount(
                    elem.getType()),
                                GLHardwareBufferManager::getGLType(elem.getType()),
                                static_cast<GLsizei>(vertexBuffer->getVertexSize()),
                                pBufferData);
                glEnableClientState( GL_VERTEX_ARRAY );
                break;
            case VES_NORMAL:
                glNormalPointer(
                    GLHardwareBufferManager::getGLType(elem.getType()),
                    static_cast<GLsizei>(vertexBuffer->getVertexSize()),
                    pBufferData);
                glEnableClientState( GL_NORMAL_ARRAY );
                break;
            case VES_DIFFUSE:
                glColorPointer(4,
                               GLHardwareBufferManager::getGLType(elem.getType()),
                               static_cast<GLsizei>(vertexBuffer->getVertexSize()),
                               pBufferData);
                glEnableClientState( GL_COLOR_ARRAY );
                break;
            case VES_SPECULAR:
                if (GLEW_EXT_secondary_color)
                {
                    glSecondaryColorPointerEXT(4,
                                               GLHardwareBufferManager::getGLType(elem.getType()),
                                               static_cast<GLsizei>(vertexBuffer->getVertexSize()),
                                               pBufferData);
                    glEnableClientState( GL_SECONDARY_COLOR_ARRAY );
                }
                break;
            case VES_TEXTURE_COORDINATES:

                if (mCurrentVertexProgram)
                {
                    // Programmable pipeline - direct UV assignment
                    glClientActiveTextureARB(GL_TEXTURE0 + elem.getIndex());
                    glTexCoordPointer(
                        VertexElement::getTypeCount(elem.getType()),
                        GLHardwareBufferManager::getGLType(elem.getType()),
                        static_cast<GLsizei>(vertexBuffer->getVertexSize()),
                        pBufferData);
                    glEnableClientState( GL_TEXTURE_COORD_ARRAY );
                }
                else
                {
                    // fixed function matching to units based on tex_coord_set
                    for (unsigned int i = 0; i < mDisabledTexUnitsFrom; i++)
                    {
                        // Only set this texture unit's texcoord pointer if it
                        // is supposed to be using this element's index
                        if (mTextureCoordIndex[i] == elem.getIndex() && i < mFixedFunctionTextureUnits)
                        {
                            if (multitexturing)
                                glClientActiveTextureARB(GL_TEXTURE0 + i);
                            glTexCoordPointer(
                                VertexElement::getTypeCount(elem.getType()),
                                GLHardwareBufferManager::getGLType(elem.getType()),
                                static_cast<GLsizei>(vertexBuffer->getVertexSize()),
                                pBufferData);
                            glEnableClientState( GL_TEXTURE_COORD_ARRAY );
                        }
                    }
                }
                break;
            default:
                break;
            };
        } // isCustomAttrib
    }

}<|MERGE_RESOLUTION|>--- conflicted
+++ resolved
@@ -1112,44 +1112,6 @@
 
             fireEvent("RenderSystemCapabilitiesCreated");
 
-<<<<<<< HEAD
-			initialiseFromRenderSystemCapabilities(mCurrentCapabilities, win);
-
-			// Initialise the main context
-			_oneTimeContextInitialization();
-			if(mCurrentContext)
-				mCurrentContext->setInitialized();
-		}
-
-		if( win->getDepthBufferPool() != DepthBuffer::POOL_NO_DEPTH )
-		{
-			//Unlike D3D9, OGL doesn't allow sharing the main depth buffer, so keep them separate.
-			//Only Copy does, but Copy means only one depth buffer...
-			GLContext *windowContext = 0;
-			win->getCustomAttribute( GLRenderTexture::CustomAttributeString_GLCONTEXT, &windowContext );
-
- 			GLDepthBuffer *depthBuffer = new GLDepthBuffer( DepthBuffer::POOL_DEFAULT, this,
-															windowContext, 0, 0,
- 															win->getWidth(), win->getHeight(),
- 															win->getFSAA(), 0, true );
-
-			mDepthBufferPool[depthBuffer->getPoolId()].push_back( depthBuffer );
-
-			win->attachDepthBuffer( depthBuffer );
-		}
-
-		return win;
-	}
-	//---------------------------------------------------------------------
-	DepthBuffer* GLRenderSystem::_createDepthBufferFor( RenderTarget *renderTarget )
-	{
-		GLDepthBuffer *retVal = 0;
-
-		//Only FBO & pbuffer support different depth buffers, so everything
-		//else creates dummy (empty) containers
-		//retVal = mRTTManager->_createDepthBufferFor( renderTarget );
-		GLFrameBufferObject *fbo = 0;
-=======
             initialiseFromRenderSystemCapabilities(mCurrentCapabilities, win);
 
             // Initialise the main context
@@ -1162,7 +1124,7 @@
         {
             //Unlike D3D9, OGL doesn't allow sharing the main depth buffer, so keep them separate.
             //Only Copy does, but Copy means only one depth buffer...
-            GLContext *windowContext;
+			GLContext *windowContext = 0;
             win->getCustomAttribute( GLRenderTexture::CustomAttributeString_GLCONTEXT, &windowContext );
 
             GLDepthBuffer *depthBuffer = new GLDepthBuffer( DepthBuffer::POOL_DEFAULT, this,
@@ -1186,7 +1148,6 @@
         //else creates dummy (empty) containers
         //retVal = mRTTManager->_createDepthBufferFor( renderTarget );
         GLFrameBufferObject *fbo = 0;
->>>>>>> 65a56236
         renderTarget->getCustomAttribute(GLRenderTexture::CustomAttributeString_FBO, &fbo);
 
         if( fbo )
@@ -1267,7 +1228,7 @@
         {
             if (i->second == pWin)
             {
-                GLContext *windowContext;
+				GLContext *windowContext = 0;
                 pWin->getCustomAttribute(GLRenderTexture::CustomAttributeString_GLCONTEXT, &windowContext);
 
                 //1 Window <-> 1 Context, should be always true
@@ -1464,260 +1425,6 @@
                                            TrackVertexColourType tracking)
     {
 
-<<<<<<< HEAD
-		mStateCacheManager->switchContext((intptr_t)mCurrentContext);
-	}
-
-
-
-	//-----------------------------------------------------------------------
-	MultiRenderTarget * GLRenderSystem::createMultiRenderTarget(const String & name)
-	{
-		MultiRenderTarget *retval = mRTTManager->createMultiRenderTarget(name);
-		attachRenderTarget( *retval );
-		return retval;
-	}
-
-	//-----------------------------------------------------------------------
-	void GLRenderSystem::destroyRenderWindow(RenderWindow* pWin)
-	{
-		// Find it to remove from list
-		RenderTargetMap::iterator i = mRenderTargets.begin();
-
-		while (i != mRenderTargets.end())
-		{
-			if (i->second == pWin)
-			{
-				GLContext *windowContext = 0;
-				pWin->getCustomAttribute(GLRenderTexture::CustomAttributeString_GLCONTEXT, &windowContext);
-
-				//1 Window <-> 1 Context, should be always true
-				assert( windowContext );
-
-				bool bFound = false;
-				//Find the depth buffer from this window and remove it.
-				DepthBufferMap::iterator itMap = mDepthBufferPool.begin();
-				DepthBufferMap::iterator enMap = mDepthBufferPool.end();
-
-				while( itMap != enMap && !bFound )
-				{
-					DepthBufferVec::iterator itor = itMap->second.begin();
-					DepthBufferVec::iterator end  = itMap->second.end();
-
-					while( itor != end )
-					{
-						//A DepthBuffer with no depth & stencil pointers is a dummy one,
-						//look for the one that matches the same GL context
-						GLDepthBuffer *depthBuffer = static_cast<GLDepthBuffer*>(*itor);
-						GLContext *glContext = depthBuffer->getGLContext();
-
-						if( glContext == windowContext &&
-							(depthBuffer->getDepthBuffer() || depthBuffer->getStencilBuffer()) )
-						{
-							bFound = true;
-
-							delete *itor;
-							itMap->second.erase( itor );
-							break;
-						}
-						++itor;
-					}
-
-					++itMap;
-				}
-
-				mRenderTargets.erase(i);
-				delete pWin;
-				break;
-			}
-		}
-	}
-
-	//---------------------------------------------------------------------
-	void GLRenderSystem::_useLights(const LightList& lights, unsigned short limit)
-	{
-		// Save previous modelview
-		glMatrixMode(GL_MODELVIEW);
-		glPushMatrix();
-		// just load view matrix (identity world)
-		GLfloat mat[16];
-		makeGLMatrix(mat, mViewMatrix);
-		glLoadMatrixf(mat);
-
-		LightList::const_iterator i, iend;
-		iend = lights.end();
-		unsigned short num = 0;
-		for (i = lights.begin(); i != iend && num < limit; ++i, ++num)
-		{
-			setGLLight(num, *i);
-			mLights[num] = *i;
-		}
-		// Disable extra lights
-		for (; num < mCurrentLights; ++num)
-		{
-			setGLLight(num, NULL);
-			mLights[num] = NULL;
-		}
-		mCurrentLights = std::min(limit, static_cast<unsigned short>(lights.size()));
-
-		setLights();
-
-		// restore previous
-		glPopMatrix();
-	}
-
-	void GLRenderSystem::setGLLight(size_t index, Light* lt)
-	{
-		GLenum gl_index = GL_LIGHT0 + index;
-
-		if (!lt)
-		{
-			// Disable in the scene
-			mStateCacheManager->setDisabled(gl_index);
-		}
-		else
-		{
-			switch (lt->getType())
-			{
-			case Light::LT_SPOTLIGHT:
-				glLightf(gl_index, GL_SPOT_CUTOFF, 0.5f * lt->getSpotlightOuterAngle().valueDegrees());
-				glLightf(gl_index, GL_SPOT_EXPONENT, lt->getSpotlightFalloff());
-				break;
-			default:
-				glLightf(gl_index, GL_SPOT_CUTOFF, 180.0);
-				break;
-			}
-
-			// Color
-			ColourValue col;
-			col = lt->getDiffuseColour();
-
-			GLfloat f4vals[4] = {col.r, col.g, col.b, col.a};
-			glLightfv(gl_index, GL_DIFFUSE, f4vals);
-
-			col = lt->getSpecularColour();
-			f4vals[0] = col.r;
-			f4vals[1] = col.g;
-			f4vals[2] = col.b;
-			f4vals[3] = col.a;
-			glLightfv(gl_index, GL_SPECULAR, f4vals);
-
-			// Disable ambient light for movables;
-			f4vals[0] = 0;
-			f4vals[1] = 0;
-			f4vals[2] = 0;
-			f4vals[3] = 1;
-			glLightfv(gl_index, GL_AMBIENT, f4vals);
-
-			setGLLightPositionDirection(lt, gl_index);
-
-			// Attenuation
-			glLightf(gl_index, GL_CONSTANT_ATTENUATION, lt->getAttenuationConstant());
-			glLightf(gl_index, GL_LINEAR_ATTENUATION, lt->getAttenuationLinear());
-			glLightf(gl_index, GL_QUADRATIC_ATTENUATION, lt->getAttenuationQuadric());
-			// Enable in the scene
-			mStateCacheManager->setEnabled(gl_index);
-		}
-	}
-
-	//-----------------------------------------------------------------------------
-	void GLRenderSystem::makeGLMatrix(GLfloat gl_matrix[16], const Matrix4& m)
-	{
-		size_t x = 0;
-		for (size_t i = 0; i < 4; i++)
-		{
-			for (size_t j = 0; j < 4; j++)
-			{
-				gl_matrix[x] = m[j][i];
-				x++;
-			}
-		}
-	}
-	//-----------------------------------------------------------------------------
-	void GLRenderSystem::_setWorldMatrix( const Matrix4 &m )
-	{
-		GLfloat mat[16];
-		mWorldMatrix = m;
-		makeGLMatrix( mat, mViewMatrix * mWorldMatrix );
-		glMatrixMode(GL_MODELVIEW);
-		glLoadMatrixf(mat);
-	}
-
-	//-----------------------------------------------------------------------------
-	void GLRenderSystem::_setViewMatrix( const Matrix4 &m )
-	{
-		mViewMatrix = m;
-
-		GLfloat mat[16];
-		makeGLMatrix( mat, mViewMatrix * mWorldMatrix );
-		glMatrixMode(GL_MODELVIEW);
-		glLoadMatrixf(mat);
-
-		// also mark clip planes dirty
-		if (!mClipPlanes.empty())
-			mClipPlanesDirty = true;
-	}
-	//-----------------------------------------------------------------------------
-	void GLRenderSystem::_setProjectionMatrix(const Matrix4 &m)
-	{
-		GLfloat mat[16];
-		makeGLMatrix(mat, m);
-		if (mActiveRenderTarget->requiresTextureFlipping())
-		{
-			// Invert transformed y
-			mat[1] = -mat[1];
-			mat[5] = -mat[5];
-			mat[9] = -mat[9];
-			mat[13] = -mat[13];
-		}
-		glMatrixMode(GL_PROJECTION);
-		glLoadMatrixf(mat);
-		glMatrixMode(GL_MODELVIEW);
-
-		// also mark clip planes dirty
-		if (!mClipPlanes.empty())
-			mClipPlanesDirty = true;
-	}
-	//-----------------------------------------------------------------------------
-	void GLRenderSystem::_setSurfaceParams(const ColourValue &ambient,
-		const ColourValue &diffuse, const ColourValue &specular,
-		const ColourValue &emissive, Real shininess,
-		TrackVertexColourType tracking)
-	{
-
-		// Track vertex colour
-		if(tracking != TVC_NONE) 
-		{
-			GLenum gt = GL_DIFFUSE;
-			// There are actually 15 different combinations for tracking, of which
-			// GL only supports the most used 5. This means that we have to do some
-			// magic to find the best match. NOTE: 
-			//  GL_AMBIENT_AND_DIFFUSE != GL_AMBIENT | GL__DIFFUSE
-			if(tracking & TVC_AMBIENT) 
-			{
-				if(tracking & TVC_DIFFUSE)
-				{
-					gt = GL_AMBIENT_AND_DIFFUSE;
-				} 
-				else 
-				{
-					gt = GL_AMBIENT;
-				}
-			}
-			else if(tracking & TVC_DIFFUSE) 
-			{
-				gt = GL_DIFFUSE;
-			}
-			else if(tracking & TVC_SPECULAR) 
-			{
-				gt = GL_SPECULAR;              
-			}
-			else if(tracking & TVC_EMISSIVE) 
-			{
-				gt = GL_EMISSION;
-			}
-			glColorMaterial(GL_FRONT_AND_BACK, gt);
-=======
         // Track vertex colour
         if(tracking != TVC_NONE)
         {
@@ -1750,7 +1457,6 @@
                 gt = GL_EMISSION;
             }
             glColorMaterial(GL_FRONT_AND_BACK, gt);
->>>>>>> 65a56236
 
 			mStateCacheManager->setEnabled(GL_COLOR_MATERIAL);
         }
