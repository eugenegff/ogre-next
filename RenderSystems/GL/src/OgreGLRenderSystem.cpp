/*
-----------------------------------------------------------------------------
This source file is part of OGRE
(Object-oriented Graphics Rendering Engine)
For the latest info, see http://www.ogre3d.org

Copyright (c) 2000-2014 Torus Knot Software Ltd

Permission is hereby granted, free of charge, to any person obtaining a copy
of this software and associated documentation files (the "Software"), to deal
in the Software without restriction, including without limitation the rights
to use, copy, modify, merge, publish, distribute, sublicense, and/or sell
copies of the Software, and to permit persons to whom the Software is
furnished to do so, subject to the following conditions:

The above copyright notice and this permission notice shall be included in
all copies or substantial portions of the Software.

THE SOFTWARE IS PROVIDED "AS IS", WITHOUT WARRANTY OF ANY KIND, EXPRESS OR
IMPLIED, INCLUDING BUT NOT LIMITED TO THE WARRANTIES OF MERCHANTABILITY,
FITNESS FOR A PARTICULAR PURPOSE AND NONINFRINGEMENT. IN NO EVENT SHALL THE
AUTHORS OR COPYRIGHT HOLDERS BE LIABLE FOR ANY CLAIM, DAMAGES OR OTHER
LIABILITY, WHETHER IN AN ACTION OF CONTRACT, TORT OR OTHERWISE, ARISING FROM,
OUT OF OR IN CONNECTION WITH THE SOFTWARE OR THE USE OR OTHER DEALINGS IN
THE SOFTWARE.
-----------------------------------------------------------------------------
*/


#include "OgreGLRenderSystem.h"
#include "OgreRenderSystem.h"
#include "OgreLogManager.h"
#include "OgreStringConverter.h"
#include "OgreLight.h"
#include "OgreCamera.h"
#include "OgreGLTextureManager.h"
#include "OgreGLHardwareVertexBuffer.h"
#include "OgreGLHardwareIndexBuffer.h"
#include "OgreGLDefaultHardwareBufferManager.h"
#include "OgreGLUtil.h"
#include "OgreGLGpuProgram.h"
#include "OgreGLGpuNvparseProgram.h"
#include "ATI_FS_GLGpuProgram.h"
#include "OgreGLGpuProgramManager.h"
#include "OgreException.h"
#include "OgreGLSLExtSupport.h"
#include "OgreGLHardwareOcclusionQuery.h"
#include "OgreGLDepthBuffer.h"
#include "OgreGLHardwarePixelBuffer.h"
#include "OgreGLContext.h"
#include "OgreGLSLProgramFactory.h"
#include "OgreGLStateCacheManager.h"

#include "OgreGLFBORenderTexture.h"
#include "OgreGLPBRenderTexture.h"
#include "OgreConfig.h"
#include "OgreViewport.h"

// Convenience macro from ARB_vertex_buffer_object spec
#define VBO_BUFFER_OFFSET(i) ((char *)NULL + (i))

#if OGRE_THREAD_SUPPORT != 1
GLenum GLEWAPIENTRY glewContextInit (Ogre::GLSupport *glSupport);
#endif

namespace Ogre {

    // Callback function used when registering GLGpuPrograms
    GpuProgram* createGLArbGpuProgram(ResourceManager* creator,
                                      const String& name, ResourceHandle handle,
                                      const String& group, bool isManual, ManualResourceLoader* loader,
                                      GpuProgramType gptype, const String& syntaxCode)
    {
        GLArbGpuProgram* ret = new GLArbGpuProgram(
            creator, name, handle, group, isManual, loader);
        ret->setType(gptype);
        ret->setSyntaxCode(syntaxCode);
        return ret;
    }

    GpuProgram* createGLGpuNvparseProgram(ResourceManager* creator,
                                          const String& name, ResourceHandle handle,
                                          const String& group, bool isManual, ManualResourceLoader* loader,
                                          GpuProgramType gptype, const String& syntaxCode)
    {
        GLGpuNvparseProgram* ret = new GLGpuNvparseProgram(
            creator, name, handle, group, isManual, loader);
        ret->setType(gptype);
        ret->setSyntaxCode(syntaxCode);
        return ret;
    }

    GpuProgram* createGL_ATI_FS_GpuProgram(ResourceManager* creator,
                                           const String& name, ResourceHandle handle,
                                           const String& group, bool isManual, ManualResourceLoader* loader,
                                           GpuProgramType gptype, const String& syntaxCode)
    {

        ATI_FS_GLGpuProgram* ret = new ATI_FS_GLGpuProgram(
            creator, name, handle, group, isManual, loader);
        ret->setType(gptype);
        ret->setSyntaxCode(syntaxCode);
        return ret;
    }

    GLRenderSystem::GLRenderSystem()
    :   mStopRendering(false),
        mFixedFunctionTextureUnits(0),
        mDepthWrite(true),
        mStencilWriteMask(0xFFFFFFFF),
        mUseAutoTextureMatrix(false),
        mHardwareBufferManager(0),
        mGpuProgramManager(0),
        mGLSLProgramFactory(0),
        mRTTManager(0),
        mActiveTextureUnit(0)
    {
        size_t i;

        LogManager::getSingleton().logMessage(getName() + " created.");

        mRenderAttribsBound.reserve(100);
        mRenderInstanceAttribsBound.reserve(100);

        mStateCacheManager = OGRE_NEW GLStateCacheManager();

        // Get our GLSupport
        mGLSupport = getGLSupport();
        mGLSupport->setStateCacheManager(mStateCacheManager);

        for( i=0; i<MAX_LIGHTS; i++ )
            mLights[i] = NULL;

        mWorldMatrix = Matrix4::IDENTITY;
        mViewMatrix = Matrix4::IDENTITY;

        initConfigOptions();

        mColourWrite[0] = mColourWrite[1] = mColourWrite[2] = mColourWrite[3] = true;

        for (i = 0; i < OGRE_MAX_TEXTURE_LAYERS; i++)
        {
            // Dummy value
            mTextureCoordIndex[i] = 99;
            mTextureTypes[i] = 0;
        }

        mActiveRenderTarget = 0;
        mCurrentContext = 0;
        mMainContext = 0;

        mGLInitialised = false;

        mCurrentLights = 0;
        mMinFilter = FO_LINEAR;
        mMipFilter = FO_POINT;
        mCurrentVertexProgram = 0;
        mCurrentGeometryProgram = 0;
        mCurrentFragmentProgram = 0;

    }

    GLRenderSystem::~GLRenderSystem()
    {
        shutdown();

        // Destroy render windows
        RenderTargetMap::iterator i;
        for (i = mRenderTargets.begin(); i != mRenderTargets.end(); ++i)
        {
            delete i->second;
        }
        mRenderTargets.clear();

        delete mGLSupport;
    }

    const String& GLRenderSystem::getName(void) const
    {
        static String strName("OpenGL Rendering Subsystem");
        return strName;
    }

    void GLRenderSystem::initConfigOptions(void)
    {
        mGLSupport->addConfig();
    }

    ConfigOptionMap& GLRenderSystem::getConfigOptions(void)
    {
        return mGLSupport->getConfigOptions();
    }

    void GLRenderSystem::setConfigOption(const String &name, const String &value)
    {
        mGLSupport->setConfigOption(name, value);
    }

    String GLRenderSystem::validateConfigOptions(void)
    {
        // XXX Return an error string if something is invalid
        return mGLSupport->validateConfig();
    }

    RenderWindow* GLRenderSystem::_initialise(bool autoCreateWindow, const String& windowTitle)
    {
        mGLSupport->start();

        if(!mStateCacheManager)
            mStateCacheManager = OGRE_NEW GLStateCacheManager();

        mGLSupport->setStateCacheManager(mStateCacheManager);

        // Create the texture manager
        mTextureManager = new GLTextureManager(*mGLSupport);

        RenderWindow* autoWindow = mGLSupport->createWindow(autoCreateWindow, this, windowTitle);

        RenderSystem::_initialise(autoCreateWindow, windowTitle);

        return autoWindow;
    }

    RenderSystemCapabilities* GLRenderSystem::createRenderSystemCapabilities() const
    {
        RenderSystemCapabilities* rsc = new RenderSystemCapabilities();

        rsc->setCategoryRelevant(CAPS_CATEGORY_GL, true);
        rsc->setDriverVersion(mDriverVersion);
        const char* deviceName = (const char*)glGetString(GL_RENDERER);
        const char* vendorName = (const char*)glGetString(GL_VENDOR);
        rsc->setDeviceName(deviceName);
        rsc->setRenderSystemName(getName());

        // determine vendor
        if (strstr(vendorName, "NVIDIA"))
            rsc->setVendor(GPU_NVIDIA);
        else if (strstr(vendorName, "ATI"))
            rsc->setVendor(GPU_AMD);
        else if (strstr(vendorName, "AMD"))
            rsc->setVendor(GPU_AMD);
        else if (strstr(vendorName, "Intel"))
            rsc->setVendor(GPU_INTEL);
        else if (strstr(vendorName, "S3"))
            rsc->setVendor(GPU_S3);
        else if (strstr(vendorName, "Matrox"))
            rsc->setVendor(GPU_MATROX);
        else if (strstr(vendorName, "3DLabs"))
            rsc->setVendor(GPU_3DLABS);
        else if (strstr(vendorName, "SiS"))
            rsc->setVendor(GPU_SIS);
        else
            rsc->setVendor(GPU_UNKNOWN);

        if(mEnableFixedPipeline)
        {
            // Supports fixed-function
            rsc->setCapability(RSC_FIXED_FUNCTION);
        }

        // Check for hardware mipmapping support.
        if(GLEW_VERSION_1_4 || GLEW_SGIS_generate_mipmap)
        {
            bool disableAutoMip = false;
#if OGRE_PLATFORM == OGRE_PLATFORM_APPLE || OGRE_PLATFORM == OGRE_PLATFORM_LINUX
            // Apple & Linux ATI drivers have faults in hardware mipmap generation
            if (rsc->getVendor() == GPU_AMD)
                disableAutoMip = true;
#endif
            // The Intel 915G frequently corrupts textures when using hardware mip generation
            // I'm not currently sure how many generations of hardware this affects,
            // so for now, be safe.
            if (rsc->getVendor() == GPU_INTEL)
                disableAutoMip = true;

            // SiS chipsets also seem to have problems with this
            if (rsc->getVendor() == GPU_SIS)
                disableAutoMip = true;

            if (!disableAutoMip)
                rsc->setCapability(RSC_AUTOMIPMAP);
        }

        // Check for blending support
        if(GLEW_VERSION_1_3 ||
           GLEW_ARB_texture_env_combine ||
           GLEW_EXT_texture_env_combine)
        {
            rsc->setCapability(RSC_BLENDING);
        }

        // Check for Multitexturing support and set number of texture units
        if(GLEW_VERSION_1_3 ||
           GLEW_ARB_multitexture)
        {
            GLint units;
            glGetIntegerv( GL_MAX_TEXTURE_UNITS, &units );

            if (GLEW_ARB_fragment_program)
            {
                // Also check GL_MAX_TEXTURE_IMAGE_UNITS_ARB since NV at least
                // only increased this on the FX/6x00 series
                GLint arbUnits;
                glGetIntegerv( GL_MAX_TEXTURE_IMAGE_UNITS_ARB, &arbUnits );
                if (arbUnits > units)
                    units = arbUnits;
            }
            rsc->setNumTextureUnits(std::min<ushort>(16, units));
        }
        else
        {
            // If no multitexture support then set one texture unit
            rsc->setNumTextureUnits(1);
        }

        // Check for Anisotropy support
        if(GLEW_EXT_texture_filter_anisotropic)
        {
            rsc->setCapability(RSC_ANISOTROPY);
        }

        // Check for DOT3 support
        if(GLEW_VERSION_1_3 ||
           GLEW_ARB_texture_env_dot3 ||
           GLEW_EXT_texture_env_dot3)
        {
            rsc->setCapability(RSC_DOT3);
        }

        // Check for cube mapping
        if(GLEW_VERSION_1_3 ||
           GLEW_ARB_texture_cube_map ||
           GLEW_EXT_texture_cube_map)
        {
            rsc->setCapability(RSC_CUBEMAPPING);
        }


        // Point sprites
        if (GLEW_VERSION_2_0 || GLEW_ARB_point_sprite)
        {
            rsc->setCapability(RSC_POINT_SPRITES);
        }
        // Check for point parameters
        if (GLEW_VERSION_1_4)
        {
            rsc->setCapability(RSC_POINT_EXTENDED_PARAMETERS);
        }
        if (GLEW_ARB_point_parameters)
        {
            rsc->setCapability(RSC_POINT_EXTENDED_PARAMETERS_ARB);
        }
        if (GLEW_EXT_point_parameters)
        {
            rsc->setCapability(RSC_POINT_EXTENDED_PARAMETERS_EXT);
        }

        // Check for hardware stencil support and set bit depth
        GLint stencil;
        glGetIntegerv(GL_STENCIL_BITS,&stencil);

        if(stencil)
        {
            rsc->setCapability(RSC_HWSTENCIL);
            rsc->setStencilBufferBitDepth(stencil);
        }


        if(GLEW_VERSION_1_5 || GLEW_ARB_vertex_buffer_object)
        {
            if (!GLEW_ARB_vertex_buffer_object)
            {
                rsc->setCapability(RSC_GL1_5_NOVBO);
            }
            rsc->setCapability(RSC_VBO);
            rsc->setCapability(RSC_32BIT_INDEX);
        }

        if(GLEW_ARB_vertex_program)
        {
            rsc->setCapability(RSC_VERTEX_PROGRAM);

            // Vertex Program Properties
            rsc->setVertexProgramConstantBoolCount(0);
            rsc->setVertexProgramConstantIntCount(0);

            GLint floatConstantCount;
            glGetProgramivARB(GL_VERTEX_PROGRAM_ARB, GL_MAX_PROGRAM_LOCAL_PARAMETERS_ARB, &floatConstantCount);
            rsc->setVertexProgramConstantFloatCount(floatConstantCount);

            rsc->addShaderProfile("arbvp1");
            if (GLEW_NV_vertex_program2_option)
            {
                rsc->addShaderProfile("vp30");
            }

            if (GLEW_NV_vertex_program3)
            {
                rsc->addShaderProfile("vp40");
            }

            if (GLEW_NV_vertex_program4)
            {
                rsc->addShaderProfile("gp4vp");
                rsc->addShaderProfile("gpu_vp");
            }
        }

        if (GLEW_NV_register_combiners2 &&
            GLEW_NV_texture_shader)
        {
            rsc->setCapability(RSC_FRAGMENT_PROGRAM);
            rsc->addShaderProfile("fp20");
        }

        // NFZ - check for ATI fragment shader support
        if (GLEW_ATI_fragment_shader)
        {
            rsc->setCapability(RSC_FRAGMENT_PROGRAM);
            // no boolean params allowed
            rsc->setFragmentProgramConstantBoolCount(0);
            // no integer params allowed
            rsc->setFragmentProgramConstantIntCount(0);

            // only 8 Vector4 constant floats supported
            rsc->setFragmentProgramConstantFloatCount(8);

            rsc->addShaderProfile("ps_1_4");
            rsc->addShaderProfile("ps_1_3");
            rsc->addShaderProfile("ps_1_2");
            rsc->addShaderProfile("ps_1_1");
        }

        if (GLEW_ARB_fragment_program)
        {
            rsc->setCapability(RSC_FRAGMENT_PROGRAM);

            // Fragment Program Properties
            rsc->setFragmentProgramConstantBoolCount(0);
            rsc->setFragmentProgramConstantIntCount(0);

            GLint floatConstantCount;
            glGetProgramivARB(GL_FRAGMENT_PROGRAM_ARB, GL_MAX_PROGRAM_LOCAL_PARAMETERS_ARB, &floatConstantCount);
            rsc->setFragmentProgramConstantFloatCount(floatConstantCount);

            rsc->addShaderProfile("arbfp1");
            if (GLEW_NV_fragment_program_option)
            {
                rsc->addShaderProfile("fp30");
            }

            if (GLEW_NV_fragment_program2)
            {
                rsc->addShaderProfile("fp40");
            }

            if (GLEW_NV_fragment_program4)
            {
                rsc->addShaderProfile("gp4fp");
                rsc->addShaderProfile("gpu_fp");
            }
        }

        // NFZ - Check if GLSL is supported
        if ( GLEW_VERSION_2_0 ||
             (GLEW_ARB_shading_language_100 &&
              GLEW_ARB_shader_objects &&
              GLEW_ARB_fragment_shader &&
              GLEW_ARB_vertex_shader) )
        {
            rsc->addShaderProfile("glsl");
            if(getNativeShadingLanguageVersion() >= 120)
                rsc->addShaderProfile("glsl120");
            if(getNativeShadingLanguageVersion() >= 110)
                rsc->addShaderProfile("glsl110");
            if(getNativeShadingLanguageVersion() >= 100)
                rsc->addShaderProfile("glsl100");
        }

        // Check if geometry shaders are supported
        if (GLEW_VERSION_2_0 &&
            GLEW_EXT_geometry_shader4)
        {
            rsc->setCapability(RSC_GEOMETRY_PROGRAM);
            rsc->addShaderProfile("nvgp4");

            //Also add the CG profiles
            rsc->addShaderProfile("gpu_gp");
            rsc->addShaderProfile("gp4gp");

            rsc->setGeometryProgramConstantBoolCount(0);
            rsc->setGeometryProgramConstantIntCount(0);

            GLint floatConstantCount = 0;
            glGetIntegerv(GL_MAX_GEOMETRY_UNIFORM_COMPONENTS_EXT, &floatConstantCount);
            rsc->setGeometryProgramConstantFloatCount(floatConstantCount);

            GLint maxOutputVertices;
            glGetIntegerv(GL_MAX_GEOMETRY_OUTPUT_VERTICES_EXT,&maxOutputVertices);
            rsc->setGeometryProgramNumOutputVertices(maxOutputVertices);
        }

        if (mGLSupport->checkExtension("GL_ARB_get_program_binary"))
        {
            // states 3.0 here: http://developer.download.nvidia.com/opengl/specs/GL_ARB_get_program_binary.txt
            // but not here: http://www.opengl.org/sdk/docs/man4/xhtml/glGetProgramBinary.xml
            // and here states 4.1: http://www.geeks3d.com/20100727/opengl-4-1-allows-the-use-of-binary-shaders/
            GLint formats;
            glGetIntegerv(GL_NUM_PROGRAM_BINARY_FORMATS, &formats);

            if(formats > 0)
                rsc->setCapability(RSC_CAN_GET_COMPILED_SHADER_BUFFER);
        }

        if (GLEW_VERSION_3_3 || GLEW_ARB_instanced_arrays)
        {
            // states 3.3 here: http://www.opengl.org/sdk/docs/man3/xhtml/glVertexAttribDivisor.xml
            rsc->setCapability(RSC_VERTEX_BUFFER_INSTANCE_DATA);
        }

        //Check if render to vertex buffer (transform feedback in OpenGL)
        if (GLEW_VERSION_2_0 &&
            GLEW_NV_transform_feedback)
        {
            rsc->setCapability(RSC_HWRENDER_TO_VERTEX_BUFFER);
        }

        // Check for texture compression
        if(GLEW_VERSION_1_3 || GLEW_ARB_texture_compression)
        {
            rsc->setCapability(RSC_TEXTURE_COMPRESSION);

            // Check for dxt compression
            if(GLEW_EXT_texture_compression_s3tc)
            {
#if defined(__APPLE__) && defined(__PPC__)
                // Apple on ATI & PPC has errors in DXT
                if (mGLSupport->getGLVendor().find("ATI") == std::string::npos)
#endif
                    rsc->setCapability(RSC_TEXTURE_COMPRESSION_DXT);
            }
            // Check for vtc compression
            if(GLEW_NV_texture_compression_vtc)
            {
                rsc->setCapability(RSC_TEXTURE_COMPRESSION_VTC);
            }
        }

        // Scissor test is standard in GL 1.2 (is it emulated on some cards though?)
        rsc->setCapability(RSC_SCISSOR_TEST);
        // As are user clipping planes
        rsc->setCapability(RSC_USER_CLIP_PLANES);

        // 2-sided stencil?
        if (GLEW_VERSION_2_0 || GLEW_EXT_stencil_two_side)
        {
            rsc->setCapability(RSC_TWO_SIDED_STENCIL);
        }
        // stencil wrapping?
        if (GLEW_VERSION_1_4 || GLEW_EXT_stencil_wrap)
        {
            rsc->setCapability(RSC_STENCIL_WRAP);
        }

        // Check for hardware occlusion support
        if(GLEW_VERSION_1_5 || GLEW_ARB_occlusion_query)
        {
            // Some buggy driver claim that it is GL 1.5 compliant and
            // not support ARB_occlusion_query
            if (!GLEW_ARB_occlusion_query)
            {
                rsc->setCapability(RSC_GL1_5_NOHWOCCLUSION);
            }

            rsc->setCapability(RSC_HWOCCLUSION);
        }
        else if (GLEW_NV_occlusion_query)
        {
            // Support NV extension too for old hardware
            rsc->setCapability(RSC_HWOCCLUSION);
        }

        // UBYTE4 always supported
        rsc->setCapability(RSC_VERTEX_FORMAT_UBYTE4);

        // Infinite far plane always supported
        rsc->setCapability(RSC_INFINITE_FAR_PLANE);

        // Check for non-power-of-2 texture support
        if(GLEW_ARB_texture_non_power_of_two)
        {
            rsc->setCapability(RSC_NON_POWER_OF_2_TEXTURES);
        }

        // Check for Float textures
        if(GLEW_ATI_texture_float || GLEW_ARB_texture_float)
        {
            rsc->setCapability(RSC_TEXTURE_FLOAT);
        }

        // 3D textures should be supported by GL 1.2, which is our minimum version
        rsc->setCapability(RSC_TEXTURE_1D);
        rsc->setCapability(RSC_TEXTURE_3D);

        // Check for framebuffer object extension
        if(GLEW_EXT_framebuffer_object)
        {
            // Probe number of draw buffers
            // Only makes sense with FBO support, so probe here
            if(GLEW_VERSION_2_0 ||
               GLEW_ARB_draw_buffers ||
               GLEW_ATI_draw_buffers)
            {
                GLint buffers;
                glGetIntegerv(GL_MAX_DRAW_BUFFERS_ARB, &buffers);
                rsc->setNumMultiRenderTargets(std::min<int>(buffers, (GLint)OGRE_MAX_MULTIPLE_RENDER_TARGETS));
                rsc->setCapability(RSC_MRT_DIFFERENT_BIT_DEPTHS);
                if(!GLEW_VERSION_2_0)
                {
                    // Before GL version 2.0, we need to get one of the extensions
                    if(GLEW_ARB_draw_buffers)
                        rsc->setCapability(RSC_FBO_ARB);
                    if(GLEW_ATI_draw_buffers)
                        rsc->setCapability(RSC_FBO_ATI);
                }
                // Set FBO flag for all 3 'subtypes'
                rsc->setCapability(RSC_FBO);

            }
            rsc->setCapability(RSC_HWRENDER_TO_TEXTURE);
        }

        // Check GLSupport for PBuffer support
        if(mGLSupport->supportsPBuffers())
        {
            // Use PBuffers
            rsc->setCapability(RSC_HWRENDER_TO_TEXTURE);
            rsc->setCapability(RSC_PBUFFER);
        }

        // Point size
        if (GLEW_VERSION_1_4)
        {
            float ps;
            glGetFloatv(GL_POINT_SIZE_MAX, &ps);
            rsc->setMaxPointSize(ps);
        }
        else
        {
            GLint vSize[2];
            glGetIntegerv(GL_POINT_SIZE_RANGE,vSize);
            rsc->setMaxPointSize(vSize[1]);
        }

        // Vertex texture fetching
        if (mGLSupport->checkExtension("GL_ARB_vertex_shader"))
        {
            GLint vUnits;
            glGetIntegerv(GL_MAX_VERTEX_TEXTURE_IMAGE_UNITS_ARB, &vUnits);
            rsc->setNumVertexTextureUnits(static_cast<ushort>(vUnits));
            if (vUnits > 0)
            {
                rsc->setCapability(RSC_VERTEX_TEXTURE_FETCH);
            }
            // GL always shares vertex and fragment texture units (for now?)
            rsc->setVertexTextureUnitsShared(true);
        }

        // Mipmap LOD biasing?
        if (GLEW_VERSION_1_4 || GLEW_EXT_texture_lod_bias)
        {
            rsc->setCapability(RSC_MIPMAP_LOD_BIAS);
        }

        // Alpha to coverage?
        if (mGLSupport->checkExtension("GL_ARB_multisample"))
        {
            // Alpha to coverage always 'supported' when MSAA is available
            // although card may ignore it if it doesn't specifically support A2C
            rsc->setCapability(RSC_ALPHA_TO_COVERAGE);
        }

        // Advanced blending operations
        if(GLEW_VERSION_2_0)
        {
            rsc->setCapability(RSC_ADVANCED_BLEND_OPERATIONS);
        }

        return rsc;
    }

    void GLRenderSystem::initialiseFromRenderSystemCapabilities(RenderSystemCapabilities* caps, RenderTarget* primary)
    {
        if(caps->getRenderSystemName() != getName())
        {
            OGRE_EXCEPT(Exception::ERR_INVALIDPARAMS,
                        "Trying to initialize GLRenderSystem from RenderSystemCapabilities that do not support OpenGL",
                        "GLRenderSystem::initialiseFromRenderSystemCapabilities");
        }

        // set texture the number of texture units
        mFixedFunctionTextureUnits = caps->getNumTextureUnits();

        //In GL there can be less fixed function texture units than general
        //texture units. Get the minimum of the two.
        if (caps->hasCapability(RSC_FRAGMENT_PROGRAM))
        {
            GLint maxTexCoords = 0;
            glGetIntegerv(GL_MAX_TEXTURE_COORDS_ARB, &maxTexCoords);
            if (mFixedFunctionTextureUnits > maxTexCoords)
            {
                mFixedFunctionTextureUnits = maxTexCoords;
            }
        }

        if(caps->hasCapability(RSC_GL1_5_NOVBO))
        {
            // Assign ARB functions same to GL 1.5 version since
            // interface identical
            glBindBufferARB = glBindBuffer;
            glBufferDataARB = glBufferData;
            glBufferSubDataARB = glBufferSubData;
            glDeleteBuffersARB = glDeleteBuffers;
            glGenBuffersARB = glGenBuffers;
            glGetBufferParameterivARB = glGetBufferParameteriv;
            glGetBufferPointervARB = glGetBufferPointerv;
            glGetBufferSubDataARB = glGetBufferSubData;
            glIsBufferARB = glIsBuffer;
            glMapBufferARB = glMapBuffer;
            glUnmapBufferARB = glUnmapBuffer;
        }

        if(caps->hasCapability(RSC_VBO))
        {

            mHardwareBufferManager = new GLHardwareBufferManager;
        }
        else
        {
            mHardwareBufferManager = new GLDefaultHardwareBufferManager;
        }

        // XXX Need to check for nv2 support and make a program manager for it
        // XXX Probably nv1 as well for older cards
        // GPU Program Manager setup
        mGpuProgramManager = new GLGpuProgramManager();

        if(caps->hasCapability(RSC_CAN_GET_COMPILED_SHADER_BUFFER))
        {
            mGpuProgramManager->setSaveMicrocodesToCache(true);
        }

        if(caps->hasCapability(RSC_VERTEX_PROGRAM))
        {
            if(caps->isShaderProfileSupported("arbvp1"))
            {
                mGpuProgramManager->registerProgramFactory("arbvp1", createGLArbGpuProgram);
            }

            if(caps->isShaderProfileSupported("vp30"))
            {
                mGpuProgramManager->registerProgramFactory("vp30", createGLArbGpuProgram);
            }

            if(caps->isShaderProfileSupported("vp40"))
            {
                mGpuProgramManager->registerProgramFactory("vp40", createGLArbGpuProgram);
            }

            if(caps->isShaderProfileSupported("gp4vp"))
            {
                mGpuProgramManager->registerProgramFactory("gp4vp", createGLArbGpuProgram);
            }

            if(caps->isShaderProfileSupported("gpu_vp"))
            {
                mGpuProgramManager->registerProgramFactory("gpu_vp", createGLArbGpuProgram);
            }
        }

        if(caps->hasCapability(RSC_GEOMETRY_PROGRAM))
        {
            //TODO : Should these be createGLArbGpuProgram or createGLGpuNVparseProgram?
            if(caps->isShaderProfileSupported("nvgp4"))
            {
                mGpuProgramManager->registerProgramFactory("nvgp4", createGLArbGpuProgram);
            }
            if(caps->isShaderProfileSupported("gp4gp"))
            {
                mGpuProgramManager->registerProgramFactory("gp4gp", createGLArbGpuProgram);
            }
            if(caps->isShaderProfileSupported("gpu_gp"))
            {
                mGpuProgramManager->registerProgramFactory("gpu_gp", createGLArbGpuProgram);
            }
        }

        if(caps->hasCapability(RSC_FRAGMENT_PROGRAM))
        {

            if(caps->isShaderProfileSupported("fp20"))
            {
                mGpuProgramManager->registerProgramFactory("fp20", createGLGpuNvparseProgram);
            }

            if(caps->isShaderProfileSupported("ps_1_4"))
            {
                mGpuProgramManager->registerProgramFactory("ps_1_4", createGL_ATI_FS_GpuProgram);
            }

            if(caps->isShaderProfileSupported("ps_1_3"))
            {
                mGpuProgramManager->registerProgramFactory("ps_1_3", createGL_ATI_FS_GpuProgram);
            }

            if(caps->isShaderProfileSupported("ps_1_2"))
            {
                mGpuProgramManager->registerProgramFactory("ps_1_2", createGL_ATI_FS_GpuProgram);
            }

            if(caps->isShaderProfileSupported("ps_1_1"))
            {
                mGpuProgramManager->registerProgramFactory("ps_1_1", createGL_ATI_FS_GpuProgram);
            }

            if(caps->isShaderProfileSupported("arbfp1"))
            {
                mGpuProgramManager->registerProgramFactory("arbfp1", createGLArbGpuProgram);
            }

            if(caps->isShaderProfileSupported("fp40"))
            {
                mGpuProgramManager->registerProgramFactory("fp40", createGLArbGpuProgram);
            }

            if(caps->isShaderProfileSupported("fp30"))
            {
                mGpuProgramManager->registerProgramFactory("fp30", createGLArbGpuProgram);
            }

            if(caps->isShaderProfileSupported("gp4fp"))
            {
                mGpuProgramManager->registerProgramFactory("gp4fp", createGLArbGpuProgram);
            }

            if(caps->isShaderProfileSupported("gpu_fp"))
            {
                mGpuProgramManager->registerProgramFactory("gpu_fp", createGLArbGpuProgram);
            }

        }

        if(caps->isShaderProfileSupported("glsl"))
        {
            // NFZ - check for GLSL vertex and fragment shader support successful
            mGLSLProgramFactory = new GLSL::GLSLProgramFactory();
            HighLevelGpuProgramManager::getSingleton().addFactory(mGLSLProgramFactory);
            LogManager::getSingleton().logMessage("GLSL support detected");
        }

        if(caps->hasCapability(RSC_HWOCCLUSION))
        {
            if(caps->hasCapability(RSC_GL1_5_NOHWOCCLUSION))
            {
                // Assign ARB functions same to GL 1.5 version since
                // interface identical
                glBeginQueryARB = glBeginQuery;
                glDeleteQueriesARB = glDeleteQueries;
                glEndQueryARB = glEndQuery;
                glGenQueriesARB = glGenQueries;
                glGetQueryObjectivARB = glGetQueryObjectiv;
                glGetQueryObjectuivARB = glGetQueryObjectuiv;
                glGetQueryivARB = glGetQueryiv;
                glIsQueryARB = glIsQuery;
            }
        }


        /// Do this after extension function pointers are initialised as the extension
        /// is used to probe further capabilities.
        ConfigOptionMap::iterator cfi = getConfigOptions().find("RTT Preferred Mode");
        // RTT Mode: 0 use whatever available, 1 use PBuffers, 2 force use copying
        int rttMode = 0;
        if (cfi != getConfigOptions().end())
        {
            if (cfi->second.currentValue == "PBuffer")
            {
                rttMode = 1;
            }
            else if (cfi->second.currentValue == "Copy")
            {
                rttMode = 2;
            }
        }




        // Check for framebuffer object extension
        if(caps->hasCapability(RSC_FBO) && rttMode < 1)
        {
            // Before GL version 2.0, we need to get one of the extensions
            if(caps->hasCapability(RSC_FBO_ARB))
                GLEW_GET_FUN(__glewDrawBuffers) = glDrawBuffersARB;
            else if(caps->hasCapability(RSC_FBO_ATI))
                GLEW_GET_FUN(__glewDrawBuffers) = glDrawBuffersATI;

            if(caps->hasCapability(RSC_HWRENDER_TO_TEXTURE))
            {
                // Create FBO manager
                LogManager::getSingleton().logMessage("GL: Using GL_EXT_framebuffer_object for rendering to textures (best)");
                mRTTManager = new GLFBOManager(false);
                caps->setCapability(RSC_RTT_SEPARATE_DEPTHBUFFER);

                //TODO: Check if we're using OpenGL 3.0 and add RSC_RTT_DEPTHBUFFER_RESOLUTION_LESSEQUAL flag
            }

        }
        else
        {
            // Check GLSupport for PBuffer support
            if(caps->hasCapability(RSC_PBUFFER) && rttMode < 2)
            {
                if(caps->hasCapability(RSC_HWRENDER_TO_TEXTURE))
                {
                    // Use PBuffers
                    mRTTManager = new GLPBRTTManager(mGLSupport, primary);
                    LogManager::getSingleton().logMessage("GL: Using PBuffers for rendering to textures");

                    //TODO: Depth buffer sharing in pbuffer is left unsupported
                }
            }
            else
            {
                // No pbuffer support either -- fallback to simplest copying from framebuffer
                mRTTManager = new GLCopyingRTTManager();
                LogManager::getSingleton().logMessage("GL: Using framebuffer copy for rendering to textures (worst)");
                LogManager::getSingleton().logMessage("GL: Warning: RenderTexture size is restricted to size of framebuffer. If you are on Linux, consider using GLX instead of SDL.");

                //Copy method uses the main depth buffer but no other depth buffer
                caps->setCapability(RSC_RTT_MAIN_DEPTHBUFFER_ATTACHABLE);
                caps->setCapability(RSC_RTT_DEPTHBUFFER_RESOLUTION_LESSEQUAL);
            }

            // Downgrade number of simultaneous targets
            caps->setNumMultiRenderTargets(1);
        }


        Log* defaultLog = LogManager::getSingleton().getDefaultLog();
        if (defaultLog)
        {
            caps->log(defaultLog);
        }

        mGLInitialised = true;
    }

    void GLRenderSystem::reinitialise(void)
    {
        this->shutdown();
        this->_initialise(true);
    }

    void GLRenderSystem::shutdown(void)
    {
        RenderSystem::shutdown();

        // Deleting the GLSL program factory
        if (mGLSLProgramFactory)
        {
            // Remove from manager safely
            if (HighLevelGpuProgramManager::getSingletonPtr())
                HighLevelGpuProgramManager::getSingleton().removeFactory(mGLSLProgramFactory);
            delete mGLSLProgramFactory;
            mGLSLProgramFactory = 0;
        }

        // Deleting the GPU program manager and hardware buffer manager.  Has to be done before the mGLSupport->stop().
        delete mGpuProgramManager;
        mGpuProgramManager = 0;

        delete mHardwareBufferManager;
        mHardwareBufferManager = 0;

        delete mRTTManager;
        mRTTManager = 0;

        // Delete extra threads contexts
        for (GLContextList::iterator i = mBackgroundContextList.begin();
             i != mBackgroundContextList.end(); ++i)
        {
            GLContext* pCurContext = *i;

            pCurContext->releaseContext();

            delete pCurContext;
        }
        mBackgroundContextList.clear();

        mGLSupport->stop();
        mStopRendering = true;

        delete mTextureManager;
        mTextureManager = 0;

        OGRE_DELETE mStateCacheManager;
        mStateCacheManager = 0;

        // There will be a new initial window and so forth, thus any call to test
        //  some params will access an invalid pointer, so it is best to reset
        //  the whole state.
        mGLInitialised = 0;
    }

    void GLRenderSystem::setAmbientLight(float r, float g, float b)
    {
        mStateCacheManager->setLightAmbient(r, g, b);
    }

    void GLRenderSystem::setShadingType(ShadeOptions so)
    {
        // XXX Don't do this when using shader
        switch(so)
        {
        case SO_FLAT:
            mStateCacheManager->setShadeModel(GL_FLAT);
            break;
        default:
            mStateCacheManager->setShadeModel(GL_SMOOTH);
            break;
        }
    }

    //---------------------------------------------------------------------
    bool GLRenderSystem::_createRenderWindows(const RenderWindowDescriptionList& renderWindowDescriptions,
                                              RenderWindowList& createdWindows)
    {
        // Call base render system method.
        if (false == RenderSystem::_createRenderWindows(renderWindowDescriptions, createdWindows))
            return false;

        // Simply call _createRenderWindow in a loop.
        for (size_t i = 0; i < renderWindowDescriptions.size(); ++i)
        {
            const RenderWindowDescription& curRenderWindowDescription = renderWindowDescriptions[i];
            RenderWindow* curWindow = NULL;

            curWindow = _createRenderWindow(curRenderWindowDescription.name,
                                            curRenderWindowDescription.width,
                                            curRenderWindowDescription.height,
                                            curRenderWindowDescription.useFullScreen,
                                            &curRenderWindowDescription.miscParams);

            createdWindows.push_back(curWindow);
        }

        return true;
    }
    //---------------------------------------------------------------------
    RenderWindow* GLRenderSystem::_createRenderWindow(const String &name,
                                                      unsigned int width, unsigned int height, bool fullScreen,
                                                      const NameValuePairList *miscParams)
    {
        if (mRenderTargets.find(name) != mRenderTargets.end())
        {
            OGRE_EXCEPT(
                Exception::ERR_INVALIDPARAMS,
                "Window with name '" + name + "' already exists",
                "GLRenderSystem::_createRenderWindow" );
        }
        // Log a message
        StringStream ss;
        ss << "GLRenderSystem::_createRenderWindow \"" << name << "\", " <<
            width << "x" << height << " ";
        if(fullScreen)
            ss << "fullscreen ";
        else
            ss << "windowed ";
        if(miscParams)
        {
            ss << " miscParams: ";
            NameValuePairList::const_iterator it;
            for(it=miscParams->begin(); it!=miscParams->end(); ++it)
            {
                ss << it->first << "=" << it->second << " ";
            }
            LogManager::getSingleton().logMessage(ss.str());
        }

        // Create the window
        RenderWindow* win = mGLSupport->newWindow(name, width, height,
                                                  fullScreen, miscParams);

        attachRenderTarget( *win );

        if (!mGLInitialised)
        {
            // set up glew and GLSupport
            initialiseContext(win);

            StringVector tokens = StringUtil::split(mGLSupport->getGLVersion(), ".");

            if (!tokens.empty())
            {
                mDriverVersion.major = StringConverter::parseInt(tokens[0]);
                if (tokens.size() > 1)
                    mDriverVersion.minor = StringConverter::parseInt(tokens[1]);
                if (tokens.size() > 2)
                    mDriverVersion.release = StringConverter::parseInt(tokens[2]);
            }
            mDriverVersion.build = 0;

            const char* shadingLangVersion = (const char*)glGetString(GL_SHADING_LANGUAGE_VERSION);
            tokens = StringUtil::split(shadingLangVersion, ". ");
            mNativeShadingLanguageVersion = (StringConverter::parseUnsignedInt(tokens[0]) * 100) + StringConverter::parseUnsignedInt(tokens[1]);

            // Initialise GL after the first window has been created
            // TODO: fire this from emulation options, and don't duplicate Real and Current capabilities
            mRealCapabilities = createRenderSystemCapabilities();

            // use real capabilities if custom capabilities are not available
            if(!mUseCustomCapabilities)
                mCurrentCapabilities = mRealCapabilities;

            fireEvent("RenderSystemCapabilitiesCreated");

            initialiseFromRenderSystemCapabilities(mCurrentCapabilities, win);

            // Initialise the main context
            _oneTimeContextInitialization();
            if(mCurrentContext)
                mCurrentContext->setInitialized();
        }

        if( win->getDepthBufferPool() != DepthBuffer::POOL_NO_DEPTH )
        {
            //Unlike D3D9, OGL doesn't allow sharing the main depth buffer, so keep them separate.
            //Only Copy does, but Copy means only one depth buffer...
            GLContext *windowContext = 0;
            win->getCustomAttribute( GLRenderTexture::CustomAttributeString_GLCONTEXT, &windowContext );

            GLDepthBuffer *depthBuffer = new GLDepthBuffer( DepthBuffer::POOL_DEFAULT, this,
                                                            windowContext, 0, 0,
                                                            win->getWidth(), win->getHeight(),
                                                            win->getFSAA(), 0, true );

            mDepthBufferPool[depthBuffer->getPoolId()].push_back( depthBuffer );

            win->attachDepthBuffer( depthBuffer );
        }

        return win;
    }
    //---------------------------------------------------------------------
    DepthBuffer* GLRenderSystem::_createDepthBufferFor( RenderTarget *renderTarget )
    {
        GLDepthBuffer *retVal = 0;

        //Only FBO & pbuffer support different depth buffers, so everything
        //else creates dummy (empty) containers
        //retVal = mRTTManager->_createDepthBufferFor( renderTarget );
        GLFrameBufferObject *fbo = 0;
        renderTarget->getCustomAttribute(GLRenderTexture::CustomAttributeString_FBO, &fbo);

        if( fbo )
        {
            //Presence of an FBO means the manager is an FBO Manager, that's why it's safe to downcast
            //Find best depth & stencil format suited for the RT's format
            GLuint depthFormat, stencilFormat;
            static_cast<GLFBOManager*>(mRTTManager)->getBestDepthStencil( fbo->getFormat(),
                                                                          &depthFormat, &stencilFormat );

            GLRenderBuffer *depthBuffer = new GLRenderBuffer( depthFormat, fbo->getWidth(),
                                                              fbo->getHeight(), fbo->getFSAA() );

            GLRenderBuffer *stencilBuffer = depthBuffer;
            if( depthFormat != GL_DEPTH24_STENCIL8_EXT && stencilFormat )
            {
                stencilBuffer = new GLRenderBuffer( stencilFormat, fbo->getWidth(),
                                                    fbo->getHeight(), fbo->getFSAA() );
            }

            //No "custom-quality" multisample for now in GL
            retVal = new GLDepthBuffer( 0, this, mCurrentContext, depthBuffer, stencilBuffer,
                                        fbo->getWidth(), fbo->getHeight(), fbo->getFSAA(), 0, false );
        }

        return retVal;
    }
    //---------------------------------------------------------------------
    void GLRenderSystem::_getDepthStencilFormatFor( GLenum internalColourFormat, GLenum *depthFormat,
                                                    GLenum *stencilFormat )
    {
        mRTTManager->getBestDepthStencil( internalColourFormat, depthFormat, stencilFormat );
    }

    void GLRenderSystem::initialiseContext(RenderWindow* primary)
    {
        // Set main and current context
        mMainContext = 0;
        primary->getCustomAttribute(GLRenderTexture::CustomAttributeString_GLCONTEXT, &mMainContext);
        mCurrentContext = mMainContext;

        // Set primary context as active
        if(mCurrentContext)
            mCurrentContext->setCurrent();

        // Setup GLSupport
        mGLSupport->initialiseExtensions();

        LogManager::getSingleton().logMessage("***************************");
        LogManager::getSingleton().logMessage("*** GL Renderer Started ***");
        LogManager::getSingleton().logMessage("***************************");

        // Get extension function pointers
#if OGRE_THREAD_SUPPORT != 1
        glewContextInit(mGLSupport);
#endif

        mStateCacheManager->switchContext((intptr_t)mCurrentContext);
    }



    //-----------------------------------------------------------------------
    MultiRenderTarget * GLRenderSystem::createMultiRenderTarget(const String & name)
    {
        MultiRenderTarget *retval = mRTTManager->createMultiRenderTarget(name);
        attachRenderTarget( *retval );
        return retval;
    }

    //-----------------------------------------------------------------------
    void GLRenderSystem::destroyRenderWindow(RenderWindow* pWin)
    {
        // Find it to remove from list
        RenderTargetMap::iterator i = mRenderTargets.begin();

        while (i != mRenderTargets.end())
        {
            if (i->second == pWin)
            {
                GLContext *windowContext = 0;
                pWin->getCustomAttribute(GLRenderTexture::CustomAttributeString_GLCONTEXT, &windowContext);

                //1 Window <-> 1 Context, should be always true
                assert( windowContext );

                bool bFound = false;
                //Find the depth buffer from this window and remove it.
                DepthBufferMap::iterator itMap = mDepthBufferPool.begin();
                DepthBufferMap::iterator enMap = mDepthBufferPool.end();

                while( itMap != enMap && !bFound )
                {
                    DepthBufferVec::iterator itor = itMap->second.begin();
                    DepthBufferVec::iterator end  = itMap->second.end();

                    while( itor != end )
                    {
                        //A DepthBuffer with no depth & stencil pointers is a dummy one,
                        //look for the one that matches the same GL context
                        GLDepthBuffer *depthBuffer = static_cast<GLDepthBuffer*>(*itor);
                        GLContext *glContext = depthBuffer->getGLContext();

                        if( glContext == windowContext &&
                            (depthBuffer->getDepthBuffer() || depthBuffer->getStencilBuffer()) )
                        {
                            bFound = true;

                            delete *itor;
                            itMap->second.erase( itor );
                            break;
                        }
                        ++itor;
                    }

                    ++itMap;
                }

                mRenderTargets.erase(i);
                delete pWin;
                break;
            }
        }
    }

    //---------------------------------------------------------------------
    void GLRenderSystem::_useLights(const LightList& lights, unsigned short limit)
    {
        // Save previous modelview
        glMatrixMode(GL_MODELVIEW);
        glPushMatrix();
        // just load view matrix (identity world)
        GLfloat mat[16];
        makeGLMatrix(mat, mViewMatrix);
        glLoadMatrixf(mat);

        LightList::const_iterator i, iend;
        iend = lights.end();
        unsigned short num = 0;
        for (i = lights.begin(); i != iend && num < limit; ++i, ++num)
        {
            setGLLight(num, *i);
            mLights[num] = *i;
        }
        // Disable extra lights
        for (; num < mCurrentLights; ++num)
        {
            setGLLight(num, NULL);
            mLights[num] = NULL;
        }
        mCurrentLights = std::min(limit, static_cast<unsigned short>(lights.size()));

        setLights();

        // restore previous
        glPopMatrix();
    }

    void GLRenderSystem::setGLLight(size_t index, Light* lt)
    {
        GLenum gl_index = GL_LIGHT0 + index;

        if (!lt)
        {
            // Disable in the scene
            mStateCacheManager->setEnabled(gl_index, false);
        }
        else
        {
            switch (lt->getType())
            {
            case Light::LT_SPOTLIGHT:
                glLightf(gl_index, GL_SPOT_CUTOFF, 0.5f * lt->getSpotlightOuterAngle().valueDegrees());
                glLightf(gl_index, GL_SPOT_EXPONENT, lt->getSpotlightFalloff());
                break;
            default:
                glLightf(gl_index, GL_SPOT_CUTOFF, 180.0);
                break;
            }

            // Color
            ColourValue col;
            col = lt->getDiffuseColour();

            GLfloat f4vals[4] = {col.r, col.g, col.b, col.a};
            glLightfv(gl_index, GL_DIFFUSE, f4vals);

            col = lt->getSpecularColour();
            f4vals[0] = col.r;
            f4vals[1] = col.g;
            f4vals[2] = col.b;
            f4vals[3] = col.a;
            glLightfv(gl_index, GL_SPECULAR, f4vals);

            // Disable ambient light for movables;
            f4vals[0] = 0;
            f4vals[1] = 0;
            f4vals[2] = 0;
            f4vals[3] = 1;
            glLightfv(gl_index, GL_AMBIENT, f4vals);

            setGLLightPositionDirection(lt, gl_index);

            // Attenuation
            glLightf(gl_index, GL_CONSTANT_ATTENUATION, lt->getAttenuationConstant());
            glLightf(gl_index, GL_LINEAR_ATTENUATION, lt->getAttenuationLinear());
            glLightf(gl_index, GL_QUADRATIC_ATTENUATION, lt->getAttenuationQuadric());
            // Enable in the scene
            mStateCacheManager->setEnabled(gl_index, true);
        }
    }

    //-----------------------------------------------------------------------------
    void GLRenderSystem::makeGLMatrix(GLfloat gl_matrix[16], const Matrix4& m)
    {
        size_t x = 0;
        for (size_t i = 0; i < 4; i++)
        {
            for (size_t j = 0; j < 4; j++)
            {
                gl_matrix[x] = m[j][i];
                x++;
            }
        }
    }
    //-----------------------------------------------------------------------------
    void GLRenderSystem::_setWorldMatrix( const Matrix4 &m )
    {
        GLfloat mat[16];
        mWorldMatrix = m;
        makeGLMatrix( mat, mViewMatrix * mWorldMatrix );
        glMatrixMode(GL_MODELVIEW);
        glLoadMatrixf(mat);
    }

    //-----------------------------------------------------------------------------
    void GLRenderSystem::_setViewMatrix( const Matrix4 &m )
    {
        mViewMatrix = m;

        GLfloat mat[16];
        makeGLMatrix( mat, mViewMatrix * mWorldMatrix );
        glMatrixMode(GL_MODELVIEW);
        glLoadMatrixf(mat);

        // also mark clip planes dirty
        if (!mClipPlanes.empty())
            mClipPlanesDirty = true;
    }
    //-----------------------------------------------------------------------------
    void GLRenderSystem::_setProjectionMatrix(const Matrix4 &m)
    {
        GLfloat mat[16];
        makeGLMatrix(mat, m);
        if (mActiveRenderTarget->requiresTextureFlipping())
        {
            // Invert transformed y
            mat[1] = -mat[1];
            mat[5] = -mat[5];
            mat[9] = -mat[9];
            mat[13] = -mat[13];
        }
        glMatrixMode(GL_PROJECTION);
        glLoadMatrixf(mat);
        glMatrixMode(GL_MODELVIEW);

        // also mark clip planes dirty
        if (!mClipPlanes.empty())
            mClipPlanesDirty = true;
    }
    //-----------------------------------------------------------------------------
    void GLRenderSystem::_setSurfaceParams(const ColourValue &ambient,
                                           const ColourValue &diffuse, const ColourValue &specular,
                                           const ColourValue &emissive, Real shininess,
                                           TrackVertexColourType tracking)
    {

        // Track vertex colour
        if(tracking != TVC_NONE)
        {
            GLenum gt = GL_DIFFUSE;
            // There are actually 15 different combinations for tracking, of which
            // GL only supports the most used 5. This means that we have to do some
            // magic to find the best match. NOTE:
            //  GL_AMBIENT_AND_DIFFUSE != GL_AMBIENT | GL__DIFFUSE
            if(tracking & TVC_AMBIENT)
            {
                if(tracking & TVC_DIFFUSE)
                {
                    gt = GL_AMBIENT_AND_DIFFUSE;
                }
                else
                {
                    gt = GL_AMBIENT;
                }
            }
            else if(tracking & TVC_DIFFUSE)
            {
                gt = GL_DIFFUSE;
            }
            else if(tracking & TVC_SPECULAR)
            {
                gt = GL_SPECULAR;
            }
            else if(tracking & TVC_EMISSIVE)
            {
                gt = GL_EMISSION;
            }
            glColorMaterial(GL_FRONT_AND_BACK, gt);

            mStateCacheManager->setEnabled(GL_COLOR_MATERIAL, true);
        }
        else
        {
            mStateCacheManager->setEnabled(GL_COLOR_MATERIAL, false);
        }

        mStateCacheManager->setMaterialDiffuse(diffuse.r, diffuse.g, diffuse.b, diffuse.a);
        mStateCacheManager->setMaterialAmbient(ambient.r, ambient.g, ambient.b, ambient.a);
        mStateCacheManager->setMaterialSpecular(specular.r, specular.g, specular.b, specular.a);
        mStateCacheManager->setMaterialEmissive(emissive.r, emissive.g, emissive.b, emissive.a);
        mStateCacheManager->setMaterialShininess(shininess);
    }
    //-----------------------------------------------------------------------------
    void GLRenderSystem::_setPointParameters(Real size,
                                             bool attenuationEnabled, Real constant, Real linear, Real quadratic,
                                             Real minSize, Real maxSize)
    {
        float val[3] = {1, 0, 0};

        if(attenuationEnabled)
        {
            // Point size is still calculated in pixels even when attenuation is
            // enabled, which is pretty awkward, since you typically want a viewport
            // independent size if you're looking for attenuation.
            // So, scale the point size up by viewport size (this is equivalent to
            // what D3D does as standard)
            size = size * mActiveViewport->getActualHeight();
            minSize = minSize * mActiveViewport->getActualHeight();
            if (maxSize == 0.0f)
                maxSize = mCurrentCapabilities->getMaxPointSize(); // pixels
            else
                maxSize = maxSize * mActiveViewport->getActualHeight();

            // XXX: why do I need this for results to be consistent with D3D?
            // Equations are supposedly the same once you factor in vp height
            Real correction = 0.005;
            // scaling required
            val[0] = constant;
            val[1] = linear * correction;
            val[2] = quadratic * correction;

            if (mCurrentCapabilities->hasCapability(RSC_VERTEX_PROGRAM))
                mStateCacheManager->setEnabled(GL_VERTEX_PROGRAM_POINT_SIZE, true);
        }
        else
        {
            if (maxSize == 0.0f)
                maxSize = mCurrentCapabilities->getMaxPointSize();
            if (mCurrentCapabilities->hasCapability(RSC_VERTEX_PROGRAM))
                mStateCacheManager->setEnabled(GL_VERTEX_PROGRAM_POINT_SIZE, false);
        }

        // no scaling required
        // GL has no disabled flag for this so just set to constant
        mStateCacheManager->setPointSize(size);

        mStateCacheManager->setPointParameters(val, minSize, maxSize);
    }
    //---------------------------------------------------------------------
    void GLRenderSystem::_setPointSpritesEnabled(bool enabled)
    {
        if (!getCapabilities()->hasCapability(RSC_POINT_SPRITES))
            return;

        mStateCacheManager->setEnabled(GL_POINT_SPRITE, enabled);

        // Set sprite texture coord generation
        // Don't offer this as an option since D3D links it to sprite enabled
        for (ushort i = 0; i < mFixedFunctionTextureUnits; ++i)
        {
            mStateCacheManager->activateGLTextureUnit(i);
            glTexEnvi(GL_POINT_SPRITE, GL_COORD_REPLACE,
                      enabled ? GL_TRUE : GL_FALSE);
        }
        mStateCacheManager->activateGLTextureUnit(0);

    }
    //-----------------------------------------------------------------------------
    void GLRenderSystem::_setTexture(size_t stage, bool enabled, const TexturePtr &texPtr)
    {
        GLTexturePtr tex = texPtr.staticCast<GLTexture>();
        GLenum lastTextureType = mTextureTypes[stage];

        if (!mStateCacheManager->activateGLTextureUnit(stage))
            return;

        if (enabled)
        {
            if (!tex.isNull())
            {
                // note used
                tex->touch();
                mTextureTypes[stage] = tex->getGLTextureTarget();
            }
            else
                // assume 2D
                mTextureTypes[stage] = GL_TEXTURE_2D;

            if(lastTextureType != mTextureTypes[stage] && lastTextureType != 0)
            {
                if (stage < mFixedFunctionTextureUnits)
                {
                    if(lastTextureType != GL_TEXTURE_2D_ARRAY_EXT)
                        glDisable( lastTextureType );
                }
            }

            if (stage < mFixedFunctionTextureUnits)
            {
                if(mTextureTypes[stage] != GL_TEXTURE_2D_ARRAY_EXT)
                    glEnable( mTextureTypes[stage] );
            }

            if(!tex.isNull())
                mStateCacheManager->bindGLTexture( mTextureTypes[stage], tex->getGLID() );
            else
                mStateCacheManager->bindGLTexture( mTextureTypes[stage], static_cast<GLTextureManager*>(mTextureManager)->getWarningTextureID() );
        }
        else
        {
            if (stage < mFixedFunctionTextureUnits)
            {
                if (lastTextureType != 0)
                {
                    if(mTextureTypes[stage] != GL_TEXTURE_2D_ARRAY_EXT)
                        glDisable( mTextureTypes[stage] );
                }
                glTexEnvf(GL_TEXTURE_ENV, GL_TEXTURE_ENV_MODE, GL_MODULATE);
            }
            // bind zero texture
            mStateCacheManager->bindGLTexture(GL_TEXTURE_2D, 0);
        }

        mStateCacheManager->activateGLTextureUnit(0);
    }
    //-----------------------------------------------------------------------------
    void GLRenderSystem::_setVertexTexture( size_t unit, const TexturePtr &tex )
    {
        _setTexture(unit, true, tex);
    }
    //-----------------------------------------------------------------------------
    void GLRenderSystem::_setGeometryTexture( size_t unit, const TexturePtr &tex )
    {
        _setTexture(unit, true, tex);
    }
    //-----------------------------------------------------------------------------
    void GLRenderSystem::_setComputeTexture( size_t unit, const TexturePtr &tex )
    {
        _setTexture(unit, true, tex);
    }
    //-----------------------------------------------------------------------------
    void GLRenderSystem::_setTesselationHullTexture( size_t unit, const TexturePtr &tex )
    {
        _setTexture(unit, true, tex);
    }
    //-----------------------------------------------------------------------------
    void GLRenderSystem::_setTesselationDomainTexture( size_t unit, const TexturePtr &tex )
    {
        _setTexture(unit, true, tex);
    }
    //-----------------------------------------------------------------------------
    void GLRenderSystem::_setTextureCoordSet(size_t stage, size_t index)
    {
        mTextureCoordIndex[stage] = index;
    }
    //-----------------------------------------------------------------------------
    void GLRenderSystem::_setTextureCoordCalculation(size_t stage, TexCoordCalcMethod m,
                                                     const Frustum* frustum)
    {
        if (stage >= mFixedFunctionTextureUnits)
        {
            // Can't do this
            return;
        }

        GLfloat M[16];
        Matrix4 projectionBias;

        // Default to no extra auto texture matrix
        mUseAutoTextureMatrix = false;

        GLfloat eyePlaneS[] = {1.0, 0.0, 0.0, 0.0};
        GLfloat eyePlaneT[] = {0.0, 1.0, 0.0, 0.0};
        GLfloat eyePlaneR[] = {0.0, 0.0, 1.0, 0.0};
        GLfloat eyePlaneQ[] = {0.0, 0.0, 0.0, 1.0};

        if (!mStateCacheManager->activateGLTextureUnit(stage))
            return;

        switch( m )
        {
        case TEXCALC_NONE:
            mStateCacheManager->disableTextureCoordGen( GL_TEXTURE_GEN_S );
            mStateCacheManager->disableTextureCoordGen( GL_TEXTURE_GEN_T );
            mStateCacheManager->disableTextureCoordGen( GL_TEXTURE_GEN_R );
            mStateCacheManager->disableTextureCoordGen( GL_TEXTURE_GEN_Q );
            break;

        case TEXCALC_ENVIRONMENT_MAP:
            glTexGeni( GL_S, GL_TEXTURE_GEN_MODE, GL_SPHERE_MAP );
            glTexGeni( GL_T, GL_TEXTURE_GEN_MODE, GL_SPHERE_MAP );

            mStateCacheManager->enableTextureCoordGen( GL_TEXTURE_GEN_S );
            mStateCacheManager->enableTextureCoordGen( GL_TEXTURE_GEN_T );
            mStateCacheManager->disableTextureCoordGen( GL_TEXTURE_GEN_R );
            mStateCacheManager->disableTextureCoordGen( GL_TEXTURE_GEN_Q );

            // Need to use a texture matrix to flip the spheremap
            mUseAutoTextureMatrix = true;
            memset(mAutoTextureMatrix, 0, sizeof(GLfloat)*16);
            mAutoTextureMatrix[0] = mAutoTextureMatrix[10] = mAutoTextureMatrix[15] = 1.0f;
            mAutoTextureMatrix[5] = -1.0f;

            break;

        case TEXCALC_ENVIRONMENT_MAP_PLANAR:
            // XXX This doesn't seem right?!
#ifdef GL_VERSION_1_3
            glTexGeni( GL_S, GL_TEXTURE_GEN_MODE, GL_REFLECTION_MAP );
            glTexGeni( GL_T, GL_TEXTURE_GEN_MODE, GL_REFLECTION_MAP );
            glTexGeni( GL_R, GL_TEXTURE_GEN_MODE, GL_REFLECTION_MAP );

            mStateCacheManager->enableTextureCoordGen( GL_TEXTURE_GEN_S );
            mStateCacheManager->enableTextureCoordGen( GL_TEXTURE_GEN_T );
            mStateCacheManager->enableTextureCoordGen( GL_TEXTURE_GEN_R );
            mStateCacheManager->disableTextureCoordGen( GL_TEXTURE_GEN_Q );
#else
            glTexGeni( GL_S, GL_TEXTURE_GEN_MODE, GL_SPHERE_MAP );
            glTexGeni( GL_T, GL_TEXTURE_GEN_MODE, GL_SPHERE_MAP );

            mStateCacheManager->enableTextureCoordGen( GL_TEXTURE_GEN_S );
            mStateCacheManager->enableTextureCoordGen( GL_TEXTURE_GEN_T );
            mStateCacheManager->disableTextureCoordGen( GL_TEXTURE_GEN_R );
            mStateCacheManager->disableTextureCoordGen( GL_TEXTURE_GEN_Q );
#endif
            break;
        case TEXCALC_ENVIRONMENT_MAP_REFLECTION:

            glTexGeni( GL_S, GL_TEXTURE_GEN_MODE, GL_REFLECTION_MAP );
            glTexGeni( GL_T, GL_TEXTURE_GEN_MODE, GL_REFLECTION_MAP );
            glTexGeni( GL_R, GL_TEXTURE_GEN_MODE, GL_REFLECTION_MAP );

            mStateCacheManager->enableTextureCoordGen( GL_TEXTURE_GEN_S );
            mStateCacheManager->enableTextureCoordGen( GL_TEXTURE_GEN_T );
            mStateCacheManager->enableTextureCoordGen( GL_TEXTURE_GEN_R );
            mStateCacheManager->disableTextureCoordGen( GL_TEXTURE_GEN_Q );

            // We need an extra texture matrix here
            // This sets the texture matrix to be the inverse of the view matrix
            mUseAutoTextureMatrix = true;
            makeGLMatrix( M, mViewMatrix);

            // Transpose 3x3 in order to invert matrix (rotation)
            // Note that we need to invert the Z _before_ the rotation
            // No idea why we have to invert the Z at all, but reflection is wrong without it
            mAutoTextureMatrix[0] = M[0]; mAutoTextureMatrix[1] = M[4]; mAutoTextureMatrix[2] = -M[8];
            mAutoTextureMatrix[4] = M[1]; mAutoTextureMatrix[5] = M[5]; mAutoTextureMatrix[6] = -M[9];
            mAutoTextureMatrix[8] = M[2]; mAutoTextureMatrix[9] = M[6]; mAutoTextureMatrix[10] = -M[10];
            mAutoTextureMatrix[3] = mAutoTextureMatrix[7] = mAutoTextureMatrix[11] = 0.0f;
            mAutoTextureMatrix[12] = mAutoTextureMatrix[13] = mAutoTextureMatrix[14] = 0.0f;
            mAutoTextureMatrix[15] = 1.0f;

            break;
        case TEXCALC_ENVIRONMENT_MAP_NORMAL:
            glTexGeni( GL_S, GL_TEXTURE_GEN_MODE, GL_NORMAL_MAP );
            glTexGeni( GL_T, GL_TEXTURE_GEN_MODE, GL_NORMAL_MAP );
            glTexGeni( GL_R, GL_TEXTURE_GEN_MODE, GL_NORMAL_MAP );

            mStateCacheManager->enableTextureCoordGen( GL_TEXTURE_GEN_S );
            mStateCacheManager->enableTextureCoordGen( GL_TEXTURE_GEN_T );
            mStateCacheManager->enableTextureCoordGen( GL_TEXTURE_GEN_R );
            mStateCacheManager->disableTextureCoordGen( GL_TEXTURE_GEN_Q );
            break;
        case TEXCALC_PROJECTIVE_TEXTURE:
            glTexGeni(GL_S, GL_TEXTURE_GEN_MODE, GL_EYE_LINEAR);
            glTexGeni(GL_T, GL_TEXTURE_GEN_MODE, GL_EYE_LINEAR);
            glTexGeni(GL_R, GL_TEXTURE_GEN_MODE, GL_EYE_LINEAR);
            glTexGeni(GL_Q, GL_TEXTURE_GEN_MODE, GL_EYE_LINEAR);
            glTexGenfv(GL_S, GL_EYE_PLANE, eyePlaneS);
            glTexGenfv(GL_T, GL_EYE_PLANE, eyePlaneT);
            glTexGenfv(GL_R, GL_EYE_PLANE, eyePlaneR);
            glTexGenfv(GL_Q, GL_EYE_PLANE, eyePlaneQ);
            mStateCacheManager->enableTextureCoordGen(GL_TEXTURE_GEN_S);
            mStateCacheManager->enableTextureCoordGen(GL_TEXTURE_GEN_T);
            mStateCacheManager->enableTextureCoordGen(GL_TEXTURE_GEN_R);
            mStateCacheManager->enableTextureCoordGen(GL_TEXTURE_GEN_Q);

            mUseAutoTextureMatrix = true;

            // Set scale and translation matrix for projective textures
            projectionBias = Matrix4::CLIPSPACE2DTOIMAGESPACE;

            projectionBias = projectionBias * frustum->getProjectionMatrix();
            if(mTexProjRelative)
            {
                Matrix4 viewMatrix;
                frustum->calcViewMatrixRelative(mTexProjRelativeOrigin, viewMatrix);
                projectionBias = projectionBias * viewMatrix;
            }
            else
            {
                projectionBias = projectionBias * frustum->getViewMatrix();
            }
            projectionBias = projectionBias * mWorldMatrix;

            makeGLMatrix(mAutoTextureMatrix, projectionBias);
            break;
        default:
            break;
        }
        mStateCacheManager->activateGLTextureUnit(0);
    }
    //-----------------------------------------------------------------------------
    GLint GLRenderSystem::getTextureAddressingMode(
        TextureUnitState::TextureAddressingMode tam) const
    {
        switch(tam)
        {
        default:
        case TextureUnitState::TAM_WRAP:
            return GL_REPEAT;
        case TextureUnitState::TAM_MIRROR:
            return GL_MIRRORED_REPEAT;
        case TextureUnitState::TAM_CLAMP:
            return GL_CLAMP_TO_EDGE;
        case TextureUnitState::TAM_BORDER:
            return GL_CLAMP_TO_BORDER;
        }

    }
    //-----------------------------------------------------------------------------
    void GLRenderSystem::_setTextureAddressingMode(size_t stage, const TextureUnitState::UVWAddressingMode& uvw)
    {
        if (!mStateCacheManager->activateGLTextureUnit(stage))
            return;
        mStateCacheManager->setTexParameteri( mTextureTypes[stage], GL_TEXTURE_WRAP_S,
                         getTextureAddressingMode(uvw.u));
        mStateCacheManager->setTexParameteri( mTextureTypes[stage], GL_TEXTURE_WRAP_T,
                         getTextureAddressingMode(uvw.v));
        mStateCacheManager->setTexParameteri( mTextureTypes[stage], GL_TEXTURE_WRAP_R,
                         getTextureAddressingMode(uvw.w));
        mStateCacheManager->activateGLTextureUnit(0);
    }
    //-----------------------------------------------------------------------------
    void GLRenderSystem::_setTextureBorderColour(size_t stage, const ColourValue& colour)
    {
        GLfloat border[4] = { colour.r, colour.g, colour.b, colour.a };
        if (mStateCacheManager->activateGLTextureUnit(stage))
        {
            glTexParameterfv( mTextureTypes[stage], GL_TEXTURE_BORDER_COLOR, border);
            mStateCacheManager->activateGLTextureUnit(0);
        }
    }
    //-----------------------------------------------------------------------------
    void GLRenderSystem::_setTextureMipmapBias(size_t stage, float bias)
    {
        if (mCurrentCapabilities->hasCapability(RSC_MIPMAP_LOD_BIAS))
        {
            if (mStateCacheManager->activateGLTextureUnit(stage))
            {
                glTexEnvf(GL_TEXTURE_FILTER_CONTROL_EXT, GL_TEXTURE_LOD_BIAS_EXT, bias);
                    mStateCacheManager->activateGLTextureUnit(0);
            }
        }
    }
    //-----------------------------------------------------------------------------
    void GLRenderSystem::_setTextureMatrix(size_t stage, const Matrix4& xform)
    {
        if (stage >= mFixedFunctionTextureUnits)
        {
            // Can't do this
            return;
        }

        GLfloat mat[16];
        makeGLMatrix(mat, xform);

        if (!mStateCacheManager->activateGLTextureUnit(stage))
            return;
        glMatrixMode(GL_TEXTURE);

        // Load this matrix in
        glLoadMatrixf(mat);

        if (mUseAutoTextureMatrix)
        {
            // Concat auto matrix
            glMultMatrixf(mAutoTextureMatrix);
        }

        glMatrixMode(GL_MODELVIEW);
        mStateCacheManager->activateGLTextureUnit(0);
    }
    //-----------------------------------------------------------------------------
    GLint GLRenderSystem::getBlendMode(SceneBlendFactor ogreBlend) const
    {
        switch(ogreBlend)
        {
        case SBF_ONE:
            return GL_ONE;
        case SBF_ZERO:
            return GL_ZERO;
        case SBF_DEST_COLOUR:
            return GL_DST_COLOR;
        case SBF_SOURCE_COLOUR:
            return GL_SRC_COLOR;
        case SBF_ONE_MINUS_DEST_COLOUR:
            return GL_ONE_MINUS_DST_COLOR;
        case SBF_ONE_MINUS_SOURCE_COLOUR:
            return GL_ONE_MINUS_SRC_COLOR;
        case SBF_DEST_ALPHA:
            return GL_DST_ALPHA;
        case SBF_SOURCE_ALPHA:
            return GL_SRC_ALPHA;
        case SBF_ONE_MINUS_DEST_ALPHA:
            return GL_ONE_MINUS_DST_ALPHA;
        case SBF_ONE_MINUS_SOURCE_ALPHA:
            return GL_ONE_MINUS_SRC_ALPHA;
        };
        // to keep compiler happy
        return GL_ONE;
    }

    void GLRenderSystem::_setSceneBlending(SceneBlendFactor sourceFactor, SceneBlendFactor destFactor, SceneBlendOperation op )
    {
        GLint sourceBlend = getBlendMode(sourceFactor);
        GLint destBlend = getBlendMode(destFactor);
        if(sourceFactor == SBF_ONE && destFactor == SBF_ZERO)
        {
            mStateCacheManager->setEnabled(GL_BLEND, false);
        }
        else
        {
            mStateCacheManager->setEnabled(GL_BLEND, true);
            mStateCacheManager->setBlendFunc(sourceBlend, destBlend);
        }

        GLint func = GL_FUNC_ADD;
        switch(op)
        {
        case SBO_ADD:
            func = GL_FUNC_ADD;
            break;
        case SBO_SUBTRACT:
            func = GL_FUNC_SUBTRACT;
            break;
        case SBO_REVERSE_SUBTRACT:
            func = GL_FUNC_REVERSE_SUBTRACT;
            break;
        case SBO_MIN:
            func = GL_MIN;
            break;
        case SBO_MAX:
            func = GL_MAX;
            break;
        }

        mStateCacheManager->setBlendEquation(func);
    }
    //-----------------------------------------------------------------------------
    void GLRenderSystem::_setSeparateSceneBlending(
        SceneBlendFactor sourceFactor, SceneBlendFactor destFactor,
        SceneBlendFactor sourceFactorAlpha, SceneBlendFactor destFactorAlpha,
        SceneBlendOperation op, SceneBlendOperation alphaOp )
    {
        GLint sourceBlend = getBlendMode(sourceFactor);
        GLint destBlend = getBlendMode(destFactor);
        GLint sourceBlendAlpha = getBlendMode(sourceFactorAlpha);
        GLint destBlendAlpha = getBlendMode(destFactorAlpha);

        if(sourceFactor == SBF_ONE && destFactor == SBF_ZERO &&
           sourceFactorAlpha == SBF_ONE && destFactorAlpha == SBF_ZERO)
        {
            mStateCacheManager->setEnabled(GL_BLEND, false);
        }
        else
        {
            mStateCacheManager->setEnabled(GL_BLEND, true);
            if(GLEW_VERSION_1_4)
                glBlendFuncSeparate(sourceBlend, destBlend, sourceBlendAlpha, destBlendAlpha);
            else if(GLEW_EXT_blend_func_separate)
                glBlendFuncSeparateEXT(sourceBlend, destBlend, sourceBlendAlpha, destBlendAlpha);
        }

        GLint func = GL_FUNC_ADD, alphaFunc = GL_FUNC_ADD;

        switch(op)
        {
        case SBO_ADD:
            func = GL_FUNC_ADD;
            break;
        case SBO_SUBTRACT:
            func = GL_FUNC_SUBTRACT;
            break;
        case SBO_REVERSE_SUBTRACT:
            func = GL_FUNC_REVERSE_SUBTRACT;
            break;
        case SBO_MIN:
            func = GL_MIN;
            break;
        case SBO_MAX:
            func = GL_MAX;
            break;
        }

        switch(alphaOp)
        {
        case SBO_ADD:
            alphaFunc = GL_FUNC_ADD;
            break;
        case SBO_SUBTRACT:
            alphaFunc = GL_FUNC_SUBTRACT;
            break;
        case SBO_REVERSE_SUBTRACT:
            alphaFunc = GL_FUNC_REVERSE_SUBTRACT;
            break;
        case SBO_MIN:
            alphaFunc = GL_MIN;
            break;
        case SBO_MAX:
            alphaFunc = GL_MAX;
            break;
        }

        mStateCacheManager->setBlendEquation(func, alphaFunc);
    }
    //-----------------------------------------------------------------------------
    void GLRenderSystem::_setAlphaRejectSettings(CompareFunction func, unsigned char value, bool alphaToCoverage)
    {
        bool a2c = false;
        static bool lasta2c = false;
        bool enable = func != CMPF_ALWAYS_PASS;

        mStateCacheManager->setEnabled(GL_ALPHA_TEST, enable);

        if(enable)
        {
            a2c = alphaToCoverage;
            glAlphaFunc(convertCompareFunction(func), value / 255.0f);
        }

        if (a2c != lasta2c && getCapabilities()->hasCapability(RSC_ALPHA_TO_COVERAGE))
        {
            mStateCacheManager->setEnabled(GL_SAMPLE_ALPHA_TO_COVERAGE, a2c);
            lasta2c = a2c;
        }

    }
    //-----------------------------------------------------------------------------
    void GLRenderSystem::_setViewport(Viewport *vp)
    {
        // Check if viewport is different
        if (!vp)
        {
            mActiveViewport = NULL;
            _setRenderTarget(NULL);
        }
        else if (vp != mActiveViewport || vp->_isUpdated())
        {
            RenderTarget* target;
            target = vp->getTarget();
            _setRenderTarget(target);
            mActiveViewport = vp;

            GLsizei x, y, w, h;

            // Calculate the "lower-left" corner of the viewport
            w = vp->getActualWidth();
            h = vp->getActualHeight();
            x = vp->getActualLeft();
            y = vp->getActualTop();
            if (!target->requiresTextureFlipping())
            {
                // Convert "upper-left" corner to "lower-left"
                y = target->getHeight() - h - y;
            }
            mStateCacheManager->setViewport(x, y, w, h);

            // Configure the viewport clipping
            glScissor(x, y, w, h);
            mScissorBox[0] = x;
            mScissorBox[1] = y;
            mScissorBox[2] = w;
            mScissorBox[3] = h;

            vp->_clearUpdatedFlag();
        }
    }

    void GLRenderSystem::setLights()
    {
        for (size_t i = 0; i < MAX_LIGHTS; ++i)
        {
            if (mLights[i] != NULL)
            {
                Light* lt = mLights[i];
                setGLLightPositionDirection(lt, GL_LIGHT0 + i);
            }
        }
    }

    //-----------------------------------------------------------------------------
    void GLRenderSystem::_beginFrame(void)
    {
        if (!mActiveViewport)
            OGRE_EXCEPT(Exception::ERR_INVALID_STATE,
                        "Cannot begin frame - no viewport selected.",
                        "GLRenderSystem::_beginFrame");

        mCurrentContext->setCurrent();

        // Activate the viewport clipping
        mStateCacheManager->setEnabled(GL_SCISSOR_TEST, true);
    }

    //-----------------------------------------------------------------------------
    void GLRenderSystem::_endFrame(void)
    {
        // Deactivate the viewport clipping.
        mStateCacheManager->setEnabled(GL_SCISSOR_TEST, false);
        // unbind GPU programs at end of frame
        // this is mostly to avoid holding bound programs that might get deleted
        // outside via the resource manager
        unbindGpuProgram(GPT_VERTEX_PROGRAM);
        unbindGpuProgram(GPT_FRAGMENT_PROGRAM);
    }

    //-----------------------------------------------------------------------------
    void GLRenderSystem::_setCullingMode(CullingMode mode)
    {
        mCullingMode = mode;
        // NB: Because two-sided stencil API dependence of the front face, we must
        // use the same 'winding' for the front face everywhere. As the OGRE default
        // culling mode is clockwise, we also treat anticlockwise winding as front
        // face for consistently. On the assumption that, we can't change the front
        // face by glFrontFace anywhere.

        GLenum cullMode;

        switch( mode )
        {
        case CULL_NONE:
            mStateCacheManager->setEnabled( GL_CULL_FACE, false );
            return;
        default:
        case CULL_CLOCKWISE:
            if (mActiveRenderTarget && 
                ((mActiveRenderTarget->requiresTextureFlipping() && !mInvertVertexWinding) ||
                (!mActiveRenderTarget->requiresTextureFlipping() && mInvertVertexWinding)))
            {
                cullMode = GL_FRONT;
            }
            else
            {
                cullMode = GL_BACK;
            }
            break;
        case CULL_ANTICLOCKWISE:
            if (mActiveRenderTarget && 
                ((mActiveRenderTarget->requiresTextureFlipping() && !mInvertVertexWinding) ||
                (!mActiveRenderTarget->requiresTextureFlipping() && mInvertVertexWinding)))
            {
                cullMode = GL_BACK;
            }
            else
            {
                cullMode = GL_FRONT;
            }
            break;
        }

        mStateCacheManager->setEnabled( GL_CULL_FACE, true );
        mStateCacheManager->setCullFace( cullMode );
    }
    //-----------------------------------------------------------------------------
    void GLRenderSystem::_setDepthBufferParams(bool depthTest, bool depthWrite, CompareFunction depthFunction)
    {
        _setDepthBufferCheckEnabled(depthTest);
        _setDepthBufferWriteEnabled(depthWrite);
        _setDepthBufferFunction(depthFunction);
    }
    //-----------------------------------------------------------------------------
    void GLRenderSystem::_setDepthBufferCheckEnabled(bool enabled)
    {
        if (enabled)
        {
            mStateCacheManager->setClearDepth(1.0f);
        }
        mStateCacheManager->setEnabled(GL_DEPTH_TEST, enabled);
    }
    //-----------------------------------------------------------------------------
    void GLRenderSystem::_setDepthBufferWriteEnabled(bool enabled)
    {
        GLboolean flag = enabled ? GL_TRUE : GL_FALSE;
        mStateCacheManager->setDepthMask( flag );
        // Store for reference in _beginFrame
        mDepthWrite = enabled;
    }
    //-----------------------------------------------------------------------------
    void GLRenderSystem::_setDepthBufferFunction(CompareFunction func)
    {
        mStateCacheManager->setDepthFunc(convertCompareFunction(func));
    }
    //-----------------------------------------------------------------------------
    void GLRenderSystem::_setDepthBias(float constantBias, float slopeScaleBias)
    {
        bool enable = constantBias != 0 || slopeScaleBias != 0;
        mStateCacheManager->setEnabled(GL_POLYGON_OFFSET_FILL, enable);
        mStateCacheManager->setEnabled(GL_POLYGON_OFFSET_POINT, enable);
        mStateCacheManager->setEnabled(GL_POLYGON_OFFSET_LINE, enable);

        if (enable)
        {
            glPolygonOffset(-slopeScaleBias, -constantBias);
        }
    }
    //-----------------------------------------------------------------------------
    void GLRenderSystem::_setColourBufferWriteEnabled(bool red, bool green, bool blue, bool alpha)
    {
        mStateCacheManager->setColourMask(red, green, blue, alpha);
        // record this
        mColourWrite[0] = red;
        mColourWrite[1] = blue;
        mColourWrite[2] = green;
        mColourWrite[3] = alpha;
    }
    //-----------------------------------------------------------------------------
    String GLRenderSystem::getErrorDescription(long errCode) const
    {
        const GLubyte *errString = gluErrorString (errCode);
        return (errString != 0) ? String((const char*) errString) : BLANKSTRING;
    }
    //-----------------------------------------------------------------------------
    void GLRenderSystem::setLightingEnabled(bool enabled)
    {
        mStateCacheManager->setEnabled(GL_LIGHTING, enabled);
    }
    //-----------------------------------------------------------------------------
    void GLRenderSystem::_setFog(FogMode mode, const ColourValue& colour, Real density, Real start, Real end)
    {

        GLint fogMode;
        switch (mode)
        {
        case FOG_EXP:
            fogMode = GL_EXP;
            break;
        case FOG_EXP2:
            fogMode = GL_EXP2;
            break;
        case FOG_LINEAR:
            fogMode = GL_LINEAR;
            break;
        default:
            // Give up on it
            mStateCacheManager->setEnabled(GL_FOG, false);
            return;
        }

        mStateCacheManager->setEnabled(GL_FOG, true);
        glFogi(GL_FOG_MODE, fogMode);
        GLfloat fogColor[4] = {colour.r, colour.g, colour.b, colour.a};
        glFogfv(GL_FOG_COLOR, fogColor);
        glFogf(GL_FOG_DENSITY, density);
        glFogf(GL_FOG_START, start);
        glFogf(GL_FOG_END, end);
        // XXX Hint here?
    }

    VertexElementType GLRenderSystem::getColourVertexElementType(void) const
    {
        return VET_COLOUR_ABGR;
    }

    void GLRenderSystem::_convertProjectionMatrix(const Matrix4& matrix,
                                                  Matrix4& dest, bool forGpuProgram)
    {
        // no any conversion request for OpenGL
        dest = matrix;
    }

    void GLRenderSystem::_makeProjectionMatrix(const Radian& fovy, Real aspect, Real nearPlane,
                                               Real farPlane, Matrix4& dest, bool forGpuProgram)
    {
        Radian thetaY ( fovy / 2.0f );
        Real tanThetaY = Math::Tan(thetaY);
        //Real thetaX = thetaY * aspect;
        //Real tanThetaX = Math::Tan(thetaX);

        // Calc matrix elements
        Real w = (1.0f / tanThetaY) / aspect;
        Real h = 1.0f / tanThetaY;
        Real q, qn;
        if (farPlane == 0)
        {
            // Infinite far plane
            q = Frustum::INFINITE_FAR_PLANE_ADJUST - 1;
            qn = nearPlane * (Frustum::INFINITE_FAR_PLANE_ADJUST - 2);
        }
        else
        {
            q = -(farPlane + nearPlane) / (farPlane - nearPlane);
            qn = -2 * (farPlane * nearPlane) / (farPlane - nearPlane);
        }

        // NB This creates Z in range [-1,1]
        //
        // [ w   0   0   0  ]
        // [ 0   h   0   0  ]
        // [ 0   0   q   qn ]
        // [ 0   0   -1  0  ]

        dest = Matrix4::ZERO;
        dest[0][0] = w;
        dest[1][1] = h;
        dest[2][2] = q;
        dest[2][3] = qn;
        dest[3][2] = -1;

    }

    void GLRenderSystem::_makeOrthoMatrix(const Radian& fovy, Real aspect, Real nearPlane,
                                          Real farPlane, Matrix4& dest, bool forGpuProgram)
    {
        Radian thetaY (fovy / 2.0f);
        Real tanThetaY = Math::Tan(thetaY);

        //Real thetaX = thetaY * aspect;
        Real tanThetaX = tanThetaY * aspect; //Math::Tan(thetaX);
        Real half_w = tanThetaX * nearPlane;
        Real half_h = tanThetaY * nearPlane;
        Real iw = 1.0 / half_w;
        Real ih = 1.0 / half_h;
        Real q;
        if (farPlane == 0)
        {
            q = 0;
        }
        else
        {
            q = 2.0 / (farPlane - nearPlane);
        }
        dest = Matrix4::ZERO;
        dest[0][0] = iw;
        dest[1][1] = ih;
        dest[2][2] = -q;
        dest[2][3] = - (farPlane + nearPlane)/(farPlane - nearPlane);
        dest[3][3] = 1;
    }

    void GLRenderSystem::_setPolygonMode(PolygonMode level)
    {
        GLenum glmode;
        switch(level)
        {
        case PM_POINTS:
            glmode = GL_POINT;
            break;
        case PM_WIREFRAME:
            glmode = GL_LINE;
            break;
        default:
        case PM_SOLID:
            glmode = GL_FILL;
            break;
        }
        mStateCacheManager->setPolygonMode(glmode);
    }
    //---------------------------------------------------------------------
    void GLRenderSystem::setStencilCheckEnabled(bool enabled)
    {
        mStateCacheManager->setEnabled(GL_STENCIL_TEST, enabled);
    }
    //---------------------------------------------------------------------
    void GLRenderSystem::setStencilBufferParams(CompareFunction func,
                                                uint32 refValue, uint32 compareMask, uint32 writeMask, StencilOperation stencilFailOp,
                                                StencilOperation depthFailOp, StencilOperation passOp,
                                                bool twoSidedOperation, bool readBackAsTexture)
    {
        bool flip;
        mStencilWriteMask = writeMask;

        if (twoSidedOperation)
        {
            if (!mCurrentCapabilities->hasCapability(RSC_TWO_SIDED_STENCIL))
                OGRE_EXCEPT(Exception::ERR_INVALIDPARAMS, "2-sided stencils are not supported",
                            "GLRenderSystem::setStencilBufferParams");

            // NB: We should always treat CCW as front face for consistent with default
            // culling mode. Therefore, we must take care with two-sided stencil settings.
            flip = (mInvertVertexWinding && !mActiveRenderTarget->requiresTextureFlipping()) ||
                (!mInvertVertexWinding && mActiveRenderTarget->requiresTextureFlipping());
            if(GLEW_VERSION_2_0) // New GL2 commands
            {
                // Back
                glStencilMaskSeparate(GL_BACK, writeMask);
                glStencilFuncSeparate(GL_BACK, convertCompareFunction(func), refValue, compareMask);
                glStencilOpSeparate(GL_BACK, 
                    convertStencilOp(stencilFailOp, !flip), 
                    convertStencilOp(depthFailOp, !flip), 
                    convertStencilOp(passOp, !flip));
                // Front
                glStencilMaskSeparate(GL_FRONT, writeMask);
                glStencilFuncSeparate(GL_FRONT, convertCompareFunction(func), refValue, compareMask);
                glStencilOpSeparate(GL_FRONT, 
                    convertStencilOp(stencilFailOp, flip),
                    convertStencilOp(depthFailOp, flip), 
                    convertStencilOp(passOp, flip));
            }
            else // EXT_stencil_two_side
            {
                mStateCacheManager->setEnabled(GL_STENCIL_TEST_TWO_SIDE_EXT, true);
                // Back
                glActiveStencilFaceEXT(GL_BACK);
                mStateCacheManager->setStencilMask(writeMask);
                glStencilFunc(convertCompareFunction(func), refValue, compareMask);
                glStencilOp(
                    convertStencilOp(stencilFailOp, !flip),
                    convertStencilOp(depthFailOp, !flip),
                    convertStencilOp(passOp, !flip));
                // Front
                glActiveStencilFaceEXT(GL_FRONT);
                mStateCacheManager->setStencilMask(writeMask);
                glStencilFunc(convertCompareFunction(func), refValue, compareMask);
                glStencilOp(
                    convertStencilOp(stencilFailOp, flip),
                    convertStencilOp(depthFailOp, flip),
                    convertStencilOp(passOp, flip));
            }
        }
        else
        {
            if(!GLEW_VERSION_2_0)
                mStateCacheManager->setEnabled(GL_STENCIL_TEST_TWO_SIDE_EXT, false);

            flip = false;
            mStateCacheManager->setStencilMask(writeMask);
            glStencilFunc(convertCompareFunction(func), refValue, compareMask);
            glStencilOp(
                convertStencilOp(stencilFailOp, flip),
                convertStencilOp(depthFailOp, flip),
                convertStencilOp(passOp, flip));
        }
    }
    //---------------------------------------------------------------------
    GLint GLRenderSystem::convertCompareFunction(CompareFunction func) const
    {
        switch(func)
        {
        case CMPF_ALWAYS_FAIL:
            return GL_NEVER;
        case CMPF_ALWAYS_PASS:
            return GL_ALWAYS;
        case CMPF_LESS:
            return GL_LESS;
        case CMPF_LESS_EQUAL:
            return GL_LEQUAL;
        case CMPF_EQUAL:
            return GL_EQUAL;
        case CMPF_NOT_EQUAL:
            return GL_NOTEQUAL;
        case CMPF_GREATER_EQUAL:
            return GL_GEQUAL;
        case CMPF_GREATER:
            return GL_GREATER;
        };
        // to keep compiler happy
        return GL_ALWAYS;
    }
    //---------------------------------------------------------------------
    GLint GLRenderSystem::convertStencilOp(StencilOperation op, bool invert) const
    {
        switch(op)
        {
        case SOP_KEEP:
            return GL_KEEP;
        case SOP_ZERO:
            return GL_ZERO;
        case SOP_REPLACE:
            return GL_REPLACE;
        case SOP_INCREMENT:
            return invert ? GL_DECR : GL_INCR;
        case SOP_DECREMENT:
            return invert ? GL_INCR : GL_DECR;
        case SOP_INCREMENT_WRAP:
            return invert ? GL_DECR_WRAP_EXT : GL_INCR_WRAP_EXT;
        case SOP_DECREMENT_WRAP:
            return invert ? GL_INCR_WRAP_EXT : GL_DECR_WRAP_EXT;
        case SOP_INVERT:
            return GL_INVERT;
        };
        // to keep compiler happy
        return SOP_KEEP;
    }
    //---------------------------------------------------------------------
    GLuint GLRenderSystem::getCombinedMinMipFilter(void) const
    {
        switch(mMinFilter)
        {
        case FO_ANISOTROPIC:
        case FO_LINEAR:
            switch(mMipFilter)
            {
            case FO_ANISOTROPIC:
            case FO_LINEAR:
                // linear min, linear mip
                return GL_LINEAR_MIPMAP_LINEAR;
            case FO_POINT:
                // linear min, point mip
                return GL_LINEAR_MIPMAP_NEAREST;
            case FO_NONE:
                // linear min, no mip
                return GL_LINEAR;
            }
            break;
        case FO_POINT:
        case FO_NONE:
            switch(mMipFilter)
            {
            case FO_ANISOTROPIC:
            case FO_LINEAR:
                // nearest min, linear mip
                return GL_NEAREST_MIPMAP_LINEAR;
            case FO_POINT:
                // nearest min, point mip
                return GL_NEAREST_MIPMAP_NEAREST;
            case FO_NONE:
                // nearest min, no mip
                return GL_NEAREST;
            }
            break;
        }

        // should never get here
        return 0;

    }
    //---------------------------------------------------------------------
    void GLRenderSystem::_setTextureUnitFiltering(size_t unit,
                                                  FilterType ftype, FilterOptions fo)
    {
        if (!mStateCacheManager->activateGLTextureUnit(unit))
            return;
        switch(ftype)
        {
        case FT_MIN:
            mMinFilter = fo;
            // Combine with existing mip filter
            mStateCacheManager->setTexParameteri(
                mTextureTypes[unit],
                GL_TEXTURE_MIN_FILTER,
                getCombinedMinMipFilter());
            break;
        case FT_MAG:
            switch (fo)
            {
            case FO_ANISOTROPIC: // GL treats linear and aniso the same
            case FO_LINEAR:
                mStateCacheManager->setTexParameteri(
                    mTextureTypes[unit],
                    GL_TEXTURE_MAG_FILTER,
                    GL_LINEAR);
                break;
            case FO_POINT:
            case FO_NONE:
                mStateCacheManager->setTexParameteri(
                    mTextureTypes[unit],
                    GL_TEXTURE_MAG_FILTER,
                    GL_NEAREST);
                break;
            }
            break;
        case FT_MIP:
            mMipFilter = fo;
            // Combine with existing min filter
            mStateCacheManager->setTexParameteri(
                mTextureTypes[unit],
                GL_TEXTURE_MIN_FILTER,
                getCombinedMinMipFilter());
            break;
        }

        mStateCacheManager->activateGLTextureUnit(0);
    }
    //---------------------------------------------------------------------
    void GLRenderSystem::_setTextureUnitCompareFunction(size_t unit, CompareFunction function)
    {
        //TODO: implement (opengl 3 only?)
    }
    //---------------------------------------------------------------------
    void GLRenderSystem::_setTextureUnitCompareEnabled(size_t unit, bool compare)
    {
        //TODO: implement (opengl 3 only?)
    }
    //---------------------------------------------------------------------
    GLfloat GLRenderSystem::_getCurrentAnisotropy(size_t unit)
    {
        GLfloat curAniso = 0;
        glGetTexParameterfv(mTextureTypes[unit],
                            GL_TEXTURE_MAX_ANISOTROPY_EXT, &curAniso);
        return curAniso ? curAniso : 1;
    }
    //---------------------------------------------------------------------
    void GLRenderSystem::_setTextureLayerAnisotropy(size_t unit, unsigned int maxAnisotropy)
    {
        if (!mCurrentCapabilities->hasCapability(RSC_ANISOTROPY))
            return;

        if (!mStateCacheManager->activateGLTextureUnit(unit))
            return;

        GLfloat largest_supported_anisotropy = 0;
        glGetFloatv(GL_MAX_TEXTURE_MAX_ANISOTROPY_EXT, &largest_supported_anisotropy);
        if (maxAnisotropy > largest_supported_anisotropy)
            maxAnisotropy = largest_supported_anisotropy ?
                static_cast<uint>(largest_supported_anisotropy) : 1;
        if (_getCurrentAnisotropy(unit) != maxAnisotropy)
            glTexParameterf(mTextureTypes[unit], GL_TEXTURE_MAX_ANISOTROPY_EXT, maxAnisotropy);

        mStateCacheManager->activateGLTextureUnit(0);
    }
    //-----------------------------------------------------------------------------
    void GLRenderSystem::_setTextureBlendMode(size_t stage, const LayerBlendModeEx& bm)
    {
        if (stage >= mFixedFunctionTextureUnits)
        {
            // Can't do this
            return;
        }

        // Check to see if blending is supported
        if(!mCurrentCapabilities->hasCapability(RSC_BLENDING))
            return;

        GLenum src1op, src2op, cmd;
        GLfloat cv1[4], cv2[4];

        if (bm.blendType == LBT_COLOUR)
        {
            cv1[0] = bm.colourArg1.r;
            cv1[1] = bm.colourArg1.g;
            cv1[2] = bm.colourArg1.b;
            cv1[3] = bm.colourArg1.a;
            mManualBlendColours[stage][0] = bm.colourArg1;


            cv2[0] = bm.colourArg2.r;
            cv2[1] = bm.colourArg2.g;
            cv2[2] = bm.colourArg2.b;
            cv2[3] = bm.colourArg2.a;
            mManualBlendColours[stage][1] = bm.colourArg2;
        }

        if (bm.blendType == LBT_ALPHA)
        {
            cv1[0] = mManualBlendColours[stage][0].r;
            cv1[1] = mManualBlendColours[stage][0].g;
            cv1[2] = mManualBlendColours[stage][0].b;
            cv1[3] = bm.alphaArg1;

            cv2[0] = mManualBlendColours[stage][1].r;
            cv2[1] = mManualBlendColours[stage][1].g;
            cv2[2] = mManualBlendColours[stage][1].b;
            cv2[3] = bm.alphaArg2;
        }

        switch (bm.source1)
        {
        case LBS_CURRENT:
            src1op = GL_PREVIOUS;
            break;
        case LBS_TEXTURE:
            src1op = GL_TEXTURE;
            break;
        case LBS_MANUAL:
            src1op = GL_CONSTANT;
            break;
        case LBS_DIFFUSE:
            src1op = GL_PRIMARY_COLOR;
            break;
            // XXX
        case LBS_SPECULAR:
            src1op = GL_PRIMARY_COLOR;
            break;
        default:
            src1op = 0;
        }

        switch (bm.source2)
        {
        case LBS_CURRENT:
            src2op = GL_PREVIOUS;
            break;
        case LBS_TEXTURE:
            src2op = GL_TEXTURE;
            break;
        case LBS_MANUAL:
            src2op = GL_CONSTANT;
            break;
        case LBS_DIFFUSE:
            src2op = GL_PRIMARY_COLOR;
            break;
            // XXX
        case LBS_SPECULAR:
            src2op = GL_PRIMARY_COLOR;
            break;
        default:
            src2op = 0;
        }

        switch (bm.operation)
        {
        case LBX_SOURCE1:
            cmd = GL_REPLACE;
            break;
        case LBX_SOURCE2:
            cmd = GL_REPLACE;
            break;
        case LBX_MODULATE:
            cmd = GL_MODULATE;
            break;
        case LBX_MODULATE_X2:
            cmd = GL_MODULATE;
            break;
        case LBX_MODULATE_X4:
            cmd = GL_MODULATE;
            break;
        case LBX_ADD:
            cmd = GL_ADD;
            break;
        case LBX_ADD_SIGNED:
            cmd = GL_ADD_SIGNED;
            break;
        case LBX_ADD_SMOOTH:
            cmd = GL_INTERPOLATE;
            break;
        case LBX_SUBTRACT:
            cmd = GL_SUBTRACT;
            break;
        case LBX_BLEND_DIFFUSE_COLOUR:
            cmd = GL_INTERPOLATE;
            break;
        case LBX_BLEND_DIFFUSE_ALPHA:
            cmd = GL_INTERPOLATE;
            break;
        case LBX_BLEND_TEXTURE_ALPHA:
            cmd = GL_INTERPOLATE;
            break;
        case LBX_BLEND_CURRENT_ALPHA:
            cmd = GL_INTERPOLATE;
            break;
        case LBX_BLEND_MANUAL:
            cmd = GL_INTERPOLATE;
            break;
        case LBX_DOTPRODUCT:
            cmd = mCurrentCapabilities->hasCapability(RSC_DOT3)
                ? GL_DOT3_RGB : GL_MODULATE;
            break;
        default:
            cmd = 0;
        }

        if (!mStateCacheManager->activateGLTextureUnit(stage))
            return;
        glTexEnvi(GL_TEXTURE_ENV, GL_TEXTURE_ENV_MODE, GL_COMBINE);

        if (bm.blendType == LBT_COLOUR)
        {
            glTexEnvi(GL_TEXTURE_ENV, GL_COMBINE_RGB, cmd);
            glTexEnvi(GL_TEXTURE_ENV, GL_SOURCE0_RGB, src1op);
            glTexEnvi(GL_TEXTURE_ENV, GL_SOURCE1_RGB, src2op);
            glTexEnvi(GL_TEXTURE_ENV, GL_SOURCE2_RGB, GL_CONSTANT);
        }
        else
        {
            glTexEnvi(GL_TEXTURE_ENV, GL_COMBINE_ALPHA, cmd);
            glTexEnvi(GL_TEXTURE_ENV, GL_SOURCE0_ALPHA, src1op);
            glTexEnvi(GL_TEXTURE_ENV, GL_SOURCE1_ALPHA, src2op);
            glTexEnvi(GL_TEXTURE_ENV, GL_SOURCE2_ALPHA, GL_CONSTANT);
        }

        float blendValue[4] = {0, 0, 0, static_cast<float>(bm.factor)};
        switch (bm.operation)
        {
        case LBX_BLEND_DIFFUSE_COLOUR:
            glTexEnvi(GL_TEXTURE_ENV, GL_SOURCE2_RGB, GL_PRIMARY_COLOR);
            glTexEnvi(GL_TEXTURE_ENV, GL_SOURCE2_ALPHA, GL_PRIMARY_COLOR);
            break;
        case LBX_BLEND_DIFFUSE_ALPHA:
            glTexEnvi(GL_TEXTURE_ENV, GL_SOURCE2_RGB, GL_PRIMARY_COLOR);
            glTexEnvi(GL_TEXTURE_ENV, GL_SOURCE2_ALPHA, GL_PRIMARY_COLOR);
            break;
        case LBX_BLEND_TEXTURE_ALPHA:
            glTexEnvi(GL_TEXTURE_ENV, GL_SOURCE2_RGB, GL_TEXTURE);
            glTexEnvi(GL_TEXTURE_ENV, GL_SOURCE2_ALPHA, GL_TEXTURE);
            break;
        case LBX_BLEND_CURRENT_ALPHA:
            glTexEnvi(GL_TEXTURE_ENV, GL_SOURCE2_RGB, GL_PREVIOUS);
            glTexEnvi(GL_TEXTURE_ENV, GL_SOURCE2_ALPHA, GL_PREVIOUS);
            break;
        case LBX_BLEND_MANUAL:
            glTexEnvfv(GL_TEXTURE_ENV, GL_TEXTURE_ENV_COLOR, blendValue);
            break;
        default:
            break;
        };

        switch (bm.operation)
        {
        case LBX_MODULATE_X2:
            glTexEnvi(GL_TEXTURE_ENV, bm.blendType == LBT_COLOUR ?
                      GL_RGB_SCALE : GL_ALPHA_SCALE, 2);
            break;
        case LBX_MODULATE_X4:
            glTexEnvi(GL_TEXTURE_ENV, bm.blendType == LBT_COLOUR ?
                      GL_RGB_SCALE : GL_ALPHA_SCALE, 4);
            break;
        default:
            glTexEnvi(GL_TEXTURE_ENV, bm.blendType == LBT_COLOUR ?
                      GL_RGB_SCALE : GL_ALPHA_SCALE, 1);
            break;
        }

        if (bm.blendType == LBT_COLOUR){
            glTexEnvi(GL_TEXTURE_ENV, GL_OPERAND0_RGB, GL_SRC_COLOR);
            glTexEnvi(GL_TEXTURE_ENV, GL_OPERAND1_RGB, GL_SRC_COLOR);
            if (bm.operation == LBX_BLEND_DIFFUSE_COLOUR){
                glTexEnvi(GL_TEXTURE_ENV, GL_OPERAND2_RGB, GL_SRC_COLOR);
            } else {
                glTexEnvi(GL_TEXTURE_ENV, GL_OPERAND2_RGB, GL_SRC_ALPHA);
            }
        }

        glTexEnvi(GL_TEXTURE_ENV, GL_OPERAND0_ALPHA, GL_SRC_ALPHA);
        glTexEnvi(GL_TEXTURE_ENV, GL_OPERAND1_ALPHA, GL_SRC_ALPHA);
        glTexEnvi(GL_TEXTURE_ENV, GL_OPERAND2_ALPHA, GL_SRC_ALPHA);
        if(bm.source1 == LBS_MANUAL)
            glTexEnvfv(GL_TEXTURE_ENV, GL_TEXTURE_ENV_COLOR, cv1);
        if (bm.source2 == LBS_MANUAL)
            glTexEnvfv(GL_TEXTURE_ENV, GL_TEXTURE_ENV_COLOR, cv2);

        mStateCacheManager->activateGLTextureUnit(0);
    }
    //---------------------------------------------------------------------
    void GLRenderSystem::setGLLightPositionDirection(Light* lt, GLenum lightindex)
    {
        // Set position / direction
        Vector4 vec;
        // Use general 4D vector which is the same as GL's approach
        vec = lt->getAs4DVector(true);

        // Must convert to float*
        float tmp[4] = {static_cast<float>(vec.x),
                        static_cast<float>(vec.y),
                        static_cast<float>(vec.z),
                        static_cast<float>(vec.w)};
        glLightfv(lightindex, GL_POSITION, tmp);

        // Set spotlight direction
        if (lt->getType() == Light::LT_SPOTLIGHT)
        {
            vec = lt->getDerivedDirection();
            vec.w = 0.0;

            // Must convert to float*
            float tmp2[4] = {static_cast<float>(vec.x),
                            static_cast<float>(vec.y),
                            static_cast<float>(vec.z),
                            static_cast<float>(vec.w)};
            glLightfv(lightindex, GL_SPOT_DIRECTION, tmp2);
        }
    }
    //---------------------------------------------------------------------
    void GLRenderSystem::setVertexDeclaration(VertexDeclaration* decl)
    {
    }
    //---------------------------------------------------------------------
    void GLRenderSystem::setVertexBufferBinding(VertexBufferBinding* binding)
    {
    }
    //---------------------------------------------------------------------
    void GLRenderSystem::_render(const RenderOperation& op)
    {
        // Call super class
        RenderSystem::_render(op);

        if ( ! mEnableFixedPipeline && !mRealCapabilities->hasCapability(RSC_FIXED_FUNCTION)
             &&
             (
                 ( mCurrentVertexProgram == NULL ) ||
                 ( mCurrentFragmentProgram == NULL && op.operationType != RenderOperation::OT_POINT_LIST)
             )
        )
        {
            OGRE_EXCEPT(Exception::ERR_RENDERINGAPI_ERROR,
                        "Attempted to render using the fixed pipeline when it is disabled.",
                        "GLRenderSystem::_render");
        }

        HardwareVertexBufferSharedPtr globalInstanceVertexBuffer = getGlobalInstanceVertexBuffer();
        VertexDeclaration* globalVertexDeclaration = getGlobalInstanceVertexBufferVertexDeclaration();
        bool hasInstanceData = (op.useGlobalInstancingVertexBufferIsAvailable &&
                                !globalInstanceVertexBuffer.isNull() && globalVertexDeclaration != NULL) ||
                                op.vertexData->vertexBufferBinding->getHasInstanceData();

        size_t numberOfInstances = op.numberOfInstances;

        if (op.useGlobalInstancingVertexBufferIsAvailable)
        {
            numberOfInstances *= getGlobalNumberOfInstances();
        }

        const VertexDeclaration::VertexElementList& decl =
            op.vertexData->vertexDeclaration->getElements();
        VertexDeclaration::VertexElementList::const_iterator elemIter, elemEnd;
        elemEnd = decl.end();
        size_t maxSource = 0;

        for (elemIter = decl.begin(); elemIter != elemEnd; ++elemIter)
        {
            const VertexElement & elem = *elemIter;
            size_t source = elem.getSource();
            if ( maxSource < source )
            {
                maxSource = source;
            }

            if (!op.vertexData->vertexBufferBinding->isBufferBound(source))
                continue; // skip unbound elements

            HardwareVertexBufferSharedPtr vertexBuffer =
                op.vertexData->vertexBufferBinding->getBuffer(source);

            bindVertexElementToGpu(elem, vertexBuffer, op.vertexData->vertexStart,
                                   mRenderAttribsBound, mRenderInstanceAttribsBound);
        }

        if( !globalInstanceVertexBuffer.isNull() && globalVertexDeclaration != NULL )
        {
            elemEnd = globalVertexDeclaration->getElements().end();
            for (elemIter = globalVertexDeclaration->getElements().begin(); elemIter != elemEnd; ++elemIter)
            {
                const VertexElement & elem = *elemIter;
                bindVertexElementToGpu(elem, globalInstanceVertexBuffer, 0,
                                       mRenderAttribsBound, mRenderInstanceAttribsBound);

            }
        }

        bool multitexturing = (getCapabilities()->getNumTextureUnits() > 1);
        if (multitexturing)
            glClientActiveTextureARB(GL_TEXTURE0);

        // Find the correct type to render
        GLint primType;
        //Use adjacency if there is a geometry program and it requested adjacency info
        bool useAdjacency = (mGeometryProgramBound && mCurrentGeometryProgram && mCurrentGeometryProgram->isAdjacencyInfoRequired());
        switch (op.operationType)
        {
        case RenderOperation::OT_POINT_LIST:
            primType = GL_POINTS;
            break;
        case RenderOperation::OT_LINE_LIST:
            primType = useAdjacency ? GL_LINES_ADJACENCY_EXT : GL_LINES;
            break;
        case RenderOperation::OT_LINE_STRIP:
            primType = useAdjacency ? GL_LINE_STRIP_ADJACENCY_EXT : GL_LINE_STRIP;
            break;
        default:
        case RenderOperation::OT_TRIANGLE_LIST:
            primType = useAdjacency ? GL_TRIANGLES_ADJACENCY_EXT : GL_TRIANGLES;
            break;
        case RenderOperation::OT_TRIANGLE_STRIP:
            primType = useAdjacency ? GL_TRIANGLE_STRIP_ADJACENCY_EXT : GL_TRIANGLE_STRIP;
            break;
        case RenderOperation::OT_TRIANGLE_FAN:
            primType = GL_TRIANGLE_FAN;
            break;
        }

        if (op.useIndexes)
        {
            void* pBufferData = 0;

            if(mCurrentCapabilities->hasCapability(RSC_VBO))
            {
                mStateCacheManager->bindGLBuffer(GL_ELEMENT_ARRAY_BUFFER_ARB,
                                static_cast<GLHardwareIndexBuffer*>(
                                    op.indexData->indexBuffer.get())->getGLBufferId());

                pBufferData = VBO_BUFFER_OFFSET(
                    op.indexData->indexStart * op.indexData->indexBuffer->getIndexSize());
            }
            else
            {
                pBufferData = static_cast<GLDefaultHardwareIndexBuffer*>(
                    op.indexData->indexBuffer.get())->getDataPtr(
                        op.indexData->indexStart * op.indexData->indexBuffer->getIndexSize());
            }

            GLenum indexType = (op.indexData->indexBuffer->getType() == HardwareIndexBuffer::IT_16BIT) ? GL_UNSIGNED_SHORT : GL_UNSIGNED_INT;

            do
            {
                // Update derived depth bias
                if (mDerivedDepthBias && mCurrentPassIterationNum > 0)
                {
                    _setDepthBias(mDerivedDepthBiasBase +
                                  mDerivedDepthBiasMultiplier * mCurrentPassIterationNum,
                                  mDerivedDepthBiasSlopeScale);
                }
                if(hasInstanceData)
                {
                    glDrawElementsInstancedARB(primType, op.indexData->indexCount, indexType, pBufferData, numberOfInstances);
                }
                else
                {
                    glDrawElements(primType, op.indexData->indexCount, indexType, pBufferData);
                }
            } while (updatePassIterationRenderState());

        }
        else
        {
            do
            {
                // Update derived depth bias
                if (mDerivedDepthBias && mCurrentPassIterationNum > 0)
                {
                    _setDepthBias(mDerivedDepthBiasBase +
                                  mDerivedDepthBiasMultiplier * mCurrentPassIterationNum,
                                  mDerivedDepthBiasSlopeScale);
                }

                if(hasInstanceData)
                {
                    glDrawArraysInstancedARB(primType, 0, op.vertexData->vertexCount, numberOfInstances);
                }
                else
                {
                    glDrawArrays(primType, 0, op.vertexData->vertexCount);
                }
            } while (updatePassIterationRenderState());
        }

        glDisableClientState( GL_VERTEX_ARRAY );
        // only valid up to GL_MAX_TEXTURE_UNITS, which is recorded in mFixedFunctionTextureUnits
        if (multitexturing)
        {
            for (unsigned short i = 0; i < std::min((unsigned short)mDisabledTexUnitsFrom, mFixedFunctionTextureUnits); i++)
            {
                // No need to disable for texture units that weren't used
                glClientActiveTextureARB(GL_TEXTURE0 + i);
                glDisableClientState( GL_TEXTURE_COORD_ARRAY );
            }
            glClientActiveTextureARB(GL_TEXTURE0);
        }
        else
        {
            glDisableClientState( GL_TEXTURE_COORD_ARRAY );
        }
        glDisableClientState( GL_NORMAL_ARRAY );
        glDisableClientState( GL_COLOR_ARRAY );
        if (GLEW_EXT_secondary_color)
        {
            glDisableClientState( GL_SECONDARY_COLOR_ARRAY );
        }
        // unbind any custom attributes
        for (vector<GLuint>::type::iterator ai = mRenderAttribsBound.begin(); ai != mRenderAttribsBound.end(); ++ai)
        {
            glDisableVertexAttribArrayARB(*ai);
        }

        // unbind any instance attributes
        for (vector<GLuint>::type::iterator ai = mRenderInstanceAttribsBound.begin(); ai != mRenderInstanceAttribsBound.end(); ++ai)
        {
            glVertexAttribDivisorARB(*ai, 0);
        }

        mRenderAttribsBound.clear();
        mRenderInstanceAttribsBound.clear();

    }
    //---------------------------------------------------------------------
    void GLRenderSystem::setNormaliseNormals(bool normalise)
    {
        mStateCacheManager->setEnabled(GL_NORMALIZE, normalise);
    }
    //---------------------------------------------------------------------
    void GLRenderSystem::bindGpuProgram(GpuProgram* prg)
    {
        if (!prg)
        {
            OGRE_EXCEPT(Exception::ERR_RENDERINGAPI_ERROR,
                        "Null program bound.",
                        "GLRenderSystem::bindGpuProgram");
        }

        GLGpuProgram* glprg = static_cast<GLGpuProgram*>(prg);

        // Unbind previous gpu program first.
        //
        // Note:
        //  1. Even if both previous and current are the same object, we can't
        //     bypass re-bind completely since the object itself maybe modified.
        //     But we can bypass unbind based on the assumption that object
        //     internally GL program type shouldn't be changed after it has
        //     been created. The behavior of bind to a GL program type twice
        //     should be same as unbind and rebind that GL program type, even
        //     for difference objects.
        //  2. We also assumed that the program's type (vertex or fragment) should
        //     not be changed during it's in using. If not, the following switch
        //     statement will confuse GL state completely, and we can't fix it
        //     here. To fix this case, we must coding the program implementation
        //     itself, if type is changing (during load/unload, etc), and it's inuse,
        //     unbind and notify render system to correct for its state.
        //
        switch (glprg->getType())
        {
        case GPT_VERTEX_PROGRAM:
            if (mCurrentVertexProgram != glprg)
            {
                if (mCurrentVertexProgram)
                    mCurrentVertexProgram->unbindProgram();
                mCurrentVertexProgram = glprg;
            }
            break;

        case GPT_FRAGMENT_PROGRAM:
            if (mCurrentFragmentProgram != glprg)
            {
                if (mCurrentFragmentProgram)
                    mCurrentFragmentProgram->unbindProgram();
                mCurrentFragmentProgram = glprg;
            }
            break;
        case GPT_GEOMETRY_PROGRAM:
            if (mCurrentGeometryProgram != glprg)
            {
                if (mCurrentGeometryProgram)
                    mCurrentGeometryProgram->unbindProgram();
                mCurrentGeometryProgram = glprg;
            }
            break;
        case GPT_COMPUTE_PROGRAM:
        case GPT_DOMAIN_PROGRAM:
        case GPT_HULL_PROGRAM:
            break;
        }

        // Bind the program
        glprg->bindProgram();

        RenderSystem::bindGpuProgram(prg);
    }
    //---------------------------------------------------------------------
    void GLRenderSystem::unbindGpuProgram(GpuProgramType gptype)
    {

        if (gptype == GPT_VERTEX_PROGRAM && mCurrentVertexProgram)
        {
            mActiveVertexGpuProgramParameters.setNull();
            mCurrentVertexProgram->unbindProgram();
            mCurrentVertexProgram = 0;
        }
        else if (gptype == GPT_GEOMETRY_PROGRAM && mCurrentGeometryProgram)
        {
            mActiveGeometryGpuProgramParameters.setNull();
            mCurrentGeometryProgram->unbindProgram();
            mCurrentGeometryProgram = 0;
        }
        else if (gptype == GPT_FRAGMENT_PROGRAM && mCurrentFragmentProgram)
        {
            mActiveFragmentGpuProgramParameters.setNull();
            mCurrentFragmentProgram->unbindProgram();
            mCurrentFragmentProgram = 0;
        }
        RenderSystem::unbindGpuProgram(gptype);

    }
    //---------------------------------------------------------------------
    void GLRenderSystem::bindGpuProgramParameters(GpuProgramType gptype, GpuProgramParametersSharedPtr params, uint16 mask)
    {
        if (mask & (uint16)GPV_GLOBAL)
        {
            // We could maybe use GL_EXT_bindable_uniform here to produce Dx10-style
            // shared constant buffers, but GPU support seems fairly weak?
            // for now, just copy
            params->_copySharedParams();
        }

        switch (gptype)
        {
        case GPT_VERTEX_PROGRAM:
            mActiveVertexGpuProgramParameters = params;
            mCurrentVertexProgram->bindProgramParameters(params, mask);
            break;
        case GPT_GEOMETRY_PROGRAM:
            mActiveGeometryGpuProgramParameters = params;
            mCurrentGeometryProgram->bindProgramParameters(params, mask);
            break;
        case GPT_FRAGMENT_PROGRAM:
            mActiveFragmentGpuProgramParameters = params;
            mCurrentFragmentProgram->bindProgramParameters(params, mask);
            break;
        case GPT_COMPUTE_PROGRAM:
        case GPT_DOMAIN_PROGRAM:
        case GPT_HULL_PROGRAM:
            break;
        }
    }
    //---------------------------------------------------------------------
    void GLRenderSystem::bindGpuProgramPassIterationParameters(GpuProgramType gptype)
    {
        switch (gptype)
        {
        case GPT_VERTEX_PROGRAM:
            mCurrentVertexProgram->bindProgramPassIterationParameters(mActiveVertexGpuProgramParameters);
            break;
        case GPT_GEOMETRY_PROGRAM:
            mCurrentGeometryProgram->bindProgramPassIterationParameters(mActiveGeometryGpuProgramParameters);
            break;
        case GPT_FRAGMENT_PROGRAM:
            mCurrentFragmentProgram->bindProgramPassIterationParameters(mActiveFragmentGpuProgramParameters);
            break;
        case GPT_COMPUTE_PROGRAM:
        case GPT_DOMAIN_PROGRAM:
        case GPT_HULL_PROGRAM:
            break;
        }
    }
    //---------------------------------------------------------------------
    void GLRenderSystem::setClipPlanesImpl(const PlaneList& clipPlanes)
    {
        // A note on GL user clipping:
        // When an ARB vertex program is enabled in GL, user clipping is completely
        // disabled. There is no way around this, it's just turned off.
        // When using GLSL, user clipping can work but you have to include a
        // glClipVertex command in your vertex shader.
        // Thus the planes set here may not actually be respected.


        size_t i = 0;
        size_t numClipPlanes;
        GLdouble clipPlane[4];

        // Save previous modelview
        glMatrixMode(GL_MODELVIEW);
        glPushMatrix();
        // just load view matrix (identity world)
        GLfloat mat[16];
        makeGLMatrix(mat, mViewMatrix);
        glLoadMatrixf(mat);

        numClipPlanes = clipPlanes.size();
        for (i = 0; i < numClipPlanes; ++i)
        {
            GLenum clipPlaneId = static_cast<GLenum>(GL_CLIP_PLANE0 + i);
            const Plane& plane = clipPlanes[i];

            if (i >= 6/*GL_MAX_CLIP_PLANES*/)
            {
                OGRE_EXCEPT(Exception::ERR_RENDERINGAPI_ERROR, "Unable to set clip plane",
                            "GLRenderSystem::setClipPlanes");
            }

            clipPlane[0] = plane.normal.x;
            clipPlane[1] = plane.normal.y;
            clipPlane[2] = plane.normal.z;
            clipPlane[3] = plane.d;

<<<<<<< HEAD
            glClipPlane(clipPlaneId, clipPlane);
            mStateCacheManager->setEnabled(clipPlaneId, true);
        }
=======
        if(mCurrentContext)
			mCurrentContext->setCurrent();

		GLbitfield flags = 0;
		if (buffers & FBT_COLOUR)
		{
			flags |= GL_COLOR_BUFFER_BIT;
			// Enable buffer for writing if it isn't
			if (colourMask)
			{
				mStateCacheManager->setColourMask(true, true, true, true);
			}
			mStateCacheManager->setClearColour(colour.r, colour.g, colour.b, colour.a);
		}
		if (buffers & FBT_DEPTH)
		{
			flags |= GL_DEPTH_BUFFER_BIT;
			// Enable buffer for writing if it isn't
			if (!mDepthWrite)
			{
				mStateCacheManager->setDepthMask( GL_TRUE );
			}
			mStateCacheManager->setClearDepth(depth);
		}
		if (buffers & FBT_STENCIL)
		{
			flags |= GL_STENCIL_BUFFER_BIT;
			// Enable buffer for writing if it isn't
			mStateCacheManager->setStencilMask(0xFFFFFFFF);
>>>>>>> 79e4239b

        // disable remaining clip planes
        for ( ; i < 6/*GL_MAX_CLIP_PLANES*/; ++i)
        {
            mStateCacheManager->setEnabled(static_cast<GLenum>(GL_CLIP_PLANE0 + i), false);
        }

        // restore matrices
        glPopMatrix();
    }
    //---------------------------------------------------------------------
    void GLRenderSystem::setScissorTest(bool enabled, size_t left,
                                        size_t top, size_t right, size_t bottom)
    {
        // If request texture flipping, use "upper-left", otherwise use "lower-left"
        bool flipping = mActiveRenderTarget->requiresTextureFlipping();
        //  GL measures from the bottom, not the top
        size_t targetHeight = mActiveRenderTarget->getHeight();
        // Calculate the "lower-left" corner of the viewport
        GLsizei x = 0, y = 0, w = 0, h = 0;

        if (enabled)
        {
            mStateCacheManager->setEnabled(GL_SCISSOR_TEST, true);
            // NB GL uses width / height rather than right / bottom
            x = left;
            if (flipping)
                y = top;
            else
                y = targetHeight - bottom;
            w = right - left;
            h = bottom - top;
            glScissor(x, y, w, h);
            mScissorBox[0] = x;
            mScissorBox[1] = y;
            mScissorBox[2] = w;
            mScissorBox[3] = h;
        }
        else
        {
            // GL requires you to reset the scissor when disabling
            w = mActiveViewport->getActualWidth();
            h = mActiveViewport->getActualHeight();
            x = mActiveViewport->getActualLeft();
            if (flipping)
                y = mActiveViewport->getActualTop();
            else
                y = targetHeight - mActiveViewport->getActualTop() - h;
            glScissor(x, y, w, h);
            mScissorBox[0] = x;
            mScissorBox[1] = y;
            mScissorBox[2] = w;
            mScissorBox[3] = h;
        }
    }
    //---------------------------------------------------------------------
    void GLRenderSystem::clearFrameBuffer(unsigned int buffers,
                                          const ColourValue& colour, Real depth, unsigned short stencil)
    {
        bool colourMask = !mColourWrite[0] || !mColourWrite[1]
            || !mColourWrite[2] || !mColourWrite[3];

        GLbitfield flags = 0;
        if (buffers & FBT_COLOUR)
        {
            flags |= GL_COLOR_BUFFER_BIT;
            // Enable buffer for writing if it isn't
            if (colourMask)
            {
                mStateCacheManager->setColourMask(true, true, true, true);
            }
            mStateCacheManager->setClearColour(colour.r, colour.g, colour.b, colour.a);
        }
        if (buffers & FBT_DEPTH)
        {
            flags |= GL_DEPTH_BUFFER_BIT;
            // Enable buffer for writing if it isn't
            if (!mDepthWrite)
            {
                mStateCacheManager->setDepthMask( GL_TRUE );
            }
            mStateCacheManager->setClearDepth(depth);
        }
        if (buffers & FBT_STENCIL)
        {
            flags |= GL_STENCIL_BUFFER_BIT;
            // Enable buffer for writing if it isn't
            mStateCacheManager->setStencilMask(0xFFFFFFFF);

            glClearStencil(stencil);
        }

        // Should be enable scissor test due the clear region is
        // relied on scissor box bounds.
        mStateCacheManager->setEnabled(GL_SCISSOR_TEST, true);

        // Sets the scissor box as same as viewport
        GLint viewport[4];
        mStateCacheManager->getViewport(viewport);
        bool scissorBoxDifference =
            viewport[0] != mScissorBox[0] || viewport[1] != mScissorBox[1] ||
            viewport[2] != mScissorBox[2] || viewport[3] != mScissorBox[3];
        if (scissorBoxDifference)
        {
            glScissor(viewport[0], viewport[1], viewport[2], viewport[3]);
        }

        // Clear buffers
        glClear(flags);

        // Restore scissor box
        if (scissorBoxDifference)
        {
            glScissor(mScissorBox[0], mScissorBox[1], mScissorBox[2], mScissorBox[3]);
        }

        // Restore scissor test
        mStateCacheManager->setEnabled(GL_SCISSOR_TEST, false);

        // Reset buffer write state
        if (!mDepthWrite && (buffers & FBT_DEPTH))
        {
            mStateCacheManager->setDepthMask( GL_FALSE );
        }
        if (colourMask && (buffers & FBT_COLOUR))
        {
            mStateCacheManager->setColourMask(mColourWrite[0], mColourWrite[1], mColourWrite[2], mColourWrite[3]);
        }
        if (buffers & FBT_STENCIL)
        {
            mStateCacheManager->setStencilMask(mStencilWriteMask);
        }
    }
    // ------------------------------------------------------------------
    void GLRenderSystem::_makeProjectionMatrix(Real left, Real right,
                                               Real bottom, Real top, Real nearPlane, Real farPlane, Matrix4& dest,
                                               bool forGpuProgram)
    {
        Real width = right - left;
        Real height = top - bottom;
        Real q, qn;
        if (farPlane == 0)
        {
            // Infinite far plane
            q = Frustum::INFINITE_FAR_PLANE_ADJUST - 1;
            qn = nearPlane * (Frustum::INFINITE_FAR_PLANE_ADJUST - 2);
        }
        else
        {
            q = -(farPlane + nearPlane) / (farPlane - nearPlane);
            qn = -2 * (farPlane * nearPlane) / (farPlane - nearPlane);
        }
        dest = Matrix4::ZERO;
        dest[0][0] = 2 * nearPlane / width;
        dest[0][2] = (right+left) / width;
        dest[1][1] = 2 * nearPlane / height;
        dest[1][2] = (top+bottom) / height;
        dest[2][2] = q;
        dest[2][3] = qn;
        dest[3][2] = -1;
    }
    //---------------------------------------------------------------------
    HardwareOcclusionQuery* GLRenderSystem::createHardwareOcclusionQuery(void)
    {
        GLHardwareOcclusionQuery* ret = new GLHardwareOcclusionQuery();
        mHwOcclusionQueries.push_back(ret);
        return ret;
    }
    //---------------------------------------------------------------------
    Real GLRenderSystem::getHorizontalTexelOffset(void)
    {
        // No offset in GL
        return 0.0f;
    }
    //---------------------------------------------------------------------
    Real GLRenderSystem::getVerticalTexelOffset(void)
    {
        // No offset in GL
        return 0.0f;
    }
    //---------------------------------------------------------------------
    void GLRenderSystem::_applyObliqueDepthProjection(Matrix4& matrix, const Plane& plane,
                                                      bool forGpuProgram)
    {
        // Thanks to Eric Lenyel for posting this calculation at www.terathon.com

        // Calculate the clip-space corner point opposite the clipping plane
        // as (sgn(clipPlane.x), sgn(clipPlane.y), 1, 1) and
        // transform it into camera space by multiplying it
        // by the inverse of the projection matrix

        Vector4 q;
        q.x = (Math::Sign(plane.normal.x) + matrix[0][2]) / matrix[0][0];
        q.y = (Math::Sign(plane.normal.y) + matrix[1][2]) / matrix[1][1];
        q.z = -1.0F;
        q.w = (1.0F + matrix[2][2]) / matrix[2][3];

        // Calculate the scaled plane vector
        Vector4 clipPlane4d(plane.normal.x, plane.normal.y, plane.normal.z, plane.d);
        Vector4 c = clipPlane4d * (2.0F / (clipPlane4d.dotProduct(q)));

        // Replace the third row of the projection matrix
        matrix[2][0] = c.x;
        matrix[2][1] = c.y;
        matrix[2][2] = c.z + 1.0F;
        matrix[2][3] = c.w;
    }
    //---------------------------------------------------------------------
    void GLRenderSystem::_oneTimeContextInitialization()
    {
        if (GLEW_VERSION_1_2)
        {
            // Set nicer lighting model -- d3d9 has this by default
            glLightModeli(GL_LIGHT_MODEL_COLOR_CONTROL, GL_SEPARATE_SPECULAR_COLOR);
            glLightModeli(GL_LIGHT_MODEL_LOCAL_VIEWER, 1);        
        }
        if (GLEW_VERSION_1_4)
        {
            mStateCacheManager->setEnabled(GL_COLOR_SUM, true);
            mStateCacheManager->setEnabled(GL_DITHER, false);
        }

        // Check for FSAA
        // Enable the extension if it was enabled by the GLSupport
        if (mGLSupport->checkExtension("GL_ARB_multisample"))
        {
            int fsaa_active = false;
            glGetIntegerv(GL_SAMPLE_BUFFERS_ARB,(GLint*)&fsaa_active);
            if(fsaa_active)
            {
                mStateCacheManager->setEnabled(GL_MULTISAMPLE_ARB, true);
                LogManager::getSingleton().logMessage("Using FSAA from GL_ARB_multisample extension.");
            }            
        }

        static_cast<GLTextureManager*>(mTextureManager)->createWarningTexture();
    }
    //---------------------------------------------------------------------
    void GLRenderSystem::_switchContext(GLContext *context)
    {
        // Unbind GPU programs and rebind to new context later, because
        // scene manager treat render system as ONE 'context' ONLY, and it
        // cached the GPU programs using state.
        if (mCurrentVertexProgram)
            mCurrentVertexProgram->unbindProgram();
        if (mCurrentGeometryProgram)
            mCurrentGeometryProgram->unbindProgram();
        if (mCurrentFragmentProgram)
            mCurrentFragmentProgram->unbindProgram();

        // Disable lights
        for (unsigned short i = 0; i < mCurrentLights; ++i)
        {
            setGLLight(i, NULL);
            mLights[i] = NULL;
        }
        mCurrentLights = 0;

        // Disable textures
        _disableTextureUnitsFrom(0);

        // It's ready for switching
        if (mCurrentContext)
            mCurrentContext->endCurrent();
        mCurrentContext = context;
        mCurrentContext->setCurrent();

        mStateCacheManager->switchContext((intptr_t)mCurrentContext);

        // Check if the context has already done one-time initialisation
        if(!mCurrentContext->getInitialized())
        {
            _oneTimeContextInitialization();
            mCurrentContext->setInitialized();
        }

        // Rebind GPU programs to new context
        if (mCurrentVertexProgram)
            mCurrentVertexProgram->bindProgram();
        if (mCurrentGeometryProgram)
            mCurrentGeometryProgram->bindProgram();
        if (mCurrentFragmentProgram)
            mCurrentFragmentProgram->bindProgram();

        // Must reset depth/colour write mask to according with user desired, otherwise,
        // clearFrameBuffer would be wrong because the value we are recorded may be
        // difference with the really state stored in GL context.
        mStateCacheManager->setDepthMask(mDepthWrite);
        mStateCacheManager->setColourMask(mColourWrite[0], mColourWrite[1], mColourWrite[2], mColourWrite[3]);
        mStateCacheManager->setStencilMask(mStencilWriteMask);

    }
    //---------------------------------------------------------------------
    void GLRenderSystem::_setRenderTarget(RenderTarget *target)
    {
        // Unbind frame buffer object
        if(mActiveRenderTarget)
            mRTTManager->unbind(mActiveRenderTarget);

        mActiveRenderTarget = target;
        if (target)
        {
            // Switch context if different from current one
            GLContext *newContext = 0;
            target->getCustomAttribute(GLRenderTexture::CustomAttributeString_GLCONTEXT, &newContext);
            if(newContext && mCurrentContext != newContext)
            {
                _switchContext(newContext);
            }

            //Check the FBO's depth buffer status
            GLDepthBuffer *depthBuffer = static_cast<GLDepthBuffer*>(target->getDepthBuffer());

            if( target->getDepthBufferPool() != DepthBuffer::POOL_NO_DEPTH &&
                (!depthBuffer || depthBuffer->getGLContext() != mCurrentContext ) )
            {
                //Depth is automatically managed and there is no depth buffer attached to this RT
                //or the Current context doesn't match the one this Depth buffer was created with
                setDepthBufferFor( target );
            }

            // Bind frame buffer object
            mRTTManager->bind(target);

            if (GLEW_EXT_framebuffer_sRGB)
            {
                // Enable / disable sRGB states
                mStateCacheManager->setEnabled(GL_FRAMEBUFFER_SRGB_EXT, target->isHardwareGammaEnabled());
                // Note: could test GL_FRAMEBUFFER_SRGB_CAPABLE_EXT here before
                // enabling, but GL spec says incapable surfaces ignore the setting
                // anyway. We test the capability to enable isHardwareGammaEnabled.
            }
        }
    }
    //---------------------------------------------------------------------
    void GLRenderSystem::_unregisterContext(GLContext *context)
    {
        if(mCurrentContext == context) {
            // Change the context to something else so that a valid context
            // remains active. When this is the main context being unregistered,
            // we set the main context to 0.
            if(mCurrentContext != mMainContext) {
                _switchContext(mMainContext);
            } else {
                /// No contexts remain
                mCurrentContext->endCurrent();
                mCurrentContext = 0;
                mMainContext = 0;
            }
        }
        mStateCacheManager->unregisterContext((intptr_t)context);
    }
    //---------------------------------------------------------------------
    Real GLRenderSystem::getMinimumDepthInputValue(void)
    {
        // Range [-1.0f, 1.0f]
        return -1.0f;
    }
    //---------------------------------------------------------------------
    Real GLRenderSystem::getMaximumDepthInputValue(void)
    {
        // Range [-1.0f, 1.0f]
        return 1.0f;
    }
    //---------------------------------------------------------------------
    void GLRenderSystem::registerThread()
    {
        OGRE_LOCK_MUTEX(mThreadInitMutex);
        // This is only valid once we've created the main context
        if (!mMainContext)
        {
            OGRE_EXCEPT(Exception::ERR_INVALIDPARAMS,
                        "Cannot register a background thread before the main context "
                        "has been created.",
                        "GLRenderSystem::registerThread");
        }

        // Create a new context for this thread. Cloning from the main context
        // will ensure that resources are shared with the main context
        // We want a separate context so that we can safely create GL
        // objects in parallel with the main thread
        GLContext* newContext = mMainContext->clone();
        mBackgroundContextList.push_back(newContext);

        // Bind this new context to this thread.
        newContext->setCurrent();

        _oneTimeContextInitialization();
        newContext->setInitialized();


    }
    //---------------------------------------------------------------------
    void GLRenderSystem::unregisterThread()
    {
        // nothing to do here?
        // Don't need to worry about active context, just make sure we delete
        // on shutdown.

    }
    //---------------------------------------------------------------------
    void GLRenderSystem::preExtraThreadsStarted()
    {
        OGRE_LOCK_MUTEX(mThreadInitMutex);
        // free context, we'll need this to share lists
        if(mCurrentContext)
            mCurrentContext->endCurrent();
    }
    //---------------------------------------------------------------------
    void GLRenderSystem::postExtraThreadsStarted()
    {
        OGRE_LOCK_MUTEX(mThreadInitMutex);
        // reacquire context
        if(mCurrentContext)
            mCurrentContext->setCurrent();
    }

    //---------------------------------------------------------------------
    unsigned int GLRenderSystem::getDisplayMonitorCount() const
    {
        return mGLSupport->getDisplayMonitorCount();
    }

    //---------------------------------------------------------------------
    void GLRenderSystem::beginProfileEvent( const String &eventName )
    {
        markProfileEvent("Begin Event: " + eventName);
    }

    //---------------------------------------------------------------------
    void GLRenderSystem::endProfileEvent( void )
    {
        markProfileEvent("End Event");
    }

    //---------------------------------------------------------------------
    void GLRenderSystem::markProfileEvent( const String &eventName )
    {
        if( eventName.empty() )
            return;

        if(GLEW_GREMEDY_string_marker)
            glStringMarkerGREMEDY(eventName.length(), eventName.c_str());
    }

    //---------------------------------------------------------------------
    void GLRenderSystem::bindVertexElementToGpu( const VertexElement &elem,
                                                 HardwareVertexBufferSharedPtr vertexBuffer, const size_t vertexStart,
                                                 vector<GLuint>::type &attribsBound,
                                                 vector<GLuint>::type &instanceAttribsBound )
    {
        void* pBufferData = 0;
        const GLHardwareVertexBuffer* hwGlBuffer = static_cast<const GLHardwareVertexBuffer*>(vertexBuffer.get());

        if(mCurrentCapabilities->hasCapability(RSC_VBO))
        {
            mStateCacheManager->bindGLBuffer(GL_ARRAY_BUFFER_ARB, 
                            hwGlBuffer->getGLBufferId());
            pBufferData = VBO_BUFFER_OFFSET(elem.getOffset());
        }
        else
        {
            pBufferData = static_cast<const GLDefaultHardwareVertexBuffer*>(vertexBuffer.get())->getDataPtr(elem.getOffset());
        }
        if (vertexStart)
        {
            pBufferData = static_cast<char*>(pBufferData) + vertexStart * vertexBuffer->getVertexSize();
        }

        VertexElementSemantic sem = elem.getSemantic();
        bool multitexturing = (getCapabilities()->getNumTextureUnits() > 1);

        bool isCustomAttrib = false;
        if (mCurrentVertexProgram)
        {
            isCustomAttrib = mCurrentVertexProgram->isAttributeValid(sem, elem.getIndex());

            if (hwGlBuffer->getIsInstanceData())
            {
                GLint attrib = mCurrentVertexProgram->getAttributeIndex(sem, elem.getIndex());
                glVertexAttribDivisorARB(attrib, hwGlBuffer->getInstanceDataStepRate() );
                instanceAttribsBound.push_back(attrib);
            }
        }


        // Custom attribute support
        // tangents, binormals, blendweights etc always via this route
        // builtins may be done this way too
        if (isCustomAttrib)
        {
            GLint attrib = mCurrentVertexProgram->getAttributeIndex(sem, elem.getIndex());
            unsigned short typeCount = VertexElement::getTypeCount(elem.getType());
            GLboolean normalised = GL_FALSE;
            switch(elem.getType())
            {
            case VET_COLOUR:
            case VET_COLOUR_ABGR:
            case VET_COLOUR_ARGB:
                // Because GL takes these as a sequence of single unsigned bytes, count needs to be 4
                // VertexElement::getTypeCount treats them as 1 (RGBA)
                // Also need to normalise the fixed-point data
                typeCount = 4;
                normalised = GL_TRUE;
                break;
            default:
                break;
            };

            glVertexAttribPointerARB(
                attrib,
                typeCount,
                GLHardwareBufferManager::getGLType(elem.getType()),
                normalised,
                static_cast<GLsizei>(vertexBuffer->getVertexSize()),
                pBufferData);
            glEnableVertexAttribArrayARB(attrib);

            attribsBound.push_back(attrib);
        }
        else
        {
            // fixed-function & builtin attribute support
            switch(sem)
            {
            case VES_POSITION:
                glVertexPointer(VertexElement::getTypeCount(
                    elem.getType()),
                                GLHardwareBufferManager::getGLType(elem.getType()),
                                static_cast<GLsizei>(vertexBuffer->getVertexSize()),
                                pBufferData);
                glEnableClientState( GL_VERTEX_ARRAY );
                break;
            case VES_NORMAL:
                glNormalPointer(
                    GLHardwareBufferManager::getGLType(elem.getType()),
                    static_cast<GLsizei>(vertexBuffer->getVertexSize()),
                    pBufferData);
                glEnableClientState( GL_NORMAL_ARRAY );
                break;
            case VES_DIFFUSE:
                glColorPointer(4,
                               GLHardwareBufferManager::getGLType(elem.getType()),
                               static_cast<GLsizei>(vertexBuffer->getVertexSize()),
                               pBufferData);
                glEnableClientState( GL_COLOR_ARRAY );
                break;
            case VES_SPECULAR:
                if (GLEW_EXT_secondary_color)
                {
                    glSecondaryColorPointerEXT(4,
                                               GLHardwareBufferManager::getGLType(elem.getType()),
                                               static_cast<GLsizei>(vertexBuffer->getVertexSize()),
                                               pBufferData);
                    glEnableClientState( GL_SECONDARY_COLOR_ARRAY );
                }
                break;
            case VES_TEXTURE_COORDINATES:

                if (mCurrentVertexProgram)
                {
                    // Programmable pipeline - direct UV assignment
                    glClientActiveTextureARB(GL_TEXTURE0 + elem.getIndex());
                    glTexCoordPointer(
                        VertexElement::getTypeCount(elem.getType()),
                        GLHardwareBufferManager::getGLType(elem.getType()),
                        static_cast<GLsizei>(vertexBuffer->getVertexSize()),
                        pBufferData);
                    glEnableClientState( GL_TEXTURE_COORD_ARRAY );
                }
                else
                {
                    // fixed function matching to units based on tex_coord_set
                    for (unsigned int i = 0; i < mDisabledTexUnitsFrom; i++)
                    {
                        // Only set this texture unit's texcoord pointer if it
                        // is supposed to be using this element's index
                        if (mTextureCoordIndex[i] == elem.getIndex() && i < mFixedFunctionTextureUnits)
                        {
                            if (multitexturing)
                                glClientActiveTextureARB(GL_TEXTURE0 + i);
                            glTexCoordPointer(
                                VertexElement::getTypeCount(elem.getType()),
                                GLHardwareBufferManager::getGLType(elem.getType()),
                                static_cast<GLsizei>(vertexBuffer->getVertexSize()),
                                pBufferData);
                            glEnableClientState( GL_TEXTURE_COORD_ARRAY );
                        }
                    }
                }
                break;
            default:
                break;
            };
        } // isCustomAttrib
    }
	
	//---------------------------------------------------------------------
#if OGRE_NO_QUAD_BUFFER_STEREO == 0
	bool GLRenderSystem::setDrawBuffer(ColourBufferType colourBuffer)
	{
		bool result = true;

		switch (colourBuffer)
		{
		case CBT_BACK:
			glDrawBuffer(GL_BACK);
			break;
		case CBT_BACK_LEFT:
			glDrawBuffer(GL_BACK_LEFT);
			break;
		case CBT_BACK_RIGHT:
			glDrawBuffer(GL_BACK_RIGHT);
			break;
		default:
			result = false;
		}

		// Check for any errors
		GLenum error = glGetError();
		if (result && GL_NO_ERROR != error)
		{		
			const GLubyte* errorCode = gluErrorString(error);
			String errorString = "GLRenderSystem::setDrawBuffer(" 
				+ Ogre::StringConverter::toString(colourBuffer) + "): " + (const char*)errorCode;

			Ogre::LogManager::getSingleton().logMessage(errorString);			
			result = false;
		}

		return result;
	}
#endif
	//---------------------------------------------------------------------
}<|MERGE_RESOLUTION|>--- conflicted
+++ resolved
@@ -3243,41 +3243,9 @@
             clipPlane[2] = plane.normal.z;
             clipPlane[3] = plane.d;
 
-<<<<<<< HEAD
             glClipPlane(clipPlaneId, clipPlane);
             mStateCacheManager->setEnabled(clipPlaneId, true);
         }
-=======
-        if(mCurrentContext)
-			mCurrentContext->setCurrent();
-
-		GLbitfield flags = 0;
-		if (buffers & FBT_COLOUR)
-		{
-			flags |= GL_COLOR_BUFFER_BIT;
-			// Enable buffer for writing if it isn't
-			if (colourMask)
-			{
-				mStateCacheManager->setColourMask(true, true, true, true);
-			}
-			mStateCacheManager->setClearColour(colour.r, colour.g, colour.b, colour.a);
-		}
-		if (buffers & FBT_DEPTH)
-		{
-			flags |= GL_DEPTH_BUFFER_BIT;
-			// Enable buffer for writing if it isn't
-			if (!mDepthWrite)
-			{
-				mStateCacheManager->setDepthMask( GL_TRUE );
-			}
-			mStateCacheManager->setClearDepth(depth);
-		}
-		if (buffers & FBT_STENCIL)
-		{
-			flags |= GL_STENCIL_BUFFER_BIT;
-			// Enable buffer for writing if it isn't
-			mStateCacheManager->setStencilMask(0xFFFFFFFF);
->>>>>>> 79e4239b
 
         // disable remaining clip planes
         for ( ; i < 6/*GL_MAX_CLIP_PLANES*/; ++i)
@@ -3339,6 +3307,9 @@
     {
         bool colourMask = !mColourWrite[0] || !mColourWrite[1]
             || !mColourWrite[2] || !mColourWrite[3];
+
+        if(mCurrentContext)
+			mCurrentContext->setCurrent();
 
         GLbitfield flags = 0;
         if (buffers & FBT_COLOUR)
