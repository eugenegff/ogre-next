#include "ProceduralTools.h"

#include "Ogre.h"

using namespace Ogre;

//Constants (copied as is from sample)

// Grid sizes (in vertices)
<<<<<<< HEAD
#define X_SIZE_LOG2     6
#define Y_SIZE_LOG2     6
#define Z_SIZE_LOG2     6
=======
#define X_SIZE_LOG2             6
#define Y_SIZE_LOG2             6
#define Z_SIZE_LOG2             6
>>>>>>> 83e497b5
#define TOTAL_POINTS    (1<<(X_SIZE_LOG2 + Y_SIZE_LOG2 + Z_SIZE_LOG2))
#define CELLS_COUNT     (((1<<X_SIZE_LOG2) - 1) * ((1<<Y_SIZE_LOG2) - 1) * ((1<<Z_SIZE_LOG2) - 1))

#define SWIZZLE 1

#define MAKE_INDEX(x, y, z, sizeLog2)   (int)((x) | ((y) << sizeLog2[0]) | ((z) << (sizeLog2[0] + sizeLog2[1])))

//--------------------------------------------------------------------------------------
// Fills pPos with x, y, z de-swizzled from index with bitsizes in sizeLog2
//
//  Traversing the grid in a swizzled fashion improves locality of reference,
// and this is very beneficial when sampling a texture.
//--------------------------------------------------------------------------------------
void UnSwizzle(Ogre::uint index, Ogre::uint sizeLog2[3], Ogre::uint * pPos)
{

    // force index traversal to occur in 2x2x2 blocks by giving each of x, y, and z one
    // of the bottom 3 bits
    pPos[0] = index & 1;
    index >>= 1;
    pPos[1] = index & 1;
    index >>= 1;
    pPos[2] = index & 1;
    index >>= 1;

    // Treat the rest of the index like a row, column, depth array
    // Each dimension needs to grab sizeLog2 - 1 bits
    // This will make the blocks traverse the grid in a raster style order
    index <<= 1;
    pPos[0] = pPos[0] | (index &  ( (1 << sizeLog2[0]) - 2));
    index >>=  sizeLog2[0] - 1;
    pPos[1] = pPos[1] | ( index &  ( (1 << sizeLog2[1]) - 2));
    index >>= sizeLog2[1] - 1;
    pPos[2] = pPos[2] | ( index &  ( (1 << sizeLog2[2]) - 2));
}


MeshPtr ProceduralTools::generateTetrahedra()
{
    MeshPtr tetrahedraMesh = Ogre::MeshManager::getSingleton().createManual
        ("TetrahedraMesh", Ogre::ResourceGroupManager::DEFAULT_RESOURCE_GROUP_NAME);

    SubMesh* tetrahedraSubMesh = tetrahedraMesh->createSubMesh();
    tetrahedraSubMesh->operationType = RenderOperation::OT_LINE_LIST;
<<<<<<< HEAD
    tetrahedraSubMesh->setMaterialName("Ogre/IsoSurf/TessellateTetrahedra");
=======
    //tetrahedraSubMesh->operationType = RenderOperation::OT_TRIANGLE_STRIP;
    tetrahedraSubMesh->setMaterialName("Ogre/Isosurf/TessellateTetrahedra");
    //tetrahedraSubMesh->setMaterialName("BaseWhiteNoLighting");
>>>>>>> 83e497b5
    
    Ogre::uint sizeLog2[3] = { X_SIZE_LOG2, Y_SIZE_LOG2, Z_SIZE_LOG2 };
    Ogre::uint nTotalBits = sizeLog2[0] + sizeLog2[1] + sizeLog2[2];
    Ogre::uint nPointsTotal = 1 << nTotalBits;

    tetrahedraSubMesh->useSharedVertices = false;
    tetrahedraSubMesh->vertexData = new VertexData;
    tetrahedraSubMesh->indexData = new IndexData;

    tetrahedraSubMesh->vertexData->vertexDeclaration->addElement(0, 0, 
<<<<<<< HEAD
        VET_FLOAT4, VES_POSITION);
=======
                                                                 VET_FLOAT4, VES_POSITION);
>>>>>>> 83e497b5

    HardwareVertexBufferSharedPtr vertexBuffer = HardwareBufferManager::getSingleton().createVertexBuffer(
        tetrahedraSubMesh->vertexData->vertexDeclaration->getVertexSize(0), 
        nPointsTotal, 
        HardwareBuffer::HBU_STATIC_WRITE_ONLY);

    HardwareIndexBufferSharedPtr indexBuffer = HardwareBufferManager::getSingleton().createIndexBuffer(
        HardwareIndexBuffer::IT_32BIT, 
        CELLS_COUNT * sizeof(Ogre::uint) * 24, 
        HardwareBuffer::HBU_STATIC_WRITE_ONLY);
<<<<<<< HEAD
    
    tetrahedraSubMesh->vertexData->vertexBufferBinding->setBinding(0, vertexBuffer);
    tetrahedraSubMesh->vertexData->vertexCount = nPointsTotal;
    tetrahedraSubMesh->vertexData->vertexStart = 0;
    
    tetrahedraSubMesh->indexData->indexBuffer = indexBuffer;
    
    float* positions = static_cast<float*>(vertexBuffer->lock(HardwareBuffer::HBL_DISCARD));
    
    //Generate positions
    for(Ogre::uint i=0; i<nPointsTotal; i++) {
=======
        
    tetrahedraSubMesh->vertexData->vertexBufferBinding->setBinding(0, vertexBuffer);
    tetrahedraSubMesh->vertexData->vertexCount = nPointsTotal;
    tetrahedraSubMesh->vertexData->vertexStart = 0;
        
    tetrahedraSubMesh->indexData->indexBuffer = indexBuffer;
        
    float* positions = static_cast<float*>(vertexBuffer->lock(HardwareBuffer::HBL_DISCARD));
        
    //Generate positions
    for (Ogre::uint i = 0; i < nPointsTotal; i++) 
    {
>>>>>>> 83e497b5
        Ogre::uint pos[3];
        pos[0] = i & ((1<<X_SIZE_LOG2)-1);
        pos[1] = (i >> X_SIZE_LOG2) & ((1<<Y_SIZE_LOG2)-1);
        pos[2] = (i >> (X_SIZE_LOG2+Y_SIZE_LOG2)) & ((1<<Z_SIZE_LOG2)-1);

        *positions++ = (float(pos[0]) / float(1<<X_SIZE_LOG2))*2.0f-1.0f;
        *positions++ = (float(pos[1]) / float(1<<Y_SIZE_LOG2))*2.0f-1.0f;
        *positions++ = (float(pos[2]) / float(1<<Z_SIZE_LOG2))*2.0f-1.0f;
        *positions++ = 1.0f;
    }
    vertexBuffer->unlock();
<<<<<<< HEAD
    
    Ogre::uint numIndices = 0;

    //Generate indices
    Ogre::uint32* indices = static_cast<Ogre::uint32*>(indexBuffer->lock(HardwareBuffer::HBL_DISCARD));

    for (Ogre::uint i = 0; i<nPointsTotal; i++) {

=======
        
    Ogre::uint numIndices = 0;

    // Generate indices
    Ogre::uint32* indices = static_cast<Ogre::uint32*>(indexBuffer->lock(HardwareBuffer::HBL_DISCARD));

    for (Ogre::uint i = 0; i < nPointsTotal; i++) 
    {
>>>>>>> 83e497b5
        Ogre::uint pos[3];
#if SWIZZLE
        UnSwizzle(i, sizeLog2, pos);    // un-swizzle current index to get x, y, z for the current sampling point
#else
        pos[0] = i & ((1<<X_SIZE_LOG2)-1);
        pos[1] = (i >> X_SIZE_LOG2) & ((1<<Y_SIZE_LOG2)-1);
        pos[2] = (i >> (X_SIZE_LOG2+Y_SIZE_LOG2)) & ((1<<Z_SIZE_LOG2)-1);
#endif
        if ((int)pos[0] == (1 << sizeLog2[0]) - 1 || (int)pos[1] == (1 << sizeLog2[1]) - 1 || (int)pos[2] == (1 << sizeLog2[2]) - 1)
<<<<<<< HEAD
            continue;   // skip extra cells

        numIndices += 24; //Got to this point, adding 24 indices
=======
            continue;       // skip extra cells

        numIndices += 24; // Got to this point, adding 24 indices
>>>>>>> 83e497b5

        // NOTE: order of vertices matters! important for backface culling

        // T0
        *indices++ = MAKE_INDEX(pos[0] + 1, pos[1], pos[2], sizeLog2);
        *indices++ = MAKE_INDEX(pos[0], pos[1], pos[2], sizeLog2);
        *indices++ = MAKE_INDEX(pos[0] + 1, pos[1] + 1, pos[2], sizeLog2);
        *indices++ = MAKE_INDEX(pos[0] + 1, pos[1] + 1, pos[2] + 1, sizeLog2);

        // T1
        *indices++ = MAKE_INDEX(pos[0] + 1, pos[1] + 1, pos[2] + 1, sizeLog2);
        *indices++ = MAKE_INDEX(pos[0], pos[1], pos[2], sizeLog2);
        *indices++ = MAKE_INDEX(pos[0] + 1, pos[1] + 1, pos[2], sizeLog2);
        *indices++ = MAKE_INDEX(pos[0], pos[1] + 1, pos[2], sizeLog2);

        // T2
        *indices++ = MAKE_INDEX(pos[0], pos[1] + 1, pos[2], sizeLog2);
        *indices++ = MAKE_INDEX(pos[0], pos[1], pos[2], sizeLog2);
        *indices++ = MAKE_INDEX(pos[0], pos[1] + 1, pos[2] + 1, sizeLog2);
        *indices++ = MAKE_INDEX(pos[0] + 1, pos[1] + 1, pos[2] + 1, sizeLog2);

        // T3
        *indices++ = MAKE_INDEX(pos[0], pos[1], pos[2], sizeLog2);
        *indices++ = MAKE_INDEX(pos[0], pos[1], pos[2] + 1, sizeLog2);
        *indices++ = MAKE_INDEX(pos[0], pos[1] + 1, pos[2] + 1, sizeLog2);
        *indices++ = MAKE_INDEX(pos[0] + 1, pos[1] + 1, pos[2] + 1, sizeLog2);

        // T4
        *indices++ = MAKE_INDEX(pos[0], pos[1], pos[2] + 1, sizeLog2);
        *indices++ = MAKE_INDEX(pos[0], pos[1], pos[2], sizeLog2);
        *indices++ = MAKE_INDEX(pos[0] + 1, pos[1], pos[2] + 1, sizeLog2);
        *indices++ = MAKE_INDEX(pos[0] + 1, pos[1] + 1, pos[2] + 1, sizeLog2);

        // T5
        *indices++ = MAKE_INDEX(pos[0], pos[1], pos[2], sizeLog2);
        *indices++ = MAKE_INDEX(pos[0] + 1, pos[1], pos[2], sizeLog2);
        *indices++ = MAKE_INDEX(pos[0] + 1, pos[1], pos[2] + 1, sizeLog2);
        *indices++ = MAKE_INDEX(pos[0] + 1, pos[1] + 1, pos[2] + 1, sizeLog2);
    }
<<<<<<< HEAD
    
=======
        
>>>>>>> 83e497b5
    indexBuffer->unlock();

    tetrahedraSubMesh->indexData->indexCount = numIndices;
    tetrahedraSubMesh->indexData->indexStart = 0;

    AxisAlignedBox meshBounds;
    meshBounds.setMinimum(-1,-1,-1);
    meshBounds.setMaximum(1,1,1);
    tetrahedraMesh->_setBounds(meshBounds);
    tetrahedraMesh->_setBoundingSphereRadius(2);

    return tetrahedraMesh;
}<|MERGE_RESOLUTION|>--- conflicted
+++ resolved
@@ -7,15 +7,9 @@
 //Constants (copied as is from sample)
 
 // Grid sizes (in vertices)
-<<<<<<< HEAD
 #define X_SIZE_LOG2     6
 #define Y_SIZE_LOG2     6
 #define Z_SIZE_LOG2     6
-=======
-#define X_SIZE_LOG2             6
-#define Y_SIZE_LOG2             6
-#define Z_SIZE_LOG2             6
->>>>>>> 83e497b5
 #define TOTAL_POINTS    (1<<(X_SIZE_LOG2 + Y_SIZE_LOG2 + Z_SIZE_LOG2))
 #define CELLS_COUNT     (((1<<X_SIZE_LOG2) - 1) * ((1<<Y_SIZE_LOG2) - 1) * ((1<<Z_SIZE_LOG2) - 1))
 
@@ -60,13 +54,7 @@
 
     SubMesh* tetrahedraSubMesh = tetrahedraMesh->createSubMesh();
     tetrahedraSubMesh->operationType = RenderOperation::OT_LINE_LIST;
-<<<<<<< HEAD
     tetrahedraSubMesh->setMaterialName("Ogre/IsoSurf/TessellateTetrahedra");
-=======
-    //tetrahedraSubMesh->operationType = RenderOperation::OT_TRIANGLE_STRIP;
-    tetrahedraSubMesh->setMaterialName("Ogre/Isosurf/TessellateTetrahedra");
-    //tetrahedraSubMesh->setMaterialName("BaseWhiteNoLighting");
->>>>>>> 83e497b5
     
     Ogre::uint sizeLog2[3] = { X_SIZE_LOG2, Y_SIZE_LOG2, Z_SIZE_LOG2 };
     Ogre::uint nTotalBits = sizeLog2[0] + sizeLog2[1] + sizeLog2[2];
@@ -77,11 +65,7 @@
     tetrahedraSubMesh->indexData = new IndexData;
 
     tetrahedraSubMesh->vertexData->vertexDeclaration->addElement(0, 0, 
-<<<<<<< HEAD
-        VET_FLOAT4, VES_POSITION);
-=======
                                                                  VET_FLOAT4, VES_POSITION);
->>>>>>> 83e497b5
 
     HardwareVertexBufferSharedPtr vertexBuffer = HardwareBufferManager::getSingleton().createVertexBuffer(
         tetrahedraSubMesh->vertexData->vertexDeclaration->getVertexSize(0), 
@@ -92,7 +76,6 @@
         HardwareIndexBuffer::IT_32BIT, 
         CELLS_COUNT * sizeof(Ogre::uint) * 24, 
         HardwareBuffer::HBU_STATIC_WRITE_ONLY);
-<<<<<<< HEAD
     
     tetrahedraSubMesh->vertexData->vertexBufferBinding->setBinding(0, vertexBuffer);
     tetrahedraSubMesh->vertexData->vertexCount = nPointsTotal;
@@ -104,20 +87,6 @@
     
     //Generate positions
     for(Ogre::uint i=0; i<nPointsTotal; i++) {
-=======
-        
-    tetrahedraSubMesh->vertexData->vertexBufferBinding->setBinding(0, vertexBuffer);
-    tetrahedraSubMesh->vertexData->vertexCount = nPointsTotal;
-    tetrahedraSubMesh->vertexData->vertexStart = 0;
-        
-    tetrahedraSubMesh->indexData->indexBuffer = indexBuffer;
-        
-    float* positions = static_cast<float*>(vertexBuffer->lock(HardwareBuffer::HBL_DISCARD));
-        
-    //Generate positions
-    for (Ogre::uint i = 0; i < nPointsTotal; i++) 
-    {
->>>>>>> 83e497b5
         Ogre::uint pos[3];
         pos[0] = i & ((1<<X_SIZE_LOG2)-1);
         pos[1] = (i >> X_SIZE_LOG2) & ((1<<Y_SIZE_LOG2)-1);
@@ -129,7 +98,6 @@
         *positions++ = 1.0f;
     }
     vertexBuffer->unlock();
-<<<<<<< HEAD
     
     Ogre::uint numIndices = 0;
 
@@ -138,16 +106,6 @@
 
     for (Ogre::uint i = 0; i<nPointsTotal; i++) {
 
-=======
-        
-    Ogre::uint numIndices = 0;
-
-    // Generate indices
-    Ogre::uint32* indices = static_cast<Ogre::uint32*>(indexBuffer->lock(HardwareBuffer::HBL_DISCARD));
-
-    for (Ogre::uint i = 0; i < nPointsTotal; i++) 
-    {
->>>>>>> 83e497b5
         Ogre::uint pos[3];
 #if SWIZZLE
         UnSwizzle(i, sizeLog2, pos);    // un-swizzle current index to get x, y, z for the current sampling point
@@ -157,15 +115,9 @@
         pos[2] = (i >> (X_SIZE_LOG2+Y_SIZE_LOG2)) & ((1<<Z_SIZE_LOG2)-1);
 #endif
         if ((int)pos[0] == (1 << sizeLog2[0]) - 1 || (int)pos[1] == (1 << sizeLog2[1]) - 1 || (int)pos[2] == (1 << sizeLog2[2]) - 1)
-<<<<<<< HEAD
             continue;   // skip extra cells
 
         numIndices += 24; //Got to this point, adding 24 indices
-=======
-            continue;       // skip extra cells
-
-        numIndices += 24; // Got to this point, adding 24 indices
->>>>>>> 83e497b5
 
         // NOTE: order of vertices matters! important for backface culling
 
@@ -205,11 +157,7 @@
         *indices++ = MAKE_INDEX(pos[0] + 1, pos[1], pos[2] + 1, sizeLog2);
         *indices++ = MAKE_INDEX(pos[0] + 1, pos[1] + 1, pos[2] + 1, sizeLog2);
     }
-<<<<<<< HEAD
     
-=======
-        
->>>>>>> 83e497b5
     indexBuffer->unlock();
 
     tetrahedraSubMesh->indexData->indexCount = numIndices;
