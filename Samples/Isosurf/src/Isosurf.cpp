--- conflicted
+++ resolved
@@ -12,7 +12,6 @@
 -----------------------------------------------------------------------------
 */
 /*
-<<<<<<< HEAD
 -----------------------------------------------------------------------------
 Filename:    IsoSurf.cpp
 Description: Demonstrates the use of the geometry shader to tessellate an 
@@ -20,15 +19,6 @@
     Isosurf sample from NVIDIA's OpenGL SDK 10 : 
     http://developer.download.nvidia.com/SDK/10/opengl/samples.html
 -----------------------------------------------------------------------------
-=======
-  -----------------------------------------------------------------------------
-  Filename:    Isosurf.cpp
-  Description: Demonstrates the use of the geometry shader to tessellate an 
-  isosurface using marching tetrahedrons. Partial implementation of cg 
-  Isosurf sample from NVIDIA's OpenGL SDK 10 : 
-  http://developer.download.nvidia.com/SDK/10/opengl/samples.html
-  -----------------------------------------------------------------------------
->>>>>>> 83e497b5
 */
 
 #include "SdkSample.h"
@@ -45,14 +35,8 @@
 {
     Entity* tetrahedra;
     MeshPtr mTetrahedraMesh;
-<<<<<<< HEAD
 public:
     
-=======
-
- public:
-        
->>>>>>> 83e497b5
     Sample_Isosurf() 
     { 
         mInfo["Title"] = "Isosurf";
@@ -89,19 +73,11 @@
         mCamera->lookAt(0,0,0);
         mCamera->setNearClipDistance(0.1);
         mCamera->setFarClipDistance(100);
-<<<<<<< HEAD
 
         mTetrahedraMesh = ProceduralTools::generateTetrahedra();
         //Create tetrahedra and add it to the root scene node
         tetrahedra = mSceneMgr->createEntity(mTetrahedraMesh->getName());
         //tetraHedra->setDebugDisplayEnabled(true);
-=======
-        
-        mTetrahedraMesh = ProceduralTools::generateTetrahedra();
-        // Create tetrahedra and add it to the root scene node
-        tetrahedra = mSceneMgr->createEntity("TetrahedraEntity", mTetrahedraMesh->getName());
-        //tetrahedra->setDebugDisplayEnabled(true);
->>>>>>> 83e497b5
         Ogre::SceneNode* parentNode = mSceneMgr->getRootSceneNode()->createChildSceneNode();
         parentNode->attachObject(tetrahedra);
         parentNode->setScale(10,10,10);
@@ -125,10 +101,6 @@
                 0.1 + Ogre::Math::Sin(seconds)*0.5, Ogre::Math::Cos(seconds)*0.5, 0.0, 0.1);
             renderPass->getVertexProgramParameters()->setNamedConstant("Metaballs[1]", timeParam);
         }
-<<<<<<< HEAD
-=======
-        
->>>>>>> 83e497b5
         return SdkSample::frameRenderingQueued(evt); 
     }
 };
