/*
-----------------------------------------------------------------------------
This source file is part of OGRE
(Object-oriented Graphics Rendering Engine)
For the latest info, see http://www.ogre3d.org/

Copyright (c) 2000-2014 Torus Knot Software Ltd
Also see acknowledgements in Readme.html

You may use this sample code for anything you like, it is not covered by the
same license as the rest of the engine.
-----------------------------------------------------------------------------
*/
/*
  -----------------------------------------------------------------------------
  Filename:    Isosurf.cpp
  Description: Demonstrates the use of the geometry shader to tessellate an 
  isosurface using marching tetrahedrons. Partial implementation of cg 
  Isosurf sample from NVIDIA's OpenGL SDK 10 : 
  http://developer.download.nvidia.com/SDK/10/opengl/samples.html
  -----------------------------------------------------------------------------
*/

#include "SdkSample.h"
#include "SamplePlugin.h"
#include "ProceduralTools.h"

using namespace Ogre;
using namespace OgreBites;

SamplePlugin* sp;
Sample* s;

class _OgreSampleClassExport Sample_Isosurf : public SdkSample
{
    Entity* tetrahedra;
    MeshPtr mTetrahedraMesh;

 public:
        
    Sample_Isosurf() 
    { 
        mInfo["Title"] = "Isosurf";
        mInfo["Description"] = "A demo of procedural geometry manipulation using geometry shaders.";
        mInfo["Thumbnail"] = "thumb_isosurf.png";
        mInfo["Category"] = "Geometry";
    }

    StringVector getRequiredPlugins()
<<<<<<< HEAD
    {
        StringVector names;
        if (!GpuProgramManager::getSingleton().isSyntaxSupported("glsl150"))
=======
	{
		StringVector names;
		if(!GpuProgramManager::getSingleton().isSyntaxSupported("glsl150")
		&& !GpuProgramManager::getSingleton().isSyntaxSupported("hlsl"))
>>>>>>> 053554ee
            names.push_back("Cg Program Manager");
        return names;
    }

    void testCapabilities(const RenderSystemCapabilities* caps)
    {
        if (!caps->hasCapability(RSC_GEOMETRY_PROGRAM))
        {
            OGRE_EXCEPT(Exception::ERR_NOT_IMPLEMENTED, "Your render system / hardware does not support geometry programs, "
                        "so you cannot run this sample. Sorry!", 
                        "Sample_Isosurf::testCapabilities");
        }

        Ogre::LogManager::getSingleton().getDefaultLog()->stream() << 
            "Num output vertices per geometry shader run : " << caps->getGeometryProgramNumOutputVertices();
    }

    // Just override the mandatory create scene method
    void setupContent(void)
    {
        mCamera->setPosition(0, 0, -40);
        mCamera->lookAt(0,0,0);
        mCamera->setNearClipDistance(0.1);
        mCamera->setFarClipDistance(100);
        
        mTetrahedraMesh = ProceduralTools::generateTetrahedra();
        // Create tetrahedra and add it to the root scene node
        tetrahedra = mSceneMgr->createEntity("TetrahedraEntity", mTetrahedraMesh->getName());
        //tetrahedra->setDebugDisplayEnabled(true);
        Ogre::SceneNode* parentNode = mSceneMgr->getRootSceneNode()->createChildSceneNode();
        parentNode->attachObject(tetrahedra);
        parentNode->setScale(10,10,10);
    }

    void cleanupContent()
    {
        MeshManager::getSingleton().remove(mTetrahedraMesh->getName());
    }

    bool frameRenderingQueued(const FrameEvent& evt)
    {
        Real seconds = (Real)(Root::getSingleton().getTimer()->getMilliseconds()) / 1000.0;
        Ogre::Pass* renderPass = tetrahedra->getSubEntity(0)->getMaterial()->getTechnique(0)->getPass(0);
        if (renderPass->hasVertexProgram())
        {
            Ogre::Vector4 constParam = Ogre::Vector4(-0.5, 0.0, 0.0, 0.2);
            renderPass->getVertexProgramParameters()->setNamedConstant("Metaballs[0]", constParam);

            Ogre::Vector4 timeParam = Ogre::Vector4(
                0.1 + Ogre::Math::Sin(seconds)*0.5, Ogre::Math::Cos(seconds)*0.5, 0.0, 0.1);
            renderPass->getVertexProgramParameters()->setNamedConstant("Metaballs[1]", timeParam);
        }
        
        return SdkSample::frameRenderingQueued(evt); 
    }
};

#ifndef OGRE_STATIC_LIB

extern "C" _OgreSampleExport void dllStartPlugin()
{
    s = new Sample_Isosurf;
    sp = OGRE_NEW SamplePlugin(s->getInfo()["Title"] + " Sample");
    sp->addSample(s);
    Root::getSingleton().installPlugin(sp);
}

extern "C" _OgreSampleExport void dllStopPlugin()
{
    Root::getSingleton().uninstallPlugin(sp); 
    OGRE_DELETE sp;
    delete s;
}

#endif<|MERGE_RESOLUTION|>--- conflicted
+++ resolved
@@ -47,16 +47,10 @@
     }
 
     StringVector getRequiredPlugins()
-<<<<<<< HEAD
     {
         StringVector names;
-        if (!GpuProgramManager::getSingleton().isSyntaxSupported("glsl150"))
-=======
-	{
-		StringVector names;
 		if(!GpuProgramManager::getSingleton().isSyntaxSupported("glsl150")
 		&& !GpuProgramManager::getSingleton().isSyntaxSupported("hlsl"))
->>>>>>> 053554ee
             names.push_back("Cg Program Manager");
         return names;
     }
