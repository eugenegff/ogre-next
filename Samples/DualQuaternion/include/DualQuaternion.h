#ifndef __DualQuaternion_Sample_H__
#define __DualQuaternion_Sample_H__

#include "SdkSample.h"

#if defined(INCLUDE_RTSHADER_SYSTEM) && defined(RTSHADER_SYSTEM_BUILD_EXT_SHADERS)
#include "OgreShaderExHardwareSkinning.h"
#endif

using namespace Ogre;
using namespace OgreBites;

class _OgreSampleClassExport Sample_DualQuaternion : public SdkSample
{
<<<<<<< HEAD
public:
	Sample_DualQuaternion() : ent(0), entDQ(0), totalTime(0)
#if defined(INCLUDE_RTSHADER_SYSTEM) && defined(RTSHADER_SYSTEM_BUILD_EXT_SHADERS)
		, mSrsHardwareSkinning(0)
#endif
	{
		mInfo["Title"] = "Dual Quaternion Skinning";
		mInfo["Description"] = "A demo of the dual quaternion skinning feature in conjunction with the linear skinning feature.";
		mInfo["Thumbnail"] = "thumb_dualquaternionskinning.png";
		mInfo["Category"] = "Animation";
	}

	bool frameRenderingQueued(const FrameEvent& evt)
	{
		const Real start = 30;
		const Real range = 145;
		const Real speed = 1;
		const Vector3 vec = Vector3(1,0.3,0).normalisedCopy();
		totalTime += evt.timeSinceLastFrame;
		Quaternion orient = Quaternion(Degree(start + Ogre::Math::Sin(totalTime * speed) * range), vec);
		ent->getSkeleton()->getBone("Bone02")->setOrientation(orient);
		entDQ->getSkeleton()->getBone("Bone02")->setOrientation(orient);
				
		return SdkSample::frameRenderingQueued(evt);
	}


protected:
	StringVector getRequiredPlugins()
	{
		StringVector names;
        if (!GpuProgramManager::getSingleton().isSyntaxSupported("glsl"))
            names.push_back("Cg Program Manager");
		return names;
	}

	void setupContent()
	{
#if defined(INCLUDE_RTSHADER_SYSTEM) && defined(RTSHADER_SYSTEM_BUILD_EXT_SHADERS)
        //Add the hardware skinning to the shader generator default render state
=======
 public:
 Sample_DualQuaternion() : ent(0), entDQ(0), totalTime(0)
#if defined(USE_RTSHADER_SYSTEM) && defined(RTSHADER_SYSTEM_BUILD_EXT_SHADERS)
        , mSrsHardwareSkinning(0)
#endif
    {
        mInfo["Title"] = "Dual Quaternion Skinning";
        mInfo["Description"] = "A demo of the dual quaternion skinning feature in conjunction with the linear skinning feature.";
        mInfo["Thumbnail"] = "thumb_dualquaternionskinning.png";
        mInfo["Category"] = "Animation";
    }

    bool frameRenderingQueued(const FrameEvent& evt)
    {
        const Real start = 30;
        const Real range = 145;
        const Real speed = 1;
        const Vector3 vec = Vector3(1,0.3,0).normalisedCopy();
        totalTime += evt.timeSinceLastFrame;
        Quaternion orient = Quaternion(Degree(start + Ogre::Math::Sin(totalTime * speed) * range), vec);
        ent->getSkeleton()->getBone("Bone02")->setOrientation(orient);
        entDQ->getSkeleton()->getBone("Bone02")->setOrientation(orient);

        return SdkSample::frameRenderingQueued(evt);
    }


 protected:

    void setupContent()
    {
#if defined(USE_RTSHADER_SYSTEM) && defined(RTSHADER_SYSTEM_BUILD_EXT_SHADERS)
        // Add the hardware skinning to the shader generator default
        // render state.
>>>>>>> aa68758b
        mSrsHardwareSkinning = mShaderGenerator->createSubRenderState(Ogre::RTShader::HardwareSkinning::Type);
        Ogre::RTShader::RenderState* renderState = mShaderGenerator->getRenderState(Ogre::RTShader::ShaderGenerator::DEFAULT_SCHEME_NAME);
        renderState->addTemplateSubRenderState(mSrsHardwareSkinning);

        Ogre::MaterialPtr pCast1 = Ogre::MaterialManager::getSingleton().getByName("Ogre/RTShader/shadow_caster_dq_skinning_1weight_twophase");
        Ogre::MaterialPtr pCast2 = Ogre::MaterialManager::getSingleton().getByName("Ogre/RTShader/shadow_caster_dq_skinning_2weight_twophase");
        Ogre::MaterialPtr pCast3 = Ogre::MaterialManager::getSingleton().getByName("Ogre/RTShader/shadow_caster_dq_skinning_3weight_twophase");
        Ogre::MaterialPtr pCast4 = Ogre::MaterialManager::getSingleton().getByName("Ogre/RTShader/shadow_caster_dq_skinning_4weight_twophase");

        Ogre::RTShader::HardwareSkinningFactory::getSingleton().setCustomShadowCasterMaterials(RTShader::ST_DUAL_QUATERNION, pCast1, pCast2, pCast3, pCast4);

        Ogre::MaterialPtr pCast1l = Ogre::MaterialManager::getSingleton().getByName("Ogre/RTShader/shadow_caster_skinning_1weight");
        Ogre::MaterialPtr pCast2l = Ogre::MaterialManager::getSingleton().getByName("Ogre/RTShader/shadow_caster_skinning_2weight");
        Ogre::MaterialPtr pCast3l = Ogre::MaterialManager::getSingleton().getByName("Ogre/RTShader/shadow_caster_skinning_3weight");
        Ogre::MaterialPtr pCast4l = Ogre::MaterialManager::getSingleton().getByName("Ogre/RTShader/shadow_caster_skinning_4weight");

        Ogre::RTShader::HardwareSkinningFactory::getSingleton().setCustomShadowCasterMaterials(RTShader::ST_LINEAR, pCast1l, pCast2l, pCast3l, pCast4l);
#endif
<<<<<<< HEAD
		// set shadow properties
		mSceneMgr->setShadowTechnique(SHADOWTYPE_TEXTURE_MODULATIVE);
		mSceneMgr->setShadowTextureSize(2048);
		mSceneMgr->setShadowColour(ColourValue(0.6, 0.6, 0.6));
		mSceneMgr->setShadowTextureCount(1);

		// add a little ambient lighting
		mSceneMgr->setAmbientLight(ColourValue(0.2, 0.2, 0.2));

		SceneNode* lightsBbsNode = mSceneMgr->getRootSceneNode()->createChildSceneNode();
		BillboardSet* bbs;

		// Create billboard set for lights .
		bbs = mSceneMgr->createBillboardSet();
		bbs->setMaterialName("Examples/Flare");
		lightsBbsNode->attachObject(bbs);

 		Light* l = mSceneMgr->createLight();
		Vector3 dir;
 		l->setType(Light::LT_POINT);
 		l->setPosition(30, 70, 40);
 		dir = -l->getPosition();
 		dir.normalise();
 		l->setDirection(dir);
 		l->setDiffuseColour(1, 1, 1);
 		bbs->createBillboard(l->getPosition())->setColour(l->getDiffuseColour());

		// create a floor mesh resource
		MeshManager::getSingleton().createPlane("floor", ResourceGroupManager::DEFAULT_RESOURCE_GROUP_NAME,
			Plane(Vector3::UNIT_Y, -1), 250, 250, 25, 25, true, 1, 15, 15, Vector3::UNIT_Z);

		// add a floor to our scene using the floor mesh we created
		Entity* floor = mSceneMgr->createEntity("Floor", "floor");
		floor->setMaterialName("Examples/Rockwall");
		floor->setCastShadows(false);
		mSceneMgr->getRootSceneNode()->attachObject(floor);

		// set camera initial transform and speed
		mCamera->setPosition(100, 20, 0);
		mCamera->lookAt(0, 10, 0);
		mCameraMan->setTopSpeed(50);

		setupModels();
	}

	void setupModels()
	{
		SceneNode* sn = mSceneMgr->getRootSceneNode()->createChildSceneNode();
		sn->translate(0, 0, 20, Node::TS_LOCAL);

		//Create and attach a spine entity with standard skinning
		ent = mSceneMgr->createEntity("Spine", "spine.mesh");
		ent->setMaterialName("spine");
		ent->getSkeleton()->getBone("Bone02")->setManuallyControlled(true);
		sn->attachObject(ent);
		sn->scale(Vector3(0.2,0.2,0.2));

		sn = mSceneMgr->getRootSceneNode()->createChildSceneNode();
		sn->translate(0, 0, -20, Node::TS_LOCAL);

		//Create and attach a spine entity with dual quaternion skinning
		entDQ = mSceneMgr->createEntity("SpineDQ", "spine.mesh");
		entDQ->setMaterialName("spineDualQuat");
		entDQ->getSkeleton()->getBone("Bone02")->setManuallyControlled(true);
		sn->attachObject(entDQ);
		sn->scale(Vector3(0.2,0.2,0.2));
		
#if defined(INCLUDE_RTSHADER_SYSTEM) && defined(RTSHADER_SYSTEM_BUILD_EXT_SHADERS)
        //In case the system uses the RTSS, the following line will ensure
        //that the entity is using hardware animation in RTSS as well.
=======
        // Set shadow properties.
        mSceneMgr->setShadowTechnique(SHADOWTYPE_TEXTURE_MODULATIVE);
        mSceneMgr->setShadowTextureSize(2048);
        mSceneMgr->setShadowColour(ColourValue(0.6, 0.6, 0.6));
        mSceneMgr->setShadowTextureCount(1);

        // Add a little ambient lighting.
        mSceneMgr->setAmbientLight(ColourValue(0.2, 0.2, 0.2));

        SceneNode* lightsBbsNode = mSceneMgr->getRootSceneNode()->createChildSceneNode();
        BillboardSet* bbs;

        // Create billboard set for lights.
        bbs = mSceneMgr->createBillboardSet();
        bbs->setMaterialName("Examples/Flare");
        lightsBbsNode->attachObject(bbs);

        Light* l = mSceneMgr->createLight();
        Vector3 dir;
        l->setType(Light::LT_POINT);
        l->setPosition(30, 70, 40);
        dir = -l->getPosition();
        dir.normalise();
        l->setDirection(dir);
        l->setDiffuseColour(1, 1, 1);
        bbs->createBillboard(l->getPosition())->setColour(l->getDiffuseColour());

        // Create a floor mesh resource.
        MeshManager::getSingleton().createPlane("floor", ResourceGroupManager::DEFAULT_RESOURCE_GROUP_NAME,
                                                Plane(Vector3::UNIT_Y, -1), 250, 250, 25, 25, true, 1, 15, 15, Vector3::UNIT_Z);

        // Add a floor to our scene using the floor mesh we created.
        Entity* floor = mSceneMgr->createEntity("Floor", "floor");
        floor->setMaterialName("Examples/Rockwall");
        floor->setCastShadows(false);
        mSceneMgr->getRootSceneNode()->attachObject(floor);

        // Set camera initial transform and speed.
        mCamera->setPosition(100, 20, 0);
        mCamera->lookAt(0, 10, 0);
        mCameraMan->setTopSpeed(50);

        setupModels();
    }

    void setupModels()
    {
        SceneNode* sn = mSceneMgr->getRootSceneNode()->createChildSceneNode();
        sn->translate(0, 0, 20, Node::TS_LOCAL);

        // Create and attach a spine entity with standard skinning.
        ent = mSceneMgr->createEntity("Spine", "spine.mesh");
        ent->setMaterialName("spine");
        ent->getSkeleton()->getBone("Bone02")->setManuallyControlled(true);
        sn->attachObject(ent);
        sn->scale(Vector3(0.2,0.2,0.2));

        sn = mSceneMgr->getRootSceneNode()->createChildSceneNode();
        sn->translate(0, 0, -20, Node::TS_LOCAL);

        // Create and attach a spine entity with dual
        // quaternion skinning.
        entDQ = mSceneMgr->createEntity("SpineDQ", "spine.mesh");
        entDQ->setMaterialName("spineDualQuat");
        entDQ->getSkeleton()->getBone("Bone02")->setManuallyControlled(true);
        sn->attachObject(entDQ);
        sn->scale(Vector3(0.2,0.2,0.2));

#if defined(USE_RTSHADER_SYSTEM) && defined(RTSHADER_SYSTEM_BUILD_EXT_SHADERS)
        // In case the system uses the RTSS, the following line will
        // ensure that the entity is using hardware animation in RTSS
        // as well.
>>>>>>> aa68758b
        RTShader::HardwareSkinningFactory::getSingleton().prepareEntityForSkinning(ent);
        RTShader::HardwareSkinningFactory::getSingleton().prepareEntityForSkinning(entDQ, RTShader::ST_DUAL_QUATERNION, false, true);

        // The following line is needed only because the spine models'
        // materials have shaders and as such is not automatically
        // reflected in the RTSS system.
        RTShader::ShaderGenerator::getSingleton().createShaderBasedTechnique(
            ent->getSubEntity(0)->getMaterialName(),
            Ogre::MaterialManager::DEFAULT_SCHEME_NAME,
            Ogre::RTShader::ShaderGenerator::DEFAULT_SCHEME_NAME,
            true);

        RTShader::ShaderGenerator::getSingleton().createShaderBasedTechnique(
            entDQ->getSubEntity(0)->getMaterialName(),
            Ogre::MaterialManager::DEFAULT_SCHEME_NAME,
            Ogre::RTShader::ShaderGenerator::DEFAULT_SCHEME_NAME,
            true);
#endif

        // Create name and value for skinning mode.
        StringVector names;
        names.push_back("Skinning");
        String value = "Software";

        // Change the value if hardware skinning is enabled.
        MaterialPtr dqMat = ent->getSubEntity(0)->getMaterial();
        if(!dqMat.isNull())
        {
            Technique* bestTechnique = dqMat->getBestTechnique();
            if(bestTechnique)
            {
                Pass* pass = bestTechnique->getPass(0);
                if (pass && pass->hasVertexProgram() && pass->getVertexProgram()->isSkeletalAnimationIncluded())
                {
                    value = "Hardware";
                }
            }
        }

        // Create a params panel to display the skinning mode.
        mTrayMgr->createParamsPanel(TL_TOPLEFT, "Skinning", 170, names)->setParamValue(0, value);
    }

    void cleanupContent()
    {
        MeshManager::getSingleton().remove("floor");

#if defined(INCLUDE_RTSHADER_SYSTEM) && defined(RTSHADER_SYSTEM_BUILD_EXT_SHADERS)
        Ogre::RTShader::RenderState* renderState = mShaderGenerator->getRenderState(Ogre::RTShader::ShaderGenerator::DEFAULT_SCHEME_NAME);
        renderState->removeTemplateSubRenderState(mSrsHardwareSkinning);
#endif
    }

    Entity* ent;
    Entity* entDQ;

    Real totalTime;

<<<<<<< HEAD
#if defined(INCLUDE_RTSHADER_SYSTEM) && defined(RTSHADER_SYSTEM_BUILD_EXT_SHADERS)
	RTShader::SubRenderState* mSrsHardwareSkinning;
=======
#if defined(USE_RTSHADER_SYSTEM) && defined(RTSHADER_SYSTEM_BUILD_EXT_SHADERS)
    RTShader::SubRenderState* mSrsHardwareSkinning;
>>>>>>> aa68758b
#endif
};

#endif<|MERGE_RESOLUTION|>--- conflicted
+++ resolved
@@ -12,51 +12,9 @@
 
 class _OgreSampleClassExport Sample_DualQuaternion : public SdkSample
 {
-<<<<<<< HEAD
-public:
-	Sample_DualQuaternion() : ent(0), entDQ(0), totalTime(0)
-#if defined(INCLUDE_RTSHADER_SYSTEM) && defined(RTSHADER_SYSTEM_BUILD_EXT_SHADERS)
-		, mSrsHardwareSkinning(0)
-#endif
-	{
-		mInfo["Title"] = "Dual Quaternion Skinning";
-		mInfo["Description"] = "A demo of the dual quaternion skinning feature in conjunction with the linear skinning feature.";
-		mInfo["Thumbnail"] = "thumb_dualquaternionskinning.png";
-		mInfo["Category"] = "Animation";
-	}
-
-	bool frameRenderingQueued(const FrameEvent& evt)
-	{
-		const Real start = 30;
-		const Real range = 145;
-		const Real speed = 1;
-		const Vector3 vec = Vector3(1,0.3,0).normalisedCopy();
-		totalTime += evt.timeSinceLastFrame;
-		Quaternion orient = Quaternion(Degree(start + Ogre::Math::Sin(totalTime * speed) * range), vec);
-		ent->getSkeleton()->getBone("Bone02")->setOrientation(orient);
-		entDQ->getSkeleton()->getBone("Bone02")->setOrientation(orient);
-				
-		return SdkSample::frameRenderingQueued(evt);
-	}
-
-
-protected:
-	StringVector getRequiredPlugins()
-	{
-		StringVector names;
-        if (!GpuProgramManager::getSingleton().isSyntaxSupported("glsl"))
-            names.push_back("Cg Program Manager");
-		return names;
-	}
-
-	void setupContent()
-	{
-#if defined(INCLUDE_RTSHADER_SYSTEM) && defined(RTSHADER_SYSTEM_BUILD_EXT_SHADERS)
-        //Add the hardware skinning to the shader generator default render state
-=======
  public:
  Sample_DualQuaternion() : ent(0), entDQ(0), totalTime(0)
-#if defined(USE_RTSHADER_SYSTEM) && defined(RTSHADER_SYSTEM_BUILD_EXT_SHADERS)
+#if defined(INCLUDE_RTSHADER_SYSTEM) && defined(RTSHADER_SYSTEM_BUILD_EXT_SHADERS)
         , mSrsHardwareSkinning(0)
 #endif
     {
@@ -82,13 +40,19 @@
 
 
  protected:
+	StringVector getRequiredPlugins()
+	{
+		StringVector names;
+        if (!GpuProgramManager::getSingleton().isSyntaxSupported("glsl"))
+            names.push_back("Cg Program Manager");
+		return names;
+	}
 
     void setupContent()
     {
-#if defined(USE_RTSHADER_SYSTEM) && defined(RTSHADER_SYSTEM_BUILD_EXT_SHADERS)
+#if defined(INCLUDE_RTSHADER_SYSTEM) && defined(RTSHADER_SYSTEM_BUILD_EXT_SHADERS)
         // Add the hardware skinning to the shader generator default
         // render state.
->>>>>>> aa68758b
         mSrsHardwareSkinning = mShaderGenerator->createSubRenderState(Ogre::RTShader::HardwareSkinning::Type);
         Ogre::RTShader::RenderState* renderState = mShaderGenerator->getRenderState(Ogre::RTShader::ShaderGenerator::DEFAULT_SCHEME_NAME);
         renderState->addTemplateSubRenderState(mSrsHardwareSkinning);
@@ -107,78 +71,6 @@
 
         Ogre::RTShader::HardwareSkinningFactory::getSingleton().setCustomShadowCasterMaterials(RTShader::ST_LINEAR, pCast1l, pCast2l, pCast3l, pCast4l);
 #endif
-<<<<<<< HEAD
-		// set shadow properties
-		mSceneMgr->setShadowTechnique(SHADOWTYPE_TEXTURE_MODULATIVE);
-		mSceneMgr->setShadowTextureSize(2048);
-		mSceneMgr->setShadowColour(ColourValue(0.6, 0.6, 0.6));
-		mSceneMgr->setShadowTextureCount(1);
-
-		// add a little ambient lighting
-		mSceneMgr->setAmbientLight(ColourValue(0.2, 0.2, 0.2));
-
-		SceneNode* lightsBbsNode = mSceneMgr->getRootSceneNode()->createChildSceneNode();
-		BillboardSet* bbs;
-
-		// Create billboard set for lights .
-		bbs = mSceneMgr->createBillboardSet();
-		bbs->setMaterialName("Examples/Flare");
-		lightsBbsNode->attachObject(bbs);
-
- 		Light* l = mSceneMgr->createLight();
-		Vector3 dir;
- 		l->setType(Light::LT_POINT);
- 		l->setPosition(30, 70, 40);
- 		dir = -l->getPosition();
- 		dir.normalise();
- 		l->setDirection(dir);
- 		l->setDiffuseColour(1, 1, 1);
- 		bbs->createBillboard(l->getPosition())->setColour(l->getDiffuseColour());
-
-		// create a floor mesh resource
-		MeshManager::getSingleton().createPlane("floor", ResourceGroupManager::DEFAULT_RESOURCE_GROUP_NAME,
-			Plane(Vector3::UNIT_Y, -1), 250, 250, 25, 25, true, 1, 15, 15, Vector3::UNIT_Z);
-
-		// add a floor to our scene using the floor mesh we created
-		Entity* floor = mSceneMgr->createEntity("Floor", "floor");
-		floor->setMaterialName("Examples/Rockwall");
-		floor->setCastShadows(false);
-		mSceneMgr->getRootSceneNode()->attachObject(floor);
-
-		// set camera initial transform and speed
-		mCamera->setPosition(100, 20, 0);
-		mCamera->lookAt(0, 10, 0);
-		mCameraMan->setTopSpeed(50);
-
-		setupModels();
-	}
-
-	void setupModels()
-	{
-		SceneNode* sn = mSceneMgr->getRootSceneNode()->createChildSceneNode();
-		sn->translate(0, 0, 20, Node::TS_LOCAL);
-
-		//Create and attach a spine entity with standard skinning
-		ent = mSceneMgr->createEntity("Spine", "spine.mesh");
-		ent->setMaterialName("spine");
-		ent->getSkeleton()->getBone("Bone02")->setManuallyControlled(true);
-		sn->attachObject(ent);
-		sn->scale(Vector3(0.2,0.2,0.2));
-
-		sn = mSceneMgr->getRootSceneNode()->createChildSceneNode();
-		sn->translate(0, 0, -20, Node::TS_LOCAL);
-
-		//Create and attach a spine entity with dual quaternion skinning
-		entDQ = mSceneMgr->createEntity("SpineDQ", "spine.mesh");
-		entDQ->setMaterialName("spineDualQuat");
-		entDQ->getSkeleton()->getBone("Bone02")->setManuallyControlled(true);
-		sn->attachObject(entDQ);
-		sn->scale(Vector3(0.2,0.2,0.2));
-		
-#if defined(INCLUDE_RTSHADER_SYSTEM) && defined(RTSHADER_SYSTEM_BUILD_EXT_SHADERS)
-        //In case the system uses the RTSS, the following line will ensure
-        //that the entity is using hardware animation in RTSS as well.
-=======
         // Set shadow properties.
         mSceneMgr->setShadowTechnique(SHADOWTYPE_TEXTURE_MODULATIVE);
         mSceneMgr->setShadowTextureSize(2048);
@@ -247,11 +139,10 @@
         sn->attachObject(entDQ);
         sn->scale(Vector3(0.2,0.2,0.2));
 
-#if defined(USE_RTSHADER_SYSTEM) && defined(RTSHADER_SYSTEM_BUILD_EXT_SHADERS)
+#if defined(INCLUDE_RTSHADER_SYSTEM) && defined(RTSHADER_SYSTEM_BUILD_EXT_SHADERS)
         // In case the system uses the RTSS, the following line will
         // ensure that the entity is using hardware animation in RTSS
         // as well.
->>>>>>> aa68758b
         RTShader::HardwareSkinningFactory::getSingleton().prepareEntityForSkinning(ent);
         RTShader::HardwareSkinningFactory::getSingleton().prepareEntityForSkinning(entDQ, RTShader::ST_DUAL_QUATERNION, false, true);
 
@@ -310,13 +201,8 @@
 
     Real totalTime;
 
-<<<<<<< HEAD
-#if defined(INCLUDE_RTSHADER_SYSTEM) && defined(RTSHADER_SYSTEM_BUILD_EXT_SHADERS)
-	RTShader::SubRenderState* mSrsHardwareSkinning;
-=======
-#if defined(USE_RTSHADER_SYSTEM) && defined(RTSHADER_SYSTEM_BUILD_EXT_SHADERS)
+#if defined(INCLUDE_RTSHADER_SYSTEM) && defined(RTSHADER_SYSTEM_BUILD_EXT_SHADERS)
     RTShader::SubRenderState* mSrsHardwareSkinning;
->>>>>>> aa68758b
 #endif
 };
 
