--- conflicted
+++ resolved
@@ -29,18 +29,8 @@
         if (!caps->hasCapability(RSC_VERTEX_PROGRAM) || !caps->hasCapability(RSC_FRAGMENT_PROGRAM))
         {
 			OGRE_EXCEPT(Exception::ERR_NOT_IMPLEMENTED, "Your graphics card does not support vertex or fragment shaders, "
-<<<<<<< HEAD
-                        "so you cannot run this sample. Sorry!", "Sample_EndlessWorld::testCapabilities");
-        }
-		if (!GpuProgramManager::getSingleton().isSyntaxSupported("arbvp1"))
-		{
-			OGRE_EXCEPT(Exception::ERR_NOT_IMPLEMENTED, "Your card does not support the shader model needed for this sample, "
-						"so you cannot run this sample. Sorry!", "Sample_BSP::testCapabilities");
-		}
-=======
                         "so you cannot run this sample. Sorry!", "Sample_BSP::testCapabilities");
         }
->>>>>>> c40cd09d
 	}
 
 	StringVector getRequiredPlugins()
