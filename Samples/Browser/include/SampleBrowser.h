--- conflicted
+++ resolved
@@ -38,49 +38,33 @@
 #endif
 
 #ifdef OGRE_STATIC_LIB
-#include "BezierPatch.h"
+#if USE_RTSHADER_SYSTEM
+#include "ShaderSystem.h"
 #include "BSP.h"
-#include "CameraTrack.h"
 #include "CelShading.h"
-#include "CharacterSample.h"
 #include "CubeMapping.h"
 #include "Dot3Bump.h"
+#include "Fresnel.h"
+#include "OceanDemo.h"
+#include "Terrain.h"
+#endif
+#include "BezierPatch.h"
+#include "CameraTrack.h"
+#include "CharacterSample.h"
 #include "DynTex.h"
 #include "FacialAnimation.h"
-#include "Fresnel.h"
 #include "Grass.h"
 #include "Lighting.h"
-#include "OceanDemo.h"
 #include "ParticleFX.h"
-<<<<<<< HEAD
-#ifdef USE_RTSHADER_SYSTEM
-#include "ShaderSystem.h"
-#endif
-=======
-#if USE_RTSHADER_SYSTEM
-    #include "ShaderSystem.h"
-#endif
 #include "Shadows.h"
 #include "SkeletalAnimation.h"
->>>>>>> 23302994
 #include "SkyBox.h"
 #include "SkyDome.h"
 #include "SkyPlane.h"
 #include "Smoke.h"
 #include "SphereMapping.h"
-#include "Terrain.h"
 #include "TextureFX.h"
 #include "Transparency.h"
-#if OGRE_PLATFORM != OGRE_PLATFORM_ANDROID
-#include "BSP.h"
-#include "Compositor.h"
-#if OGRE_PLATFORM != OGRE_PLATFORM_SYMBIAN
-#include "Shadows.h"
-#include "Terrain.h"
-#include "OceanDemo.h"
-#include "SkeletalAnimation.h"
-#endif
-#endif
 #  if SAMPLES_INCLUDE_PLAYPEN
 #    include "PlayPen.h"
      PlayPenPlugin* playPenPlugin = 0;
@@ -905,7 +889,7 @@
 
 			Ogre::OverlayContainer* center = mTrayMgr->getTrayContainer(TL_CENTER);
 			Ogre::OverlayContainer* left = mTrayMgr->getTrayContainer(TL_LEFT);
-			
+
 			if (center->isVisible() && rw->getWidth() < 1280 - center->getWidth())
 			{
 				while (center->isVisible())
@@ -929,19 +913,6 @@
          -----------------------------------------------------------------------------*/
 		virtual void setup()
 		{
-			createWindow();
-			setupInput();
-			locateResources();
-            
-			Ogre::ResourceGroupManager::getSingleton().initialiseResourceGroup("Essential");
-            
-			mTrayMgr = new SdkTrayManager("BrowserControls", mWindow, mMouse, this);
-			mTrayMgr->showBackdrop("SdkTrays/Bands");
-			mTrayMgr->getTrayContainer(TL_NONE)->hide();
-            
-			createDummyScene();
-			loadResources();
-
 #ifdef OGRE_STATIC_LIB
             // Check if the render system supports any shader profiles.
             // Don't load samples that require shaders if we don't have any shader support, GL ES 1.x for example.
@@ -971,17 +942,20 @@
             mPluginNameMap["Sample_SphereMapping"]      = (OgreBites::SdkSample *) OGRE_NEW Sample_SphereMapping();
             mPluginNameMap["Sample_TextureFX"]          = (OgreBites::SdkSample *) OGRE_NEW Sample_TextureFX();
             mPluginNameMap["Sample_Transparency"]       = (OgreBites::SdkSample *) OGRE_NEW Sample_Transparency();
-<<<<<<< HEAD
-#	if OGRE_PLATFORM != OGRE_PLATFORM_ANDROID
-			mPluginNameMap["Sample_BSP"]                = (OgreBites::SdkSample *) OGRE_NEW Sample_BSP();
-			mPluginNameMap["Sample_Compositor"]         = (OgreBites::SdkSample *) OGRE_NEW Sample_Compositor();
-#   if OGRE_PLATFORM != OGRE_PLATFORM_SYMBIAN
-            mPluginNameMap["Sample_Shadows"]            = (OgreBites::SdkSample *) OGRE_NEW Sample_Shadows();
+
+            if(hasProgrammableGPU)
+            {
+				mPluginNameMap["Sample_BSP"]                = (OgreBites::SdkSample *) OGRE_NEW Sample_BSP();
+                mPluginNameMap["Sample_CelShading"]         = (OgreBites::SdkSample *) OGRE_NEW Sample_CelShading();
+                mPluginNameMap["Sample_CubeMapping"]        = (OgreBites::SdkSample *) OGRE_NEW Sample_CubeMapping();
+                mPluginNameMap["Sample_Dot3Bump"]           = (OgreBites::SdkSample *) OGRE_NEW Sample_Dot3Bump();
+                mPluginNameMap["Sample_Fresnel"]            = (OgreBites::SdkSample *) OGRE_NEW Sample_Fresnel();
+				mPluginNameMap["Sample_Ocean"]              = (OgreBites::SdkSample *) OGRE_NEW Sample_Ocean();
+#if USE_RTSHADER_SYSTEM
+				mPluginNameMap["Sample_ShaderSystem"]       = (OgreBites::SdkSample *) OGRE_NEW Sample_ShaderSystem();
+            }
             mPluginNameMap["Sample_Terrain"]            = (OgreBites::SdkSample *) OGRE_NEW Sample_Terrain();
-            mPluginNameMap["Sample_Ocean"]              = (OgreBites::SdkSample *) OGRE_NEW Sample_Ocean();
-            mPluginNameMap["Sample_SkeletalAnimation"]  = (OgreBites::SdkSample *) OGRE_NEW Sample_SkeletalAnimation();
-#	endif
-#   endif
+#endif
 #endif
             
 			createWindow();
@@ -1004,23 +978,6 @@
 #endif // USE_RTSHADER_SYSTEM
 
 			loadResources();
-=======
-
-            if(hasProgrammableGPU)
-            {
-                mPluginNameMap["Sample_BSP"]                = (OgreBites::SdkSample *) OGRE_NEW Sample_BSP();
-                mPluginNameMap["Sample_CelShading"]         = (OgreBites::SdkSample *) OGRE_NEW Sample_CelShading();
-                mPluginNameMap["Sample_CubeMapping"]        = (OgreBites::SdkSample *) OGRE_NEW Sample_CubeMapping();
-                mPluginNameMap["Sample_Dot3Bump"]           = (OgreBites::SdkSample *) OGRE_NEW Sample_Dot3Bump();
-                mPluginNameMap["Sample_Fresnel"]            = (OgreBites::SdkSample *) OGRE_NEW Sample_Fresnel();
-                mPluginNameMap["Sample_Ocean"]              = (OgreBites::SdkSample *) OGRE_NEW Sample_Ocean();
-#if USE_RTSHADER_SYSTEM
-                mPluginNameMap["Sample_ShaderSystem"]       = (OgreBites::SdkSample *) OGRE_NEW Sample_ShaderSystem();
-#endif
-                mPluginNameMap["Sample_Terrain"]            = (OgreBites::SdkSample *) OGRE_NEW Sample_Terrain();
-            }
-#endif
->>>>>>> 23302994
 
 			Sample* startupSample = loadSamples();
             
@@ -1029,7 +986,7 @@
 			// adds context as listener to process context-level (above the sample level) events
 			mRoot->addFrameListener(this);
 			Ogre::WindowEventUtilities::addWindowEventListener(mWindow, this);
-
+            
 			// create template material for sample thumbnails
 			Ogre::MaterialPtr thumbMat = Ogre::MaterialManager::getSingleton().create("SampleThumbnail", "Essential");
 			thumbMat->getTechnique(0)->getPass(0)->createTextureUnitState();
@@ -1079,7 +1036,7 @@
 #elif OGRE_PLATFORM == OGRE_PLATFORM_ANDROID
 			// TODO: what to do here...
 #else
-			mWindow = mRoot->initialise(true, "OGRE Sample Browser");			
+			mWindow = mRoot->initialise(true, "OGRE Sample Browser");
 #endif
 
 #if OGRE_PLATFORM == OGRE_PLATFORM_IPHONE
@@ -1293,7 +1250,7 @@
 				{
 					Ogre::NameValuePairList& info = (*j)->getInfo();   // acquire custom sample info
 					Ogre::NameValuePairList::iterator k;
-					
+
 					Ogre::LogManager::getSingleton().logMessage(info["Thumbnail"]);
 
 					// give sample default title and category if none found
