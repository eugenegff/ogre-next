/*
 -----------------------------------------------------------------------------
 This source file is part of OGRE
 (Object-oriented Graphics Rendering Engine)
 For the latest info, see http://www.ogre3d.org/
 
 Copyright (c) 2000-2011 Torus Knot Software Ltd
 
 Permission is hereby granted, free of charge, to any person obtaining a copy
 of this software and associated documentation files (the "Software"), to deal
 in the Software without restriction, including without limitation the rights
 to use, copy, modify, merge, publish, distribute, sublicense, and/or sell
 copies of the Software, and to permit persons to whom the Software is
 furnished to do so, subject to the following conditions:
 
 The above copyright notice and this permission notice shall be included in
 all copies or substantial portions of the Software.
 
 THE SOFTWARE IS PROVIDED "AS IS", WITHOUT WARRANTY OF ANY KIND, EXPRESS OR
 IMPLIED, INCLUDING BUT NOT LIMITED TO THE WARRANTIES OF MERCHANTABILITY,
 FITNESS FOR A PARTICULAR PURPOSE AND NONINFRINGEMENT. IN NO EVENT SHALL THE
 AUTHORS OR COPYRIGHT HOLDERS BE LIABLE FOR ANY CLAIM, DAMAGES OR OTHER
 LIABILITY, WHETHER IN AN ACTION OF CONTRACT, TORT OR OTHERWISE, ARISING FROM,
 OUT OF OR IN CONNECTION WITH THE SOFTWARE OR THE USE OR OTHER DEALINGS IN
 THE SOFTWARE.
 -----------------------------------------------------------------------------
 */
#ifndef __FileSystemLayerImpl_H__
#define __FileSystemLayerImpl_H__

#include "FileSystemLayer.h"
#include "OgrePrerequisites.h"
#include "OgreStringVector.h"

namespace OgreBites
{
	/** Implementation for the FileSystemLayer interface. */
	class FileSystemLayerImpl : public FileSystemLayer
	{
	public:
		/** Creates a concrete platform-dependent implementation of FileSystemLayer.
		  	@param
				A subdirectory inside the user's path to distinguish between
				different Ogre releases.
		 */
		FileSystemLayerImpl(const Ogre::String& subdir)
		{
			// determine directories to search for config files
			getConfigPaths();
			// prepare write location in user directory
			prepareUserHome(subdir);
		}

		const Ogre::String getConfigFilePath(Ogre::String filename) const
		{
#if OGRE_DEBUG_MODE == 1
			// add _d suffix to config files
			Ogre::String::size_type pos = filename.rfind('.');
			if (pos != Ogre::String::npos)
				filename = filename.substr(0, pos) + "_d" + filename.substr(pos);
#endif
			// look for the requested file in several locations:

			// 1. in the writable path (so user can provide custom files)
			Ogre::String path = getWritablePath(filename);
			if (fileExists(path))
				return path;

			// 2. in the config file search paths
			for (size_t i = 0; i < mConfigPaths.size(); ++i)
			{
				path = mConfigPaths[i] + filename;
				if (fileExists(path))
					return path;
			}

			// 3. fallback to current working dir
			return filename;
		}

		const Ogre::String getWritablePath(const Ogre::String& filename) const
		{
			return mHomePath + filename;
		}
		
		void setConfigPaths(const Ogre::StringVector &paths){
			mConfigPaths = paths;
		}
		
		void setHomePath(const Ogre::String &path){
			mHomePath = path;
		}
<<<<<<< HEAD
=======

		/** Create a directory */
		bool createDirectory(const Ogre::String& name);
>>>>>>> 72ba5250

	private:
		Ogre::StringVector mConfigPaths;
		Ogre::String mHomePath;

		/** Determine config search paths. */
		void getConfigPaths();

		/** Create an Ogre directory and the given subdir in the user's home. */
		void prepareUserHome(const Ogre::String& subdir);

		/** Test if the given file exists. */
		const bool fileExists(const Ogre::String& path) const;
	};
}

#endif<|MERGE_RESOLUTION|>--- conflicted
+++ resolved
@@ -90,12 +90,9 @@
 		void setHomePath(const Ogre::String &path){
 			mHomePath = path;
 		}
-<<<<<<< HEAD
-=======
 
 		/** Create a directory */
 		bool createDirectory(const Ogre::String& name);
->>>>>>> 72ba5250
 
 	private:
 		Ogre::StringVector mConfigPaths;
