#-------------------------------------------------------------------
# This file is part of the CMake build system for OGRE
#     (Object-oriented Graphics Rendering Engine)
# For the latest info, see http://www.ogre3d.org/
#
# The contents of this file are placed in the public domain. Feel
# free to make use of it in any way you like.
#-------------------------------------------------------------------

# Configure Browser demo build

set (HEADER_FILES
	include/SampleBrowser.h
	${OGRE_SOURCE_DIR}/Samples/Common/include/Sample.h
	${OGRE_SOURCE_DIR}/Samples/Common/include/SampleContext.h
	${OGRE_SOURCE_DIR}/Samples/Common/include/SamplePlugin.h
	${OGRE_SOURCE_DIR}/Samples/Common/include/SdkCameraMan.h
	${OGRE_SOURCE_DIR}/Samples/Common/include/SdkSample.h
	${OGRE_SOURCE_DIR}/Samples/Common/include/SdkTrays.h
	${OGRE_SOURCE_DIR}/Samples/Common/include/OgreStaticPluginLoader.h
)

if (WINDOWS_STORE OR WINDOWS_PHONE)
	set(SOURCE_FILES src/SampleBrowser_WinRT.cpp)
else()
	set(SOURCE_FILES src/SampleBrowser.cpp)
endif()

# Get the list of configured samples
get_property(OGRE_SAMPLES_LIST GLOBAL PROPERTY "OGRE_SAMPLES_LIST")

if (OGRE_BUILD_PLATFORM_APPLE_IOS)
  set_source_files_properties(${CMAKE_CURRENT_SOURCE_DIR}/src/SampleBrowser.cpp PROPERTIES COMPILE_FLAGS "-x objective-c++")

  if(NOT OGRE_BUILD_COMPONENT_TERRAIN AND NOT OGRE_SDK_BUILD)
    list(REMOVE_ITEM OGRE_SAMPLES_LIST Sample_Terrain)
    list(REMOVE_ITEM OGRE_SAMPLES_LIST Sample_EndlessWorld)
  endif()

  if(NOT OGRE_BUILD_COMPONENT_RTSHADERSYSTEM AND NOT OGRE_SDK_BUILD)
    list(REMOVE_ITEM OGRE_SAMPLES_LIST Sample_ShaderSystem)
    list(REMOVE_ITEM OGRE_SAMPLES_LIST Sample_ShaderSystemMultiLight)
    list(REMOVE_ITEM OGRE_SAMPLES_LIST Sample_ShaderSystemTexturedFog)
  endif()
endif ()

if (APPLE AND OGRE_BUILD_PLATFORM_APPLE_IOS)
  set(HEADER_FILES ${HEADER_FILES}
    include/SampleBrowser_iOS.h
  )
elseif (OGRE_BUILD_PLATFORM_NACL)
  set(HEADER_FILES ${HEADER_FILES}
    include/SampleBrowser_NaCl.h
  )
elseif (WINDOWS_STORE OR WINDOWS_PHONE)
  set(HEADER_FILES ${HEADER_FILES}
    include/SampleBrowser_WinRT.h
    include/InputManagerWinRT.h
  )
elseif (APPLE)
  set(HEADER_FILES ${HEADER_FILES}
    include/SampleBrowser_OSX.h
	${OGRE_SOURCE_DIR}/Samples/Common/misc/SampleBrowser_OSX.icns
  )
elseif (ANDROID)
  set(HEADER_FILES ${HEADER_FILES}
    include/SampleBrowser_Android.h)
endif (APPLE AND OGRE_BUILD_PLATFORM_APPLE_IOS)


if (OGRE_STATIC)
  # Find all samples headers, and copy them to a single include folder
  # We do this instead of including every sample in the include_directories directive,
  # because this creates a list that is too long for the MSVC command line sometimes.
  file (GLOB SAMPLES_HEADERS ${OGRE_SOURCE_DIR}/Samples/*/include/*.h)
  foreach(SAMPLE_HEADER_FULLPATH ${SAMPLES_HEADERS})
	get_filename_component(SAMPLE_HEADER_NAME ${SAMPLE_HEADER_FULLPATH} NAME)
	configure_file(${SAMPLE_HEADER_FULLPATH} ${OGRE_BINARY_DIR}/Samples/include/${SAMPLE_HEADER_NAME} COPYONLY)
  endforeach(SAMPLE_HEADER_FULLPATH)
  include_directories(
    ${CMAKE_CURRENT_SOURCE_DIR}/include
	${OGRE_BINARY_DIR}/Samples/include)

  # Fix for static build with MinGW
  if (OGRE_BUILD_RENDERSYSTEM_D3D9 AND OGRE_STATIC)
    include_directories(${DirectX9_INCLUDE_DIR})
  endif()

	ogre_add_component_include_dir(Paging)
	ogre_add_component_include_dir(Terrain)
	ogre_add_component_include_dir(Volume)
	ogre_add_component_include_dir(MeshLodGenerator)
else()
  include_directories(${CMAKE_CURRENT_SOURCE_DIR}/include)
endif()


if (WINDOWS_STORE OR WINDOWS_PHONE)

    # Inspired by http://cmakems.codeplex.com/SourceControl/latest#Tests/VSWinStorePhone/CMakeLists.txt

    # Generate manifest.
    set(EXE_NAME SampleBrowser)
    set(SHORT_NAME ${EXE_NAME})
    set(PACKAGE_GUID "ef31484f-4f23-4b9f-8748-af5482696ae5")
    set(APP_MANIFEST_NAME Package.appxmanifest)
    if(WINDOWS_PHONE AND "${CMAKE_SYSTEM_VERSION}" STREQUAL "8.0")
        set(APP_MANIFEST_NAME WMAppManifest.xml)
    endif()
    configure_file(
        ${OGRE_TEMPLATES_DIR}/Package_vc${MSVC_VERSION}.${CMAKE_SYSTEM_NAME}.appxmanifest.in
        ${CMAKE_CURRENT_BINARY_DIR}/${APP_MANIFEST_NAME}
        @ONLY)

    # Make symlink to Media folder
    if( NOT EXISTS "${CMAKE_CURRENT_BINARY_DIR}/Media")
        # Get OS dependent path to use in `execute_process`
        file(TO_NATIVE_PATH "${CMAKE_CURRENT_BINARY_DIR}/Media" link)
        file(TO_NATIVE_PATH "${CMAKE_SOURCE_DIR}/Samples/Media" target)
        execute_process( COMMAND cmd.exe /c mklink /J ${link} ${target})
    endif()

    # Copy other resources
    file(COPY
        ${OGRE_BINARY_DIR}/inst/bin/debug/resources_d.cfg
        ${OGRE_BINARY_DIR}/inst/bin/debug/plugins_d.cfg
        ${OGRE_BINARY_DIR}/inst/bin/debug/quakemap_d.cfg
        ${OGRE_BINARY_DIR}/inst/bin/debug/samples_d.cfg
        ${OGRE_BINARY_DIR}/inst/bin/debug/tests_d.cfg

        ${OGRE_BINARY_DIR}/inst/bin/release/resources.cfg
        ${OGRE_BINARY_DIR}/inst/bin/release/plugins.cfg
        ${OGRE_BINARY_DIR}/inst/bin/release/quakemap.cfg
        ${OGRE_BINARY_DIR}/inst/bin/release/samples.cfg
        ${OGRE_BINARY_DIR}/inst/bin/release/tests.cfg

        ${CMAKE_SOURCE_DIR}/Samples/Common/misc.winrt/Logo.png
        ${CMAKE_SOURCE_DIR}/Samples/Common/misc.winrt/SmallLogo.png
        ${CMAKE_SOURCE_DIR}/Samples/Common/misc.winrt/StoreLogo.png
        ${CMAKE_SOURCE_DIR}/Samples/Common/misc.winrt/SplashScreen.png

        DESTINATION ${CMAKE_CURRENT_BINARY_DIR}
    )

    # Mark resources as deployment content, so that it would be packaged
    set(CONTENT_FILES ${CONTENT_FILES}
        ${CMAKE_CURRENT_BINARY_DIR}/${APP_MANIFEST_NAME}
        ${CMAKE_CURRENT_BINARY_DIR}/Media
        ${CMAKE_CURRENT_BINARY_DIR}/Logo.png
        ${CMAKE_CURRENT_BINARY_DIR}/SmallLogo.png
        ${CMAKE_CURRENT_BINARY_DIR}/StoreLogo.png
        ${CMAKE_CURRENT_BINARY_DIR}/SplashScreen.png
    )
    set(DEBUG_CONTENT_FILES ${DEBUG_CONTENT_FILES}
        ${CMAKE_CURRENT_BINARY_DIR}/resources_d.cfg
        ${CMAKE_CURRENT_BINARY_DIR}/plugins_d.cfg
        ${CMAKE_CURRENT_BINARY_DIR}/quakemap_d.cfg
        ${CMAKE_CURRENT_BINARY_DIR}/samples_d.cfg
        ${CMAKE_CURRENT_BINARY_DIR}/tests_d.cfg
    )
    set(RELEASE_CONTENT_FILES ${RELEASE_CONTENT_FILES}
        ${CMAKE_CURRENT_BINARY_DIR}/resources.cfg
        ${CMAKE_CURRENT_BINARY_DIR}/plugins.cfg
        ${CMAKE_CURRENT_BINARY_DIR}/quakemap.cfg
        ${CMAKE_CURRENT_BINARY_DIR}/samples.cfg
        ${CMAKE_CURRENT_BINARY_DIR}/tests.cfg
    )
    set_property(SOURCE ${CONTENT_FILES} PROPERTY VS_DEPLOYMENT_CONTENT 1)
    set_property(SOURCE ${DEBUG_CONTENT_FILES} PROPERTY VS_DEPLOYMENT_CONTENT $<CONFIG:Debug>)
    set_property(SOURCE ${RELEASE_CONTENT_FILES} PROPERTY VS_DEPLOYMENT_CONTENT $<OR:$<CONFIG:Release>,$<CONFIG:RelWithDebInfo>,$<CONFIG:MinSizeRel>>)

    set(RESOURCE_FILES ${CONTENT_FILES} ${DEBUG_CONTENT_FILES} ${RELEASE_CONTENT_FILES})
    source_group("Resource Files" FILES ${RESOURCE_FILES})

endif()


if(ANDROID)
    include(AndroidMacros)

    SET(ANDROID_MOD_NAME "OgreSampleBrowser")
    SET(JNI_PATH "${CMAKE_SOURCE_DIR}/Samples/Browser/src")
    SET(JNI_SRC_FILES "SampleBrowser.cpp")

    SET(NDKOUT "${CMAKE_BINARY_DIR}/SampleBrowserNDK")


    SET(PKG_NAME "org.ogre.browser")
    # Set this variable to false if no java code will be present (google android:hasCode for more info)
    SET(HAS_CODE "false")

    SET(MAIN_ACTIVITY "android.app.NativeActivity")
    SET(HEADERS "")
    SET(SAMPLE_LDLIBS "")

    add_static_libs("${OGRE_BINARY_DIR}/lib" "Sample_Water" "Sample_Ocean" "Sample_NewInstancing" "Sample_ShaderSystem" "Sample_EndlessWorld" "Sample_VolumeCSG" "Sample_VolumeTerrain" "Sample_Terrain")
    if(NOT ANDROID_GLES_ONLY)
		add_static_libs("${OGRE_BINARY_DIR}/lib" "Sample_FacialAnimation" "Sample_Fresnel" "Sample_Grass" "Sample_ParticleFX" "Sample_MeshLod" "Sample_SkyBox" "Sample_SkyPlane" "Sample_SkyDome" "Sample_Smoke")
		add_static_libs("${OGRE_BINARY_DIR}/lib" "Sample_CameraTrack" "Sample_CelShading" "Sample_Character" "Sample_Compositor" "Sample_Lighting" "Sample_BezierPatch" "Sample_CubeMapping" "Sample_DynTex")
		add_static_libs("${OGRE_BINARY_DIR}/lib" "Sample_TerrainTessellation")
    else()
		add_static_libs("${OGRE_BINARY_DIR}/lib" "Sample_FacialAnimation" "Sample_Grass" "Sample_ParticleFX" "Sample_SkyBox" "Sample_SkyPlane" "Sample_SkyDome" "Sample_Smoke")
		add_static_libs("${OGRE_BINARY_DIR}/lib" "Sample_CameraTrack"  "Sample_Character" "Sample_Compositor" "Sample_Lighting" "Sample_BezierPatch" "Sample_DynTex")
    endif()


    configure_file("${OGRE_TEMPLATES_DIR}/Android_resources.cfg.in" "${NDKOUT}/assets/resources.cfg" @ONLY)
    configure_file("${OGRE_TEMPLATES_DIR}/samples.cfg.in" "${NDKOUT}/assets/samples.cfg" @ONLY)

    file(COPY "${CMAKE_SOURCE_DIR}/Samples/Media/models" DESTINATION "${NDKOUT}/assets")
    file(COPY "${CMAKE_SOURCE_DIR}/Samples/Media/particle" DESTINATION "${NDKOUT}/assets")
    file(COPY "${CMAKE_SOURCE_DIR}/Samples/Media/RTShaderLib" DESTINATION "${NDKOUT}/assets")
    file(COPY "${CMAKE_SOURCE_DIR}/Samples/Media/thumbnails" DESTINATION "${NDKOUT}/assets")
    file(COPY "${CMAKE_SOURCE_DIR}/Samples/Media/packs" DESTINATION "${NDKOUT}/assets")
    file(COPY "${CMAKE_SOURCE_DIR}/Samples/Media/materials" DESTINATION "${NDKOUT}/assets")

	file(COPY "${CMAKE_SOURCE_DIR}/SDK/Android/drawable-hdpi" DESTINATION "${NDKOUT}/res")
	file(COPY "${CMAKE_SOURCE_DIR}/SDK/Android/drawable-ldpi" DESTINATION "${NDKOUT}/res")
	file(COPY "${CMAKE_SOURCE_DIR}/SDK/Android/drawable-mdpi" DESTINATION "${NDKOUT}/res")
	file(COPY "${CMAKE_SOURCE_DIR}/SDK/Android/drawable-xhdpi" DESTINATION "${NDKOUT}/res")

    file(WRITE ${CMAKE_CURRENT_BINARY_DIR}/dummy.cpp "int x = 0;")
    ADD_LIBRARY(SampleBrowserDummy MODULE ${CMAKE_CURRENT_BINARY_DIR}/dummy.cpp)
    target_link_libraries(SampleBrowserDummy ${SAMPLE_LIBRARIES})
    add_dependencies(SampleBrowserDummy ${OGRE_SAMPLES_LIST})

    create_android_proj(SampleBrowserDummy)

else()

if (OGRE_BUILD_TESTS)
	add_definitions(-DSAMPLES_INCLUDE_PLAYPEN)
	include_directories(${OGRE_SOURCE_DIR}/Tests/PlayPen/include
	${OGRE_SOURCE_DIR}/Tests/VisualTests/PlayPen/include)
endif()

# Fix for static build with MinGW
if (OGRE_BUILD_RENDERSYSTEM_D3D9 AND OGRE_STATIC)
    link_directories(${DirectX9_LIBRARY_DIR})
endif()

ogre_add_executable(SampleBrowser WIN32 ${HEADER_FILES} ${SOURCE_FILES} ${RESOURCE_FILES})

# Fix for static build with MinGW
if (OGRE_BUILD_RENDERSYSTEM_D3D9 AND OGRE_STATIC)
   target_link_libraries(SampleBrowser ${DirectX9_LIBRARIES})
endif()

target_link_libraries(SampleBrowser ${OGRE_LIBRARIES} ${OGRE_PLUGIN_LIBRARIES} ${OIS_LIBRARIES} ${SAMPLE_LIBRARIES})

# Add samples as dependencies
add_dependencies(SampleBrowser ${OGRE_SAMPLES_LIST})

if (OGRE_STATIC)
	# Link to samples too
	target_link_libraries(SampleBrowser ${OGRE_SAMPLES_LIST})
endif()

if (SAMPLE_DEPENDENCIES)
  add_dependencies(SampleBrowser ${SAMPLE_DEPENDENCIES})
endif ()


# configure SampleBrowser build

ogre_config_common(SampleBrowser)

# append _d for debug builds
if (NOT (APPLE OR WINDOWS_STORE OR WINDOWS_PHONE))
	set_property(TARGET SampleBrowser APPEND PROPERTY DEBUG_POSTFIX "_d")
endif ()

# set install RPATH for Unix systems
if (UNIX AND OGRE_FULL_RPATH)
	set_property(TARGET SampleBrowser APPEND PROPERTY
		INSTALL_RPATH ${CMAKE_INSTALL_PREFIX}/${OGRE_LIB_DIRECTORY})
	set_property(TARGET SampleBrowser PROPERTY INSTALL_RPATH_USE_LINK_PATH TRUE)
endif ()

if (WINDOWS_STORE OR WINDOWS_PHONE)
	set_target_properties(SampleBrowser PROPERTIES VS_WINRT_COMPONENT "true")
endif()

if (APPLE)
	set_source_files_properties(${CMAKE_CURRENT_SOURCE_DIR}/src/SampleBrowser.cpp PROPERTIES COMPILE_FLAGS "-x objective-c++")

	# On OS X, create .app bundle
	set_property(TARGET SampleBrowser PROPERTY MACOSX_BUNDLE TRUE)
	set_property(TARGET SampleBrowser PROPERTY MACOSX_BUNDLE_ICON_FILE SampleBrowser_OSX.icns)
	set_property(TARGET SampleBrowser PROPERTY MACOSX_BUNDLE_INFO_PLIST ${OGRE_SOURCE_DIR}/Samples/Common/misc/Info.plist)
	set(MACOSX_BUNDLE_GUI_IDENTIFIER "org.ogre3d.\${PRODUCT_NAME:rfc1034identifier}")
    set_target_properties(SampleBrowser PROPERTIES XCODE_ATTRIBUTE_ONLY_ACTIVE_ARCH "NO")

  if (OGRE_BUILD_PLATFORM_APPLE_IOS)
    set_target_properties(SampleBrowser PROPERTIES XCODE_ATTRIBUTE_TARGETED_DEVICE_FAMILY "1,2")
    set(OGRE_SAMPLE_CONTENTS_PATH ${OGRE_BINARY_DIR}/bin/$(CONFIGURATION)/SampleBrowser.app)
    add_custom_command(TARGET SampleBrowser POST_BUILD
      COMMAND ditto ${OGRE_SOURCE_DIR}/Samples/Common/misc/*.png ${OGRE_SAMPLE_CONTENTS_PATH}/
      COMMAND ditto ${OGRE_BINARY_DIR}/bin/*.cfg ${OGRE_SAMPLE_CONTENTS_PATH}/
    )
    if(OGRE_SDK_BUILD)
	    add_custom_command(TARGET SampleBrowser POST_BUILD
          COMMAND mkdir ARGS -p ${OGRE_BINARY_DIR}/lib/$(CONFIGURATION)/
	      COMMAND ditto ${OGRE_BINARY_DIR}/Media ${OGRE_SAMPLE_CONTENTS_PATH}/Media
	    )
    else()
        add_custom_command(TARGET SampleBrowser POST_BUILD
          COMMAND mkdir ARGS -p ${OGRE_BINARY_DIR}/lib/$(CONFIGURATION)/
          COMMAND ditto ${OGRE_SOURCE_DIR}/Samples/Media ${OGRE_SAMPLE_CONTENTS_PATH}/Media
        )
    endif(OGRE_SDK_BUILD)
  else()

    include_directories(
        ${OGRE_SOURCE_DIR}/RenderSystems/GL/include
        ${OGRE_SOURCE_DIR}/RenderSystems/GL/include/OSX
        )

	target_link_libraries(SampleBrowser ${OPENGL_LIBRARIES} ${CoreVideo_LIBRARIES})

   set_target_properties(SampleBrowser PROPERTIES
        LINK_FLAGS "-framework IOKit -framework Cocoa -framework Carbon -framework CoreVideo -framework ApplicationServices")

    # Add the path where the Ogre framework was found, if it has been found somewhere
    if(NOT ${OGRE_FRAMEWORK_PATH} STREQUAL "" AND OGRE_SDK_BUILD)
      set_target_properties(SampleBrowser PROPERTIES
        COMPILE_FLAGS "-F${OGRE_FRAMEWORK_PATH}"
        LINK_FLAGS "-F${OGRE_FRAMEWORK_PATH} -framework IOKit -framework Cocoa -framework Carbon -framework OpenGL -framework CoreVideo"
      )
    endif()
	# also, symlink frameworks so .app is standalone
	# NOTE: $(CONFIGURATION) is not resolvable at CMake run time, it's only
	# valid at build time (hence parenthesis rather than braces)

    set(OGRE_OSX_BUILD_CONFIGURATION "$(PLATFORM_NAME)/$(CONFIGURATION)")
    set(OGRE_BUILT_FRAMEWORK "$(PLATFORM_NAME)/$(CONFIGURATION)")
	set (OGRE_SAMPLE_CONTENTS_PATH
		${OGRE_BINARY_DIR}/bin/$(CONFIGURATION)/SampleBrowser.app/Contents)
	add_custom_command(TARGET SampleBrowser POST_BUILD
		COMMAND mkdir ARGS -p ${OGRE_SAMPLE_CONTENTS_PATH}/Frameworks
		COMMAND ln ARGS -s -f ${OGRE_BINARY_DIR}/lib/${OGRE_BUILT_FRAMEWORK}/Ogre.framework ${OGRE_SAMPLE_CONTENTS_PATH}/Frameworks/
		COMMAND ln ARGS -s -f ${Cg_LIBRARY_REL}                                             ${OGRE_SAMPLE_CONTENTS_PATH}/Frameworks/
		)
	# now cfg files
	if(OGRE_SDK_BUILD)
	add_custom_command(TARGET SampleBrowser POST_BUILD
		COMMAND mkdir ARGS -p ${OGRE_SAMPLE_CONTENTS_PATH}/Resources
		COMMAND ln ARGS -s -f ${OGRE_BINARY_DIR}/bin/macosx/plugins.cfg
		${OGRE_SAMPLE_CONTENTS_PATH}/Resources/
		COMMAND ln ARGS -s -f ${OGRE_BINARY_DIR}/bin/macosx/resources.cfg
		${OGRE_SAMPLE_CONTENTS_PATH}/Resources/
		COMMAND ln ARGS -s -f ${OGRE_BINARY_DIR}/bin/macosx/samples.cfg
		${OGRE_SAMPLE_CONTENTS_PATH}/Resources/
		COMMAND ln ARGS -s -f ${OGRE_SOURCE_DIR}/Media
		${OGRE_SAMPLE_CONTENTS_PATH}/Resources/
        COMMAND ditto
		${OGRE_SOURCE_DIR}/Samples/Common/misc/SampleBrowser_OSX.icns ${OGRE_SAMPLE_CONTENTS_PATH}/Resources
		)
	else()
	add_custom_command(TARGET SampleBrowser POST_BUILD
		COMMAND mkdir ARGS -p ${OGRE_SAMPLE_CONTENTS_PATH}/Resources
		COMMAND ln ARGS -s -f ${OGRE_BINARY_DIR}/bin/plugins.cfg
		${OGRE_SAMPLE_CONTENTS_PATH}/Resources/
		COMMAND ln ARGS -s -f ${OGRE_BINARY_DIR}/bin/resources.cfg
		${OGRE_SAMPLE_CONTENTS_PATH}/Resources/
		COMMAND ln ARGS -s -f ${OGRE_BINARY_DIR}/bin/samples.cfg
		${OGRE_SAMPLE_CONTENTS_PATH}/Resources/
		COMMAND ln ARGS -s -f ${OGRE_SOURCE_DIR}/Samples/Media
		${OGRE_SAMPLE_CONTENTS_PATH}/Resources/
        COMMAND ditto
		${OGRE_SOURCE_DIR}/Samples/Common/misc/SampleBrowser_OSX.icns ${OGRE_SAMPLE_CONTENTS_PATH}/Resources
		)
	endif()

	# now plugins
	add_custom_command(TARGET SampleBrowser POST_BUILD
		COMMAND mkdir ARGS -p ${OGRE_SAMPLE_CONTENTS_PATH}/Frameworks
		COMMAND mkdir ARGS -p ${OGRE_SAMPLE_CONTENTS_PATH}/Plugins)
<<<<<<< HEAD
=======
	if (OGRE_BUILD_RENDERSYSTEM_GL OR OGRE_SDK_BUILD)
		add_custom_command(TARGET SampleBrowser POST_BUILD
			COMMAND ln ARGS -s -f ${OGRE_BINARY_DIR}/lib/${OGRE_OSX_BUILD_CONFIGURATION}/RenderSystem_GL.framework
			${OGRE_SAMPLE_CONTENTS_PATH}/Frameworks/
			)
	endif ()
>>>>>>> 8493001a
	if (OGRE_BUILD_RENDERSYSTEM_GL3PLUS OR OGRE_SDK_BUILD)
		add_custom_command(TARGET SampleBrowser POST_BUILD
			COMMAND ln ARGS -s -f ${OGRE_BINARY_DIR}/lib/${OGRE_OSX_BUILD_CONFIGURATION}/RenderSystem_GL3Plus.framework
			${OGRE_SAMPLE_CONTENTS_PATH}/Frameworks/
			)
	endif ()
	if (OGRE_BUILD_PLUGIN_CG OR OGRE_SDK_BUILD)
		add_custom_command(TARGET SampleBrowser POST_BUILD
			COMMAND ln ARGS -s -f ${OGRE_BINARY_DIR}/lib/${OGRE_OSX_BUILD_CONFIGURATION}/Plugin_CgProgramManager.framework
			${OGRE_SAMPLE_CONTENTS_PATH}/Frameworks/
			)
	endif()
	if (OGRE_BUILD_PLUGIN_PFX OR OGRE_SDK_BUILD)
		add_custom_command(TARGET SampleBrowser POST_BUILD
			COMMAND ln ARGS -s -f ${OGRE_BINARY_DIR}/lib/${OGRE_OSX_BUILD_CONFIGURATION}/Plugin_ParticleFX.framework
			${OGRE_SAMPLE_CONTENTS_PATH}/Frameworks/
			)
	endif()

	# Components
	if (OGRE_BUILD_COMPONENT_PAGING OR OGRE_SDK_BUILD)
		add_custom_command(TARGET SampleBrowser POST_BUILD
			COMMAND ln ARGS -s -f ${OGRE_BINARY_DIR}/lib/${OGRE_OSX_BUILD_CONFIGURATION}/OgrePaging.framework
			${OGRE_SAMPLE_CONTENTS_PATH}/Frameworks/
			)
	endif()
	if (OGRE_BUILD_COMPONENT_PROPERTY OR OGRE_SDK_BUILD)
		add_custom_command(TARGET SampleBrowser POST_BUILD
			COMMAND ln ARGS -s -f ${OGRE_BINARY_DIR}/lib/${OGRE_OSX_BUILD_CONFIGURATION}/OgreProperty.framework
			${OGRE_SAMPLE_CONTENTS_PATH}/Frameworks/
			)
	endif()
	if (OGRE_BUILD_COMPONENT_RTSHADERSYSTEM OR OGRE_SDK_BUILD)
		add_custom_command(TARGET SampleBrowser POST_BUILD
			COMMAND ln ARGS -s -f ${OGRE_BINARY_DIR}/lib/${OGRE_OSX_BUILD_CONFIGURATION}/OgreRTShaderSystem.framework
			${OGRE_SAMPLE_CONTENTS_PATH}/Frameworks/
			)
	endif()
	if (OGRE_BUILD_COMPONENT_TERRAIN OR OGRE_SDK_BUILD)
		add_custom_command(TARGET SampleBrowser POST_BUILD
			COMMAND ln ARGS -s -f ${OGRE_BINARY_DIR}/lib/${OGRE_OSX_BUILD_CONFIGURATION}/OgreTerrain.framework
			${OGRE_SAMPLE_CONTENTS_PATH}/Frameworks/
			)
	endif()
	if (OGRE_BUILD_COMPONENT_VOLUME OR OGRE_SDK_BUILD)
		add_custom_command(TARGET SampleBrowser POST_BUILD
			COMMAND ln ARGS -s -f ${OGRE_BINARY_DIR}/lib/${OGRE_OSX_BUILD_CONFIGURATION}/OgreVolume.framework
			${OGRE_SAMPLE_CONTENTS_PATH}/Frameworks/
			)
	endif()
	if (OGRE_BUILD_COMPONENT_OVERLAY OR OGRE_SDK_BUILD)
		add_custom_command(TARGET SampleBrowser POST_BUILD
			COMMAND ln ARGS -s -f ${OGRE_BINARY_DIR}/lib/${OGRE_OSX_BUILD_CONFIGURATION}/OgreOverlay.framework
			${OGRE_SAMPLE_CONTENTS_PATH}/Frameworks/
			)
	endif()

    set(FRAMEWORKS OgreOverlay
        OgrePaging
        OgreProperty
        OgreRTShaderSystem
        OgreTerrain
        OgreVolume
        Plugin_BSPSceneManager
        Plugin_CgProgramManager
        Plugin_OctreeSceneManager
        Plugin_OctreeZone
        Plugin_ParticleFX
        Plugin_PCZSceneManager
        RenderSystem_GL
        RenderSystem_GL3Plus
    )

	# Add links for the sample plugins
    foreach(SAMPLE_PLUGIN ${OGRE_SAMPLES_LIST})
	add_custom_command(TARGET SampleBrowser POST_BUILD
		COMMAND ln ARGS -s -f ${OGRE_BINARY_DIR}/lib/${OGRE_OSX_BUILD_CONFIGURATION}/${SAMPLE_PLUGIN}.dylib
		${OGRE_SAMPLE_CONTENTS_PATH}/Plugins/
		)
    endforeach(SAMPLE_PLUGIN)

	if (OGRE_BUILD_TESTS)
	  add_custom_command(TARGET SampleBrowser POST_BUILD
		COMMAND ln ARGS -s -f ${OGRE_BINARY_DIR}/lib/${OGRE_OSX_BUILD_CONFIGURATION}/PlayPen.dylib
		${OGRE_SAMPLE_CONTENTS_PATH}/Plugins/
		)
	endif()
  endif()

endif (APPLE)

if (OGRE_INSTALL_SAMPLES)
	ogre_install_target(SampleBrowser "" FALSE)
	if (OGRE_INSTALL_PDB)
		# install debug pdb files
		install(FILES ${OGRE_BINARY_DIR}/bin${OGRE_DEBUG_PATH}/SampleBrowser_d.pdb
			DESTINATION bin${OGRE_DEBUG_PATH} CONFIGURATIONS Debug
			)
		install(FILES ${OGRE_BINARY_DIR}/bin${OGRE_RELWDBG_PATH}/SampleBrowser.pdb
			DESTINATION bin${OGRE_RELWDBG_PATH} CONFIGURATIONS RelWithDebInfo
			)
	endif ()
endif ()
endif(ANDROID)
<|MERGE_RESOLUTION|>--- conflicted
+++ resolved
@@ -376,15 +376,6 @@
 	add_custom_command(TARGET SampleBrowser POST_BUILD
 		COMMAND mkdir ARGS -p ${OGRE_SAMPLE_CONTENTS_PATH}/Frameworks
 		COMMAND mkdir ARGS -p ${OGRE_SAMPLE_CONTENTS_PATH}/Plugins)
-<<<<<<< HEAD
-=======
-	if (OGRE_BUILD_RENDERSYSTEM_GL OR OGRE_SDK_BUILD)
-		add_custom_command(TARGET SampleBrowser POST_BUILD
-			COMMAND ln ARGS -s -f ${OGRE_BINARY_DIR}/lib/${OGRE_OSX_BUILD_CONFIGURATION}/RenderSystem_GL.framework
-			${OGRE_SAMPLE_CONTENTS_PATH}/Frameworks/
-			)
-	endif ()
->>>>>>> 8493001a
 	if (OGRE_BUILD_RENDERSYSTEM_GL3PLUS OR OGRE_SDK_BUILD)
 		add_custom_command(TARGET SampleBrowser POST_BUILD
 			COMMAND ln ARGS -s -f ${OGRE_BINARY_DIR}/lib/${OGRE_OSX_BUILD_CONFIGURATION}/RenderSystem_GL3Plus.framework
