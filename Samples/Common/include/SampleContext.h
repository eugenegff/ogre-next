--- conflicted
+++ resolved
@@ -165,7 +165,7 @@
 
 			if (s)
 			{
-                // retrieve sample's required plugins and currently installed plugins
+				// retrieve sample's required plugins and currently installed plugins
 				Ogre::Root::PluginInstanceList ip = mRoot->getInstalledPlugins();
 				Ogre::StringVector rp = s->getRequiredPlugins();
 
@@ -201,21 +201,12 @@
 				// test system capabilities against sample requirements
 				s->testCapabilities(mRoot->getRenderSystem()->getCapabilities());
 
-<<<<<<< HEAD
 				s->_setup(mWindow, mInputContext, mFSLayer);   // start new sample
 			}
-=======
-#if (OGRE_PLATFORM == OGRE_PLATFORM_APPLE_IOS) || (OGRE_PLATFORM == OGRE_PLATFORM_ANDROID)
-				s->_setup(mWindow, mMouse, mFSLayer);   // start new sample
-#else
-				s->_setup(mWindow, mKeyboard, mMouse, mFSLayer);   // start new sample
-#endif
-            }
 #if OGRE_PROFILING
             if (prof)
                 prof->setEnabled(true);
 #endif
->>>>>>> 591046f6
 
 			mCurrentSample = s;
 		}
