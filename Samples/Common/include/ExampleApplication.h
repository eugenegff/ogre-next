--- conflicted
+++ resolved
@@ -24,10 +24,6 @@
 #include "Ogre.h"
 #include "OgreConfigFile.h"
 #include "ExampleFrameListener.h"
-<<<<<<< HEAD
-#include "OgreOverlaySystem.h"
-=======
->>>>>>> c40cd09d
 
 // Static plugins declaration section
 // Note that every entry in here adds an extra header / library dependency
