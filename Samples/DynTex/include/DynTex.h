--- conflicted
+++ resolved
@@ -22,17 +22,11 @@
     }
 
     StringVector getRequiredPlugins()
-<<<<<<< HEAD
     {
         StringVector names;
-        if (!GpuProgramManager::getSingleton().isSyntaxSupported("glsles") && !GpuProgramManager::getSingleton().isSyntaxSupported("glsl150"))
-=======
-	{
-		StringVector names;
 		if(!GpuProgramManager::getSingleton().isSyntaxSupported("glsles")
 		&& !GpuProgramManager::getSingleton().isSyntaxSupported("glsl150")
 		&& !GpuProgramManager::getSingleton().isSyntaxSupported("hlsl"))
->>>>>>> 053554ee
             names.push_back("Cg Program Manager");
         return names;
     }
