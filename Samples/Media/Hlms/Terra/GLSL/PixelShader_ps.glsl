--- conflicted
+++ resolved
@@ -1,155 +1,139 @@
-@insertpiece( SetCrossPlatformSettings )
-@property( GL3+ < 430 )
-	@property( hlms_tex_gather )#extension GL_ARB_texture_gather: require@end
-@end
-@insertpiece( SetCompatibilityLayer )
-
-@insertpiece( DeclareUvModifierMacros )
-
-layout(std140) uniform;
-#define FRAG_COLOR		0
-
-
-@insertpiece( DefaultTerraHeaderPS )
-<<<<<<< HEAD
-@insertpiece( custom_ps_uniformDeclaration )
-
-@insertpiece( PccManualProbeDecl )
-
-vulkan_layout( location = 0 )
-=======
-
-// START UNIFORM DECLARATION
-@property( !hlms_shadowcaster )
-	@insertpiece( PassStructDecl )
-	@insertpiece( TerraMaterialStructDecl )
-	@insertpiece( TerraInstanceStructDecl )
-@end
-@insertpiece( custom_ps_uniformDeclaration )
-// END UNIFORM DECLARATION
-
->>>>>>> ec3f70cb
-in block
-{
-	@insertpiece( Terra_VStoPS_block )
-} inPs;
-
-@pset( currSampler, samplerStateStart )
-
-@property( !hlms_render_depth_only )
-	@property( !hlms_shadowcaster )
-		@property( !hlms_prepass )
-			layout(location = @counter(rtv_target), index = 0) out vec4 outColour;
-		@end
-		@property( hlms_gen_normals_gbuffer )
-			#define outPs_normals outNormals
-			layout(location = @counter(rtv_target)) out vec4 outNormals;
-		@end
-		@property( hlms_prepass )
-			#define outPs_shadowRoughness outShadowRoughness
-			layout(location = @counter(rtv_target)) out vec2 outShadowRoughness;
-		@end
-	@else
-		layout(location = @counter(rtv_target), index = 0) out float outColour;
-	@end
-@end
-
-@property( !hlms_shadowcaster )
-
-@property( hlms_use_prepass )
-	@property( !hlms_use_prepass_msaa )
-		uniform sampler2D gBuf_normals;
-		uniform sampler2D gBuf_shadowRoughness;
-	@else
-		uniform sampler2DMS gBuf_normals;
-		uniform sampler2DMS gBuf_shadowRoughness;
-		uniform sampler2DMS gBuf_depthTexture;
-	@end
-
-	@property( hlms_use_ssr )
-		uniform sampler2D ssrTexture;
-	@end
-@end
-
-@insertpiece( DeclPlanarReflTextures )
-@insertpiece( DeclAreaApproxTextures )
-
-@property( hlms_vpos )
-in vec4 gl_FragCoord;
-@end
-
-vulkan_layout( ogre_t@value(terrainNormals) )	uniform texture2D terrainNormals;
-vulkan_layout( ogre_t@value(terrainShadows) )	uniform texture2D terrainShadows;
-vulkan( layout( ogre_s@value(terrainNormals) )	uniform sampler samplerStateTerra );
-
-@property( hlms_forwardplus )
-	vulkan_layout( ogre_T@value(f3dGrid) ) uniform usamplerBuffer f3dGrid;
-	ReadOnlyBufferF( @value(f3dLightList), float4, f3dLightList );
-@end
-@property( irradiance_volumes )
-	vulkan_layout( ogre_t@value(irradianceVolume) )	uniform texture3D	irradianceVolume;
-	vulkan( layout( ogre_s@value(irradianceVolume) )uniform sampler		irradianceVolumeSampler );
-@end
-
-@foreach( num_textures, n )
-	vulkan_layout( ogre_t@value(textureMaps@n) ) uniform texture2DArray textureMaps@n;@end
-
-@property( use_envprobe_map )
-	@property( !hlms_enable_cubemaps_auto )
-		vulkan_layout( ogre_t@value(texEnvProbeMap) ) uniform textureCube texEnvProbeMap;
-	@else
-		@property( !hlms_cubemaps_use_dpm )
-			vulkan_layout( ogre_t@value(texEnvProbeMap) ) uniform textureCubeArray texEnvProbeMap;
-		@else
-			vulkan_layout( ogre_t@value(texEnvProbeMap) ) uniform texture2DArray texEnvProbeMap;
-			@insertpiece( DeclDualParaboloidFunc )
-		@end
-	@end
-	@property( envMapRegSampler < samplerStateStart && syntax == glslvk )
-		layout( ogre_s@value(envMapRegSampler) ) uniform sampler samplerState@value(envMapRegSampler);
-	@end
-@end
-
-@property( syntax == glslvk )
-	@foreach( num_samplers, n )
-		layout( ogre_s@value(currSampler) ) uniform sampler samplerState@counter(currSampler);@end
-@end
-
-@property( use_parallax_correct_cubemaps )
-	@insertpiece( DeclParallaxLocalCorrect )
-@end
-
-@insertpiece( DeclDecalsSamplers )
-
-@insertpiece( DeclShadowMapMacros )
-@insertpiece( DeclShadowSamplers )
-@insertpiece( DeclShadowSamplingFuncs )
-
-@insertpiece( DeclAreaLtcTextures )
-@insertpiece( DeclAreaLtcLightFuncs )
-
-@insertpiece( DeclVctTextures )
-@insertpiece( DeclIrradianceFieldTextures )
-
-@insertpiece( custom_ps_functions )
-
-void main()
-{
-	@insertpiece( custom_ps_preExecution )
-	@insertpiece( DefaultTerraBodyPS )
-	@insertpiece( custom_ps_posExecution )
-}
-@else /// !hlms_shadowcaster
-
-@insertpiece( DeclShadowCasterMacros )
-@property( hlms_shadowcaster_point || exponential_shadow_maps )
-	@insertpiece( PassStructDecl )
-@end
-
-void main()
-{
-	@insertpiece( custom_ps_preExecution )
-	@insertpiece( DefaultBodyPS )
-	@insertpiece( custom_ps_posExecution )
-}
-@end
+@insertpiece( SetCrossPlatformSettings )
+@property( GL3+ < 430 )
+	@property( hlms_tex_gather )#extension GL_ARB_texture_gather: require@end
+@end
+@insertpiece( SetCompatibilityLayer )
+
+@insertpiece( DeclareUvModifierMacros )
+
+layout(std140) uniform;
+#define FRAG_COLOR		0
+
+@insertpiece( DefaultTerraHeaderPS )
+
+// START UNIFORM DECLARATION
+@insertpiece( custom_ps_uniformDeclaration )
+// END UNIFORM DECLARATION
+
+@insertpiece( PccManualProbeDecl )
+
+vulkan_layout( location = 0 )
+in block
+{
+	@insertpiece( Terra_VStoPS_block )
+} inPs;
+
+@pset( currSampler, samplerStateStart )
+
+@property( !hlms_render_depth_only )
+	@property( !hlms_shadowcaster )
+		@property( !hlms_prepass )
+			layout(location = @counter(rtv_target), index = 0) out vec4 outColour;
+		@end
+		@property( hlms_gen_normals_gbuffer )
+			#define outPs_normals outNormals
+			layout(location = @counter(rtv_target)) out vec4 outNormals;
+		@end
+		@property( hlms_prepass )
+			#define outPs_shadowRoughness outShadowRoughness
+			layout(location = @counter(rtv_target)) out vec2 outShadowRoughness;
+		@end
+	@else
+		layout(location = @counter(rtv_target), index = 0) out float outColour;
+	@end
+@end
+
+@property( !hlms_shadowcaster )
+
+@property( hlms_use_prepass )
+	@property( !hlms_use_prepass_msaa )
+		uniform sampler2D gBuf_normals;
+		uniform sampler2D gBuf_shadowRoughness;
+	@else
+		uniform sampler2DMS gBuf_normals;
+		uniform sampler2DMS gBuf_shadowRoughness;
+		uniform sampler2DMS gBuf_depthTexture;
+	@end
+
+	@property( hlms_use_ssr )
+		uniform sampler2D ssrTexture;
+	@end
+@end
+
+@insertpiece( DeclPlanarReflTextures )
+@insertpiece( DeclAreaApproxTextures )
+
+@property( hlms_vpos )
+in vec4 gl_FragCoord;
+@end
+
+vulkan_layout( ogre_t@value(terrainNormals) )	uniform texture2D terrainNormals;
+vulkan_layout( ogre_t@value(terrainShadows) )	uniform texture2D terrainShadows;
+vulkan( layout( ogre_s@value(terrainNormals) )	uniform sampler samplerStateTerra );
+
+@property( hlms_forwardplus )
+	vulkan_layout( ogre_T@value(f3dGrid) ) uniform usamplerBuffer f3dGrid;
+	ReadOnlyBufferF( @value(f3dLightList), float4, f3dLightList );
+@end
+@property( irradiance_volumes )
+	vulkan_layout( ogre_t@value(irradianceVolume) )	uniform texture3D	irradianceVolume;
+	vulkan( layout( ogre_s@value(irradianceVolume) )uniform sampler		irradianceVolumeSampler );
+@end
+
+@foreach( num_textures, n )
+	vulkan_layout( ogre_t@value(textureMaps@n) ) uniform texture2DArray textureMaps@n;@end
+
+@property( use_envprobe_map )
+	@property( !hlms_enable_cubemaps_auto )
+		vulkan_layout( ogre_t@value(texEnvProbeMap) ) uniform textureCube texEnvProbeMap;
+	@else
+		@property( !hlms_cubemaps_use_dpm )
+			vulkan_layout( ogre_t@value(texEnvProbeMap) ) uniform textureCubeArray texEnvProbeMap;
+		@else
+			vulkan_layout( ogre_t@value(texEnvProbeMap) ) uniform texture2DArray texEnvProbeMap;
+			@insertpiece( DeclDualParaboloidFunc )
+		@end
+	@end
+	@property( envMapRegSampler < samplerStateStart && syntax == glslvk )
+		layout( ogre_s@value(envMapRegSampler) ) uniform sampler samplerState@value(envMapRegSampler);
+	@end
+@end
+
+@property( syntax == glslvk )
+	@foreach( num_samplers, n )
+		layout( ogre_s@value(currSampler) ) uniform sampler samplerState@counter(currSampler);@end
+@end
+
+@property( use_parallax_correct_cubemaps )
+	@insertpiece( DeclParallaxLocalCorrect )
+@end
+
+@insertpiece( DeclDecalsSamplers )
+
+@insertpiece( DeclShadowMapMacros )
+@insertpiece( DeclShadowSamplers )
+@insertpiece( DeclShadowSamplingFuncs )
+
+@insertpiece( DeclAreaLtcTextures )
+@insertpiece( DeclAreaLtcLightFuncs )
+
+@insertpiece( DeclVctTextures )
+@insertpiece( DeclIrradianceFieldTextures )
+
+@insertpiece( custom_ps_functions )
+
+void main()
+{
+	@insertpiece( custom_ps_preExecution )
+	@insertpiece( DefaultTerraBodyPS )
+	@insertpiece( custom_ps_posExecution )
+}
+@else /// !hlms_shadowcaster
+
+void main()
+{
+	@insertpiece( custom_ps_preExecution )
+	@insertpiece( DefaultBodyPS )
+	@insertpiece( custom_ps_posExecution )
+}
+@end