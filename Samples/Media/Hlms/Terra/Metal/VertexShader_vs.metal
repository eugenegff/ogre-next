
//#include "SyntaxHighlightingMisc.h"

@insertpiece( SetCrossPlatformSettings )
@insertpiece( SetCompatibilityLayer )

struct VS_INPUT
{
@property( !iOS )
	ushort drawId	[[attribute(15)]];
@end
	@insertpiece( custom_vs_attributes )
};

struct PS_INPUT
{
	@insertpiece( Terra_VStoPS_block )
	float4 gl_Position [[position]];
	@foreach( hlms_pso_clip_distances, n )
		float gl_ClipDistance@n [[clip_distance]];
	@end
};

@insertpiece( DefaultTerraHeaderVS )

vertex PS_INPUT main_metal
(
	VS_INPUT input [[stage_in]]
	, uint inVs_vertexId	[[vertex_id]]
	@property( iOS )
		, ushort instanceId [[instance_id]]
		, constant ushort &baseInstance [[buffer(15)]]
	@end
	// START UNIFORM DECLARATION
	@insertpiece( PassDecl )
	@insertpiece( TerraInstanceDecl )
<<<<<<< HEAD
	@property( !terra_use_uint )
		, texture2d<float, access::read> heightMap [[texture(@value(heightMap))]]
	@else
		, texture2d<uint, access::read> heightMap [[texture(@value(heightMap))]]
	@end
=======
	@property( hlms_shadowcaster )
		@insertpiece( MaterialDecl )
	@end
	, texture2d<float, access::read> heightMap [[texture(0)]]
>>>>>>> ec3f70cb
	@insertpiece( custom_vs_uniformDeclaration )
	// END UNIFORM DECLARATION
)
{
	PS_INPUT outVs;

	@insertpiece( custom_vs_preExecution )
	@insertpiece( DefaultTerraBodyVS )
	@insertpiece( custom_vs_posExecution )

	return outVs;
}
<|MERGE_RESOLUTION|>--- conflicted
+++ resolved
@@ -1,60 +1,56 @@
-
-//#include "SyntaxHighlightingMisc.h"
-
-@insertpiece( SetCrossPlatformSettings )
-@insertpiece( SetCompatibilityLayer )
-
-struct VS_INPUT
-{
-@property( !iOS )
-	ushort drawId	[[attribute(15)]];
-@end
-	@insertpiece( custom_vs_attributes )
-};
-
-struct PS_INPUT
-{
-	@insertpiece( Terra_VStoPS_block )
-	float4 gl_Position [[position]];
-	@foreach( hlms_pso_clip_distances, n )
-		float gl_ClipDistance@n [[clip_distance]];
-	@end
-};
-
-@insertpiece( DefaultTerraHeaderVS )
-
-vertex PS_INPUT main_metal
-(
-	VS_INPUT input [[stage_in]]
-	, uint inVs_vertexId	[[vertex_id]]
-	@property( iOS )
-		, ushort instanceId [[instance_id]]
-		, constant ushort &baseInstance [[buffer(15)]]
-	@end
-	// START UNIFORM DECLARATION
-	@insertpiece( PassDecl )
-	@insertpiece( TerraInstanceDecl )
-<<<<<<< HEAD
-	@property( !terra_use_uint )
-		, texture2d<float, access::read> heightMap [[texture(@value(heightMap))]]
-	@else
-		, texture2d<uint, access::read> heightMap [[texture(@value(heightMap))]]
-	@end
-=======
-	@property( hlms_shadowcaster )
-		@insertpiece( MaterialDecl )
-	@end
-	, texture2d<float, access::read> heightMap [[texture(0)]]
->>>>>>> ec3f70cb
-	@insertpiece( custom_vs_uniformDeclaration )
-	// END UNIFORM DECLARATION
-)
-{
-	PS_INPUT outVs;
-
-	@insertpiece( custom_vs_preExecution )
-	@insertpiece( DefaultTerraBodyVS )
-	@insertpiece( custom_vs_posExecution )
-
-	return outVs;
-}
+
+//#include "SyntaxHighlightingMisc.h"
+
+@insertpiece( SetCrossPlatformSettings )
+@insertpiece( SetCompatibilityLayer )
+
+struct VS_INPUT
+{
+@property( !iOS )
+	ushort drawId	[[attribute(15)]];
+@end
+	@insertpiece( custom_vs_attributes )
+};
+
+struct PS_INPUT
+{
+	@insertpiece( Terra_VStoPS_block )
+	float4 gl_Position [[position]];
+	@foreach( hlms_pso_clip_distances, n )
+		float gl_ClipDistance@n [[clip_distance]];
+	@end
+};
+
+@insertpiece( DefaultTerraHeaderVS )
+
+vertex PS_INPUT main_metal
+(
+	VS_INPUT input [[stage_in]]
+	, uint inVs_vertexId	[[vertex_id]]
+	@property( iOS )
+		, ushort instanceId [[instance_id]]
+		, constant ushort &baseInstance [[buffer(15)]]
+	@end
+	// START UNIFORM DECLARATION
+	@insertpiece( PassDecl )
+	@insertpiece( TerraInstanceDecl )
+	@property( hlms_shadowcaster )
+		@insertpiece( MaterialDecl )
+	@end
+	@property( !terra_use_uint )
+		, texture2d<float, access::read> heightMap [[texture(@value(heightMap))]]
+	@else
+		, texture2d<uint, access::read> heightMap [[texture(@value(heightMap))]]
+	@end
+	@insertpiece( custom_vs_uniformDeclaration )
+	// END UNIFORM DECLARATION
+)
+{
+	PS_INPUT outVs;
+
+	@insertpiece( custom_vs_preExecution )
+	@insertpiece( DefaultTerraBodyVS )
+	@insertpiece( custom_vs_posExecution )
+
+	return outVs;
+}