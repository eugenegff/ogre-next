--- conflicted
+++ resolved
@@ -1,232 +1,224 @@
-@insertpiece( SetCrossPlatformSettings )
-@insertpiece( SetCompatibilityLayer )
-
-out gl_PerVertex
-{
-	vec4 gl_Position;
-@property( hlms_global_clip_planes )
-	float gl_ClipDistance[@value(hlms_global_clip_planes)];
-@end
-};
-
-layout(std140) uniform;
-
-@insertpiece( Common_Matrix_DeclUnpackMatrix4x4 )
-@insertpiece( Common_Matrix_DeclUnpackMatrix3x4 )
-
-in vec4 vertex;
-
-@property( hlms_normal )in vec3 normal;@end
-@property( hlms_qtangent )in vec4 qtangent;@end
-
-@property( normal_map && !hlms_qtangent )
-in vec3 tangent;
-@property( hlms_binormal )in vec3 binormal;@end
-@end
-
-@property( hlms_skeleton )
-in uvec4 blendIndices;
-in vec4 blendWeights;@end
-
-@foreach( hlms_uv_count, n )
-in vec@value( hlms_uv_count@n ) uv@n;@end
-
-@property( GL_ARB_base_instance )
-	in uint drawId;
-@end
-
-@insertpiece( custom_vs_attributes )
-
-@property( !hlms_shadowcaster || !hlms_shadow_uses_depth_texture || alpha_test || exponential_shadow_maps )
-out block
-{
-@insertpiece( VStoPS_block )
-} outVs;
-@end
-
-// START UNIFORM DECLARATION
-@insertpiece( PassDecl )
-@property( hlms_skeleton || hlms_shadowcaster || hlms_pose )@insertpiece( InstanceDecl )@end
-/*layout(binding = 0) */uniform samplerBuffer worldMatBuf;
-@insertpiece( custom_vs_uniformDeclaration )
-@property( !GL_ARB_base_instance )uniform uint baseInstance;@end
-@property( hlms_pose )
-	uniform samplerBuffer poseBuf;
-@end
-// END UNIFORM DECLARATION
-
-@property( hlms_qtangent )
-@insertpiece( DeclQuat_xAxis )
-@property( normal_map )
-@insertpiece( DeclQuat_yAxis )
-@end @end
-
-@property( !hlms_pose )
-@piece( input_vertex )vertex@end
-@end
-@property( hlms_pose )
-@piece( input_vertex )inputPos@end
-@end
-
-@property( !hlms_skeleton )
-@piece( local_vertex )@insertpiece( input_vertex )@end
-@piece( local_normal )normal@end
-@piece( local_tangent )tangent@end
-@end
-@property( hlms_skeleton )
-@piece( local_vertex )worldPos@end
-@piece( local_normal )worldNorm@end
-@piece( local_tangent )worldTang@end
-@end
-
-@property( hlms_skeleton )@piece( SkeletonTransform )
-	uint _idx = (blendIndices[0] << 1u) + blendIndices[0]; //blendIndices[0] * 3u; a 32-bit int multiply is 4 cycles on GCN! (and mul24 is not exposed to GLSL...)
-		uint matStart = instance.worldMaterialIdx[drawId].x >> 9u;
-	vec4 worldMat[3];
-		worldMat[0] = bufferFetch( worldMatBuf, int(matStart + _idx + 0u) );
-		worldMat[1] = bufferFetch( worldMatBuf, int(matStart + _idx + 1u) );
-		worldMat[2] = bufferFetch( worldMatBuf, int(matStart + _idx + 2u) );
-    vec4 worldPos;
-    worldPos.x = dot( worldMat[0], @insertpiece( input_vertex ) );
-    worldPos.y = dot( worldMat[1], @insertpiece( input_vertex ) );
-    worldPos.z = dot( worldMat[2], @insertpiece( input_vertex ) );
-    worldPos.xyz *= blendWeights[0];
-    @property( hlms_normal || hlms_qtangent )vec3 worldNorm;
-    worldNorm.x = dot( worldMat[0].xyz, normal );
-    worldNorm.y = dot( worldMat[1].xyz, normal );
-    worldNorm.z = dot( worldMat[2].xyz, normal );
-    worldNorm *= blendWeights[0];@end
-    @property( normal_map )vec3 worldTang;
-    worldTang.x = dot( worldMat[0].xyz, tangent );
-    worldTang.y = dot( worldMat[1].xyz, tangent );
-    worldTang.z = dot( worldMat[2].xyz, tangent );
-    worldTang *= blendWeights[0];@end
-
-	@psub( NeedsMoreThan1BonePerVertex, hlms_bones_per_vertex, 1 )
-	@property( NeedsMoreThan1BonePerVertex )vec4 tmp;
-	tmp.w = 1.0;@end //!NeedsMoreThan1BonePerVertex
-	@foreach( hlms_bones_per_vertex, n, 1 )
-	_idx = (blendIndices[@n] << 1u) + blendIndices[@n]; //blendIndices[@n] * 3; a 32-bit int multiply is 4 cycles on GCN! (and mul24 is not exposed to GLSL...)
-		worldMat[0] = bufferFetch( worldMatBuf, int(matStart + _idx + 0u) );
-		worldMat[1] = bufferFetch( worldMatBuf, int(matStart + _idx + 1u) );
-		worldMat[2] = bufferFetch( worldMatBuf, int(matStart + _idx + 2u) );
-	tmp.x = dot( worldMat[0], @insertpiece( input_vertex ) );
-	tmp.y = dot( worldMat[1], @insertpiece( input_vertex ) );
-	tmp.z = dot( worldMat[2], @insertpiece( input_vertex ) );
-	worldPos.xyz += (tmp * blendWeights[@n]).xyz;
-	@property( hlms_normal || hlms_qtangent )
-	tmp.x = dot( worldMat[0].xyz, normal );
-	tmp.y = dot( worldMat[1].xyz, normal );
-	tmp.z = dot( worldMat[2].xyz, normal );
-    worldNorm += tmp.xyz * blendWeights[@n];@end
-	@property( normal_map )
-	tmp.x = dot( worldMat[0].xyz, tangent );
-	tmp.y = dot( worldMat[1].xyz, tangent );
-	tmp.z = dot( worldMat[2].xyz, tangent );
-    worldTang += tmp.xyz * blendWeights[@n];@end
-	@end
-
-	worldPos.w = 1.0;
-@end @end //SkeletonTransform // !hlms_skeleton
-
-@property( hlms_skeleton )
-	@piece( worldViewMat )passBuf.view@end
-@end @property( !hlms_skeleton )
-    @piece( worldViewMat )worldView@end
-@end
-
-@piece( CalculatePsPos )(@insertpiece(local_vertex) * @insertpiece( worldViewMat )).xyz@end
-
-@piece( VertexTransform )
-@insertpiece( custom_vs_preTransform )
-	//Lighting is in view space
-	@property( hlms_normal || hlms_qtangent )outVs.pos		= @insertpiece( CalculatePsPos );@end
-	@property( hlms_normal || hlms_qtangent )outVs.normal	= @insertpiece(local_normal) * mat3(@insertpiece( worldViewMat ));@end
-	@property( normal_map )outVs.tangent	= @insertpiece(local_tangent) * mat3(@insertpiece( worldViewMat ));@end
-@property( !hlms_dual_paraboloid_mapping )
-	gl_Position = worldPos * passBuf.viewProj;@end
-@property( hlms_dual_paraboloid_mapping )
-	//Dual Paraboloid Mapping
-	gl_Position.w	= 1.0f;
-	@property( hlms_normal || hlms_qtangent )gl_Position.xyz	= outVs.pos;@end
-	@property( !hlms_normal && !hlms_qtangent )gl_Position.xyz	= @insertpiece( CalculatePsPos );@end
-	float L = length( gl_Position.xyz );
-	gl_Position.z	+= 1.0f;
-	gl_Position.xy	/= gl_Position.z;
-	gl_Position.z	= (L - NearPlane) / (FarPlane - NearPlane);@end
-@end
-
-void main()
-{
-@property( !GL_ARB_base_instance )
-    uint drawId = baseInstance + uint( gl_InstanceID );
-@end
-
-    @insertpiece( custom_vs_preExecution )
-<<<<<<< HEAD
-    
-@property( hlms_pose )
-	// number of vertices is stored in the first entry, thus add 1 below
-	// when indexing into poseBuf
-	int numVertices = floatBitsToInt( bufferFetch( poseBuf, 0 ).x );
-	// ideally could use unpackUnorm4x8 but it's unavailable in GLSL 330
-	uint poseWeights = instance.worldMaterialIdx[drawId].w;
-	vec4 inputPos = vertex;
-	vec4 posePos;
-	float weight;
-	@foreach( hlms_pose, n )
-		posePos = bufferFetch( poseBuf, 1 + gl_VertexID + numVertices * @n );
-		weight = ( ( poseWeights >> (@nu * 8u) ) & 0xffu ) / 255.f;
-		inputPos += posePos * weight;
-	@end
-@end
-=======
->>>>>>> b1e589e8
-
-@property( !hlms_skeleton )
-
-    mat3x4 worldMat = UNPACK_MAT3x4( worldMatBuf, drawId @property( !hlms_shadowcaster )<< 1u@end );
-	@property( hlms_normal || hlms_qtangent )
-	mat4 worldView = UNPACK_MAT4( worldMatBuf, (drawId << 1u) + 1u );
-	@end
-<<<<<<< HEAD
-    
-	vec4 worldPos = vec4( (@insertpiece( input_vertex ) * worldMat).xyz, 1.0f );
-=======
-
-	vec4 worldPos = vec4( (vertex * worldMat).xyz, 1.0f );
->>>>>>> b1e589e8
-@end
-
-@property( hlms_qtangent )
-	//Decode qTangent to TBN with reflection
-	vec3 normal		= xAxis( normalize( qtangent ) );
-	@property( normal_map )
-	vec3 tangent	= yAxis( qtangent );
-	outVs.biNormalReflection = sign( qtangent.w ); //We ensure in C++ qtangent.w is never 0
-	@end
-@end
-
-	@insertpiece( SkeletonTransform )
-	@insertpiece( VertexTransform )
-
-	@insertpiece( DoShadowReceiveVS )
-	@insertpiece( DoShadowCasterVS )
-
-	/// hlms_uv_count will be 0 on shadow caster passes w/out alpha test
-@foreach( hlms_uv_count, n )
-	outVs.uv@n = uv@n;@end
-
-@property( (!hlms_shadowcaster || alpha_test) && !lower_gpu_overhead )
-	outVs.drawId = drawId;@end
-
-	@property( hlms_use_prepass_msaa > 1 )
-		outVs.zwDepth.xy = outVs.gl_Position.zw;
-	@end
-
-@property( hlms_global_clip_planes )
-	gl_ClipDistance[0] = dot( float4( worldPos.xyz, 1.0 ), passBuf.clipPlane0.xyzw );
-@end
-
-	@insertpiece( custom_vs_posExecution )
-}
+@insertpiece( SetCrossPlatformSettings )
+@insertpiece( SetCompatibilityLayer )
+
+out gl_PerVertex
+{
+	vec4 gl_Position;
+@property( hlms_global_clip_planes )
+	float gl_ClipDistance[@value(hlms_global_clip_planes)];
+@end
+};
+
+layout(std140) uniform;
+
+@insertpiece( Common_Matrix_DeclUnpackMatrix4x4 )
+@insertpiece( Common_Matrix_DeclUnpackMatrix3x4 )
+
+in vec4 vertex;
+
+@property( hlms_normal )in vec3 normal;@end
+@property( hlms_qtangent )in vec4 qtangent;@end
+
+@property( normal_map && !hlms_qtangent )
+in vec3 tangent;
+@property( hlms_binormal )in vec3 binormal;@end
+@end
+
+@property( hlms_skeleton )
+in uvec4 blendIndices;
+in vec4 blendWeights;@end
+
+@foreach( hlms_uv_count, n )
+in vec@value( hlms_uv_count@n ) uv@n;@end
+
+@property( GL_ARB_base_instance )
+	in uint drawId;
+@end
+
+@insertpiece( custom_vs_attributes )
+
+@property( !hlms_shadowcaster || !hlms_shadow_uses_depth_texture || alpha_test || exponential_shadow_maps )
+out block
+{
+@insertpiece( VStoPS_block )
+} outVs;
+@end
+
+// START UNIFORM DECLARATION
+@insertpiece( PassDecl )
+@property( hlms_skeleton || hlms_shadowcaster || hlms_pose )@insertpiece( InstanceDecl )@end
+/*layout(binding = 0) */uniform samplerBuffer worldMatBuf;
+@insertpiece( custom_vs_uniformDeclaration )
+@property( !GL_ARB_base_instance )uniform uint baseInstance;@end
+@property( hlms_pose )
+	uniform samplerBuffer poseBuf;
+@end
+// END UNIFORM DECLARATION
+
+@property( hlms_qtangent )
+@insertpiece( DeclQuat_xAxis )
+@property( normal_map )
+@insertpiece( DeclQuat_yAxis )
+@end @end
+
+@property( !hlms_pose )
+@piece( input_vertex )vertex@end
+@end
+@property( hlms_pose )
+@piece( input_vertex )inputPos@end
+@end
+
+@property( !hlms_skeleton )
+@piece( local_vertex )@insertpiece( input_vertex )@end
+@piece( local_normal )normal@end
+@piece( local_tangent )tangent@end
+@end
+@property( hlms_skeleton )
+@piece( local_vertex )worldPos@end
+@piece( local_normal )worldNorm@end
+@piece( local_tangent )worldTang@end
+@end
+
+@property( hlms_skeleton )@piece( SkeletonTransform )
+	uint _idx = (blendIndices[0] << 1u) + blendIndices[0]; //blendIndices[0] * 3u; a 32-bit int multiply is 4 cycles on GCN! (and mul24 is not exposed to GLSL...)
+		uint matStart = instance.worldMaterialIdx[drawId].x >> 9u;
+	vec4 worldMat[3];
+		worldMat[0] = bufferFetch( worldMatBuf, int(matStart + _idx + 0u) );
+		worldMat[1] = bufferFetch( worldMatBuf, int(matStart + _idx + 1u) );
+		worldMat[2] = bufferFetch( worldMatBuf, int(matStart + _idx + 2u) );
+    vec4 worldPos;
+    worldPos.x = dot( worldMat[0], @insertpiece( input_vertex ) );
+    worldPos.y = dot( worldMat[1], @insertpiece( input_vertex ) );
+    worldPos.z = dot( worldMat[2], @insertpiece( input_vertex ) );
+    worldPos.xyz *= blendWeights[0];
+    @property( hlms_normal || hlms_qtangent )vec3 worldNorm;
+    worldNorm.x = dot( worldMat[0].xyz, normal );
+    worldNorm.y = dot( worldMat[1].xyz, normal );
+    worldNorm.z = dot( worldMat[2].xyz, normal );
+    worldNorm *= blendWeights[0];@end
+    @property( normal_map )vec3 worldTang;
+    worldTang.x = dot( worldMat[0].xyz, tangent );
+    worldTang.y = dot( worldMat[1].xyz, tangent );
+    worldTang.z = dot( worldMat[2].xyz, tangent );
+    worldTang *= blendWeights[0];@end
+
+	@psub( NeedsMoreThan1BonePerVertex, hlms_bones_per_vertex, 1 )
+	@property( NeedsMoreThan1BonePerVertex )vec4 tmp;
+	tmp.w = 1.0;@end //!NeedsMoreThan1BonePerVertex
+	@foreach( hlms_bones_per_vertex, n, 1 )
+	_idx = (blendIndices[@n] << 1u) + blendIndices[@n]; //blendIndices[@n] * 3; a 32-bit int multiply is 4 cycles on GCN! (and mul24 is not exposed to GLSL...)
+		worldMat[0] = bufferFetch( worldMatBuf, int(matStart + _idx + 0u) );
+		worldMat[1] = bufferFetch( worldMatBuf, int(matStart + _idx + 1u) );
+		worldMat[2] = bufferFetch( worldMatBuf, int(matStart + _idx + 2u) );
+	tmp.x = dot( worldMat[0], @insertpiece( input_vertex ) );
+	tmp.y = dot( worldMat[1], @insertpiece( input_vertex ) );
+	tmp.z = dot( worldMat[2], @insertpiece( input_vertex ) );
+	worldPos.xyz += (tmp * blendWeights[@n]).xyz;
+	@property( hlms_normal || hlms_qtangent )
+	tmp.x = dot( worldMat[0].xyz, normal );
+	tmp.y = dot( worldMat[1].xyz, normal );
+	tmp.z = dot( worldMat[2].xyz, normal );
+    worldNorm += tmp.xyz * blendWeights[@n];@end
+	@property( normal_map )
+	tmp.x = dot( worldMat[0].xyz, tangent );
+	tmp.y = dot( worldMat[1].xyz, tangent );
+	tmp.z = dot( worldMat[2].xyz, tangent );
+    worldTang += tmp.xyz * blendWeights[@n];@end
+	@end
+
+	worldPos.w = 1.0;
+@end @end //SkeletonTransform // !hlms_skeleton
+
+@property( hlms_skeleton )
+	@piece( worldViewMat )passBuf.view@end
+@end @property( !hlms_skeleton )
+    @piece( worldViewMat )worldView@end
+@end
+
+@piece( CalculatePsPos )(@insertpiece(local_vertex) * @insertpiece( worldViewMat )).xyz@end
+
+@piece( VertexTransform )
+@insertpiece( custom_vs_preTransform )
+	//Lighting is in view space
+	@property( hlms_normal || hlms_qtangent )outVs.pos		= @insertpiece( CalculatePsPos );@end
+	@property( hlms_normal || hlms_qtangent )outVs.normal	= @insertpiece(local_normal) * mat3(@insertpiece( worldViewMat ));@end
+	@property( normal_map )outVs.tangent	= @insertpiece(local_tangent) * mat3(@insertpiece( worldViewMat ));@end
+@property( !hlms_dual_paraboloid_mapping )
+	gl_Position = worldPos * passBuf.viewProj;@end
+@property( hlms_dual_paraboloid_mapping )
+	//Dual Paraboloid Mapping
+	gl_Position.w	= 1.0f;
+	@property( hlms_normal || hlms_qtangent )gl_Position.xyz	= outVs.pos;@end
+	@property( !hlms_normal && !hlms_qtangent )gl_Position.xyz	= @insertpiece( CalculatePsPos );@end
+	float L = length( gl_Position.xyz );
+	gl_Position.z	+= 1.0f;
+	gl_Position.xy	/= gl_Position.z;
+	gl_Position.z	= (L - NearPlane) / (FarPlane - NearPlane);@end
+@end
+
+void main()
+{
+@property( !GL_ARB_base_instance )
+    uint drawId = baseInstance + uint( gl_InstanceID );
+@end
+
+    @insertpiece( custom_vs_preExecution )
+    
+@property( hlms_pose )
+	// number of vertices is stored in the first entry, thus add 1 below
+	// when indexing into poseBuf
+	int numVertices = floatBitsToInt( bufferFetch( poseBuf, 0 ).x );
+	// ideally could use unpackUnorm4x8 but it's unavailable in GLSL 330
+	uint poseWeights = instance.worldMaterialIdx[drawId].w;
+	vec4 inputPos = vertex;
+	vec4 posePos;
+	float weight;
+	@foreach( hlms_pose, n )
+		posePos = bufferFetch( poseBuf, 1 + gl_VertexID + numVertices * @n );
+		weight = ( ( poseWeights >> (@nu * 8u) ) & 0xffu ) / 255.f;
+		inputPos += posePos * weight;
+	@end
+@end
+
+@property( !hlms_skeleton )
+
+    mat3x4 worldMat = UNPACK_MAT3x4( worldMatBuf, drawId @property( !hlms_shadowcaster )<< 1u@end );
+	@property( hlms_normal || hlms_qtangent )
+	mat4 worldView = UNPACK_MAT4( worldMatBuf, (drawId << 1u) + 1u );
+	@end
+    
+	vec4 worldPos = vec4( (@insertpiece( input_vertex ) * worldMat).xyz, 1.0f );
+@end
+
+@property( hlms_qtangent )
+	//Decode qTangent to TBN with reflection
+	vec3 normal		= xAxis( normalize( qtangent ) );
+	@property( normal_map )
+	vec3 tangent	= yAxis( qtangent );
+	outVs.biNormalReflection = sign( qtangent.w ); //We ensure in C++ qtangent.w is never 0
+	@end
+@end
+
+	@insertpiece( SkeletonTransform )
+	@insertpiece( VertexTransform )
+
+	@insertpiece( DoShadowReceiveVS )
+	@insertpiece( DoShadowCasterVS )
+
+	/// hlms_uv_count will be 0 on shadow caster passes w/out alpha test
+@foreach( hlms_uv_count, n )
+	outVs.uv@n = uv@n;@end
+
+@property( (!hlms_shadowcaster || alpha_test) && !lower_gpu_overhead )
+	outVs.drawId = drawId;@end
+
+	@property( hlms_use_prepass_msaa > 1 )
+		outVs.zwDepth.xy = outVs.gl_Position.zw;
+	@end
+
+@property( hlms_global_clip_planes )
+	gl_ClipDistance[0] = dot( float4( worldPos.xyz, 1.0 ), passBuf.clipPlane0.xyzw );
+@end
+
+	@insertpiece( custom_vs_posExecution )
+}