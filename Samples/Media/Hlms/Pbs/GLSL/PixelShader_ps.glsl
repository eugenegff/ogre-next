--- conflicted
+++ resolved
@@ -1,137 +1,132 @@
-@insertpiece( SetCrossPlatformSettings )
-@property( GL3+ < 430 )
-	@property( hlms_tex_gather )#extension GL_ARB_texture_gather: require@end
-@end
-<<<<<<< HEAD
-=======
-
-@property( hlms_amd_trinary_minmax )#extension GL_AMD_shader_trinary_minmax: require@end
->>>>>>> bd9cfa71
-@insertpiece( SetCompatibilityLayer )
-@insertpiece( DeclareUvModifierMacros )
-
-layout(std140) uniform;
-#define FRAG_COLOR		0
-
-@insertpiece( DefaultHeaderPS )
-
-@property( !hlms_render_depth_only )
-	@property( !hlms_shadowcaster )
-		@property( !hlms_prepass )
-			layout(location = FRAG_COLOR, index = 0) out vec4 outColour;
-		@end @property( hlms_prepass )
-			#define outPs_normals outNormals
-			#define outPs_shadowRoughness outShadowRoughness
-			layout(location = 0) out vec4 outNormals;
-			layout(location = 1) out vec2 outShadowRoughness;
-		@end
-	@end @property( hlms_shadowcaster )
-	layout(location = FRAG_COLOR, index = 0) out float outColour;
-	@end
-@end
-
-@property( hlms_use_prepass )
-	@property( !hlms_use_prepass_msaa )
-		uniform sampler2D gBuf_normals;
-		uniform sampler2D gBuf_shadowRoughness;
-	@else
-		uniform sampler2DMS gBuf_normals;
-		uniform sampler2DMS gBuf_shadowRoughness;
-		uniform sampler2DMS gBuf_depthTexture;
-	@end
-
-	@property( hlms_use_ssr )
-		uniform sampler2D ssrTexture;
-	@end
-@end
-
-@insertpiece( DeclPlanarReflTextures )
-@insertpiece( DeclAreaApproxTextures )
-
-@property( hlms_vpos )
-in vec4 gl_FragCoord;
-@end
-
-// START UNIFORM DECLARATION
-@property( !hlms_shadowcaster || alpha_test )
-	@property( !hlms_shadowcaster )
-		@insertpiece( PassStructDecl )
-	@end
-	@insertpiece( MaterialStructDecl )
-	@insertpiece( InstanceStructDecl )
-	@insertpiece( PccManualProbeDecl )
-@end
-@insertpiece( custom_ps_uniformDeclaration )
-// END UNIFORM DECLARATION
-@property( !hlms_shadowcaster || !hlms_shadow_uses_depth_texture || alpha_test || exponential_shadow_maps )
-in block
-{
-@insertpiece( VStoPS_block )
-} inPs;
-@end
-
-@property( !hlms_shadowcaster )
-
-@property( hlms_forwardplus )
-/*layout(binding = 1) */uniform usamplerBuffer f3dGrid;
-/*layout(binding = 2) */uniform samplerBuffer f3dLightList;
-@end
-@property( irradiance_volumes )
-	uniform sampler3D irradianceVolume;
-@end
-
-@foreach( num_textures, n )
-	uniform sampler2DArray textureMaps@n;@end
-
-@property( !hlms_enable_cubemaps_auto )
-	@property( use_envprobe_map )uniform samplerCube		texEnvProbeMap;@end
-@else
-	@property( !hlms_cubemaps_use_dpm )
-		@property( use_envprobe_map )uniform samplerCubeArray	texEnvProbeMap;@end
-	@else
-		@property( use_envprobe_map )uniform sampler2DArray	texEnvProbeMap;@end
-		@insertpiece( DeclDualParaboloidFunc )
-	@end
-@end
-
-@property( use_parallax_correct_cubemaps )
-	@insertpiece( DeclParallaxLocalCorrect )
-@end
-
-@insertpiece( DeclDecalsSamplers )
-
-@insertpiece( DeclShadowMapMacros )
-@insertpiece( DeclShadowSamplers )
-@insertpiece( DeclShadowSamplingFuncs )
-
-@insertpiece( DeclAreaLtcTextures )
-@insertpiece( DeclAreaLtcLightFuncs )
-
-@insertpiece( custom_ps_functions )
-
-void main()
-{
-    @insertpiece( custom_ps_preExecution )
-	@insertpiece( DefaultBodyPS )
-	@insertpiece( custom_ps_posExecution )
-}
-@else ///!hlms_shadowcaster
-
-@insertpiece( DeclShadowCasterMacros )
-
-@property( alpha_test )
-	@foreach( num_textures, n )
-		uniform sampler2DArray textureMaps@n;@end
-@end
-
-@property( hlms_shadowcaster_point || exponential_shadow_maps )
-	@insertpiece( PassStructDecl )
-@end
-
-void main()
-{
-	@insertpiece( custom_ps_preExecution )
-	@insertpiece( DefaultBodyPS )
-	@insertpiece( custom_ps_posExecution )
-}
-@end ///hlms_shadowcaster
+@insertpiece( SetCrossPlatformSettings )
+@property( GL3+ < 430 )
+	@property( hlms_tex_gather )#extension GL_ARB_texture_gather: require@end
+@end
+@insertpiece( SetCompatibilityLayer )
+@insertpiece( DeclareUvModifierMacros )
+
+layout(std140) uniform;
+#define FRAG_COLOR		0
+
+@insertpiece( DefaultHeaderPS )
+
+@property( !hlms_render_depth_only )
+	@property( !hlms_shadowcaster )
+		@property( !hlms_prepass )
+			layout(location = FRAG_COLOR, index = 0) out vec4 outColour;
+		@end @property( hlms_prepass )
+			#define outPs_normals outNormals
+			#define outPs_shadowRoughness outShadowRoughness
+			layout(location = 0) out vec4 outNormals;
+			layout(location = 1) out vec2 outShadowRoughness;
+		@end
+	@end @property( hlms_shadowcaster )
+	layout(location = FRAG_COLOR, index = 0) out float outColour;
+	@end
+@end
+
+@property( hlms_use_prepass )
+	@property( !hlms_use_prepass_msaa )
+		uniform sampler2D gBuf_normals;
+		uniform sampler2D gBuf_shadowRoughness;
+	@else
+		uniform sampler2DMS gBuf_normals;
+		uniform sampler2DMS gBuf_shadowRoughness;
+		uniform sampler2DMS gBuf_depthTexture;
+	@end
+
+	@property( hlms_use_ssr )
+		uniform sampler2D ssrTexture;
+	@end
+@end
+
+@insertpiece( DeclPlanarReflTextures )
+@insertpiece( DeclAreaApproxTextures )
+
+@property( hlms_vpos )
+in vec4 gl_FragCoord;
+@end
+
+// START UNIFORM DECLARATION
+@property( !hlms_shadowcaster || alpha_test )
+	@property( !hlms_shadowcaster )
+		@insertpiece( PassStructDecl )
+	@end
+	@insertpiece( MaterialStructDecl )
+	@insertpiece( InstanceStructDecl )
+	@insertpiece( PccManualProbeDecl )
+@end
+@insertpiece( custom_ps_uniformDeclaration )
+// END UNIFORM DECLARATION
+@property( !hlms_shadowcaster || !hlms_shadow_uses_depth_texture || alpha_test || exponential_shadow_maps )
+in block
+{
+@insertpiece( VStoPS_block )
+} inPs;
+@end
+
+@property( !hlms_shadowcaster )
+
+@property( hlms_forwardplus )
+/*layout(binding = 1) */uniform usamplerBuffer f3dGrid;
+/*layout(binding = 2) */uniform samplerBuffer f3dLightList;
+@end
+@property( irradiance_volumes )
+	uniform sampler3D irradianceVolume;
+@end
+
+@foreach( num_textures, n )
+	uniform sampler2DArray textureMaps@n;@end
+
+@property( !hlms_enable_cubemaps_auto )
+	@property( use_envprobe_map )uniform samplerCube		texEnvProbeMap;@end
+@else
+	@property( !hlms_cubemaps_use_dpm )
+		@property( use_envprobe_map )uniform samplerCubeArray	texEnvProbeMap;@end
+	@else
+		@property( use_envprobe_map )uniform sampler2DArray	texEnvProbeMap;@end
+		@insertpiece( DeclDualParaboloidFunc )
+	@end
+@end
+
+@property( use_parallax_correct_cubemaps )
+	@insertpiece( DeclParallaxLocalCorrect )
+@end
+
+@insertpiece( DeclDecalsSamplers )
+
+@insertpiece( DeclShadowMapMacros )
+@insertpiece( DeclShadowSamplers )
+@insertpiece( DeclShadowSamplingFuncs )
+
+@insertpiece( DeclAreaLtcTextures )
+@insertpiece( DeclAreaLtcLightFuncs )
+
+@insertpiece( custom_ps_functions )
+
+void main()
+{
+    @insertpiece( custom_ps_preExecution )
+	@insertpiece( DefaultBodyPS )
+	@insertpiece( custom_ps_posExecution )
+}
+@else ///!hlms_shadowcaster
+
+@insertpiece( DeclShadowCasterMacros )
+
+@property( alpha_test )
+	@foreach( num_textures, n )
+		uniform sampler2DArray textureMaps@n;@end
+@end
+
+@property( hlms_shadowcaster_point || exponential_shadow_maps )
+	@insertpiece( PassStructDecl )
+@end
+
+void main()
+{
+	@insertpiece( custom_ps_preExecution )
+	@insertpiece( DefaultBodyPS )
+	@insertpiece( custom_ps_posExecution )
+}
+@end ///hlms_shadowcaster