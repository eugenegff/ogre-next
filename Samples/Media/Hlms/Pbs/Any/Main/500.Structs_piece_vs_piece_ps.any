@piece( PassStructDecl )
struct ShadowReceiverData
{
	float4x4 texViewProj;
@property( exponential_shadow_maps )
	float4 texViewZRow;
@end
	float2 shadowDepthRange;
	float normalOffsetBias;
	float padding;
	float4 invShadowMapSize;
};

struct Light
{
	@property( syntax != hlsl )
		float4 position;	//.w contains the objLightMask
	@else
		float3 position;
		uint lightMask;
	@end
	float4 diffuse;		//.w contains numNonCasterDirectionalLights
	float3 specular;
@property( hlms_num_shadow_map_lights )
	float3 attenuation;
	//Spotlights:
	//  spotDirection.xyz is direction
	//  spotParams.xyz contains falloff params
	float4 spotDirection;
	float4 spotParams;
@end

#define lightTexProfileIdx spotDirection.w
};

#define numNonCasterDirectionalLights lights[0].diffuse.w

#define areaLightDiffuseMipmapStart areaApproxLights[0].diffuse.w
#define areaLightNumMipmapsSpecFactor areaApproxLights[0].specular.w

#define numAreaApproxLights areaApproxLights[0].doubleSided.y
#define numAreaApproxLightsWithMask areaApproxLights[0].doubleSided.z

#define numAreaLtcLights areaLtcLights[0].points[0].w
#define numAreaLtcLights areaLtcLights[0].points[0].w

struct AreaLight
{
	@property( syntax != hlsl )
		float4 position;	//.w contains the objLightMask
	@else
		float3 position;
		uint lightMask;
	@end
	float4 diffuse;		//[0].w contains diffuse mipmap start
	float4 specular;	//[0].w contains mipmap scale
	float4 attenuation;	//.w contains texture array idx
	//Custom 2D Shape:
	//  direction.xyz direction
	//  direction.w invHalfRectSize.x
	//  tangent.xyz tangent
	//  tangent.w invHalfRectSize.y
	float4 direction;
	float4 tangent;
	float4 doubleSided;	//.y contains numAreaApproxLights
						//.z contains numAreaApproxLightsWithMask
	@property( obb_restraint_approx )
		float4 obbFadeFactorApprox; //.w unused
		float4 obbRestraint[3];
	@end
};

struct AreaLtcLight
{
	@property( syntax != hlsl )
		float4 position;	//.w contains the objLightMask
	@else
		float3 position;
		uint lightMask;
	@end
	float4 diffuse;			//.w contains attenuation range
	float4 specular;		//.w contains doubleSided
	float4 points[4];		//.w contains numAreaLtcLights
							//points[1].w, points[2].w, points[3].w contain obbFadeFactorLtc.xyz
	@property( obb_restraint_ltc )
		float4 obbRestraint[3];
	@end
};

@insertpiece( DeclCubemapProbeStruct )
@insertpiece( DeclVctStruct )
@insertpiece( DeclIrradianceFieldStruct )

//Uniforms that change per pass
CONST_BUFFER_STRUCT_BEGIN( PassBuffer, 0 )
{
	//Vertex shader (common to both receiver and casters)
@property( !hlms_instanced_stereo )
	float4x4 viewProj;
@else
	float4x4 viewProj[2];
	@property( hlms_forwardplus )
		float4x4 leftEyeViewSpaceToCullCamClipSpace;
	@end
	float4 leftToRightView;
@end

@property( hlms_global_clip_planes )
	float4 clipPlane0;
@end

@property( hlms_shadowcaster_point )
	float4 cameraPosWS;	//Camera position in world space
@end

@property( !hlms_shadowcaster )
	//Vertex shader
	float4x4 view;
	@property( hlms_num_shadow_map_lights )ShadowReceiverData shadowRcv[@value(hlms_num_shadow_map_lights)];@end

	@property( hlms_use_uv_baking )
		float4 pixelOffset2x; //.zw are unused.
	@end

	//-------------------------------------------------------------------------

	//Pixel shader
	float3x3 invViewMatCubemap;
@property( syntax == hlsl )
	float padding; //Compatibility with GLSL
@end

	float4 pccVctMinDistance_invPccVctInvDistance_rightEyePixelStartX_envMapNumMipmaps;

	float4 aspectRatio_planarReflNumMips_unused2;

	float2 invWindowRes;
	float2 windowResolution;

@property( ambient_hemisphere || ambient_fixed || envmap_scale || vct_ambient_hemisphere )
	float4 ambientUpperHemi;
@end
@property( ambient_hemisphere || vct_ambient_hemisphere )
	float4 ambientLowerHemi;
	float4 ambientHemisphereDir;
@end

@property( ambient_sh )
	@property( ambient_sh_monochrome )
		float4 sh0;
		float4 sh1;
		float4 sh2; // sh2.yzw are unused
	@else
		@foreach( 7, n )
			float4 sh@n;@end
	@end
@end

@property( irradiance_volumes )
	float4 irradianceOrigin;	//.w = maxPower
	float4 irradianceSize;		//.w = 1.0f / irradianceTexture->getHeight()
	float4x4 invView;
@end

@property( hlms_pssm_splits )@psub( hlms_pssm_splits_minus_one, hlms_pssm_splits, 1 )@foreach( hlms_pssm_splits, n )
	float pssmSplitPoints@n;@end @end
@property( hlms_pssm_blend )@foreach( hlms_pssm_splits_minus_one, n )
	float pssmBlendPoints@n;@end @end
@property( hlms_pssm_fade )
	float pssmFadePoint;@end

@property( !use_light_buffers )
	@property( hlms_lights_spot )Light lights[@value(hlms_lights_spot)];@end
	@property( hlms_lights_area_approx )AreaLight areaApproxLights[@value(hlms_lights_area_approx)];@end
	@property( hlms_lights_area_ltc )AreaLtcLight areaLtcLights[@value(hlms_lights_area_ltc)];@end
@end // !use_light_buffers

@end @property( hlms_shadowcaster )
	//Vertex shader
	@property( exponential_shadow_maps )float4 viewZRow;@end
	float2 depthRange;
@end

@property( hlms_forwardplus )
	//Forward3D
	//f3dData.x = minDistance;
	//f3dData.y = invMaxDistance;
	//f3dData.z = f3dNumSlicesSub1;
	//f3dData.w = uint cellsPerTableOnGrid0 (floatBitsToUint);

	//Clustered Forward:
	//f3dData.x = minDistance;
	//f3dData.y = invExponentK;
	//f3dData.z = f3dNumSlicesSub1;
	//f3dData.w = renderWindow->getHeight();
	float4 f3dData;
	@property( hlms_forwardplus == forward3d )
		float4 f3dGridHWW[@value( forward3d_num_slices )];
		float4 f3dViewportOffset;
	@end
	@property( hlms_forwardplus != forward3d )
		float4 fwdScreenToGrid;
	@end
@end

	@insertpiece( DeclPlanarReflUniforms )

@property( parallax_correct_cubemaps && !hlms_enable_cubemaps_auto )
	CubemapProbe autoProbe;
@end

	@insertpiece( DeclVctUniform )
	@insertpiece( DeclIrradianceFieldUniform )

	@insertpiece( custom_passBuffer )

#define pccVctMinDistance		pccVctMinDistance_invPccVctInvDistance_rightEyePixelStartX_envMapNumMipmaps.x
#define invPccVctInvDistance	pccVctMinDistance_invPccVctInvDistance_rightEyePixelStartX_envMapNumMipmaps.y
#define rightEyePixelStartX		pccVctMinDistance_invPccVctInvDistance_rightEyePixelStartX_envMapNumMipmaps.z
#define envMapNumMipmaps		pccVctMinDistance_invPccVctInvDistance_rightEyePixelStartX_envMapNumMipmaps.w

#define aspectRatio			aspectRatio_planarReflNumMips_unused2.x
#define planarReflNumMips	aspectRatio_planarReflNumMips_unused2.y
}
CONST_BUFFER_STRUCT_END( passBuf );

@property( use_light_buffers )

CONST_BUFFER_STRUCT_BEGIN( Light0Buffer, 4 )
{
	Light lights[16];
}
CONST_BUFFER_STRUCT_END( light0Buf );

CONST_BUFFER_STRUCT_BEGIN( Light1Buffer, 5 )
{
	AreaLight areaApproxLights[2];
}
CONST_BUFFER_STRUCT_END( light1Buf );

CONST_BUFFER_STRUCT_BEGIN( Light2Buffer, 6 )
{
	AreaLtcLight areaLtcLights[2];
}
CONST_BUFFER_STRUCT_END( light2Buf );


@else

#define light0Buf		passBuf
#define light1Buf		passBuf
#define light2Buf		passBuf

@end // use_light_buffers

@end

@property( syntax == metal )
	@piece( PassDecl )
	, constant PassBuffer &passBuf [[buffer(CONST_SLOT_START+0)]]
	@property( use_light_buffers )
	, constant Light0Buffer &light0Buf [[buffer(CONST_SLOT_START+4)]]
	, constant Light1Buffer &light1Buf [[buffer(CONST_SLOT_START+5)]]
	, constant Light2Buffer &light2Buf [[buffer(CONST_SLOT_START+6)]]
	@end // use_light_buffers
	@end
@end

@property( fresnel_scalar )
	@piece( FresnelSwizzle )xyz@end
@else
	@piece( FresnelSwizzle )x@end
@end

@piece( MaterialStructDecl )
//Uniforms that change per Item/Entity, but change very infrequently
struct Material
{
	/* kD is already divided by PI to make it energy conserving.
	  (formula is finalDiffuse = NdotL * surfaceDiffuse / PI)
	*/
	float4 bgDiffuse;
	float4 kD; //kD.w is alpha_test_threshold
	float4 kS; //kS.w is roughness
	//Fresnel coefficient, may be per colour component (float3) or scalar (float)
	//F0.w is transparency
	float4 F0;
	float4 normalWeights;
	float4 cDetailWeights;
	float4 detailOffsetScale[4];
	float4 emissive;		//emissive.w contains mNormalMapWeight.
	float refractionStrength;
	float _padding10;
	float _padding11;
	float _padding12;
	float4 userValue[3];

	@property( syntax != metal )
		uint4 indices0_3;
		uint4 indices4_7;
	@else
		ushort diffuseIdx;
		ushort normalIdx;
		ushort specularIdx;
		ushort roughnessIdx;
		ushort weightMapIdx;
		ushort detailMapIdx0;
		ushort detailMapIdx1;
		ushort detailMapIdx2;

		ushort detailMapIdx3;
		ushort detailNormMapIdx0;
		ushort detailNormMapIdx1;
		ushort detailNormMapIdx2;

		ushort detailNormMapIdx3;
		ushort emissiveMapIdx;
		ushort envMapIdx;
	@end

	@insertpiece( custom_materialBuffer )
};
	@property( normal_weight_tex )#define normalMapWeight material.emissive.w@end

	@property( syntax != metal )
		CONST_BUFFER( MaterialBuf, 1 )
		{
			Material materialArray[@value( materials_per_buffer )];
		};
	@end
@end

@property( syntax == metal )
	@piece( MaterialDecl )
		, constant Material *materialArray [[buffer(CONST_SLOT_START+1)]]
	@end
@end

@property( syntax != metal )
	@piece( InstanceStructDecl )
		//Uniforms that change per Item/Entity
		CONST_BUFFER( InstanceBuffer, 2 )
		{
			//.x =
			//The lower 9 bits contain the material's start index.
			//The higher 23 bits contain the world matrix start index.
			//
			//.y =
			//shadowConstantBias. Send the bias directly to avoid an
			//unnecessary indirection during the shadow mapping pass.
			//Must be loaded with uintBitsToFloat
			//
			//.z =
			//lightMask. Ogre must have been compiled with OGRE_NO_FINE_LIGHT_MASK_GRANULARITY
			@property( fast_shader_build_hack )
				uint4 worldMaterialIdx[2];
			@else
				uint4 worldMaterialIdx[4096];
			@end
		};
	@end
@else
	@piece( InstanceDecl )
		, constant uint4 *worldMaterialIdx [[buffer(CONST_SLOT_START+2)]]
	@end
@end

@property( envprobe_map && envprobe_map != target_envprobe_map && use_parallax_correct_cubemaps && !hlms_enable_cubemaps_auto )
@piece( PccManualProbeDecl )
	@property( syntax != metal )
		CONST_BUFFER( ManualProbe, 3 )
		{
			CubemapProbe manualProbe;
		};
	@else
		, constant CubemapProbe &manualProbe [[buffer(CONST_SLOT_START+3)]]
	@end
@end
@end

//Reset texcoord to 0 for every shader stage (since values are preserved).
@pset( texcoord, 0 )

@piece( VStoPS_block )
	@property( syntax == metal )
		@property( (!hlms_shadowcaster || alpha_test) && !lower_gpu_overhead )
			ushort materialId [[flat]];
		@end
		@property( hlms_fine_light_mask || hlms_forwardplus_fine_light_mask )
			uint objLightMask [[flat]];
		@end
		@property( use_planar_reflections )
			ushort planarReflectionIdx [[flat]];
		@end
	@else
		@property( (!hlms_shadowcaster || alpha_test) && !lower_gpu_overhead )
			FLAT_INTERPOLANT( ushort drawId, @counter(texcoord) );
		@end
	@end

	@property( !hlms_shadowcaster )
		@property( hlms_normal || hlms_qtangent )
			INTERPOLANT( float3 pos, @counter(texcoord) );
			INTERPOLANT( float3 normal, @counter(texcoord) );
			@property( normal_map )
				INTERPOLANT( float3 tangent, @counter(texcoord) );
				@property( hlms_qtangent || hlms_tangent4 )FLAT_INTERPOLANT( float biNormalReflection, @counter(texcoord) );@end
			@end
		@end
		@foreach( hlms_uv_count, n )
			INTERPOLANT( float@value( hlms_uv_count@n ) uv@n, @counter(texcoord) );@end

		@property( !shadows_receive_on_ps )
			@foreach( hlms_num_shadow_map_lights, n )
				@property( !hlms_shadowmap@n_is_point_light )
					INTERPOLANT( float4 posL@n, @counter(texcoord) );
				@end
			@end
		@else
<<<<<<< HEAD
			@property( hlms_num_shadow_map_lights )
				INTERPOLANT( float3 worldPos, @counter(texcoord) );
				@property( hlms_normal || hlms_qtangent )
					INTERPOLANT( float3 worldNorm, @counter(texcoord) );
				@end
=======
			@property( hlms_num_shadow_map_lights && !hlms_all_point_lights )
				INTERPOLANT( float3 worldPos, @counter(texcoord) );
>>>>>>> f00dda03
			@end
		@end

		@property( hlms_pssm_splits )INTERPOLANT( float depth, @counter(texcoord) );@end
		@property( hlms_use_prepass_msaa > 1 )
			INTERPOLANT( float2 zwDepth, @counter(texcoord) );
		@end

		@property( hlms_forwardplus && hlms_instanced_stereo )
			INTERPOLANT( float3 cullCamPosXY, @counter(texcoord) );
		@end
	@else
		@property( alpha_test )
			@foreach( hlms_uv_count, n )
				INTERPOLANT( float@value( hlms_uv_count@n ) uv@n, @counter(texcoord) );@end
		@end
		@property( (!hlms_shadow_uses_depth_texture || exponential_shadow_maps) && !hlms_shadowcaster_point )
			INTERPOLANT( float depth, @counter(texcoord) );
		@end
		@property( hlms_shadowcaster_point )
			INTERPOLANT( float3 toCameraWS, @counter(texcoord) );
			@property( !exponential_shadow_maps )
				FLAT_INTERPOLANT( float constBias, @counter(texcoord) );
			@end
		@end
	@end
	@insertpiece( custom_VStoPS )
@end<|MERGE_RESOLUTION|>--- conflicted
+++ resolved
@@ -417,16 +417,11 @@
 				@end
 			@end
 		@else
-<<<<<<< HEAD
-			@property( hlms_num_shadow_map_lights )
+			@property( hlms_num_shadow_map_lights && !hlms_all_point_lights )
 				INTERPOLANT( float3 worldPos, @counter(texcoord) );
 				@property( hlms_normal || hlms_qtangent )
 					INTERPOLANT( float3 worldNorm, @counter(texcoord) );
 				@end
-=======
-			@property( hlms_num_shadow_map_lights && !hlms_all_point_lights )
-				INTERPOLANT( float3 worldPos, @counter(texcoord) );
->>>>>>> f00dda03
 			@end
 		@end
 
