@insertpiece( SetCrossPlatformSettings )

// START UNIFORM STRUCT DECLARATION
@insertpiece( PassStructDecl )
@insertpiece( custom_vs_uniformStructDeclaration )
// END UNIFORM STRUCT DECLARATION

struct VS_INPUT
{
	float4 position [[attribute(VES_POSITION)]];
@property( hlms_colour )	float4 colour [[attribute(VES_DIFFUSE)]];@end
@foreach( hlms_uv_count, n )
	float@value( hlms_uv_count@n ) uv@n [[attribute(VES_TEXTURE_COORDINATES@n)]];@end
@property( !iOS )
	ushort drawId [[attribute(15)]];
@end
	@insertpiece( custom_vs_attributes )
};

struct PS_INPUT
{
@insertpiece( VStoPS_block )
	float4 gl_Position [[position]];
@property( hlms_global_clip_distances )
	float gl_ClipDistance0 [[clip_distance]];
@end
};

@property( !hlms_identity_world )
	@piece( worldViewProj )worldViewProj@end
@end @property( hlms_identity_world )
	@property( !hlms_identity_viewproj_dynamic )
		@piece( worldViewProj )passBuf.viewProj[@value(hlms_identity_viewproj)]@end
	@end @property( hlms_identity_viewproj_dynamic )
		@piece( worldViewProj )passBuf.viewProj[worldMaterialIdx[drawId].z]@end
	@end
@end

vertex PS_INPUT main_metal
(
	VS_INPUT input [[stage_in]]
	@property( iOS )
		, ushort instanceId [[instance_id]]
		, constant ushort &baseInstance [[buffer(15)]]
	@end
	// START UNIFORM DECLARATION
	@insertpiece( PassDecl )
	@insertpiece( InstanceDecl )
	, device const float4x4 *worldMatBuf [[buffer(TEX_SLOT_START+0)]]
	@property( texture_matrix ), device const float4x4 *animationMatrixBuf [[buffer(TEX_SLOT_START+1)]]@end
	@insertpiece( custom_vs_uniformDeclaration )
	// END UNIFORM DECLARATION
)
{
	@property( iOS )
		ushort drawId = baseInstance + instanceId;
	@end @property( !iOS )
		ushort drawId = input.drawId;
	@end

	PS_INPUT outVs;
	@insertpiece( custom_vs_preExecution )

	@property( !hlms_identity_world )
		float4x4 worldViewProj;
		worldViewProj = worldMatBuf[drawId];
	@end

@property( !hlms_dual_paraboloid_mapping )
	outVs.gl_Position = input.position * @insertpiece( worldViewProj );
@end

@property( hlms_dual_paraboloid_mapping )
	//Dual Paraboloid Mapping
	outVs.gl_Position.w		= 1.0f;
	outVs.gl_Position.xyz	= ( input.position * @insertpiece( worldViewProj ) ).xyz;
	float L = length( outVs.gl_Position.xyz );
	outVs.gl_Position.z		+= 1.0f;
	outVs.gl_Position.xy	/= outVs.gl_Position.z;
	outVs.gl_Position.z	= (L - NearPlane) / (FarPlane - NearPlane);
@end

@property( !hlms_shadowcaster )
@property( hlms_colour )	outVs.colour = input.colour;@end

@property( texture_matrix )	float4x4 textureMatrix;@end

@foreach( out_uv_count, n )
	@property( out_uv@n_texture_matrix )
		textureMatrix = animationMatrixBuf[(worldMaterialIdx[drawId].x << 4u) + @value( out_uv@n_tex_unit )];
		outVs.uv@value( out_uv@n_out_uv ).@insertpiece( out_uv@n_swizzle ) = (float4( input.uv@value( out_uv@n_source_uv ).xy, 0, 1 ) * textureMatrix).xy;
	@end @property( !out_uv@n_texture_matrix )
		outVs.uv@value( out_uv@n_out_uv ).@insertpiece( out_uv@n_swizzle ) = input.uv@value( out_uv@n_source_uv ).xy;
	@end @end

	outVs.materialId = (ushort)worldMaterialIdx[drawId].x;

@end

<<<<<<< HEAD
@property( hlms_global_clip_distances )
	outVs.gl_ClipDistance0 = dot( float4( worldPos.xyz, 1.0 ), pass.clipPlane0.xyzw );
@end
=======
	@property( hlms_shadowcaster && (exponential_shadow_maps || hlms_shadowcaster_point) )
		float3 worldPos = (outVs.gl_Position * passBuf.invViewProj).xyz;
	@end
	@insertpiece( DoShadowCasterVS )
>>>>>>> 789e822e

	@insertpiece( custom_vs_posExecution )

	return outVs;
}
<|MERGE_RESOLUTION|>--- conflicted
+++ resolved
@@ -1,114 +1,112 @@
-@insertpiece( SetCrossPlatformSettings )
-
-// START UNIFORM STRUCT DECLARATION
-@insertpiece( PassStructDecl )
-@insertpiece( custom_vs_uniformStructDeclaration )
-// END UNIFORM STRUCT DECLARATION
-
-struct VS_INPUT
-{
-	float4 position [[attribute(VES_POSITION)]];
-@property( hlms_colour )	float4 colour [[attribute(VES_DIFFUSE)]];@end
-@foreach( hlms_uv_count, n )
-	float@value( hlms_uv_count@n ) uv@n [[attribute(VES_TEXTURE_COORDINATES@n)]];@end
-@property( !iOS )
-	ushort drawId [[attribute(15)]];
-@end
-	@insertpiece( custom_vs_attributes )
-};
-
-struct PS_INPUT
-{
-@insertpiece( VStoPS_block )
-	float4 gl_Position [[position]];
-@property( hlms_global_clip_distances )
-	float gl_ClipDistance0 [[clip_distance]];
-@end
-};
-
-@property( !hlms_identity_world )
-	@piece( worldViewProj )worldViewProj@end
-@end @property( hlms_identity_world )
-	@property( !hlms_identity_viewproj_dynamic )
-		@piece( worldViewProj )passBuf.viewProj[@value(hlms_identity_viewproj)]@end
-	@end @property( hlms_identity_viewproj_dynamic )
-		@piece( worldViewProj )passBuf.viewProj[worldMaterialIdx[drawId].z]@end
-	@end
-@end
-
-vertex PS_INPUT main_metal
-(
-	VS_INPUT input [[stage_in]]
-	@property( iOS )
-		, ushort instanceId [[instance_id]]
-		, constant ushort &baseInstance [[buffer(15)]]
-	@end
-	// START UNIFORM DECLARATION
-	@insertpiece( PassDecl )
-	@insertpiece( InstanceDecl )
-	, device const float4x4 *worldMatBuf [[buffer(TEX_SLOT_START+0)]]
-	@property( texture_matrix ), device const float4x4 *animationMatrixBuf [[buffer(TEX_SLOT_START+1)]]@end
-	@insertpiece( custom_vs_uniformDeclaration )
-	// END UNIFORM DECLARATION
-)
-{
-	@property( iOS )
-		ushort drawId = baseInstance + instanceId;
-	@end @property( !iOS )
-		ushort drawId = input.drawId;
-	@end
-
-	PS_INPUT outVs;
-	@insertpiece( custom_vs_preExecution )
-
-	@property( !hlms_identity_world )
-		float4x4 worldViewProj;
-		worldViewProj = worldMatBuf[drawId];
-	@end
-
-@property( !hlms_dual_paraboloid_mapping )
-	outVs.gl_Position = input.position * @insertpiece( worldViewProj );
-@end
-
-@property( hlms_dual_paraboloid_mapping )
-	//Dual Paraboloid Mapping
-	outVs.gl_Position.w		= 1.0f;
-	outVs.gl_Position.xyz	= ( input.position * @insertpiece( worldViewProj ) ).xyz;
-	float L = length( outVs.gl_Position.xyz );
-	outVs.gl_Position.z		+= 1.0f;
-	outVs.gl_Position.xy	/= outVs.gl_Position.z;
-	outVs.gl_Position.z	= (L - NearPlane) / (FarPlane - NearPlane);
-@end
-
-@property( !hlms_shadowcaster )
-@property( hlms_colour )	outVs.colour = input.colour;@end
-
-@property( texture_matrix )	float4x4 textureMatrix;@end
-
-@foreach( out_uv_count, n )
-	@property( out_uv@n_texture_matrix )
-		textureMatrix = animationMatrixBuf[(worldMaterialIdx[drawId].x << 4u) + @value( out_uv@n_tex_unit )];
-		outVs.uv@value( out_uv@n_out_uv ).@insertpiece( out_uv@n_swizzle ) = (float4( input.uv@value( out_uv@n_source_uv ).xy, 0, 1 ) * textureMatrix).xy;
-	@end @property( !out_uv@n_texture_matrix )
-		outVs.uv@value( out_uv@n_out_uv ).@insertpiece( out_uv@n_swizzle ) = input.uv@value( out_uv@n_source_uv ).xy;
-	@end @end
-
-	outVs.materialId = (ushort)worldMaterialIdx[drawId].x;
-
-@end
-
-<<<<<<< HEAD
-@property( hlms_global_clip_distances )
-	outVs.gl_ClipDistance0 = dot( float4( worldPos.xyz, 1.0 ), pass.clipPlane0.xyzw );
-@end
-=======
-	@property( hlms_shadowcaster && (exponential_shadow_maps || hlms_shadowcaster_point) )
-		float3 worldPos = (outVs.gl_Position * passBuf.invViewProj).xyz;
-	@end
-	@insertpiece( DoShadowCasterVS )
->>>>>>> 789e822e
-
-	@insertpiece( custom_vs_posExecution )
-
-	return outVs;
-}
+@insertpiece( SetCrossPlatformSettings )
+
+// START UNIFORM STRUCT DECLARATION
+@insertpiece( PassStructDecl )
+@insertpiece( custom_vs_uniformStructDeclaration )
+// END UNIFORM STRUCT DECLARATION
+
+struct VS_INPUT
+{
+	float4 position [[attribute(VES_POSITION)]];
+@property( hlms_colour )	float4 colour [[attribute(VES_DIFFUSE)]];@end
+@foreach( hlms_uv_count, n )
+	float@value( hlms_uv_count@n ) uv@n [[attribute(VES_TEXTURE_COORDINATES@n)]];@end
+@property( !iOS )
+	ushort drawId [[attribute(15)]];
+@end
+	@insertpiece( custom_vs_attributes )
+};
+
+struct PS_INPUT
+{
+@insertpiece( VStoPS_block )
+	float4 gl_Position [[position]];
+@property( hlms_global_clip_distances )
+	float gl_ClipDistance0 [[clip_distance]];
+@end
+};
+
+@property( !hlms_identity_world )
+	@piece( worldViewProj )worldViewProj@end
+@end @property( hlms_identity_world )
+	@property( !hlms_identity_viewproj_dynamic )
+		@piece( worldViewProj )passBuf.viewProj[@value(hlms_identity_viewproj)]@end
+	@end @property( hlms_identity_viewproj_dynamic )
+		@piece( worldViewProj )passBuf.viewProj[worldMaterialIdx[drawId].z]@end
+	@end
+@end
+
+vertex PS_INPUT main_metal
+(
+	VS_INPUT input [[stage_in]]
+	@property( iOS )
+		, ushort instanceId [[instance_id]]
+		, constant ushort &baseInstance [[buffer(15)]]
+	@end
+	// START UNIFORM DECLARATION
+	@insertpiece( PassDecl )
+	@insertpiece( InstanceDecl )
+	, device const float4x4 *worldMatBuf [[buffer(TEX_SLOT_START+0)]]
+	@property( texture_matrix ), device const float4x4 *animationMatrixBuf [[buffer(TEX_SLOT_START+1)]]@end
+	@insertpiece( custom_vs_uniformDeclaration )
+	// END UNIFORM DECLARATION
+)
+{
+	@property( iOS )
+		ushort drawId = baseInstance + instanceId;
+	@end @property( !iOS )
+		ushort drawId = input.drawId;
+	@end
+
+	PS_INPUT outVs;
+	@insertpiece( custom_vs_preExecution )
+
+	@property( !hlms_identity_world )
+		float4x4 worldViewProj;
+		worldViewProj = worldMatBuf[drawId];
+	@end
+
+@property( !hlms_dual_paraboloid_mapping )
+	outVs.gl_Position = input.position * @insertpiece( worldViewProj );
+@end
+
+@property( hlms_dual_paraboloid_mapping )
+	//Dual Paraboloid Mapping
+	outVs.gl_Position.w		= 1.0f;
+	outVs.gl_Position.xyz	= ( input.position * @insertpiece( worldViewProj ) ).xyz;
+	float L = length( outVs.gl_Position.xyz );
+	outVs.gl_Position.z		+= 1.0f;
+	outVs.gl_Position.xy	/= outVs.gl_Position.z;
+	outVs.gl_Position.z	= (L - NearPlane) / (FarPlane - NearPlane);
+@end
+
+@property( !hlms_shadowcaster )
+@property( hlms_colour )	outVs.colour = input.colour;@end
+
+@property( texture_matrix )	float4x4 textureMatrix;@end
+
+@foreach( out_uv_count, n )
+	@property( out_uv@n_texture_matrix )
+		textureMatrix = animationMatrixBuf[(worldMaterialIdx[drawId].x << 4u) + @value( out_uv@n_tex_unit )];
+		outVs.uv@value( out_uv@n_out_uv ).@insertpiece( out_uv@n_swizzle ) = (float4( input.uv@value( out_uv@n_source_uv ).xy, 0, 1 ) * textureMatrix).xy;
+	@end @property( !out_uv@n_texture_matrix )
+		outVs.uv@value( out_uv@n_out_uv ).@insertpiece( out_uv@n_swizzle ) = input.uv@value( out_uv@n_source_uv ).xy;
+	@end @end
+
+	outVs.materialId = (ushort)worldMaterialIdx[drawId].x;
+
+@end
+
+	@property( hlms_shadowcaster && (exponential_shadow_maps || hlms_shadowcaster_point) )
+		float3 worldPos = (outVs.gl_Position * passBuf.invViewProj).xyz;
+	@end
+	@insertpiece( DoShadowCasterVS )
+
+@property( hlms_global_clip_distances )
+	outVs.gl_ClipDistance0 = dot( float4( worldPos.xyz, 1.0 ), pass.clipPlane0.xyzw );
+@end
+
+	@insertpiece( custom_vs_posExecution )
+
+	return outVs;
+}