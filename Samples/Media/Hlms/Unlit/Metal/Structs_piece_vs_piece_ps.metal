--- conflicted
+++ resolved
@@ -2,19 +2,7 @@
 //Uniforms that change per pass
 struct PassData
 {
-<<<<<<< HEAD
-//Vertex shader
-float4x4 viewProj[2];
-@property( hlms_global_clip_distances )
-	float4 clipPlane0;
-@end
-@property( hlms_shadowcaster )
-	float4 depthRange;
-@end
-@insertpiece( custom_passBuffer )
-=======
 	@insertpiece( PassInternalDecl )
->>>>>>> 789e822e
 };@end
 
 @piece( PassDecl )
