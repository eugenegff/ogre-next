--- conflicted
+++ resolved
@@ -103,19 +103,13 @@
 
 @insertpiece( HeaderCS )
 
-<<<<<<< HEAD
 
 vulkan( layout( ogre_P0 ) uniform Params { )
 	uniform uint2 instanceStart_instanceEnd;
 	uniform float3 voxelOrigin;
 	uniform float3 voxelCellSize;
+	uniform uint3 voxelPixelOrigin;
 vulkan( }; )
-=======
-uniform uint2 instanceStart_instanceEnd;
-uniform float3 voxelOrigin;
-uniform float3 voxelCellSize;
-uniform uint3 voxelPixelOrigin;
->>>>>>> b18f7a37
 
 #define p_instanceStart instanceStart_instanceEnd.x
 #define p_instanceEnd instanceStart_instanceEnd.y
