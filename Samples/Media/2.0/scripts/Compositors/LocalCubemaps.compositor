abstract target cubemap_target
{
	pass render_scene
	{
		load
		{
			all				clear
			clear_colour	0.2 0.4 0.6 1
		}
		store
		{
			//We only care about the contents of the colour target
			depth			dont_care
			stencil			dont_care
		}

		//Filter stuff that shouldn't be reflected (vampires?)
		visibility_mask		0x00000005
		overlays			off
		camera_cubemap_reorient true

		rq_first	0
		rq_last		250

		//We want very accurate shadows in the reflections and Ogre seems to
		//be unable to detect for each pass shadows should be recalculated,
		//so force it.
		shadows LocalCubemapsShadowNode recalculate
	}

	//Render sky (see TutorialSky_Postprocess)
	/*pass render_quad
	{
		store
		{
			//We only care about the contents of the colour target
			depth			dont_care
			stencil			dont_care
		}

		quad_normals	camera_direction
		material SkyPostprocess
		camera_cubemap_reorient true
	}*/
}

compositor_node LocalCubemapProbeRendererNode
{
	in 0 cubemap

	target cubemap +X : cubemap_target { }
	target cubemap -X : cubemap_target { }
	target cubemap +Y : cubemap_target { }
	target cubemap -Y : cubemap_target { }
	target cubemap +Z : cubemap_target { }
	target cubemap -Z : cubemap_target
	{
		pass generate_mipmaps
		{
			execution_mask		0x01
		}
	}
}

compositor_node LocalCubemapsRenderingNode
{
	in 0 rt_renderwindow
	//in 1 demo_dynamic_cubemap

	target rt_renderwindow
	{
		pass render_scene
		{
			load
			{
				all				clear
				clear_colour	0.2 0.4 0.6 1
			}
			store
			{
				//Overlays in the next pass interrupt rendering in Metal/iOS, thus without
				//"colour store" MSAA won't work properly.
				colour	store
				depth	dont_care
				stencil	dont_care
			}

			//Our materials in this pass will be using this cubemap,
			//so we need to expose it to the pass.
			//Note: Even if it "just works" without exposing, the reason for
			//exposing is to ensure compatibility with Vulkan & D3D12.
			//expose demo_dynamic_cubemap

			shadows		LocalCubemapsShadowNode

			//RQ 250 is where the helper geometry from PCC lives; therefore we must not render and we avoid it.
			//We could also use visibility_mask for that.
			rq_first	0
			rq_last		250
		}

		//Render overlays
		pass render_scene
		{
<<<<<<< HEAD
			store
			{
				depth	dont_care
				stencil	dont_care
			}
=======
			//Set a shadow node so Forward+ can reuse the cache from
			//the previous render_scene pass
			shadows		LocalCubemapsShadowNode reuse
>>>>>>> dde56d04
			rq_first	251
		}

		//Render sky (see TutorialSky_Postprocess)
		/*pass render_quad
		{
			store
			{
				depth	dont_care
				stencil	dont_care
			}
			quad_normals	camera_direction
			material SkyPostprocess
		}

		//Render transparent stuff after sky
		pass render_scene
		{
			store
			{
				depth	dont_care
				stencil	dont_care
			}
			overlays	on
			rq_first	2
		}*/
	}
}

abstract target cubemap_target_shadow
{
	pass render_scene
	{
		load
		{
			all				clear
			clear_colour	1 1 1 1
		}
		store
		{
			//We only care about the contents of the colour target with point shadows
			depth			dont_care
			stencil			dont_care
		}
		camera_cubemap_reorient true
	}
}

compositor_node_shadow LocalCubemapsShadowNode
{
	technique pssm

	texture atlas		2048 7168 PFG_D32_FLOAT
	texture tmpCubemap	1024 1024 PFG_R32_FLOAT cubemap depth_format PFG_D32_FLOAT

	num_splits		3
	pssm_lambda		0.95
	shadow_map 0 atlas uv 0.0 0.000000000000000 1.0 0.285714285714286 light 0 split 0
	shadow_map 1 atlas uv 0.0 0.285714285714286 0.5 0.142857142857143 light 0 split 1
	shadow_map 2 atlas uv 0.5 0.285714285714286 0.5 0.142857142857143 light 0 split 2

	technique focused
	shadow_map 3 atlas uv 0.0 0.428571428571429 1.0 0.285714285714286 light 1
	shadow_map 4 atlas uv 0.0 0.714285714285714 1.0 0.285714285714286 light 2

	target atlas
	{
		pass clear
		{
			colour_value 1 1 1 1
		}
	}

	shadow_map_target_type directional
	{
		shadow_map 0 1 2
		{
			pass render_scene
			{
			}
		}
	}

	shadow_map_target_type directional spot
	{
		shadow_map 3 4
		{
			pass render_scene
			{
			}
		}
	}

	shadow_map_target_type point
	{
		shadow_map_repeat 3 4
		{
			target tmpCubemap +X : cubemap_target_shadow {}
			target tmpCubemap -X : cubemap_target_shadow {}
			target tmpCubemap +Y : cubemap_target_shadow {}
			target tmpCubemap -Y : cubemap_target_shadow {}
			target tmpCubemap +Z : cubemap_target_shadow {}
			target tmpCubemap -Z : cubemap_target_shadow {}

			shadow_map
			{
				pass render_quad
				{
					material Ogre/DPSM/CubeToDpsm
					input 0 tmpCubemap
				}
			}
		}
	}
}

workspace LocalCubemapsWorkspace
{
	//Render Window on channel #0
	connect_external 0 LocalCubemapsRenderingNode 0
	//Cubemap on channel #1
	//connect_external 1 LocalCubemapsRenderingNode 1
}

workspace LocalCubemapsProbeWorkspace
{
	connect_external 0 LocalCubemapProbeRendererNode 0
}<|MERGE_RESOLUTION|>--- conflicted
+++ resolved
@@ -102,17 +102,14 @@
 		//Render overlays
 		pass render_scene
 		{
-<<<<<<< HEAD
-			store
-			{
-				depth	dont_care
-				stencil	dont_care
-			}
-=======
+			store
+			{
+				depth	dont_care
+				stencil	dont_care
+			}
 			//Set a shadow node so Forward+ can reuse the cache from
 			//the previous render_scene pass
 			shadows		LocalCubemapsShadowNode reuse
->>>>>>> dde56d04
 			rq_first	251
 		}
 
