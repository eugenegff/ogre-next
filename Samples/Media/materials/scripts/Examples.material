material Examples/SphereMappedRustySteel
{
	technique
	{
		pass
		{
			texture_unit
			{
				texture RustySteel.jpg
			}

			texture_unit
			{
				texture spheremap.png
				colour_op_ex add src_texture src_current
				colour_op_multipass_fallback one one
				env_map spherical
			}
		}
	}
}

material Examples/OgreLogo
{
	technique
	{
		pass
		{
			ambient 0.8 0.8 0.8

			texture_unit
			{
				texture ogrelogo.png
			}
		}
	}
}

material Examples/BeachStones
{
	technique
	{
		pass
		{
			ambient 0.1 0.1 0.1

			texture_unit
			{
				texture BeachStones.jpg
			}
		}
	}
}

material Examples/TrippySkyBox
{
	technique
	{
		pass
		{
			lighting off
			depth_write off

			texture_unit
			{
				cubic_texture nm.png separateUV
				tex_address_mode clamp
			}
		}
	}
}

material Examples/SpaceSkyBox
{
	technique
	{
		pass
		{
			lighting off
			depth_write off

			texture_unit
			{
				cubic_texture stevecube.jpg separateUV
				tex_address_mode clamp
			}
		}
	}
}

material Examples/SceneSkyBox1
{
	technique
	{
		pass
		{
			lighting off
			depth_write off

			texture_unit
			{
				cubic_texture cubemap_fr.jpg cubemap_bk.jpg cubemap_lf.jpg cubemap_rt.jpg cubemap_up.jpg cubemap_dn.jpg separateUV
				tex_address_mode clamp
			}
		}
	}
}

material Examples/SceneCubeMap1
{
	technique
	{
		pass
		{
			lighting off

			texture_unit
			{
				cubic_texture cubemap.jpg combinedUVW
				tex_address_mode clamp
				env_map cubic_reflection
			}
		}
	}
}

material Examples/SceneSkyBox2
{
	technique
	{
		pass
		{
			lighting off
			depth_write off

			texture_unit
			{
				cubic_texture cubescene_fr.jpg cubescene_bk.jpg cubescene_lf.jpg cubescene_rt.jpg cubescene_up.jpg cubescene_dn.jpg separateUV
				tex_address_mode clamp
			}
		}
	}
}

material Examples/SceneCubeMap2
{
	technique
	{
		pass
		{
			lighting off

			texture_unit
			{
				cubic_texture cubescene.jpg combinedUVW
				tex_address_mode clamp
				env_map cubic_reflection
			}
		}
	}
}

material Examples/CloudyNoonSkyBox
{
	technique
	{
		pass
		{
			lighting off
			depth_write off

			texture_unit
			{
				cubic_texture cloudy_noon.jpg separateUV
				tex_address_mode clamp
			}
		}
	}
}

material Examples/StormySkyBox
{
	technique
	{
		pass
		{
			lighting off
			depth_write off

			texture_unit
			{
				cubic_texture stormy.jpg separateUV
				tex_address_mode clamp
			}
		}
	}
}

material Examples/EarlyMorningSkyBox
{
	technique
	{
		pass
		{
			lighting off
			depth_write off

			texture_unit
			{
				cubic_texture early_morning.jpg separateUV
				tex_address_mode clamp
			}
		}
	}
}

fragment_program Examples/MorningSkyBoxHDRfpGLSLES glsles
{
	source hdrFp.glsles
	profiles glsles
}

fragment_program Examples/MorningSkyBoxHDRfpCg cg
{
	source hdr.cg
	entry_point morningskybox_fp
	profiles ps_2_0 arbfp1
}

fragment_program Examples/MorningSkyBoxHDRfp unified
{
	delegate Examples/MorningSkyBoxHDRfpGLSLES
	delegate Examples/MorningSkyBoxHDRfpCg
}

material Examples/MorningSkyBox
{
	technique
	{
		pass
		{
			lighting off
			depth_write off

			texture_unit
			{
				cubic_texture morning.jpg separateUV
				tex_address_mode clamp
			}
		}
	}

	// HDR technique (fake)
	technique
	{
		scheme HDR

		pass
		{
			lighting off
			depth_write off

			vertex_program_ref Ogre/BasicVertexPrograms/AmbientOneTextureUnified
			{
				param_named ambient float4 1 1 1 1
			}
			fragment_program_ref Examples/MorningSkyBoxHDRfp
			{
			}

			texture_unit
			{
				cubic_texture morning.jpg separateUV
				tex_address_mode clamp
			}
		}
	}
}

fragment_program Examples/MorningCubeMapHDRfp cg
{
	source hdr.cg
	entry_point morningcubemap_fp
	profiles ps_2_0 arbfp1

}

material Examples/MorningCubeMap
{
	technique
	{
		pass
		{
			lighting off

			texture_unit
			{
				cubic_texture morning.jpg combinedUVW
				tex_address_mode clamp
				env_map cubic_reflection
			}
		}
	}
	// HDR technique (fake)
	technique
	{
		scheme HDR

		pass
		{
			lighting off

			fragment_program_ref Examples/MorningCubeMapHDRfp
			{
			}
			texture_unit
			{
				cubic_texture morning.jpg combinedUVW
				tex_address_mode clamp
				env_map cubic_reflection
			}
		}
	}
}

material Examples/EveningSkyBox
{
	technique
	{
		pass
		{
			lighting off
			depth_write off

			texture_unit
			{
				cubic_texture evening.jpg separateUV
				tex_address_mode clamp
			}
		}
	}
}

material Examples/DynamicCubeMap
{
	technique
	{
		pass
		{
			texture_unit
			{
				// will be filled in at runtime
				cubic_texture dyncubemap combinedUVW
				tex_address_mode clamp
				env_map cubic_reflection
			}
		}
	}
}

material Examples/CloudySky
{
	technique
	{
		pass
		{
			lighting off
			depth_write off

			texture_unit
			{
				texture clouds.jpg
				scroll_anim 0.15 0
			}
		}
	}
}

material Examples/RustySteel
{
	technique
	{
		pass
		{
			texture_unit
			{
				texture RustySteel.jpg
			}
		}
	}
}

material Examples/Chrome
{
	technique
	{
		pass
		{
			texture_unit
			{
				texture Chrome.jpg
				env_map spherical
			}
		}
	}
}

material Examples/SpaceSkyPlane
{
	technique
	{
		pass
		{
			lighting off
			depth_write off

			texture_unit
			{
				texture spacesky.jpg
			}
		}
	}
}

material Examples/OgreDance
{
	technique
	{
		pass
		{
			lighting off
			scene_blend alpha_blend
			cull_hardware none
			cull_software none

			texture_unit
			{
				anim_texture ogredance.png 8 2
				filtering none
			}
		}
	}
}

material Examples/OgreParade : Examples/OgreDance
{
	technique
	{
		pass
		{
			texture_unit
			{
				scroll 0.5 0
				scale 0.5 0.5
				scroll_anim 0 0.5
			}
		}
	}
}

material Examples/OgreSpin : Examples/OgreDance
{
	technique
	{
		pass
		{
			texture_unit
			{
				texture ogredance_1.png
				rotate_anim 0.25
				tex_address_mode clamp
			}
		}
	}
}

material Examples/OgreWobble : Examples/OgreDance
{
	technique
	{
		pass
		{
			texture_unit
			{
				texture ogredance_6.png
				wave_xform scale_x sine 1 1.2 0 0.35
				wave_xform scale_y sine 1 1 0.5 0.25
				tex_address_mode clamp
			}
		}
	}
}

material Examples/BumpyMetal
{
	technique
	{
		pass
		{
			ambient 0.75 0.75 0.75

			texture_unit
			{
				texture BumpyMetal.jpg
			}
		}
	}
}

material Examples/WaterStream
{
	technique
	{
		pass
		{
			ambient 0.1 0.1 0.1
			scene_blend add
			depth_write off
			cull_software none
			cull_hardware none

			texture_unit
			{
				texture Water01.jpg
				scroll_anim 0.125 0
			}

			texture_unit
			{
				texture Water01.jpg
				wave_xform scroll_y sine 0 0.1 0 0.25
			}
		}
	}
}

material Examples/Flare
{
	technique
	{
		pass
		{
			lighting off
			scene_blend add
			depth_write off
			diffuse vertexcolour

			texture_unit
			{
				texture flare.png
			}
		}
	}
}
material Examples/Flare2
{
	technique
	{
		pass
		{
			lighting off
			scene_blend add
			depth_write off
			diffuse vertexcolour

			texture_unit
			{
				texture flaretrail.png
			}
		}
	}
}
material Examples/Flare3
{
	technique
	{
		pass
		{
			lighting off
			scene_blend alpha_blend
			depth_write off
			diffuse vertexcolour

			texture_unit
			{
				texture flare_alpha.dds
			}
		}
	}
}
material Examples/FlarePointSprite
{
	technique
	{
		pass
		{
			lighting off
			scene_blend add
			depth_write off
			diffuse vertexcolour

			point_sprites on
			point_size 2
			point_size_attenuation on

			texture_unit
			{
				texture flare.png
			}
		}
	}
}

material Examples/Droplet
{
	technique
	{
		pass
		{
			emissive 0.3 0.3 0.3
			scene_blend colour_blend
			depth_write off
			diffuse vertexcolour
			lighting off

			texture_unit
			{
				texture basic_droplet.png
			}
		}
	}
}
material Examples/Hilite/Yellow
{
	technique
	{
		pass
		{

			texture_unit
			{
				texture dkyellow.png
			}
		}
	}
}
material Examples/Rocky
{
	technique
	{
		pass
		{
			ambient 0.2 0.2 0.2

			texture_unit
			{
				texture egyptrockyfull.jpg
			}
		}
	}
}
material Examples/10PointBlock
{
	technique
	{
		pass
		{

			texture_unit
			{
				texture 10points.png
			}
		}
	}
}
material Material__25
{
	technique
	{
		pass
		{

			texture_unit
			{
				texture texmap2.jpg
			}
		}
	}
}
material "2 - Default"
{
	technique
	{
		pass
		{

			texture_unit
			{
				texture MtlPlat2.jpg
			}
		}
	}
}
material "Material #8"
{
	technique
	{
		pass
		{

			texture_unit
			{
				texture BODY.jpg
			}
		}
	}
}
material "Material #3"
{
	technique
	{
		pass
		{

			texture_unit
			{
				texture HEAD4.jpg
			}
		}
	}
}
material "Material #9"
{
	technique
	{
		pass
		{

			texture_unit
			{
				texture LEGS.jpg
			}
		}
	}
}

material Examples/Fish
{
	technique
	{
		pass
		{
			texture_unit
			{
				texture steelhead.png
			}
		}
	}
}
material Examples/Ninja
{
	technique
	{
		pass
		{
		
			texture_unit
			{
				texture nskingr.jpg
			}
		}
	}
}

material Examples/Robot
{
	// Hardware skinning technique
	technique
	{
		pass
		{
			vertex_program_ref Ogre/HardwareSkinningOneWeight
			{
				param_named_auto worldMatrix3x4Array world_matrix_array_3x4
				param_named_auto viewProjectionMatrix viewproj_matrix
				param_named_auto lightPos[0] light_position 0
				param_named_auto lightPos[1] light_position 1
				param_named_auto lightDiffuseColour[0] light_diffuse_colour 0
				param_named_auto lightDiffuseColour[1] light_diffuse_colour 1
				param_named_auto ambient ambient_light_colour
			
			}
			// alternate shadow caster program
			shadow_caster_vertex_program_ref Ogre/HardwareSkinningOneWeightShadowCaster
			{
				param_named_auto worldMatrix3x4Array world_matrix_array_3x4
				param_named_auto viewProjectionMatrix viewproj_matrix
				param_named_auto ambient ambient_light_colour
			}

			texture_unit
			{
				texture r2skin.jpg
			}
		}
	}

	// Software blending technique
	technique
	{
		pass
		{

			texture_unit
			{
				texture r2skin.jpg
			}
		}
	}
}

material Examples/GrassFloor
{
	technique
	{
		pass
		{
			texture_unit
			{
				texture grass_1024.jpg
			}
		}
	}
}

vertex_program Examples/GrassWaverVpCg cg
{
	source Grass.cg
	entry_point grass_vp
	profiles vs_4_0 vs_1_1 arbvp1
    
    default_params
    {    
        param_named_auto worldViewProj worldviewproj_matrix
        
       // param_named_auto camObjPos camera_position_object_space
        
        param_named_auto ambient ambient_light_colour
        param_named_auto objSpaceLight light_position_object_space 0
        param_named_auto lightColour light_diffuse_colour 0
        
        param_named_auto offset custom 999
    }
}
  
vertex_program Examples/GrassWaverTexVpCg cg
  {
	source Grass.cg
	entry_point grassTex_vp
	profiles vs_4_0 vs_1_1 arbvp1
    
    default_params
      {
        param_named_auto worldViewProj worldviewproj_matrix        
        param_named_auto offset custom 999
    }
}
vertex_program Examples/GrassWaverAmbientVpCg cg
{
	source Grass.cg
	entry_point grassAmbient_vp
	profiles vs_4_0 vs_1_1 arbvp1
    
    default_params
  	{
  				param_named_auto worldViewProj worldviewproj_matrix
  				param_named_auto ambient ambient_light_colour
        param_named_auto offset custom 999
    }
}
fragment_program Examples/GrassWaverAmbientFpCg cg
{
	source Grass.cg
	entry_point grassAmbient_fp
	profiles ps_4_0 ps_2_0 arbfp1
    default_params
    {
    }
}
fragment_program Examples/GrassWaverFpCg cg
{
	source Grass.cg
	entry_point grass_fp
	profiles ps_4_0 ps_2_0 arbfp1
    default_params
    {
    }
}

vertex_program Examples/GrassWaverCasterVpCg cg
{
	source Grass.cg
	entry_point grasscaster_vp
	profiles vs_4_0 vs_1_1 arbvp1
    
    default_params
    {    
        param_named_auto worldViewProj worldviewproj_matrix
        param_named_auto offset custom 999
		param_named_auto texelOffsets texel_offsets
    }
}
fragment_program Examples/GrassWaverCasterFpCg cg
{
	source Grass.cg
	entry_point grasscaster_fp
	profiles ps_4_0 ps_2_0 arbfp1
    default_params
    {
    }
}

vertex_program Examples/GrassWaverReceiverVpCg cg
{
	source Grass.cg
	entry_point grassreceiver_vp
	profiles vs_4_0 vs_1_1 arbvp1
    
    default_params
    {
        param_named_auto world world_matrix
		    param_named_auto worldViewProj worldviewproj_matrix
		    param_named_auto texViewProj texture_viewproj_matrix
        
        param_named_auto camObjPos camera_position_object_space
        
  			param_named_auto objSpaceLight light_position_object_space 0
  			param_named_auto lightColour light_diffuse_colour 0
       
  			param_named_auto offset custom 999
  	}
}


fragment_program Examples/GrassWaverReceiverFpCg cg
{
	source Grass.cg
	entry_point grassreceiver_fp
	profiles ps_4_0 ps_2_0 arbfp1
   
	default_params
    {
        //param_named inverseShadowmapSize float 0.0009765625
		param_named fixedDepthBias float 0.0005
		param_named gradientClamp float 0.0098
		param_named gradientScaleBias float 0
    }
}

vertex_program Examples/GrassWaverVpGLSLES glsles
{
	source GrassVp.glsles
	profiles glsles
    
    default_params
    {    
        param_named_auto worldViewProj worldviewproj_matrix
        param_named_auto camObjPos camera_position_object_space
        param_named_auto ambient ambient_light_colour
        param_named_auto objSpaceLight light_position_object_space 0
        param_named_auto lightColour light_diffuse_colour 0
        
        param_named_auto offset custom 999
    }
  }
  
vertex_program Examples/GrassWaverTexVpGLSLES glsles
{
	source GrassTexVp.glsles
	profiles glsles
    
    default_params
      {
        param_named_auto worldViewProj worldviewproj_matrix        
        param_named_auto offset custom 999
    }
}
vertex_program Examples/GrassWaverAmbientVpGLSLES glsles
{
    source GrassAmbientVp.glsles
    profiles glsles
    
    default_params
    {
        param_named_auto worldViewProj worldviewproj_matrix
        param_named_auto ambient ambient_light_colour
        param_named_auto offset custom 999
    }
}
fragment_program Examples/GrassWaverAmbientFpGLSLES glsles
{
	source GrassAmbientFp.glsles
	profiles glsles
    default_params
    {
        param_named diffuseMap int 0
    }
}

vertex_program Examples/GrassWaverCasterVpGLSLES glsles
{
	source GrassCasterVp.glsles
	profiles glsles
    
    default_params
    {    
        param_named_auto worldViewProj worldviewproj_matrix
        param_named_auto offset custom 999
		param_named_auto texelOffsets texel_offsets
    }
}
fragment_program Examples/GrassWaverCasterFpGLSLES glsles
{
	source GrassCasterFp.glsles
	profiles glsles
    default_params
    {
        param_named diffuseMap int 0
    }
}

vertex_program Examples/GrassWaverReceiverVpGLSLES glsles
{
	source GrassReceiverVp.glsles
	profiles glsles
    
    default_params
    {
        param_named_auto world world_matrix
        param_named_auto worldViewProj worldviewproj_matrix
        param_named_auto texViewProj texture_viewproj_matrix

        param_named_auto camObjPos camera_position_object_space

        param_named_auto objSpaceLight light_position_object_space 0
        param_named_auto lightColour light_diffuse_colour 0

        param_named_auto offset custom 999
	}
}


fragment_program Examples/GrassWaverReceiverFpGLSLES glsles
{
	source GrassReceiverFp.glsles
	profiles glsles

	default_params
    {
        param_named shadowMap int 0
        param_named diffuseMap int 1
        param_named fixedDepthBias float 0.0005
        param_named gradientClamp float 0.0098
        param_named gradientScaleBias float 0
    }
}

fragment_program Examples/GrassWaverFpGLSLES glsles
{
	source GrassFp.glsles
	profiles glsles
    default_params
    {
        param_named diffuseMap int 0
    }
}

vertex_program Examples/GrassWaverVpGLSL glsl
{
	source GrassVp.glsl
	syntax glsl150
    
    default_params
    {    
        param_named_auto worldViewProj worldviewproj_matrix
        param_named_auto camObjPos camera_position_object_space
        param_named_auto ambient ambient_light_colour
        param_named_auto objSpaceLight light_position_object_space 0
        param_named_auto lightColour light_diffuse_colour 0
        
        param_named_auto offset custom 999
    }
  }
  
vertex_program Examples/GrassWaverTexVpGLSL glsl
{
	source GrassTexVp.glsl
	syntax glsl150
    
    default_params
      {
        param_named_auto worldViewProj worldviewproj_matrix        
        param_named_auto offset custom 999
    }
}
vertex_program Examples/GrassWaverAmbientVpGLSL glsl
{
    source GrassAmbientVp.glsl
    syntax glsl150
    
    default_params
    {
        param_named_auto worldViewProj worldviewproj_matrix
        param_named_auto ambient ambient_light_colour
        param_named_auto offset custom 999
    }
}
fragment_program Examples/GrassWaverAmbientFpGLSL glsl
{
	source GrassAmbientFp.glsl
	syntax glsl150
    default_params
    {
        param_named diffuseMap int 0
    }
}

vertex_program Examples/GrassWaverCasterVpGLSL glsl
{
	source GrassCasterVp.glsl
	syntax glsl150
    
    default_params
    {    
        param_named_auto worldViewProj worldviewproj_matrix
        param_named_auto offset custom 999
		param_named_auto texelOffsets texel_offsets
    }
}
fragment_program Examples/GrassWaverCasterFpGLSL glsl
{
	source GrassCasterFp.glsl
	syntax glsl150
    default_params
    {
        param_named diffuseMap int 0
    }
}

vertex_program Examples/GrassWaverReceiverVpGLSL glsl
{
	source GrassReceiverVp.glsl
	syntax glsl150
    
    default_params
    {
        param_named_auto world world_matrix
        param_named_auto worldViewProj worldviewproj_matrix
        param_named_auto texViewProj texture_viewproj_matrix

        param_named_auto camObjPos camera_position_object_space

        param_named_auto objSpaceLight light_position_object_space 0
        param_named_auto lightColour light_diffuse_colour 0

        param_named_auto offset custom 999
	}
}


fragment_program Examples/GrassWaverReceiverFpGLSL glsl
{
	source GrassReceiverFp.glsl
	syntax glsl150

	default_params
    {
        param_named shadowMap int 0
        param_named diffuseMap int 1
        param_named fixedDepthBias float 0.0005
        param_named gradientClamp float 0.0098
        param_named gradientScaleBias float 0
    }
}

fragment_program Examples/GrassWaverFpGLSL glsl
{
	source GrassFp.glsl
	syntax glsl150
    default_params
    {
        param_named diffuseMap int 0
    }
}

vertex_program Examples/GrassWaverReceiverVp unified
{
	delegate Examples/GrassWaverReceiverVpGLSL
	delegate Examples/GrassWaverReceiverVpGLSLES
	delegate Examples/GrassWaverReceiverVpCg
}

fragment_program Examples/GrassWaverReceiverFp unified
{
	delegate Examples/GrassWaverReceiverFpGLSL
	delegate Examples/GrassWaverReceiverFpGLSLES
	delegate Examples/GrassWaverReceiverFpCg
}

vertex_program Examples/GrassWaverCasterVp unified
{
	delegate Examples/GrassWaverCasterVpGLSL
	delegate Examples/GrassWaverCasterVpGLSLES
	delegate Examples/GrassWaverCasterVpCg
}

fragment_program Examples/GrassWaverCasterFp unified
{
	delegate Examples/GrassWaverCasterFpGLSL
	delegate Examples/GrassWaverCasterFpGLSLES
	delegate Examples/GrassWaverCasterFpCg
}

vertex_program Examples/GrassWaverAmbientVp unified
{
	delegate Examples/GrassWaverAmbientVpGLSL
	delegate Examples/GrassWaverAmbientVpGLSLES
	delegate Examples/GrassWaverAmbientVpCg
}

fragment_program Examples/GrassWaverAmbientFp unified
{
	delegate Examples/GrassWaverAmbientFpGLSL
	delegate Examples/GrassWaverAmbientFpGLSLES
	delegate Examples/GrassWaverAmbientFpCg
}

vertex_program Examples/GrassWaverTexVp unified
{
	delegate Examples/GrassWaverTexVpGLSL
	delegate Examples/GrassWaverTexVpGLSLES
	delegate Examples/GrassWaverTexVpCg
}

fragment_program Examples/GrassWaverFp unified
{
	delegate Examples/GrassWaverFpGLSL
	delegate Examples/GrassWaverFpGLSLES
	delegate Examples/GrassWaverFpCg
}

vertex_program Examples/GrassWaverVp unified
{
	delegate Examples/GrassWaverVpGLSL
	delegate Examples/GrassWaverVpGLSLES
	delegate Examples/GrassWaverVpCg
}

material Examples/GrassBladesShadowCaster
{
	// Vertex program waving grass
    technique
    {
        pass
        {
			vertex_program_ref Examples/GrassWaverCasterVp
			{
			}
			fragment_program_ref Examples/GrassWaverCasterFp
			{
			}
            
  			alpha_rejection greater 150 
            
  			scene_blend alpha_blend
            
  		    cull_hardware none
              cull_software none
            
              texture_unit
              {
				tex_address_mode clamp
                  texture gras_02.png 
              }
          }
        
      }
}

material Examples/GrassBladesShadowReceiver
{
	// Vertex program waving grass
    technique
    {
        pass 
		{
			scene_blend add
  
			alpha_rejection greater 150       
            
		    cull_hardware none
            cull_software none 
            
			vertex_program_ref Examples/GrassWaverReceiverVp
			{
			}
			fragment_program_ref Examples/GrassWaverReceiverFp
			{
			}
            
            texture_unit ShadowMap
            {
                 tex_address_mode border
                 tex_border_colour 1.0 1.0 1.0 0.0                
                 content_type shadow
                 filtering linear linear none		
                 tex_coord_set 0
            }
           
           texture_unit
           {
				tex_address_mode clamp				
                tex_coord_set 1
                texture gras_02.png
           }
        }
        
    }
}

material Examples/GrassBladesAdditiveFloatTransparentBest
{
    
    transparency_casts_shadows on
    receive_shadows on
     
	// This is the preferred technique which uses both vertex and
	// fragment programs, supports coloured lights
    technique
    {
        shadow_caster_material Examples/GrassBladesShadowCaster
        shadow_receiver_material Examples/GrassBladesShadowReceiver

		// Base ambient pass
		pass
		{
			// base colours, not needed for rendering, but as information
			// to lighting pass categorisation routine
			ambient 1 1 1
			diffuse 0 0 0 
			specular 0 0 0 0 
            
			alpha_rejection greater 150 
            
			scene_blend alpha_blend  
            
		    cull_hardware none
            cull_software none
            
			// Really basic vertex program		
			vertex_program_ref Examples/GrassWaverAmbientVp
			{
			}
            
			fragment_program_ref Examples/GrassWaverAmbientFp
			{
			}
            
            texture_unit
            {
				tex_address_mode clamp
                texture gras_02.png 
            }
			
		}
        pass lighting
		{
			// base colours, not needed for rendering, but as information
			// to lighting pass categorisation routine
			ambient 0 0 0 
			
			// do this for each light
			iteration once_per_light

		
			scene_blend add

       
			vertex_program_ref Examples/GrassWaverAmbientVp
			{
			}
            
			fragment_program_ref Examples/GrassWaverAmbientFp
			{
			}
            
            
			alpha_rejection greater 150 
            
		    cull_hardware none
            cull_software none
            
            texture_unit ShadowMap
            {
                 tex_address_mode border
                 tex_border_colour 1.0 1.0 1.0 0.0                
                 content_type shadow
                 filtering linear linear none		
                 tex_coord_set 0
            }
           
            
            texture_unit
            {
				tex_address_mode clamp
                texture gras_02.png 
            }
        }
		// Decal pass
		pass
		{
			// base colours, not needed for rendering, but as information
			// to lighting pass categorisation routine
			lighting off
            
			alpha_rejection greater 150 
            
			//scene_blend alpha_blend            
			scene_blend dest_colour zero
            
		    cull_hardware none
            cull_software none
            
            texture_unit
            {
				tex_address_mode clamp
                texture gras_02.png 
            }
            
			vertex_program_ref Examples/GrassWaverVp
			{
			}
            
            
        }
    }
}

material Examples/GrassBladesAdditiveFloatTransparent
{
    
    transparency_casts_shadows on
    receive_shadows on
     
	// This is the preferred technique which uses both vertex and
	// fragment programs, supports coloured lights
  	technique
      {
        shadow_caster_material Examples/GrassBladesShadowCaster
        shadow_receiver_material Examples/GrassBladesShadowReceiver

		// Base ambient pass
          pass
          {
			// base colours, not needed for rendering, but as information
			// to lighting pass categorisation routine
			ambient 1 1 1
			diffuse 0 0 0 
			specular 0 0 0 0 
            
  			alpha_rejection greater 150 
            
  			scene_blend alpha_blend
            
		    cull_hardware none
            cull_software none
            
			// Really basic vertex program		
			vertex_program_ref Examples/GrassWaverAmbientVp
			{
			}
            
			fragment_program_ref Examples/GrassWaverAmbientFp
			{
			}
            
            texture_unit
            {
				tex_address_mode clamp
                texture gras_02.png 
            }
			
		}
        pass lighting
		{
			// base colours, not needed for rendering, but as information
			// to lighting pass categorisation routine
			ambient 0 0 0 
			
			// do this for each light
			iteration once_per_light

		
			scene_blend add

       
			vertex_program_ref Examples/GrassWaverAmbientVp
			{
			}
            
			fragment_program_ref Examples/GrassWaverAmbientFp
			{
			}
            
            
			alpha_rejection greater 150 
            
  		    cull_hardware none
              cull_software none
            
            texture_unit ShadowMap
            {
                 tex_address_mode border
                 tex_border_colour 1.0 1.0 1.0 0.0                
                 content_type shadow
                 filtering linear linear none		
                 tex_coord_set 0
            }
           
            
              texture_unit
              {
				tex_address_mode clamp
                  texture gras_02.png 
              }
          }
		// Decal pass
		pass
		{
			// base colours, not needed for rendering, but as information
			// to lighting pass categorisation routine
			lighting off
            
			alpha_rejection greater 150 
            
			//scene_blend alpha_blend            
			scene_blend dest_colour zero
            
		    cull_hardware none
            cull_software none
            
            texture_unit
            {
				tex_address_mode clamp
                texture gras_02.png 
            }
            
			vertex_program_ref Examples/GrassWaverTexVp
			{
			}
        }
    }
}

material Examples/GrassBladesAdditiveFloat
{
    transparency_casts_shadows on
    receive_shadows on
     
	// This is the preferred technique which uses both vertex and
	// fragment programs, supports coloured lights
    technique
    {
        shadow_caster_material Ogre/DepthShadowmap/Caster/Float
        shadow_receiver_material Ogre/DepthShadowmap/Receiver/Float

		// Base ambient pass
		pass
		{
			// base colours, not needed for rendering, but as information
			// to lighting pass categorisation routine
			ambient 1 1 1
			diffuse 0 0 0 
			specular 0 0 0 0 
			// Really basic vertex program
			vertex_program_ref Ogre/BasicVertexPrograms/AmbientOneTextureUnified
			{
  			}
			fragment_program_ref Ogre/BasicFragmentPrograms/PassthroughFP
			{
			}
  
		}
        pass lighting
		{
			// base colours, not needed for rendering, but as information
			// to lighting pass categorisation routine
			ambient 0 0 0 
			
			// do this for each light
			iteration once_per_light

		
			scene_blend add

       
			vertex_program_ref Examples/GrassWaverAmbientVp
			{
			}
            
			fragment_program_ref Examples/GrassWaverAmbientFp
			{
			}
            
            
			alpha_rejection greater 150 
			scene_blend alpha_blend
            
		    cull_hardware none
            cull_software none
            
            texture_unit
            {
				tex_address_mode clamp
                texture gras_02.png 
            }
        }
		// Decal pass
		pass
		{
			// base colours, not needed for rendering, but as information
			// to lighting pass categorisation routine
			lighting off
            
			alpha_rejection greater 150 
			scene_blend alpha_blend
            
		    cull_hardware none
            cull_software none
            
            texture_unit
            {
				tex_address_mode clamp
                texture gras_02.png 
            }
            
			vertex_program_ref Examples/GrassWaverAmbientVp
			{
			}
            
			fragment_program_ref Examples/GrassWaverAmbientFp
			{
			}
            
        }
    }
    
}

material Examples/GrassBladesAdditive
{
    transparency_casts_shadows on
    receive_shadows on
	// Vertex program waving grass    
    technique
    {
        pass
        {
			vertex_program_ref Examples/GrassWaverAmbientVp
			{
			}            
            
			alpha_rejection greater 150 
			scene_blend alpha_blend
            
		    cull_hardware none
            cull_software none
            
            texture_unit
            {
				tex_address_mode clamp
                texture gras_02.png 
            }
        }
    }
}

material Examples/GrassBlades
{
    transparency_casts_shadows on
    receive_shadows on
	// Vertex program waving grass    
    technique
    {
        pass
        {
			vertex_program_ref Examples/GrassWaverVp
			{
			} 
			fragment_program_ref Examples/GrassWaverFp
			{
			}
            
			alpha_rejection greater 150 
			scene_blend alpha_blend

		    cull_hardware none
            cull_software none
            
            texture_unit
            {
				tex_address_mode clamp
                texture gras_02.png 
            }
        }
    }
    // fallback
    technique
    {
        pass
        {
			alpha_rejection greater 150 
			scene_blend alpha_blend
            
		    cull_hardware none
            cull_software none
            
            texture_unit
            {
				tex_address_mode clamp
                texture gras_02.png 
            }
        }
    }
}

material Examples/Rockwall
{
	technique
	{
		pass
		{	
			texture_unit
			{
				texture rockwall.tga
			}
		}
	}
}

material Examples/Aureola
{
	technique
	{
		pass
		{
			lighting off
			scene_blend alpha_blend
			depth_write off			
			diffuse vertexcolour
			cull_hardware none

			texture_unit
			{
				texture aureola.png PF_BYTE_LA
				tex_address_mode clamp
			}
		}
	}
}

// Test hardware morph animation (no normals)
material Examples/HardwareMorphAnimation
{
	technique
	{
		pass
		{
			
			vertex_program_ref Ogre/HardwareMorphAnimation
			{
				// all default
			}

			texture_unit
			{
				colour_op_ex source1 src_current src_current
			}
		
		}
	}
}

// Test hardware pose animation (no normals)
material Examples/HardwarePoseAnimation
{
	technique
	{
		pass
		{
			
			vertex_program_ref Ogre/HardwarePoseAnimation
			{
				// all default
			}
			texture_unit
			{
				tex_coord_set 0
				colour_op_ex source1 src_current src_current
			}
		
		}
	}
}


// Test hardware morph animation (with normals)
material Examples/HardwareMorphAnimationWithNormals
{
	technique
	{
		pass
		{
			
			vertex_program_ref Ogre/HardwareMorphAnimationWithNormals
			{
				// all default
			}

			texture_unit
			{
				colour_op_ex source1 src_current src_current
			}
		
		}
	}
}

// Test hardware pose animation (no normals)
material Examples/HardwarePoseAnimationWithNormals
{
	technique
	{
		pass
		{
			
			vertex_program_ref Ogre/HardwarePoseAnimationWithNormals
			{
				// all default
			}
			texture_unit
			{
				tex_coord_set 0
				colour_op_ex source1 src_current src_current
			}
		
		}
	}
}

material RustyBarrel
{
	technique
	{
		pass
		{
			ambient 0.5 0.5 0.5 1.0
			diffuse 1.0 1.0 1.0 1.0
			specular 0.0 0.0 0.0 1.0 12.5
			emissive 0.0 0.0 0.0 1.0
			texture_unit
			{
				texture RustyBarrel.png
				filtering trilinear
			}
		}
	}
}

material WoodPallet
{
	receive_shadows on
	technique
	{
		pass
		{
			ambient 0.5 0.5 0.5 1.0
			diffuse 1.0 1.0 1.0 1.0
			specular 0.0 0.0 0.0 1.0 12.5

			texture_unit
			{
				texture WoodPallet.png
				filtering trilinear
			}
		}
	}
}

material Examples/LightRibbonTrail
{
	technique
	{
		pass
		{
			lighting off
			scene_blend add
			depth_write off
			diffuse vertexcolour

			texture_unit
			{
				texture ribbonband.png 1d
				tex_address_mode clamp
				filtering none
			}
		}
	}
}

material Examples/TudorHouse
{
	technique
	{
		pass
		{
			texture_unit
			{
				texture fw12b.jpg
				tex_address_mode clamp
			}
		}
	}
}

material jaiqua
{
	// Hardware skinning technique - no fragment program
	technique
	{
		pass
		{
			vertex_program_ref Ogre/HardwareSkinningTwoWeights
			{
			
			}
			
			fragment_program_ref Ogre/BasicFragmentPrograms/DiffuseOneTexture
			{
			
			}
	
			// alternate shadow caster program
			shadow_caster_vertex_program_ref Ogre/HardwareSkinningTwoWeightsShadowCaster
			{
				param_named_auto worldMatrix3x4Array world_matrix_array_3x4
				param_named_auto viewProjectionMatrix viewproj_matrix
				param_named_auto ambient ambient_light_colour
			}
	
			texture_unit
			{
				texture blue_jaiqua.jpg
				tex_address_mode clamp
			}
		}
	}
	// Software blending technique
	technique
	{
		pass
		{
			texture_unit
			{
				texture blue_jaiqua.jpg
				tex_address_mode clamp
			}
		}
	}
	
}


material Examples/Plane/IntegratedShadows
{
	technique
	{
		pass
		{
			// Single-pass shadowing
			texture_unit
			{
				texture MtlPlat2.jpg
			}
			texture_unit
			{
				// standard modulation blend
				content_type shadow
				tex_address_mode clamp
			}
		}
	}
	
}


fragment_program Examples/ShowUV_pCg cg
{
	source Example_Basic.cg
	entry_point showuv_p
	profiles ps_2_0 arbfp1
}

fragment_program Examples/ShowUV_pCg_sm4 cg
{
	source Example_Basic_sm4.cg
	entry_point showuv_p
	profiles ps_4_0
}

fragment_program Examples/ShowUV_pGLSLES glsles
{
	source ShowUV.glsles
	profiles glsles
}

fragment_program Examples/ShowUV_pGLSL glsl
{
	source ShowUV.glsl
	syntax glsl150
}

fragment_program Examples/ShowUV_p unified
{
	delegate Examples/ShowUV_pGLSL
	delegate Examples/ShowUV_pGLSLES
	delegate Examples/ShowUV_pCg
	delegate Examples/ShowUV_pCg_sm4
}

fragment_program Examples/ShowUVdir3D_pCg cg
{
	source Example_Basic.cg
	entry_point showuvdir3d_p
	profiles ps_2_0 arbfp1
<<<<<<< HEAD
=======
}
fragment_program Examples/ShowUVdir3D_pCg_sm4 cg
{
	source Example_Basic_sm4.cg
	entry_point showuvdir3d_p
	profiles ps_4_0
>>>>>>> a48f71b7
}
fragment_program Examples/ShowUVdir3D_pCg_sm4 cg
{
	source Example_Basic_sm4.cg
	entry_point showuvdir3d_p
	profiles ps_4_0
}



fragment_program Examples/ShowUVdir3D_pGLSLES glsles
{
	source ShowUVdir3D.glsles
	profiles glsles
}

fragment_program Examples/ShowUVdir3D_pGLSL glsl
{
	source ShowUVdir3D.glsl
	syntax glsl150
}

fragment_program Examples/ShowUVdir3D_p unified
{
	delegate Examples/ShowUVdir3D_pGLSL
	delegate Examples/ShowUVdir3D_pGLSLES
	delegate Examples/ShowUVdir3D_pCg
	delegate Examples/ShowUVdir3D_pCg_sm4
}

vertex_program Examples/ShowTangents_vCg cg
{
	source Example_Basic.cg
	entry_point basicPassthroughTangent_v
	profiles vs_2_0 arbvp1
	default_params
	{
		param_named_auto worldViewProj worldviewproj_matrix
	}
}

vertex_program Examples/ShowTangents_vCg_sm4 cg
{
	source Example_Basic_sm4.cg
	entry_point basicPassthroughTangent_v
	profiles vs_4_0
	default_params
	{
		param_named_auto worldViewProj worldviewproj_matrix
	}
}

vertex_program Examples/ShowTangents_vGLSLES glsles
{
	source ShowTangents.glsles
	profiles glsles
	default_params
	{
		param_named_auto worldViewProj worldviewproj_matrix
	}
}

vertex_program Examples/ShowTangents_vGLSL glsl
{
	source ShowTangents.glsl
	syntax glsl150
	default_params
	{
		param_named_auto worldViewProj worldviewproj_matrix
	}
}

vertex_program Examples/ShowTangents_v unified
{
	delegate Examples/ShowTangents_vGLSL
	delegate Examples/ShowTangents_vGLSLES
	delegate Examples/ShowTangents_vCg
	delegate Examples/ShowTangents_vCg_sm4
}

vertex_program Examples/ShowNormals_vCg cg
{
	source Example_Basic.cg
	entry_point basicPassthroughNormal_v
	profiles vs_2_0 arbvp1
	default_params
	{
		param_named_auto worldViewProj worldviewproj_matrix
	}
}

vertex_program Examples/ShowNormals_vCg_sm4 cg
{
	source Example_Basic_sm4.cg
	entry_point basicPassthroughNormal_v
	profiles vs_4_0
	default_params
	{
		param_named_auto worldViewProj worldviewproj_matrix
	}
}

vertex_program Examples/ShowNormals_vGLSLES glsles
{
	source ShowNormals.glsles
	profiles glsles
	default_params
	{
		param_named_auto worldViewProj worldviewproj_matrix
	}
}

vertex_program Examples/ShowNormals_vGLSL glsl
{
	source ShowNormals.glsl
	syntax glsl150
	default_params
	{
		param_named_auto worldViewProj worldviewproj_matrix
	}
}

vertex_program Examples/ShowNormals_v unified
{
	delegate Examples/ShowNormals_vGLSL
	delegate Examples/ShowNormals_vGLSLES
	delegate Examples/ShowNormals_vCg
	delegate Examples/ShowNormals_vCg_sm4
}

material Examples/ShowUV
{
	technique
	{
		pass
		{
			vertex_program_ref Ogre/BasicVertexPrograms/AmbientOneTextureWithUV
			{
				param_named_auto worldViewProj worldviewproj_matrix
			}
			fragment_program_ref Examples/ShowUV_p
			{
			}
		}
	}

	technique
	{
		pass
		{
			vertex_program_ref Ogre/BasicVertexPrograms/AmbientOneTextureUnified
			{
			}
			fragment_program_ref Examples/ShowUV_p
			{
			}
		}
	}
}
material Examples/ShowTangents
{
	technique
	{
		pass
		{
			vertex_program_ref Examples/ShowTangents_v
			{
			}
			fragment_program_ref Examples/ShowUVdir3D_p
			{
			}
		}
	}
}
material Examples/ShowNormals
{
	technique
	{
		pass
		{
			vertex_program_ref Examples/ShowNormals_v
			{
			}
			fragment_program_ref Examples/ShowUVdir3D_p
			{
			}
		}
	}
}

<|MERGE_RESOLUTION|>--- conflicted
+++ resolved
@@ -2043,23 +2043,13 @@
 	source Example_Basic.cg
 	entry_point showuvdir3d_p
 	profiles ps_2_0 arbfp1
-<<<<<<< HEAD
-=======
 }
 fragment_program Examples/ShowUVdir3D_pCg_sm4 cg
 {
 	source Example_Basic_sm4.cg
 	entry_point showuvdir3d_p
 	profiles ps_4_0
->>>>>>> a48f71b7
-}
-fragment_program Examples/ShowUVdir3D_pCg_sm4 cg
-{
-	source Example_Basic_sm4.cg
-	entry_point showuvdir3d_p
-	profiles ps_4_0
-}
-
+}
 
 
 fragment_program Examples/ShowUVdir3D_pGLSLES glsles
