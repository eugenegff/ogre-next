--- conflicted
+++ resolved
@@ -156,33 +156,6 @@
         // Don't add base Ogre/Scene compositor to view
         if (Ogre::StringUtil::startsWith(compositorName, "Ogre/Scene/", false))
             continue;
-<<<<<<< HEAD
-		// Don't add the deferred shading compositors, thats a different demo.
-		if (Ogre::StringUtil::startsWith(compositorName, "DeferredShading", false))
-			continue;
-		// Don't add the SSAO compositors, thats a different demo.
-		if (Ogre::StringUtil::startsWith(compositorName, "SSAO", false))
-			continue;
-		// Don't add the TestMRT compositor, it needs extra scene setup so doesn't currently work.
-		if (Ogre::StringUtil::startsWith(compositorName, "TestMRT", false))
-			continue;
-
-		mCompositorNames.push_back(compositorName);
-		int addPosition = -1;
-		if (compositorName == "HDR")
-		{
-			// HDR must be first in the chain
-			addPosition = 0;
-		}
-		try 
-		{
-			Ogre::CompositorManager::getSingleton().addCompositor(vp, compositorName, addPosition);
-			Ogre::CompositorManager::getSingleton().setCompositorEnabled(vp, compositorName, false);
-		} catch (...) {
-			/// Warn user
-			LogManager::getSingleton().logMessage("Could not load compositor " + compositorName, LML_CRITICAL);
-		}
-=======
         // Don't add the deferred shading compositors, thats a different demo.
         if (Ogre::StringUtil::startsWith(compositorName, "DeferredShading", false))
             continue;
@@ -206,9 +179,8 @@
             Ogre::CompositorManager::getSingleton().setCompositorEnabled(vp, compositorName, false);
         } catch (...) {
             /// Warn user
-            LogManager::getSingleton().logMessage("Could not load compositor " + compositorName);
-        }
->>>>>>> aa68758b
+			LogManager::getSingleton().logMessage("Could not load compositor " + compositorName, LML_CRITICAL);
+        }
     }
 
     mNumCompositorPages = (mCompositorNames.size() / COMPOSITORS_PER_PAGE) +
@@ -386,30 +358,6 @@
 //-----------------------------------------------------------------------------------
 void Sample_Compositor::itemSelected(OgreBites::SelectMenu* menu)
 {
-<<<<<<< HEAD
-	if (menu->getSelectionIndex() == 0)
-	{
-		mDebugTextureTUS->setContentType(TextureUnitState::CONTENT_NAMED);
-		mTrayMgr->getWidget("DebugRTTPanel")->hide();
-		mTrayMgr->removeWidgetFromTray("DebugRTTPanel");
-		return;
-	}
-
-	mTrayMgr->getWidget("DebugRTTPanel")->show();
-	mTrayMgr->moveWidgetToTray("DebugRTTPanel", TL_TOPRIGHT, static_cast<unsigned int>(mTrayMgr->getNumWidgets(TL_TOPRIGHT) - 1));
-	StringVector parts = StringUtil::split(menu->getSelectedItem(), ";");
-	mDebugTextureTUS->setContentType(TextureUnitState::CONTENT_COMPOSITOR);
-
-	if (parts.size() == 2)
-	{
-		mDebugTextureTUS->setCompositorReference(parts[0], parts[1]);
-	}
-	else
-	{
-		mDebugTextureTUS->setCompositorReference(parts[0], parts[1], 
-			StringConverter::parseUnsignedInt(parts[2]));
-	}
-=======
     if (menu->getSelectionIndex() == 0)
     {
         mDebugTextureTUS->setContentType(TextureUnitState::CONTENT_NAMED);
@@ -419,7 +367,7 @@
     }
 
     mTrayMgr->getWidget("DebugRTTPanel")->show();
-    mTrayMgr->moveWidgetToTray("DebugRTTPanel", TL_TOPRIGHT, mTrayMgr->getNumWidgets(TL_TOPRIGHT) - 1);
+	mTrayMgr->moveWidgetToTray("DebugRTTPanel", TL_TOPRIGHT, static_cast<unsigned int>(mTrayMgr->getNumWidgets(TL_TOPRIGHT) - 1));
     StringVector parts = StringUtil::split(menu->getSelectedItem(), ";");
     mDebugTextureTUS->setContentType(TextureUnitState::CONTENT_COMPOSITOR);
 
@@ -432,7 +380,6 @@
         mDebugTextureTUS->setCompositorReference(parts[0], parts[1],
                                                  StringConverter::parseUnsignedInt(parts[2]));
     }
->>>>>>> aa68758b
 }
 //-----------------------------------------------------------------------------------
 void Sample_Compositor::setupScene(void)
@@ -497,208 +444,6 @@
 /// Create the hard coded postfilter effects
 void Sample_Compositor::createEffects(void)
 {
-<<<<<<< HEAD
-	    // Bloom compositor is loaded from script but here is the hard coded equivalent
-//		CompositorPtr comp = CompositorManager::getSingleton().create(
-//				"Bloom", ResourceGroupManager::DEFAULT_RESOURCE_GROUP_NAME
-//			);
-//		{
-//			CompositionTechnique *t = comp->createTechnique();
-//			{
-//				CompositionTechnique::TextureDefinition *def = t->createTextureDefinition("rt0");
-//				def->width = 128;
-//				def->height = 128;
-//				def->format = PF_A8R8G8B8;
-//			}
-//			{
-//				CompositionTechnique::TextureDefinition *def = t->createTextureDefinition("rt1");
-//				def->width = 128;
-//				def->height = 128;
-//				def->format = PF_A8R8G8B8;
-//			}
-//			{
-//				CompositionTargetPass *tp = t->createTargetPass();
-//				tp->setInputMode(CompositionTargetPass::IM_PREVIOUS);
-//				tp->setOutputName("rt1");
-//			}
-//			{
-//				CompositionTargetPass *tp = t->createTargetPass();
-//				tp->setInputMode(CompositionTargetPass::IM_NONE);
-//				tp->setOutputName("rt0");
-//				CompositionPass *pass = tp->createPass();
-//				pass->setType(CompositionPass::PT_RENDERQUAD);
-//				pass->setMaterialName("Ogre/Compositor/Blur0");
-//				pass->setInput(0, "rt1");
-//			}
-//			{
-//				CompositionTargetPass *tp = t->createTargetPass();
-//				tp->setInputMode(CompositionTargetPass::IM_NONE);
-//				tp->setOutputName("rt1");
-//				CompositionPass *pass = tp->createPass();
-//				pass->setType(CompositionPass::PT_RENDERQUAD);
-//				pass->setMaterialName("Ogre/Compositor/Blur1");
-//				pass->setInput(0, "rt0");
-//			}
-//			{
-//				CompositionTargetPass *tp = t->getOutputTargetPass();
-//				tp->setInputMode(CompositionTargetPass::IM_PREVIOUS);
-//				{ CompositionPass *pass = tp->createPass();
-//				pass->setType(CompositionPass::PT_RENDERQUAD);
-//				pass->setMaterialName("Ogre/Compositor/BloomBlend");
-//				pass->setInput(0, "rt1");
-//				}
-//			}
-//		}
-	    // Glass compositor is loaded from script but here is the hard coded equivalent
-		/// Glass effect
-//		CompositorPtr comp2 = CompositorManager::getSingleton().create(
-//				"Glass", ResourceGroupManager::DEFAULT_RESOURCE_GROUP_NAME
-//			);
-//		{
-//			CompositionTechnique *t = comp2->createTechnique();
-//			{
-//				CompositionTechnique::TextureDefinition *def = t->createTextureDefinition("rt0");
-//				def->width = 0;
-//				def->height = 0;
-//				def->format = PF_R8G8B8;
-//			}
-//			{
-//				CompositionTargetPass *tp = t->createTargetPass();
-//				tp->setInputMode(CompositionTargetPass::IM_PREVIOUS);
-//				tp->setOutputName("rt0");
-//			}
-//			{
-//				CompositionTargetPass *tp = t->getOutputTargetPass();
-//				tp->setInputMode(CompositionTargetPass::IM_NONE);
-//				{ CompositionPass *pass = tp->createPass();
-//				pass->setType(CompositionPass::PT_RENDERQUAD);
-//				pass->setMaterialName("Ogre/Compositor/GlassPass");
-//				pass->setInput(0, "rt0");
-//				}
-//			}
-//		}
-		/// Motion blur effect
-	Ogre::CompositorPtr comp3 = Ogre::CompositorManager::getSingleton().create(
-			"Motion Blur", Ogre::ResourceGroupManager::DEFAULT_RESOURCE_GROUP_NAME
-		);
-	{
-		Ogre::CompositionTechnique *t = comp3->createTechnique();
-		{
-			Ogre::CompositionTechnique::TextureDefinition *def = t->createTextureDefinition("scene");
-			def->width = 0;
-			def->height = 0;
-			def->formatList.push_back(Ogre::PF_R8G8B8);
-		}
-		{
-			Ogre::CompositionTechnique::TextureDefinition *def = t->createTextureDefinition("sum");
-			def->width = 0;
-			def->height = 0;
-			def->formatList.push_back(Ogre::PF_R8G8B8);
-		}
-		{
-			Ogre::CompositionTechnique::TextureDefinition *def = t->createTextureDefinition("temp");
-			def->width = 0;
-			def->height = 0;
-			def->formatList.push_back(Ogre::PF_R8G8B8);
-		}
-		/// Render scene
-		{
-			Ogre::CompositionTargetPass *tp = t->createTargetPass();
-			tp->setInputMode(Ogre::CompositionTargetPass::IM_PREVIOUS);
-			tp->setOutputName("scene");
-		}
-		/// Initialisation pass for sum texture
-		{
-			Ogre::CompositionTargetPass *tp = t->createTargetPass();
-			tp->setInputMode(Ogre::CompositionTargetPass::IM_PREVIOUS);
-			tp->setOutputName("sum");
-			tp->setOnlyInitial(true);
-		}
-		/// Do the motion blur
-		{
-			Ogre::CompositionTargetPass *tp = t->createTargetPass();
-			tp->setInputMode(Ogre::CompositionTargetPass::IM_NONE);
-			tp->setOutputName("temp");
-			{ Ogre::CompositionPass *pass = tp->createPass();
-			pass->setType(Ogre::CompositionPass::PT_RENDERQUAD);
-			pass->setMaterialName("Ogre/Compositor/Combine");
-			pass->setInput(0, "scene");
-			pass->setInput(1, "sum");
-			}
-		}
-		/// Copy back sum texture
-		{
-			Ogre::CompositionTargetPass *tp = t->createTargetPass();
-			tp->setInputMode(Ogre::CompositionTargetPass::IM_NONE);
-			tp->setOutputName("sum");
-			{ Ogre::CompositionPass *pass = tp->createPass();
-			pass->setType(Ogre::CompositionPass::PT_RENDERQUAD);
-			pass->setMaterialName("Ogre/Compositor/Copyback");
-			pass->setInput(0, "temp");
-			}
-		}
-		/// Display result
-		{
-			Ogre::CompositionTargetPass *tp = t->getOutputTargetPass();
-			tp->setInputMode(Ogre::CompositionTargetPass::IM_NONE);
-			{ Ogre::CompositionPass *pass = tp->createPass();
-			pass->setType(Ogre::CompositionPass::PT_RENDERQUAD);
-			pass->setMaterialName("Ogre/Compositor/MotionBlur");
-			pass->setInput(0, "sum");
-			}
-		}
-	}
-	/// Heat vision effect
-	Ogre::CompositorPtr comp4 = Ogre::CompositorManager::getSingleton().create(
-			"Heat Vision", Ogre::ResourceGroupManager::DEFAULT_RESOURCE_GROUP_NAME
-		);
-	{
-		Ogre::CompositionTechnique *t = comp4->createTechnique();
-		t->setCompositorLogicName("HeatVision");
-		{
-			Ogre::CompositionTechnique::TextureDefinition *def = t->createTextureDefinition("scene");
-			def->width = 256;
-			def->height = 256;
-			def->formatList.push_back(Ogre::PF_R8G8B8);
-		}
-		{
-			Ogre::CompositionTechnique::TextureDefinition *def = t->createTextureDefinition("temp");
-			def->width = 256;
-			def->height = 256;
-			def->formatList.push_back(Ogre::PF_R8G8B8);
-		}
-		/// Render scene
-		{
-			Ogre::CompositionTargetPass *tp = t->createTargetPass();
-			tp->setInputMode(Ogre::CompositionTargetPass::IM_PREVIOUS);
-			tp->setOutputName("scene");
-		}
-		/// Light to heat pass
-		{
-			Ogre::CompositionTargetPass *tp = t->createTargetPass();
-			tp->setInputMode(Ogre::CompositionTargetPass::IM_NONE);
-			tp->setOutputName("temp");
-			{
-				Ogre::CompositionPass *pass = tp->createPass();
-				pass->setType(Ogre::CompositionPass::PT_RENDERQUAD);
-				pass->setIdentifier(0xDEADBABE); /// Identify pass for use in listener
-				pass->setMaterialName("Fury/HeatVision/LightToHeat");
-				pass->setInput(0, "scene");
-			}
-		}
-		/// Display result
-		{
-			Ogre::CompositionTargetPass *tp = t->getOutputTargetPass();
-			tp->setInputMode(Ogre::CompositionTargetPass::IM_NONE);
-			{
-				Ogre::CompositionPass *pass = tp->createPass();
-				pass->setType(Ogre::CompositionPass::PT_RENDERQUAD);
-				pass->setMaterialName("Fury/HeatVision/Blur");
-				pass->setInput(0, "temp");
-			}
-		}
-	}
-=======
     // Bloom compositor is loaded from script but here is the hard coded equivalent
     //          CompositorPtr comp = CompositorManager::getSingleton().create(
     //                          "Bloom", ResourceGroupManager::DEFAULT_RESOURCE_GROUP_NAME
@@ -781,7 +526,7 @@
     /// Motion blur effect
     Ogre::CompositorPtr comp3 = Ogre::CompositorManager::getSingleton().create(
         "Motion Blur", Ogre::ResourceGroupManager::DEFAULT_RESOURCE_GROUP_NAME
-    ).staticCast<Compositor>();
+		);
     {
         Ogre::CompositionTechnique *t = comp3->createTechnique();
         {
@@ -852,7 +597,7 @@
     /// Heat vision effect
     Ogre::CompositorPtr comp4 = Ogre::CompositorManager::getSingleton().create(
         "Heat Vision", Ogre::ResourceGroupManager::DEFAULT_RESOURCE_GROUP_NAME
-    ).staticCast<Compositor>();
+		);
     {
         Ogre::CompositionTechnique *t = comp4->createTechnique();
         t->setCompositorLogicName("HeatVision");
@@ -899,7 +644,6 @@
             }
         }
     }
->>>>>>> aa68758b
 }
 //--------------------------------------------------------------------------
 void Sample_Compositor::createTextures(void)
