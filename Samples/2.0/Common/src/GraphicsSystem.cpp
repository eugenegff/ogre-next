--- conflicted
+++ resolved
@@ -70,15 +70,11 @@
     //-----------------------------------------------------------------------------------
     GraphicsSystem::~GraphicsSystem()
     {
-<<<<<<< HEAD
-        //assert( !mRoot && "deinitialize() not called!!!" );
-=======
         if( mRoot )
         {
             Ogre::LogManager::getSingleton().logMessage(
                         "WARNING: GraphicsSystem::deinitialize() not called!!!", Ogre::LML_CRITICAL );
         }
->>>>>>> daa3e336
     }
     //-----------------------------------------------------------------------------------
     void GraphicsSystem::initialize( const Ogre::String &windowTitle )
