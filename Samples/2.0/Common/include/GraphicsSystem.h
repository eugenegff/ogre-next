
#ifndef _Demo_GraphicsSystem_H_
#define _Demo_GraphicsSystem_H_

#include "BaseSystem.h"
#include "GameEntityManager.h"
#include "System/StaticPluginLoader.h"
#include "OgrePrerequisites.h"
#include "OgreColourValue.h"
#include "OgreOverlayPrerequisites.h"

#include "Threading/OgreUniformScalableTask.h"
#include "SdlEmulationLayer.h"
#include "OgreOverlaySystem.h"

#if OGRE_USE_SDL2
    #include <SDL.h>
#endif

namespace Demo
{
    class SdlInputHandler;

    class GraphicsSystem : public BaseSystem, public Ogre::UniformScalableTask
    {
    protected:
        BaseSystem          *mLogicSystem;

    #if OGRE_USE_SDL2
        SDL_Window          *mSdlWindow;
        SdlInputHandler     *mInputHandler;
    #endif

        Ogre::Root                  *mRoot;
        Ogre::Window                *mRenderWindow;
        Ogre::SceneManager          *mSceneManager;
        Ogre::Camera                *mCamera;
        Ogre::CompositorWorkspace   *mWorkspace;
        Ogre::String                mPluginsFolder;
        Ogre::String                mWriteAccessFolder;
        Ogre::String                mResourcePath;

        Ogre::v1::OverlaySystem     *mOverlaySystem;

        StaticPluginLoader          mStaticPluginLoader;

        /// Tracks the amount of elapsed time since we last
        /// heard from the LogicSystem finishing a frame
        float               mAccumTimeSinceLastLogicFrame;
        Ogre::uint32        mCurrentTransformIdx;
        GameEntityVec       mGameEntities[Ogre::NUM_SCENE_MEMORY_MANAGER_TYPES];
        GameEntityVec const *mThreadGameEntityToUpdate;
        float               mThreadWeight;

        bool                mQuit;
        bool                mAlwaysAskForConfig;
        bool                mUseHlmsDiskCache;
        bool                mUseMicrocodeCache;

        Ogre::ColourValue   mBackgroundColour;

    #if OGRE_USE_SDL2
        void handleWindowEvent( const SDL_Event& evt );
    #endif

        bool isWriteAccessFolder( const Ogre::String &folderPath, const Ogre::String &fileToSave );

        /// @see MessageQueueSystem::processIncomingMessage
        virtual void processIncomingMessage( Mq::MessageId messageId, const void *data );

        static void addResourceLocation( const Ogre::String &archName, const Ogre::String &typeName,
                                         const Ogre::String &secName );
<<<<<<< HEAD
        void loadTextureCache(void);
        void saveTextureCache(void);
=======
        void loadHlmsDiskCache(void);
        void saveHlmsDiskCache(void);
>>>>>>> 6afd22be
        virtual void setupResources(void);
        virtual void registerHlms(void);
        /// Optional override method where you can perform resource group loading
        /// Must at least do ResourceGroupManager::getSingleton().initialiseAllResourceGroups();
        virtual void loadResources(void);
        virtual void chooseSceneManager(void);
        virtual void createCamera(void);
        /// Virtual so that advanced samples such as Sample_Compositor can override this
        /// method to change the default behavior if setupCompositor() is overridden, be
        /// aware @mBackgroundColour will be ignored
        virtual Ogre::CompositorWorkspace* setupCompositor(void);

        /// Optional override method where you can create resource listeners (e.g. for loading screens)
        virtual void createResourceListener(void) {}

        void gameEntityAdded( const GameEntityManager::CreatedGameEntity *createdGameEntity );
        void gameEntityRemoved( GameEntity *toRemove );
    public:
        GraphicsSystem( GameState *gameState,
                        Ogre::ColourValue backgroundColour = Ogre::ColourValue( 0.2f, 0.4f, 0.6f ) );
        virtual ~GraphicsSystem();

        void _notifyLogicSystem( BaseSystem *logicSystem )      { mLogicSystem = logicSystem; }

        void initialize( const Ogre::String &windowTitle );
        void deinitialize(void);

        void update( float timeSinceLast );

        /** Updates the SceneNodes of all the game entities in the container,
            interpolating them according to weight, reading the transforms from
            mCurrentTransformIdx and mCurrentTransformIdx-1.
        @param gameEntities
            The container with entities to update.
        @param weight
            The interpolation weight, ideally in range [0; 1]
        */
        void updateGameEntities( const GameEntityVec &gameEntities, float weight );

        /// Overload Ogre::UniformScalableTask. @see updateGameEntities
        virtual void execute( size_t threadId, size_t numThreads );

        /// Returns the GameEntities that are ready to be rendered. May include entities
        /// that are scheduled to be removed (i.e. they are no longer updated by logic)
        const GameEntityVec& getGameEntities( Ogre::SceneMemoryMgrTypes type ) const
                                                                { return mGameEntities[type]; }

    #if OGRE_USE_SDL2
        SdlInputHandler* getInputHandler(void)                  { return mInputHandler; }
    #endif

        void setQuit(void)                                      { mQuit = true; }
        bool getQuit(void) const                                { return mQuit; }

        float getAccumTimeSinceLastLogicFrame(void) const       { return mAccumTimeSinceLastLogicFrame; }

        Ogre::Root* getRoot(void) const                         { return mRoot; }
        Ogre::Window* getRenderWindow(void) const               { return mRenderWindow; }
        Ogre::SceneManager* getSceneManager(void) const         { return mSceneManager; }
        Ogre::Camera* getCamera(void) const                     { return mCamera; }
        Ogre::CompositorWorkspace* getCompositorWorkspace(void) const { return mWorkspace; }
        Ogre::v1::OverlaySystem* getOverlaySystem(void) const   { return mOverlaySystem; }

        const Ogre::String& getPluginsFolder(void) const        { return mPluginsFolder; }
        const Ogre::String& getWriteAccessFolder(void) const    { return mWriteAccessFolder; }
        const Ogre::String& getResourcePath(void) const         { return mResourcePath; }

        virtual void stopCompositor(void);
        virtual void restartCompositor(void);
    };
}

#endif<|MERGE_RESOLUTION|>--- conflicted
+++ resolved
@@ -70,13 +70,10 @@
 
         static void addResourceLocation( const Ogre::String &archName, const Ogre::String &typeName,
                                          const Ogre::String &secName );
-<<<<<<< HEAD
         void loadTextureCache(void);
         void saveTextureCache(void);
-=======
         void loadHlmsDiskCache(void);
         void saveHlmsDiskCache(void);
->>>>>>> 6afd22be
         virtual void setupResources(void);
         virtual void registerHlms(void);
         /// Optional override method where you can perform resource group loading
