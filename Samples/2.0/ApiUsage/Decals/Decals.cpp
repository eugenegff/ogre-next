
#include "GraphicsSystem.h"
#include "DecalsGameState.h"

#include "OgreSceneManager.h"
#include "OgreCamera.h"
#include "OgreRoot.h"
#include "OgreWindow.h"
#include "OgreConfigFile.h"
#include "Compositor/OgreCompositorManager2.h"
#include "OgreTextureFilters.h"
#include "OgreTextureGpuManager.h"

//Declares WinMain / main
#include "MainEntryPointHelper.h"
#include "System/MainEntryPoints.h"

#if OGRE_PLATFORM == OGRE_PLATFORM_WIN32
INT WINAPI WinMainApp( HINSTANCE hInst, HINSTANCE hPrevInstance, LPSTR strCmdLine, INT nCmdShow )
#else
int mainApp( int argc, const char *argv[] )
#endif
{
    return Demo::MainEntryPoints::mainAppSingleThreaded( DEMO_MAIN_ENTRY_PARAMS );
}

namespace Demo
{
    class DecalsGraphicsSystem : public GraphicsSystem
    {
        virtual Ogre::CompositorWorkspace* setupCompositor()
        {
            Ogre::CompositorManager2 *compositorManager = mRoot->getCompositorManager2();
            return compositorManager->addWorkspace( mSceneManager, mRenderWindow->getTexture(),
                                                    mCamera, "PbsMaterialsWorkspace", true );
        }

        virtual void setupResources(void)
        {
            GraphicsSystem::setupResources();

            Ogre::ConfigFile cf;
            cf.load(mResourcePath + "resources2.cfg");

            Ogre::String dataFolder = cf.getSetting( "DoNotUseAsResource", "Hlms", "" );

            if( dataFolder.empty() )
                dataFolder = "./";
            else if( *(dataFolder.end() - 1) != '/' )
                dataFolder += "/";

            dataFolder += "2.0/scripts/materials/PbsMaterials";

            addResourceLocation( dataFolder, "FileSystem", "General" );
        }

        void reserveDecalTextures(void)
        {
            /*
            Decals support having up to 3 texture arrays, one for diffuse, normal and emissive maps.
            That means that all your diffuse texture must share the same resolution & format.

            You CAN create the texture normally via TextureManager by creating a TEX_TYPE_2D_ARRAY
            texture and managing the slices yourself. There is no need to depend on the
            HlmsTextureManager, other than being a convenience.

            We must reserve the textures and load them first, before initialiseAllResourceGroups
            loads materials that may end up putting the textures in a different array.

            If we do not do this, then we have to assign them a different alias to load it twice
            on RAM, e.g. call
            textureManager->createOrRetrieveTexture( "different_name_floor_bump",
                                                     "floor_bump.PNG",... );
            */
            Ogre::TextureGpuManager *textureManager = mRoot->getRenderSystem()->getTextureGpuManager();
            /*
            These pool IDs must be unique per texture array, to ensure textures go into the
            right array.
            However you'll see here that both decalDiffuseId & decalNormalId are the same.
            This is because normal maps, being TEXTURE_TYPE_NORMALS and of a different format
            (RG8_SNORM instead of RGBA8_UNORM) will end up in different arrays anyway.
            So the reasons they will end up in different pools anyway is because:
                1. One uses TEXTURE_TYPE_DIFFUSE, the other TEXTURE_TYPE_NORMALS
                2. One uses RGBA8_UNORM, the other RG8_SNORM

            For example if you want to load diffuse decals into one array, and textures for
            area lights into a different array, then you would use different pool IDs:
                decalDiffuseId = 1;
                areaLightsId = 2;
            */
            const Ogre::uint32 decalDiffuseId = 1;
            const Ogre::uint32 decalNormalId = 1;

            //TODO: These pools should be destroyed manually or else they will live
            //forever until Ogre shutdowns
            textureManager->reservePoolId( decalDiffuseId, 512u, 512u, 8u, 10u,
                                           Ogre::PFG_RGBA8_UNORM_SRGB );
            textureManager->reservePoolId( decalNormalId, 512u, 512u, 8u, 10u,
                                           Ogre::PFG_RG8_SNORM );

            /*
                Create a blank diffuse & normal map textures, so we can use index 0 to "disable" them
                if we want them disabled for a particular Decal.
                This is not necessary if you intend to have all your decals using both diffuse
                and normals.
            */
            Ogre::uint8 *blackBuffer = reinterpret_cast<Ogre::uint8*>(
                                           OGRE_MALLOC_SIMD( 512u * 512u * 4u,
                                                             Ogre::MEMCATEGORY_RESOURCE ) );
            memset( blackBuffer, 0, 512u * 512u * 4u );
            Ogre::Image2 blackImage;
            blackImage.loadDynamicImage( blackBuffer, 512u, 512u, 1u, Ogre::TextureTypes::Type2D,
                                         Ogre::PFG_RGBA8_UNORM_SRGB, true );
            blackImage.generateMipmaps( false, Ogre::Image2::FILTER_NEAREST );
            Ogre::TextureGpu *decalTexture = 0;
            decalTexture = textureManager->createOrRetrieveTexture(
                               "decals_disabled_diffuse",
                               Ogre::GpuPageOutStrategy::Discard,
                               Ogre::TextureFlags::AutomaticBatching |
                               Ogre::TextureFlags::ManualTexture,
                               Ogre::TextureTypes::Type2D, Ogre::BLANKSTRING, 0, decalDiffuseId );
            decalTexture->setResolution( blackImage.getWidth(), blackImage.getHeight() );
            decalTexture->setNumMipmaps( blackImage.getNumMipmaps() );
            decalTexture->setPixelFormat( blackImage.getPixelFormat() );
            decalTexture->scheduleTransitionTo( Ogre::GpuResidency::Resident );
            blackImage.uploadTo( decalTexture, 0, decalTexture->getNumMipmaps() - 1u );

            blackImage.freeMemory();
            blackBuffer = reinterpret_cast<Ogre::uint8*>(
                              OGRE_MALLOC_SIMD( 512u * 512u * 2u, Ogre::MEMCATEGORY_RESOURCE ) );
            memset( blackBuffer, 0, 512u * 512u * 2u );
            blackImage.loadDynamicImage( blackBuffer, 512u, 512u, 1u, Ogre::TextureTypes::Type2D,
                                         Ogre::PFG_RG8_SNORM, true );
            blackImage.generateMipmaps( false, Ogre::Image2::FILTER_NEAREST );
            decalTexture = textureManager->createOrRetrieveTexture(
                               "decals_disabled_normals",
                               Ogre::GpuPageOutStrategy::Discard,
                               Ogre::TextureFlags::AutomaticBatching |
                               Ogre::TextureFlags::ManualTexture,
                               Ogre::TextureTypes::Type2D, Ogre::BLANKSTRING, 0, decalNormalId );
            decalTexture->setResolution( blackImage.getWidth(), blackImage.getHeight() );
            decalTexture->setNumMipmaps( blackImage.getNumMipmaps() );
            decalTexture->setPixelFormat( blackImage.getPixelFormat() );
            decalTexture->scheduleTransitionTo( Ogre::GpuResidency::Resident );
            blackImage.uploadTo( decalTexture, 0, decalTexture->getNumMipmaps() - 1u );

            /*
                Now actually create the decals into the array with the pool ID we desire.
            */
            textureManager->createOrRetrieveTexture(
                        "floor_diffuse.PNG", Ogre::GpuPageOutStrategy::Discard,
                        Ogre::CommonTextureTypes::Diffuse,
                        Ogre::ResourceGroupManager::AUTODETECT_RESOURCE_GROUP_NAME,
                        decalDiffuseId );
            textureManager->createOrRetrieveTexture(
                        "floor_bump.PNG", Ogre::GpuPageOutStrategy::Discard,
                        Ogre::CommonTextureTypes::NormalMap,
                        Ogre::ResourceGroupManager::AUTODETECT_RESOURCE_GROUP_NAME,
                        decalNormalId );
        }

        virtual void loadResources(void)
        {
            registerHlms();

<<<<<<< HEAD
            loadTextureCache();
=======
            loadHlmsDiskCache();
>>>>>>> bd9cfa71

            reserveDecalTextures();

            // Initialise, parse scripts etc
            Ogre::ResourceGroupManager::getSingleton().initialiseAllResourceGroups( true );
        }

    public:
        DecalsGraphicsSystem( GameState *gameState ) :
            GraphicsSystem( gameState )
        {
        }
    };

    void MainEntryPoints::createSystems( GameState **outGraphicsGameState,
                                         GraphicsSystem **outGraphicsSystem,
                                         GameState **outLogicGameState,
                                         LogicSystem **outLogicSystem )
    {
        DecalsGameState *gfxGameState = new DecalsGameState(
        ""
        "\n"
        "LEGAL: Uses Saint Peter's Basilica (C) by Emil Persson under CC Attrib 3.0 Unported\n"
        "See Samples/Media/materials/textures/Cubemaps/License.txt for more information." );

        GraphicsSystem *graphicsSystem = new DecalsGraphicsSystem( gfxGameState );

        gfxGameState->_notifyGraphicsSystem( graphicsSystem );

        *outGraphicsGameState = gfxGameState;
        *outGraphicsSystem = graphicsSystem;
    }

    void MainEntryPoints::destroySystems( GameState *graphicsGameState,
                                          GraphicsSystem *graphicsSystem,
                                          GameState *logicGameState,
                                          LogicSystem *logicSystem )
    {
        delete graphicsSystem;
        delete graphicsGameState;
    }

    const char* MainEntryPoints::getWindowTitle(void)
    {
        return "Screen Space Decals";
    }
}<|MERGE_RESOLUTION|>--- conflicted
+++ resolved
@@ -163,11 +163,8 @@
         {
             registerHlms();
 
-<<<<<<< HEAD
             loadTextureCache();
-=======
             loadHlmsDiskCache();
->>>>>>> bd9cfa71
 
             reserveDecalTextures();
 
