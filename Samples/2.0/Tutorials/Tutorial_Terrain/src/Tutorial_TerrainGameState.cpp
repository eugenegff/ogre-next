
#include "Tutorial_TerrainGameState.h"
#include "CameraController.h"
#include "GraphicsSystem.h"
#include "Utils/MeshUtils.h"

#include "OgreSceneManager.h"

#include "OgreRoot.h"
#include "Vao/OgreVaoManager.h"
#include "Vao/OgreVertexArrayObject.h"

#include "OgreCamera.h"
#include "OgreWindow.h"

#include "Terra/Hlms/OgreHlmsTerra.h"
#include "Terra/Hlms/PbsListener/OgreHlmsPbsTerraShadows.h"
#include "Terra/Terra.h"
#include "Terra/TerraShadowMapper.h"
#include "Terra/TerraWorkspaceListener.h"
#include "OgreHlmsManager.h"
#include "OgreHlms.h"
#include "Compositor/OgreCompositorManager2.h"
#include "Compositor/OgreCompositorWorkspace.h"

#include "OgreTextureGpuManager.h"

#include "OgreLwString.h"
#include "OgreGpuProgramManager.h"

#include "OgreItem.h"

using namespace Demo;

namespace Demo
{
    Tutorial_TerrainGameState::Tutorial_TerrainGameState( const Ogre::String &helpDescription ) :
        TutorialGameState( helpDescription ),
        mLockCameraToGround( false ),
        mTimeOfDay( Ogre::Math::PI * /*0.25f*//*0.55f*/0.1f ),
        mAzimuth( 0 ),
        mTerra( 0 ),
        mSunLight( 0 ),
        mHlmsPbsTerraShadows( 0 ),
        mTerraWorkspaceListener( 0 )
    {
    }
    //-----------------------------------------------------------------------------------
<<<<<<< HEAD
=======
    Ogre::CompositorWorkspace* Tutorial_TerrainGameState::setupCompositor()
    {
        // The first time this function gets called Terra is not initialized. This is a very possible
        // scenario i.e. load a level without Terrain, but we still need a workspace to render.
        //
        // Thus we pass a PF_NULL texture to the workspace as a dud that barely consumes any
        // memory (it consumes no GPU memory btw) by specifying PF_NULL. Alternatively you
        // could use a different workspace (either defined in script or programmatically) that
        // doesn't require specifying a second external texture. But using a dud is just simpler.
        //
        // The second time we get called, Terra will be initialized and we can pass the
        // proper external texture filled with the UAV so Ogre can place the right
        // barriers.
        //
        // Note: We *could* delay the creation of the workspace in this sample until Terra
        // is initialized; instead of creating the workspace unnecessarily twice.
        // However we're doing this on purpose to show how to deal with perfectly valid &
        // very common scenarios.
        using namespace Ogre;

        Root *root = mGraphicsSystem->getRoot();
        SceneManager *sceneManager = mGraphicsSystem->getSceneManager();
        Window *renderWindow = mGraphicsSystem->getRenderWindow();
        Camera *camera = mGraphicsSystem->getCamera();
        CompositorManager2 *compositorManager = root->getCompositorManager2();

        CompositorWorkspace *oldWorkspace = mGraphicsSystem->getCompositorWorkspace();
        if( oldWorkspace )
        {
            TextureGpu *terraShadowTex = oldWorkspace->getExternalRenderTargets()[1];
            compositorManager->removeWorkspace( oldWorkspace );
            if( terraShadowTex->getPixelFormat() == PFG_NULL )
            {
                TextureGpuManager *textureManager = root->getRenderSystem()->getTextureGpuManager();
                textureManager->destroyTexture( terraShadowTex );
            }
        }

        CompositorChannelVec externalChannels( 2 );
        //Render window
        externalChannels[0] = renderWindow->getTexture();

        //Terra's Shadow texture
        ResourceLayoutMap initialLayouts;
        ResourceAccessMap initialUavAccess;
        if( mTerra )
        {
            //Terra is initialized
            const ShadowMapper *shadowMapper = mTerra->getShadowMapper();
            shadowMapper->fillUavDataForCompositorChannel( &externalChannels[1], initialLayouts,
                                                           initialUavAccess );
        }
        else
        {
            //The texture is not available. Create a dummy dud.
            TextureGpuManager *textureManager = root->getRenderSystem()->getTextureGpuManager();
            TextureGpu *nullTex = textureManager->createOrRetrieveTexture( "DummyNull",
                                                                           GpuPageOutStrategy::Discard,
                                                                           TextureFlags::ManualTexture,
                                                                           TextureTypes::Type2D );
            nullTex->setResolution( 1u, 1u );
            nullTex->setPixelFormat( PFG_R10G10B10A2_UNORM );
            nullTex->scheduleTransitionTo( GpuResidency::Resident );
            externalChannels[1] = nullTex;
        }

        CompositorWorkspace *workspace = compositorManager->addWorkspace(
            sceneManager, externalChannels, camera, "Tutorial_TerrainWorkspace", true, -1,
            (UavBufferPackedVec *)0, &initialLayouts, &initialUavAccess );

        if( !mTerraWorkspaceListener )
        {
            Ogre::HlmsManager *hlmsManager = root->getHlmsManager();
            Hlms *hlms = hlmsManager->getHlms( HLMS_USER3 );
            OGRE_ASSERT_HIGH( dynamic_cast<HlmsTerra *>( hlms ) );
            mTerraWorkspaceListener = new TerraWorkspaceListener( static_cast<HlmsTerra *>( hlms ) );
        }
        workspace->addListener( mTerraWorkspaceListener );

        return workspace;
    }
    //-----------------------------------------------------------------------------------
>>>>>>> ec3f70cb
    void Tutorial_TerrainGameState::createScene01(void)
    {
        Ogre::Root *root = mGraphicsSystem->getRoot();
        Ogre::SceneManager *sceneManager = mGraphicsSystem->getSceneManager();

        // Render terrain after most objects, to improve performance by taking advantage of early Z
        mTerra = new Ogre::Terra( Ogre::Id::generateNewId<Ogre::MovableObject>(),
                                  &sceneManager->_getEntityMemoryManager( Ogre::SCENE_STATIC ),
                                  sceneManager, 11u, root->getCompositorManager2(),
                                  mGraphicsSystem->getCamera(), false );
        mTerra->setCastShadows( false );

        //mTerra->load( "Heightmap.png", Ogre::Vector3::ZERO, Ogre::Vector3( 256.0f, 1.0f, 256.0f ), false );
        //mTerra->load( "Heightmap.png", Ogre::Vector3( 64.0f, 0, 64.0f ), Ogre::Vector3( 128.0f, 5.0f, 128.0f ), false );
        //mTerra->load( "Heightmap.png", Ogre::Vector3( 64.0f, 0, 64.0f ), Ogre::Vector3( 1024.0f, 5.0f, 1024.0f ), false );
        //mTerra->load( "Heightmap.png", Ogre::Vector3( 64.0f, 0, 64.0f ), Ogre::Vector3( 4096.0f * 4, 15.0f * 64.0f*4, 4096.0f * 4 ), false );
        mTerra->load( "Heightmap.png", Ogre::Vector3( 64.0f, 4096.0f * 0.5f, 64.0f ), Ogre::Vector3( 4096.0f, 4096.0f, 4096.0f ), false );
        //mTerra->load( "Heightmap.png", Ogre::Vector3( 64.0f, 4096.0f * 0.5f, 64.0f ), Ogre::Vector3( 14096.0f, 14096.0f, 14096.0f ), false );

        Ogre::SceneNode *rootNode = sceneManager->getRootSceneNode( Ogre::SCENE_STATIC );
        Ogre::SceneNode *sceneNode = rootNode->createChildSceneNode( Ogre::SCENE_STATIC );
        sceneNode->attachObject( mTerra );

        Ogre::HlmsManager *hlmsManager = root->getHlmsManager();
        Ogre::HlmsDatablock *datablock = hlmsManager->getDatablock( "TerraExampleMaterial" );
//        Ogre::HlmsDatablock *datablock = hlmsManager->getHlms( Ogre::HLMS_USER3 )->getDefaultDatablock();
//        Ogre::HlmsMacroblock macroblock;
//        macroblock.mPolygonMode = Ogre::PM_WIREFRAME;
        //datablock->setMacroblock( macroblock );
        mTerra->setDatablock( datablock );

        {
            mHlmsPbsTerraShadows = new Ogre::HlmsPbsTerraShadows();
            mHlmsPbsTerraShadows->setTerra( mTerra );
            //Set the PBS listener so regular objects also receive terrain shadows
            Ogre::Hlms *hlmsPbs = root->getHlmsManager()->getHlms( Ogre::HLMS_PBS );
            hlmsPbs->setListener( mHlmsPbsTerraShadows );
        }

        mSunLight = sceneManager->createLight();
        Ogre::SceneNode *lightNode = rootNode->createChildSceneNode();
        lightNode->attachObject( mSunLight );
        mSunLight->setPowerScale( Ogre::Math::PI );
        mSunLight->setType( Ogre::Light::LT_DIRECTIONAL );
        mSunLight->setDirection( Ogre::Vector3( -1, -1, -1 ).normalisedCopy() );

        sceneManager->setAmbientLight( Ogre::ColourValue( 0.33f, 0.61f, 0.98f ) * 0.01f,
                                       Ogre::ColourValue( 0.02f, 0.53f, 0.96f ) * 0.01f,
                                       Ogre::Vector3::UNIT_Y );

        mCameraController = new CameraController( mGraphicsSystem, false );
        mGraphicsSystem->getCamera()->setFarClipDistance( 100000.0f );
        mGraphicsSystem->getCamera()->setPosition( -10.0f, 80.0f, 10.0f );


        MeshUtils::importV1Mesh( "tudorhouse.mesh",
                                 Ogre::ResourceGroupManager::AUTODETECT_RESOURCE_GROUP_NAME );

        //Create some meshes to show off terrain shadows.
        Ogre::Item *item = sceneManager->createItem( "tudorhouse.mesh",
                                                     Ogre::ResourceGroupManager::
                                                     AUTODETECT_RESOURCE_GROUP_NAME,
                                                     Ogre::SCENE_STATIC );
        Ogre::Vector3 objPos( 3.5f, 4.5f, -2.0f );
        mTerra->getHeightAt( objPos );
        objPos.y += -std::min( item->getLocalAabb().getMinimum().y, Ogre::Real(0.0f) ) * 0.01f - 0.5f;
        sceneNode = rootNode->createChildSceneNode( Ogre::SCENE_STATIC, objPos );
        sceneNode->scale( 0.01f, 0.01f, 0.01f );
        sceneNode->attachObject( item );

        item = sceneManager->createItem( "tudorhouse.mesh",
                                         Ogre::ResourceGroupManager::AUTODETECT_RESOURCE_GROUP_NAME,
                                         Ogre::SCENE_STATIC );
        objPos = Ogre::Vector3( -3.5f, 4.5f, -2.0f );
        mTerra->getHeightAt( objPos );
        objPos.y += -std::min( item->getLocalAabb().getMinimum().y, Ogre::Real(0.0f) ) * 0.01f - 0.5f;
        sceneNode = rootNode->createChildSceneNode( Ogre::SCENE_STATIC, objPos );
        sceneNode->scale( 0.01f, 0.01f, 0.01f );
        sceneNode->attachObject( item );

        TutorialGameState::createScene01();
    }
    //-----------------------------------------------------------------------------------
    void Tutorial_TerrainGameState::destroyScene(void)
    {
        Ogre::Root *root = mGraphicsSystem->getRoot();
        Ogre::Hlms *hlmsPbs = root->getHlmsManager()->getHlms( Ogre::HLMS_PBS );

        //Unset the PBS listener and destroy it
        if( hlmsPbs->getListener() == mHlmsPbsTerraShadows )
        {
            hlmsPbs->setListener( 0 );
            delete mHlmsPbsTerraShadows;
            mHlmsPbsTerraShadows = 0;
        }

        mGraphicsSystem->getCompositorWorkspace()->removeListener( mTerraWorkspaceListener );
        delete mTerraWorkspaceListener;
        mTerraWorkspaceListener = 0;

        delete mTerra;
        mTerra = 0;

        TutorialGameState::destroyScene();
    }
    //-----------------------------------------------------------------------------------
    void Tutorial_TerrainGameState::update( float timeSinceLast )
    {
        static float accumTime = 0;
        //mSunLight->setDirection( Ogre::Vector3( cosf( mTimeOfDay ), -sinf( mTimeOfDay ), -1.0 ).normalisedCopy() );
        //mSunLight->setDirection( Ogre::Vector3( 0, -sinf( mTimeOfDay ), -1.0 ).normalisedCopy() );
        mSunLight->setDirection( Ogre::Quaternion( Ogre::Radian(mAzimuth), Ogre::Vector3::UNIT_Y ) *
                                 Ogre::Vector3( cosf( mTimeOfDay ), -sinf( mTimeOfDay ), 0.0 ).normalisedCopy() );
        //mSunLight->setDirection( -Ogre::Vector3::UNIT_Y );

        //Do not call update() while invisible, as it will cause an assert because the frames
        //are not advancing, but we're still mapping the same GPU region over and over.
        if( mGraphicsSystem->getRenderWindow()->isVisible() )
        {
            //Force update the shadow map every frame to avoid the feeling we're "cheating" the
            //user in this sample with higher framerates than what he may encounter in many of
            //his possible uses.
            const float lightEpsilon = 0.0f;
            mTerra->update( mSunLight->getDerivedDirectionUpdated(), lightEpsilon );
        }

        TutorialGameState::update( timeSinceLast );

        //Camera must be locked to ground *after* we've moved it. Otherwise
        //fast motion may go below the terrain for 1 or 2 frames.
        Ogre::Camera *camera = mGraphicsSystem->getCamera();
        Ogre::Vector3 camPos = camera->getPosition();
        if( mLockCameraToGround && mTerra->getHeightAt( camPos ) )
            camera->setPosition( camPos + Ogre::Vector3::UNIT_Y * 10.0f );
    }
    //-----------------------------------------------------------------------------------
    void Tutorial_TerrainGameState::generateDebugText( float timeSinceLast, Ogre::String &outText )
    {
        TutorialGameState::generateDebugText( timeSinceLast, outText );

        if( mDisplayHelpMode == 0 )
        {
            outText += "\nCtrl+F4 will reload Terra's shaders.";
        }
        else if( mDisplayHelpMode == 1 )
        {
            char tmp[128];
            Ogre::LwString str( Ogre::LwString::FromEmptyPointer(tmp, sizeof(tmp)) );
            Ogre::Vector3 camPos = mGraphicsSystem->getCamera()->getPosition();

            using namespace Ogre;

            outText += "\nF2 Lock Camera to Ground: [";
            outText += mLockCameraToGround ? "Yes]" : "No]";
            outText += "\n+/- to change time of day. [";
            outText += StringConverter::toString( mTimeOfDay * 180.0f / Math::PI ) + "]";
            outText += "\n9/6 to change azimuth. [";
            outText += StringConverter::toString( mAzimuth * 180.0f / Math::PI ) + "]";
            outText += "\n\nCamera: ";
            str.a( "[", LwString::Float( camPos.x, 2, 2 ), ", ",
                        LwString::Float( camPos.y, 2, 2 ), ", ",
                        LwString::Float( camPos.z, 2, 2 ), "]" );
            outText += str.c_str();
            outText += "\nLightDir: ";
            str.clear();
            str.a( "[", LwString::Float( mSunLight->getDirection().x, 2, 2 ), ", ",
                        LwString::Float( mSunLight->getDirection().y, 2, 2 ), ", ",
                        LwString::Float( mSunLight->getDirection().z, 2, 2 ), "]" );
            outText += str.c_str();
        }
    }
    //-----------------------------------------------------------------------------------
    void Tutorial_TerrainGameState::keyReleased( const SDL_KeyboardEvent &arg )
    {
        if( arg.keysym.sym == SDLK_F4 && (arg.keysym.mod & (KMOD_LCTRL|KMOD_RCTRL)) )
        {
            //Hot reload of Terra shaders.
            Ogre::Root *root = mGraphicsSystem->getRoot();
            Ogre::HlmsManager *hlmsManager = root->getHlmsManager();

            Ogre::Hlms *hlms = hlmsManager->getHlms( Ogre::HLMS_USER3 );
            Ogre::GpuProgramManager::getSingleton().clearMicrocodeCache();
            hlms->reloadFrom( hlms->getDataFolder() );
        }
        else if( (arg.keysym.mod & ~(KMOD_NUM|KMOD_CAPS)) != 0 )
        {
            TutorialGameState::keyReleased( arg );
            return;
        }

        if( arg.keysym.scancode == SDL_SCANCODE_KP_PLUS )
        {
            mTimeOfDay += 0.1f;
            mTimeOfDay = std::min( mTimeOfDay, (float)Ogre::Math::PI );
        }
        else if( arg.keysym.scancode == SDL_SCANCODE_MINUS ||
                 arg.keysym.scancode == SDL_SCANCODE_KP_MINUS )
        {
            mTimeOfDay -= 0.1f;
            mTimeOfDay = std::max( mTimeOfDay, 0.0f );
        }

        if( arg.keysym.scancode == SDL_SCANCODE_KP_9 )
        {
            mAzimuth += 0.1f;
            mAzimuth = fmodf( mAzimuth, Ogre::Math::TWO_PI );
        }
        else if( arg.keysym.scancode == SDL_SCANCODE_KP_6 )
        {
            mAzimuth -= 0.1f;
            mAzimuth = fmodf( mAzimuth, Ogre::Math::TWO_PI );
            if( mAzimuth < 0 )
                mAzimuth = Ogre::Math::TWO_PI + mAzimuth;
        }

        if( arg.keysym.scancode == SDL_SCANCODE_F2 )
        {
            mLockCameraToGround = !mLockCameraToGround;
        }
        else
        {
            TutorialGameState::keyReleased( arg );
        }
    }
}<|MERGE_RESOLUTION|>--- conflicted
+++ resolved
@@ -17,7 +17,6 @@
 #include "Terra/Hlms/PbsListener/OgreHlmsPbsTerraShadows.h"
 #include "Terra/Terra.h"
 #include "Terra/TerraShadowMapper.h"
-#include "Terra/TerraWorkspaceListener.h"
 #include "OgreHlmsManager.h"
 #include "OgreHlms.h"
 #include "Compositor/OgreCompositorManager2.h"
@@ -41,96 +40,10 @@
         mAzimuth( 0 ),
         mTerra( 0 ),
         mSunLight( 0 ),
-        mHlmsPbsTerraShadows( 0 ),
-        mTerraWorkspaceListener( 0 )
-    {
-    }
-    //-----------------------------------------------------------------------------------
-<<<<<<< HEAD
-=======
-    Ogre::CompositorWorkspace* Tutorial_TerrainGameState::setupCompositor()
-    {
-        // The first time this function gets called Terra is not initialized. This is a very possible
-        // scenario i.e. load a level without Terrain, but we still need a workspace to render.
-        //
-        // Thus we pass a PF_NULL texture to the workspace as a dud that barely consumes any
-        // memory (it consumes no GPU memory btw) by specifying PF_NULL. Alternatively you
-        // could use a different workspace (either defined in script or programmatically) that
-        // doesn't require specifying a second external texture. But using a dud is just simpler.
-        //
-        // The second time we get called, Terra will be initialized and we can pass the
-        // proper external texture filled with the UAV so Ogre can place the right
-        // barriers.
-        //
-        // Note: We *could* delay the creation of the workspace in this sample until Terra
-        // is initialized; instead of creating the workspace unnecessarily twice.
-        // However we're doing this on purpose to show how to deal with perfectly valid &
-        // very common scenarios.
-        using namespace Ogre;
-
-        Root *root = mGraphicsSystem->getRoot();
-        SceneManager *sceneManager = mGraphicsSystem->getSceneManager();
-        Window *renderWindow = mGraphicsSystem->getRenderWindow();
-        Camera *camera = mGraphicsSystem->getCamera();
-        CompositorManager2 *compositorManager = root->getCompositorManager2();
-
-        CompositorWorkspace *oldWorkspace = mGraphicsSystem->getCompositorWorkspace();
-        if( oldWorkspace )
-        {
-            TextureGpu *terraShadowTex = oldWorkspace->getExternalRenderTargets()[1];
-            compositorManager->removeWorkspace( oldWorkspace );
-            if( terraShadowTex->getPixelFormat() == PFG_NULL )
-            {
-                TextureGpuManager *textureManager = root->getRenderSystem()->getTextureGpuManager();
-                textureManager->destroyTexture( terraShadowTex );
-            }
-        }
-
-        CompositorChannelVec externalChannels( 2 );
-        //Render window
-        externalChannels[0] = renderWindow->getTexture();
-
-        //Terra's Shadow texture
-        ResourceLayoutMap initialLayouts;
-        ResourceAccessMap initialUavAccess;
-        if( mTerra )
-        {
-            //Terra is initialized
-            const ShadowMapper *shadowMapper = mTerra->getShadowMapper();
-            shadowMapper->fillUavDataForCompositorChannel( &externalChannels[1], initialLayouts,
-                                                           initialUavAccess );
-        }
-        else
-        {
-            //The texture is not available. Create a dummy dud.
-            TextureGpuManager *textureManager = root->getRenderSystem()->getTextureGpuManager();
-            TextureGpu *nullTex = textureManager->createOrRetrieveTexture( "DummyNull",
-                                                                           GpuPageOutStrategy::Discard,
-                                                                           TextureFlags::ManualTexture,
-                                                                           TextureTypes::Type2D );
-            nullTex->setResolution( 1u, 1u );
-            nullTex->setPixelFormat( PFG_R10G10B10A2_UNORM );
-            nullTex->scheduleTransitionTo( GpuResidency::Resident );
-            externalChannels[1] = nullTex;
-        }
-
-        CompositorWorkspace *workspace = compositorManager->addWorkspace(
-            sceneManager, externalChannels, camera, "Tutorial_TerrainWorkspace", true, -1,
-            (UavBufferPackedVec *)0, &initialLayouts, &initialUavAccess );
-
-        if( !mTerraWorkspaceListener )
-        {
-            Ogre::HlmsManager *hlmsManager = root->getHlmsManager();
-            Hlms *hlms = hlmsManager->getHlms( HLMS_USER3 );
-            OGRE_ASSERT_HIGH( dynamic_cast<HlmsTerra *>( hlms ) );
-            mTerraWorkspaceListener = new TerraWorkspaceListener( static_cast<HlmsTerra *>( hlms ) );
-        }
-        workspace->addListener( mTerraWorkspaceListener );
-
-        return workspace;
-    }
-    //-----------------------------------------------------------------------------------
->>>>>>> ec3f70cb
+        mHlmsPbsTerraShadows( 0 )
+    {
+    }
+    //-----------------------------------------------------------------------------------
     void Tutorial_TerrainGameState::createScene01(void)
     {
         Ogre::Root *root = mGraphicsSystem->getRoot();
@@ -226,10 +139,6 @@
             delete mHlmsPbsTerraShadows;
             mHlmsPbsTerraShadows = 0;
         }
-
-        mGraphicsSystem->getCompositorWorkspace()->removeListener( mTerraWorkspaceListener );
-        delete mTerraWorkspaceListener;
-        mTerraWorkspaceListener = 0;
 
         delete mTerra;
         mTerra = 0;
