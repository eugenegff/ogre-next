/*
-----------------------------------------------------------------------------
This source file is part of OGRE
(Object-oriented Graphics Rendering Engine)
For the latest info, see http://www.ogre3d.org/

Copyright (c) 2000-2013 Torus Knot Software Ltd

Permission is hereby granted, free of charge, to any person obtaining a copy
of this software and associated documentation files (the "Software"), to deal
in the Software without restriction, including without limitation the rights
to use, copy, modify, merge, publish, distribute, sublicense, and/or sell
copies of the Software, and to permit persons to whom the Software is
furnished to do so, subject to the following conditions:

The above copyright notice and this permission notice shall be included in
all copies or substantial portions of the Software.

THE SOFTWARE IS PROVIDED "AS IS", WITHOUT WARRANTY OF ANY KIND, EXPRESS OR
IMPLIED, INCLUDING BUT NOT LIMITED TO THE WARRANTIES OF MERCHANTABILITY,
FITNESS FOR A PARTICULAR PURPOSE AND NONINFRINGEMENT. IN NO EVENT SHALL THE
AUTHORS OR COPYRIGHT HOLDERS BE LIABLE FOR ANY CLAIM, DAMAGES OR OTHER
LIABILITY, WHETHER IN AN ACTION OF CONTRACT, TORT OR OTHERWISE, ARISING FROM,
OUT OF OR IN CONNECTION WITH THE SOFTWARE OR THE USE OR OTHER DEALINGS IN
THE SOFTWARE.
-----------------------------------------------------------------------------
*/
#include "PageCoreTests.h"
#include "OgrePaging.h"

CPPUNIT_TEST_SUITE_REGISTRATION( PageCoreTests );

void PageCoreTests::setUp()
{
    // set up silent logging to not pollute output
	if(LogManager::getSingletonPtr())
		OGRE_DELETE Ogre::LogManager::getSingletonPtr();

	if(LogManager::getSingletonPtr() == 0)
	{
		LogManager* logManager = OGRE_NEW LogManager();
		logManager->createLog("testPageCore.log", true, false);
	}
    LogManager::getSingleton().setLogDetail(LL_LOW);

<<<<<<< HEAD
	mRoot = OGRE_NEW Root();
=======
#if OGRE_STATIC
        mStaticPluginLoader = OGRE_NEW StaticPluginLoader();
#endif

#ifdef OGRE_STATIC_LIB
	mRoot = OGRE_NEW Root(StringUtil::BLANK);
        
	mStaticPluginLoader.load();
#else
	mRoot = OGRE_NEW Root();
#endif

>>>>>>> c40cd09d
    LogManager::getSingleton().setLogDetail(LL_LOW);
	mPageManager = OGRE_NEW PageManager();

	// make certain the resource location is NOT read-only
	ResourceGroupManager::getSingleton().addResourceLocation("./", "FileSystem",
	    ResourceGroupManager::DEFAULT_RESOURCE_GROUP_NAME, false, false);

	mSceneMgr = mRoot->createSceneManager(ST_GENERIC);

}

void PageCoreTests::tearDown()
{
	OGRE_DELETE mPageManager;
	OGRE_DELETE mRoot;
#if OGRE_STATIC
        OGRE_DELETE mStaticPluginLoader;
#endif
}


void PageCoreTests::testSimpleCreateSaveLoadWorld()
{
	String worldName = "MyWorld";
	String filename = "myworld.world";
	String sectionName1 = "Section1";
	String sectionName2 = "Section2";
	PagedWorld* world = mPageManager->createWorld(worldName);
	PagedWorldSection* section = world->createSection("Grid2D", mSceneMgr, sectionName1);
	section = world->createSection("Grid2D", mSceneMgr, sectionName2);

	// Create a page
	Page* p = section->loadOrCreatePage(Vector3::ZERO);

    p->createContentCollection("Simple");

	world->save(filename);

	mPageManager->destroyWorld(world);
	world = 0;
	world = mPageManager->loadWorld(filename);

	CPPUNIT_ASSERT_EQUAL(worldName, world->getName());
	CPPUNIT_ASSERT_EQUAL((size_t)2, world->getSectionCount());

	section = world->getSection(sectionName1);
	CPPUNIT_ASSERT(section != 0);
	section = world->getSection(sectionName2);
	CPPUNIT_ASSERT(section != 0);
}
<|MERGE_RESOLUTION|>--- conflicted
+++ resolved
@@ -43,9 +43,6 @@
 	}
     LogManager::getSingleton().setLogDetail(LL_LOW);
 
-<<<<<<< HEAD
-	mRoot = OGRE_NEW Root();
-=======
 #if OGRE_STATIC
         mStaticPluginLoader = OGRE_NEW StaticPluginLoader();
 #endif
@@ -58,7 +55,6 @@
 	mRoot = OGRE_NEW Root();
 #endif
 
->>>>>>> c40cd09d
     LogManager::getSingleton().setLogDetail(LL_LOW);
 	mPageManager = OGRE_NEW PageManager();
 
