/*
-----------------------------------------------------------------------------
This source file is part of OGRE
(Object-oriented Graphics Rendering Engine)
For the latest info, see http://www.ogre3d.org/

Copyright (c) 2000-2013 Torus Knot Software Ltd

Permission is hereby granted, free of charge, to any person obtaining a copy
of this software and associated documentation files (the "Software"), to deal
in the Software without restriction, including without limitation the rights
to use, copy, modify, merge, publish, distribute, sublicense, and/or sell
copies of the Software, and to permit persons to whom the Software is
furnished to do so, subject to the following conditions:

The above copyright notice and this permission notice shall be included in
all copies or substantial portions of the Software.

THE SOFTWARE IS PROVIDED "AS IS", WITHOUT WARRANTY OF ANY KIND, EXPRESS OR
IMPLIED, INCLUDING BUT NOT LIMITED TO THE WARRANTIES OF MERCHANTABILITY,
FITNESS FOR A PARTICULAR PURPOSE AND NONINFRINGEMENT. IN NO EVENT SHALL THE
AUTHORS OR COPYRIGHT HOLDERS BE LIABLE FOR ANY CLAIM, DAMAGES OR OTHER
LIABILITY, WHETHER IN AN ACTION OF CONTRACT, TORT OR OTHERWISE, ARISING FROM,
OUT OF OR IN CONNECTION WITH THE SOFTWARE OR THE USE OR OTHER DEALINGS IN
THE SOFTWARE.
-----------------------------------------------------------------------------
*/
#include <stdio.h>
#include "Ogre.h"
#ifdef OGRE_BUILD_COMPONENT_MESHLODGENERATOR
#include "OgreMeshLodGenerator.h"
#endif
#include "OgreDistanceLodStrategy.h"
#include "OgreDefaultHardwareBufferManager.h"
#include "OgreFileSystem.h"
#include "OgreArchiveManager.h"
#include "MeshWithoutIndexDataTests.h"


// Register the suite
CPPUNIT_TEST_SUITE_REGISTRATION( MeshWithoutIndexDataTests );

void MeshWithoutIndexDataTests::setUp()
{
    if(LogManager::getSingletonPtr() == 0)
        mLogManager = OGRE_NEW LogManager();

	LogManager::getSingleton().createLog("MeshWithoutIndexDataTests.log", true);
    LogManager::getSingleton().setLogDetail(LL_LOW);
	OGRE_NEW ResourceGroupManager();
	OGRE_NEW LodStrategyManager();
    mBufMgr = OGRE_NEW DefaultHardwareBufferManager();
    mMeshMgr = OGRE_NEW MeshManager();
    archiveMgr = OGRE_NEW ArchiveManager();
    archiveMgr->addArchiveFactory(OGRE_NEW FileSystemArchiveFactory());

	MaterialManager* matMgr = OGRE_NEW MaterialManager();
	matMgr->initialise();
}
void MeshWithoutIndexDataTests::tearDown()
{
    OGRE_DELETE mMeshMgr;
    OGRE_DELETE mBufMgr;
    OGRE_DELETE archiveMgr;
	OGRE_DELETE MaterialManager::getSingletonPtr();
	OGRE_DELETE LodStrategyManager::getSingletonPtr();
	OGRE_DELETE ResourceGroupManager::getSingletonPtr();
    OGRE_DELETE mLogManager;
}

void MeshWithoutIndexDataTests::testCreateSimpleLine()
{
    ManualObject* line = OGRE_NEW ManualObject("line");
    line->begin("BaseWhiteNoLighting", RenderOperation::OT_LINE_LIST);
    line->position(0, 50, 0);
    line->position(50, 100, 0);
    line->end();
    String fileName = "line.mesh";
    MeshPtr lineMesh = line->convertToMesh(fileName);
    OGRE_DELETE line;

    CPPUNIT_ASSERT(lineMesh->getNumSubMeshes() == 1);
    CPPUNIT_ASSERT(lineMesh->getSubMesh(0)->indexData->indexCount == 0);
    RenderOperation rop;
    lineMesh->getSubMesh(0)->_getRenderOperation(rop);
    CPPUNIT_ASSERT(rop.useIndexes == false);
    CPPUNIT_ASSERT(lineMesh->getSubMesh(0)->vertexData->vertexCount == 2);

    MeshSerializer meshWriter;
    meshWriter.exportMesh(lineMesh.get(), fileName);

    mMeshMgr->remove( fileName );

    ResourceGroupManager::getSingleton().addResourceLocation(".", "FileSystem");
    MeshPtr loadedLine = mMeshMgr->load(fileName, "General");

    remove(fileName.c_str());

    CPPUNIT_ASSERT(loadedLine->getNumSubMeshes() == 1);
    CPPUNIT_ASSERT(loadedLine->getSubMesh(0)->indexData->indexCount == 0);
    loadedLine->getSubMesh(0)->_getRenderOperation(rop);
    CPPUNIT_ASSERT(rop.useIndexes == false);
    CPPUNIT_ASSERT(lineMesh->getSubMesh(0)->vertexData->vertexCount == 2);

    mMeshMgr->remove( fileName );
}

void MeshWithoutIndexDataTests::testCreateLineList()
{
    ManualObject* lineList = OGRE_NEW ManualObject("line");
    lineList->begin("BaseWhiteNoLighting", RenderOperation::OT_LINE_LIST);
    lineList->position(0, 50, 0);
    lineList->position(50, 100, 0);
    lineList->position(50, 50, 0);
    lineList->position(100, 100, 0);
    lineList->position(0, 50, 0);
    lineList->position(50, 50, 0);
    lineList->end();
    String fileName = "lineList.mesh";
    MeshPtr lineListMesh = lineList->convertToMesh(fileName);
    OGRE_DELETE lineList;

    CPPUNIT_ASSERT(lineListMesh->getNumSubMeshes() == 1);
    CPPUNIT_ASSERT(lineListMesh->getSubMesh(0)->indexData->indexCount == 0);
    RenderOperation rop;
    lineListMesh->getSubMesh(0)->_getRenderOperation(rop);
    CPPUNIT_ASSERT(rop.useIndexes == false);
    CPPUNIT_ASSERT(lineListMesh->getSubMesh(0)->vertexData->vertexCount == 6);

    MeshSerializer meshWriter;
    meshWriter.exportMesh(lineListMesh.get(), fileName);

    mMeshMgr->remove( fileName );

    ResourceGroupManager::getSingleton().addResourceLocation(".", "FileSystem");
    MeshPtr loadedLineList = mMeshMgr->load(fileName, "General");

    remove(fileName.c_str());

    CPPUNIT_ASSERT(loadedLineList->getNumSubMeshes() == 1);
    CPPUNIT_ASSERT(loadedLineList->getSubMesh(0)->indexData->indexCount == 0);
    loadedLineList->getSubMesh(0)->_getRenderOperation(rop);
    CPPUNIT_ASSERT(rop.useIndexes == false);
    CPPUNIT_ASSERT(loadedLineList->getSubMesh(0)->vertexData->vertexCount == 6);

    mMeshMgr->remove( fileName );
}

void MeshWithoutIndexDataTests::testCreateLineStrip()
{
    ManualObject* lineStrip = OGRE_NEW ManualObject("line");
    lineStrip->begin("BaseWhiteNoLighting", RenderOperation::OT_LINE_STRIP);
    lineStrip->position(50, 100, 0);
    lineStrip->position(0, 50, 0);
    lineStrip->position(50, 50, 0);
    lineStrip->position(100, 100, 0);
    lineStrip->end();
    String fileName = "lineStrip.mesh";
    MeshPtr lineStripMesh = lineStrip->convertToMesh(fileName);
    OGRE_DELETE lineStrip;

    CPPUNIT_ASSERT(lineStripMesh->getNumSubMeshes() == 1);
    CPPUNIT_ASSERT(lineStripMesh->getSubMesh(0)->indexData->indexCount == 0);
    RenderOperation rop;
    lineStripMesh->getSubMesh(0)->_getRenderOperation(rop);
    CPPUNIT_ASSERT(rop.useIndexes == false);
    CPPUNIT_ASSERT(lineStripMesh->getSubMesh(0)->vertexData->vertexCount == 4);

    MeshSerializer meshWriter;
    meshWriter.exportMesh(lineStripMesh.get(), fileName);

    mMeshMgr->remove( fileName );

    ResourceGroupManager::getSingleton().addResourceLocation(".", "FileSystem");
    MeshPtr loadedLineStrip = mMeshMgr->load(fileName, "General");

    remove(fileName.c_str());

    CPPUNIT_ASSERT(loadedLineStrip->getNumSubMeshes() == 1);
    CPPUNIT_ASSERT(loadedLineStrip->getSubMesh(0)->indexData->indexCount == 0);
    loadedLineStrip->getSubMesh(0)->_getRenderOperation(rop);
    CPPUNIT_ASSERT(rop.useIndexes == false);
    CPPUNIT_ASSERT(loadedLineStrip->getSubMesh(0)->vertexData->vertexCount == 4);

    mMeshMgr->remove( fileName );
}

void MeshWithoutIndexDataTests::testCreatePointList()
{
    ManualObject* pointList = OGRE_NEW ManualObject("line");
    pointList->begin("BaseWhiteNoLighting", RenderOperation::OT_POINT_LIST);
    pointList->position(50, 100, 0);
    pointList->position(0, 50, 0);
    pointList->position(50, 50, 0);
    pointList->position(100, 100, 0);
    pointList->end();
    String fileName = "pointList.mesh";
    MeshPtr pointListMesh = pointList->convertToMesh(fileName);
    OGRE_DELETE pointList;

    CPPUNIT_ASSERT(pointListMesh->getNumSubMeshes() == 1);
    CPPUNIT_ASSERT(pointListMesh->getSubMesh(0)->indexData->indexCount == 0);
    RenderOperation rop;
    pointListMesh->getSubMesh(0)->_getRenderOperation(rop);
    CPPUNIT_ASSERT(rop.useIndexes == false);
    CPPUNIT_ASSERT(pointListMesh->getSubMesh(0)->vertexData->vertexCount == 4);

    MeshSerializer meshWriter;
    meshWriter.exportMesh(pointListMesh.get(), fileName);

    mMeshMgr->remove( fileName );

    ResourceGroupManager::getSingleton().addResourceLocation(".", "FileSystem");
    MeshPtr loadedPointList = mMeshMgr->load(fileName, "General");

    remove(fileName.c_str());

    CPPUNIT_ASSERT(loadedPointList->getNumSubMeshes() == 1);
    CPPUNIT_ASSERT(loadedPointList->getSubMesh(0)->indexData->indexCount == 0);
    loadedPointList->getSubMesh(0)->_getRenderOperation(rop);
    CPPUNIT_ASSERT(rop.useIndexes == false);
    CPPUNIT_ASSERT(loadedPointList->getSubMesh(0)->vertexData->vertexCount == 4);

    mMeshMgr->remove( fileName );
}

void MeshWithoutIndexDataTests::testCreateLineWithMaterial()
{
    String matName = "lineMat";
    MaterialPtr matPtr = MaterialManager::getSingleton().create(matName, "General").staticCast<Material>();
    Pass* pass = matPtr->getTechnique(0)->getPass(0);
    pass->setDiffuse(1.0, 0.1, 0.1, 0);

    ManualObject* line = OGRE_NEW ManualObject("line");
    line->begin(matName, RenderOperation::OT_LINE_LIST);
    line->position(0, 50, 0);
    line->position(50, 100, 0);
    line->end();
    String fileName = "lineWithMat.mesh";
    MeshPtr lineMesh = line->convertToMesh(fileName);
    OGRE_DELETE line;

    CPPUNIT_ASSERT(lineMesh->getNumSubMeshes() == 1);
    CPPUNIT_ASSERT(lineMesh->getSubMesh(0)->indexData->indexCount == 0);
    RenderOperation rop;
    lineMesh->getSubMesh(0)->_getRenderOperation(rop);
    CPPUNIT_ASSERT(rop.useIndexes == false);
    CPPUNIT_ASSERT(lineMesh->getSubMesh(0)->vertexData->vertexCount == 2);

    MeshSerializer meshWriter;
    meshWriter.exportMesh(lineMesh.get(), fileName);
    MaterialSerializer matWriter;
    matWriter.exportMaterial(
        MaterialManager::getSingleton().getByName(matName).staticCast<Material>(),
        matName + ".material");

    mMeshMgr->remove( fileName );

    ResourceGroupManager::getSingleton().addResourceLocation(".", "FileSystem");
    MeshPtr loadedLine = mMeshMgr->load(fileName, "General");

    remove(fileName.c_str());
    remove((matName + ".material").c_str());

    CPPUNIT_ASSERT(loadedLine->getNumSubMeshes() == 1);
    CPPUNIT_ASSERT(loadedLine->getSubMesh(0)->indexData->indexCount == 0);
    loadedLine->getSubMesh(0)->_getRenderOperation(rop);
    CPPUNIT_ASSERT(rop.useIndexes == false);
    CPPUNIT_ASSERT(lineMesh->getSubMesh(0)->vertexData->vertexCount == 2);

    mMeshMgr->remove( fileName );
}

void createMeshWithMaterial(String fileName)
{
    String matFileNameSuffix = ".material";
    String matName1 = "red";
    String matFileName1 = matName1 + matFileNameSuffix;
    MaterialPtr matPtr = MaterialManager::getSingleton().create(matName1, "General").staticCast<Material>();
    Pass* pass = matPtr->getTechnique(0)->getPass(0);
    pass->setDiffuse(1.0, 0.1, 0.1, 0);

    String matName2 = "green";
    String matFileName2 = matName2 + matFileNameSuffix;
    matPtr = MaterialManager::getSingleton().create(matName2, "General").staticCast<Material>();
    pass = matPtr->getTechnique(0)->getPass(0);
    pass->setDiffuse(0.1, 1.0, 0.1, 0);

    String matName3 = "blue";
    String matFileName3 = matName3 + matFileNameSuffix;
    matPtr = MaterialManager::getSingleton().create(matName3, "General").staticCast<Material>();
    pass = matPtr->getTechnique(0)->getPass(0);
    pass->setDiffuse(0.1, 0.1, 1.0, 0);

    String matName4 = "yellow";
    String matFileName4 = matName4 + matFileNameSuffix;
    matPtr = MaterialManager::getSingleton().create(matName4, "General").staticCast<Material>();
    pass = matPtr->getTechnique(0)->getPass(0);
    pass->setDiffuse(1.0, 1.0, 0.1, 0);

    ManualObject* manObj = OGRE_NEW ManualObject("mesh");
    manObj->begin(matName1, RenderOperation::OT_TRIANGLE_LIST);
    manObj->position(0, 50, 0);
    manObj->position(50, 50, 0);
    manObj->position(0, 100, 0);
    manObj->triangle(0, 1, 2);
    manObj->position(50, 100, 0);
    manObj->position(0, 100, 0);
    manObj->position(50, 50, 0);
    manObj->triangle(3, 4, 5);
    manObj->end();
    manObj->begin(matName2, RenderOperation::OT_LINE_LIST);
    manObj->position(0, 100, 0);
    manObj->position(-50, 50, 0);
    manObj->position(-50, 0, 0);
    manObj->position(-50, 50, 0);
    manObj->position(-100, 0, 0);
    manObj->position(-50, 0, 0);
    manObj->end();
    manObj->begin(matName3, RenderOperation::OT_LINE_STRIP);
    manObj->position(50, 100, 0);
    manObj->position(100, 50, 0);
    manObj->position(100, 0, 0);
    manObj->position(150, 0, 0);
    manObj->end();
    manObj->begin(matName4, RenderOperation::OT_POINT_LIST);
    manObj->position(50, 0, 0);
    manObj->position(0, 0, 0);
    manObj->end();
    manObj->convertToMesh(fileName);
    OGRE_DELETE manObj;

}

void MeshWithoutIndexDataTests::testCreateMesh()
{
    String fileName = "indexMix.mesh";
    createMeshWithMaterial(fileName);
    MeshPtr mesh = mMeshMgr->getByName(fileName).staticCast<Mesh>();

    CPPUNIT_ASSERT(mesh->getNumSubMeshes() == 4);
    RenderOperation rop;
    for (int i=0; i<4; ++i)
    {
        mesh->getSubMesh(i)->_getRenderOperation(rop);
        // first submesh has indexes; the others not
        CPPUNIT_ASSERT( rop.useIndexes == (i == 0) );
    }

    MeshSerializer meshWriter;
    meshWriter.exportMesh(mesh.get(), fileName);

    mMeshMgr->remove( fileName );

    ResourceGroupManager::getSingleton().addResourceLocation(".", "FileSystem");
    MeshPtr loadedMesh = mMeshMgr->load(fileName, "General");

    remove(fileName.c_str());

    CPPUNIT_ASSERT(loadedMesh->getNumSubMeshes() == 4);

    mMeshMgr->remove( fileName );
}

void MeshWithoutIndexDataTests::testCloneMesh()
{
    String originalName = "toClone.mesh";
    createMeshWithMaterial(originalName);
    MeshPtr mesh = mMeshMgr->getByName(originalName).staticCast<Mesh>();

    String fileName = "clone.mesh";
    MeshPtr clone = mesh->clone(fileName);
    CPPUNIT_ASSERT(mesh->getNumSubMeshes() == 4);

    MeshSerializer meshWriter;
    meshWriter.exportMesh(mesh.get(), fileName);

    mMeshMgr->remove( fileName );

    ResourceGroupManager::getSingleton().addResourceLocation(".", "FileSystem");
    MeshPtr loadedMesh = mMeshMgr->load(fileName, "General");

    remove(fileName.c_str());

    CPPUNIT_ASSERT(loadedMesh->getNumSubMeshes() == 4);

    mMeshMgr->remove( fileName );
}

void MeshWithoutIndexDataTests::testEdgeList()
{
    String fileName = "testEdgeList.mesh";
    ManualObject* line = OGRE_NEW ManualObject("line");
    line->begin("BaseWhiteNoLighting", RenderOperation::OT_LINE_LIST);
    line->position(0, 50, 0);
    line->position(50, 100, 0);
    line->end();
    MeshPtr mesh = line->convertToMesh(fileName);
    OGRE_DELETE line;

    // whole mesh must not contain index data, for this test
    CPPUNIT_ASSERT(mesh->getNumSubMeshes() == 1);
    CPPUNIT_ASSERT(mesh->getSubMesh(0)->indexData->indexCount == 0);

    mesh->buildEdgeList();
    MeshSerializer meshWriter;
    // if it does not crash here, test is passed
    meshWriter.exportMesh(mesh.get(), fileName);

    remove(fileName.c_str());

    mMeshMgr->remove( fileName );
}

void MeshWithoutIndexDataTests::testGenerateExtremes()
{
    String fileName = "testGenerateExtremes.mesh";
    createMeshWithMaterial(fileName);
    MeshPtr mesh = mMeshMgr->getByName(fileName).staticCast<Mesh>();

    const size_t NUM_EXTREMES = 4;
    for (ushort i = 0; i < mesh->getNumSubMeshes(); ++i)
    {
        mesh->getSubMesh(i)->generateExtremes(NUM_EXTREMES);
    }
    for (ushort i = 0; i < mesh->getNumSubMeshes(); ++i)
    {
        SubMesh* subMesh = mesh->getSubMesh(i);
        // According to generateExtremes, extremes are built based upon the bounding box indices.
        // But it also creates indices for all bbox's even if the mesh does not have any.
        // So...there should always be some extremity points. The number of which may vary
        if (subMesh->indexData->indexCount > 0)
        {
            CPPUNIT_ASSERT(subMesh->extremityPoints.size() == NUM_EXTREMES);
        }
    }

    mMeshMgr->remove( fileName );
}

void MeshWithoutIndexDataTests::testBuildTangentVectors()
{
    String fileName = "testBuildTangentVectors.mesh";
    createMeshWithMaterial(fileName);
    MeshPtr mesh = mMeshMgr->getByName(fileName).staticCast<Mesh>();

    try
    {
        // make sure correct exception is thrown
        mesh->buildTangentVectors();
        CPPUNIT_FAIL("Expected InvalidParametersException!");
    }
    catch (const InvalidParametersException&)
    {
    	// ok
    }
    
    mMeshMgr->remove( fileName );
}

void MeshWithoutIndexDataTests::testGenerateLodLevels()
{
#ifdef OGRE_BUILD_COMPONENT_MESHLODGENERATOR
    String fileName = "testGenerateLodLevels.mesh";
    createMeshWithMaterial(fileName);
    MeshPtr mesh = mMeshMgr->getByName(fileName).staticCast<Mesh>();

<<<<<<< HEAD
	LodConfig lodConfig(mesh);
	lodConfig.createGeneratedLodLevel(600, 2, LodLevel::VRM_CONSTANT);
    MeshLodGenerator().generateLodLevels(lodConfig);
    // It may be less then 2, when two levels have the same vertex count it will be optimized out and lodLevel.outSkipped=true
=======
	LodConfig lodConfig;
    lodConfig.levels.clear();
    lodConfig.mesh = MeshPtr(mesh);
    lodConfig.strategy = DistanceLodSphereStrategy::getSingletonPtr();
    LodLevel lodLevel;
    lodLevel.reductionMethod = LodLevel::VRM_CONSTANT;
    lodLevel.distance = 600.0;
    lodLevel.reductionValue = 2;
    lodConfig.levels.push_back(lodLevel);
    ProgressiveMeshGenerator pm;
    pm.generateLodLevels(lodConfig);
    // FAIL: Levels == 1
>>>>>>> 5376669f
    CPPUNIT_ASSERT(mesh->getNumLodLevels() == 2);
    for (ushort i = 0; i < mesh->getNumSubMeshes(); ++i)
    {
        SubMesh* subMesh = mesh->getSubMesh(i);
        for (ushort j = 0; j < mesh->getNumLodLevels() - 1; ++j)
        {
            if (subMesh->indexData->indexCount > 0)
            {
				// This may not be true for all meshes, but in this test we don't have reduced to 0.
                CPPUNIT_ASSERT(subMesh->mLodFaceList[j]->indexCount > 0);
            }
            else
            {
                // Should be 3 because of the dummy triangle being generated
                CPPUNIT_ASSERT(subMesh->mLodFaceList[j]->indexCount == 3);
            }
        }
    }

    MeshSerializer meshWriter;
    meshWriter.exportMesh(mesh.get(), fileName);

    remove(fileName.c_str());

    mMeshMgr->remove( fileName );
#endif
}<|MERGE_RESOLUTION|>--- conflicted
+++ resolved
@@ -465,25 +465,10 @@
     createMeshWithMaterial(fileName);
     MeshPtr mesh = mMeshMgr->getByName(fileName).staticCast<Mesh>();
 
-<<<<<<< HEAD
 	LodConfig lodConfig(mesh);
 	lodConfig.createGeneratedLodLevel(600, 2, LodLevel::VRM_CONSTANT);
     MeshLodGenerator().generateLodLevels(lodConfig);
     // It may be less then 2, when two levels have the same vertex count it will be optimized out and lodLevel.outSkipped=true
-=======
-	LodConfig lodConfig;
-    lodConfig.levels.clear();
-    lodConfig.mesh = MeshPtr(mesh);
-    lodConfig.strategy = DistanceLodSphereStrategy::getSingletonPtr();
-    LodLevel lodLevel;
-    lodLevel.reductionMethod = LodLevel::VRM_CONSTANT;
-    lodLevel.distance = 600.0;
-    lodLevel.reductionValue = 2;
-    lodConfig.levels.push_back(lodLevel);
-    ProgressiveMeshGenerator pm;
-    pm.generateLodLevels(lodConfig);
-    // FAIL: Levels == 1
->>>>>>> 5376669f
     CPPUNIT_ASSERT(mesh->getNumLodLevels() == 2);
     for (ushort i = 0; i < mesh->getNumSubMeshes(); ++i)
     {
