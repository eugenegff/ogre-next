--- conflicted
+++ resolved
@@ -47,18 +47,6 @@
 {
     using namespace Ogre;
 
-<<<<<<< HEAD
-    // write cleanup to log
-    if(LogManager::getSingletonPtr() == 0)
-    {
-        LogManager* logManager = OGRE_NEW LogManager();
-        logManager->createLog("testCustomCapabilitiesSetUp.log", true, false);
-    }
-    LogManager::getSingleton().setLogDetail(LL_LOW);
-
-    
-=======
->>>>>>> 33a6f6ca
     if(Ogre::HighLevelGpuProgramManager::getSingletonPtr())
         OGRE_DELETE Ogre::HighLevelGpuProgramManager::getSingletonPtr();
     if(Ogre::GpuProgramManager::getSingletonPtr())
@@ -70,25 +58,14 @@
     if(Ogre::ResourceGroupManager::getSingletonPtr())
         OGRE_DELETE Ogre::ResourceGroupManager::getSingletonPtr();
 
-<<<<<<< HEAD
-#if OGRE_STATIC
-        mStaticPluginLoader = OGRE_NEW Ogre::StaticPluginLoader();
-=======
 #if OGRE_STATIC_LIB
     mStaticPluginLoader = OGRE_NEW Ogre::StaticPluginLoader();
->>>>>>> 33a6f6ca
 #endif
 }
 //--------------------------------------------------------------------------
 void UseCustomCapabilitiesTests::tearDown()
 {
     using namespace Ogre;
-<<<<<<< HEAD
-    // set up silent logging to not pollute output
-    if(LogManager::getSingletonPtr())
-        OGRE_DELETE Ogre::LogManager::getSingletonPtr();
-=======
->>>>>>> 33a6f6ca
 
 #if OGRE_STATIC_LIB
     OGRE_DELETE mStaticPluginLoader;
@@ -183,17 +160,10 @@
     rs->setConfigOption(String("Full Screen"), String("No"));
     rs->setConfigOption(String("VSync"), String("No"));
     rs->setConfigOption(String("Video Mode"), String("800 x 600"));
-<<<<<<< HEAD
-    
+
     // use the best RTT
     ConfigOption optionRTT = options["RTT Preferred Mode"];
-    
-=======
-
-    // use the best RTT
-    ConfigOption optionRTT = options["RTT Preferred Mode"];
-
->>>>>>> 33a6f6ca
+
     if(find(optionRTT.possibleValues.begin(), optionRTT.possibleValues.end(), "FBO") != optionRTT.possibleValues.end())
     {
         rs->setConfigOption(String("RTT Preferred Mode"), String("FBO"));
@@ -210,27 +180,10 @@
 {
     UnitTestSuite::getSingletonPtr()->startTestMethod(__FUNCTION__);
 
-<<<<<<< HEAD
-    // set up silent logging to not pollute output
-    if(LogManager::getSingletonPtr())
-        OGRE_DELETE Ogre::LogManager::getSingletonPtr();
-    
-    if(LogManager::getSingletonPtr() == 0)
-    {
-        LogManager* logManager = OGRE_NEW LogManager();
-        logManager->createLog("testCustomCapabilitiesGL.log", true, false);
-    }
-    LogManager::getSingleton().setLogDetail(LL_LOW);
+    using namespace Ogre;
 
 #ifdef OGRE_STATIC_LIB
-    Root* root = OGRE_NEW Root(BLANKSTRING);
-        
-=======
-    using namespace Ogre;
-
-#ifdef OGRE_STATIC_LIB
-    Root* root = OGRE_NEW Root(StringUtil::BLANK);        
->>>>>>> 33a6f6ca
+    Root* root = OGRE_NEW Root(BLANKSTRING);        
     mStaticPluginLoader.load();
 #else
 
@@ -252,14 +205,6 @@
         try {
             setUpGLRenderSystemOptions(rs);
             root->setRenderSystem(rs);
-<<<<<<< HEAD
-#if OGRE_PLATFORM == OGRE_PLATFORM_APPLE || OGRE_PLATFORM == OGRE_PLATFORM_APPLE_IOS
-            root->initialise(true, "OGRE testCustomCapabilitiesGL Window",
-                             macBundlePath() + "/Contents/Resources/Media/CustomCapabilities/customCapabilitiesTest.cfg");
-#else
-            root->initialise(true, "OGRE testCustomCapabilitiesGL Window",
-                             "../Tests/Media/CustomCapabilities/customCapabilitiesTest.cfg");
-=======
 
 #if OGRE_PLATFORM == OGRE_PLATFORM_APPLE || OGRE_PLATFORM == OGRE_PLATFORM_APPLE_IOS
             root->initialise(true, "OGRE testCustomCapabilitiesGL Window",
@@ -267,7 +212,6 @@
 #else
             root->initialise(true, "OGRE testCustomCapabilitiesGL Window",
                 "../../Tests/Media/CustomCapabilities/customCapabilitiesTest.cfg");
->>>>>>> 33a6f6ca
 #endif
 
             const RenderSystemCapabilities* caps = rs->getCapabilities();
@@ -292,11 +236,7 @@
     rs->setConfigOption(String("Full Screen"), String("No"));
     rs->setConfigOption(String("VSync"), String("No"));
     rs->setConfigOption(String("Video Mode"), String("800 x 600 @ 32-bit colour"));
-<<<<<<< HEAD
-    
-=======
-
->>>>>>> 33a6f6ca
+
     // pick first available device
     ConfigOption optionDevice = options["Rendering Device"];
 
@@ -305,27 +245,10 @@
 //--------------------------------------------------------------------------
 void UseCustomCapabilitiesTests::testCustomCapabilitiesD3D9()
 {
-<<<<<<< HEAD
-    // set up silent logging to not pollute output
-    if(LogManager::getSingletonPtr())
-        OGRE_DELETE Ogre::LogManager::getSingletonPtr();
-    
-    if(LogManager::getSingletonPtr() == 0)
-    {
-        LogManager* logManager = OGRE_NEW LogManager();
-        logManager->createLog("testCustomCapabilitiesD3D9.log", true, false);
-    }
-    LogManager::getSingleton().setLogDetail(LL_LOW);
+    UnitTestSuite::getSingletonPtr()->startTestMethod(__FUNCTION__);
 
 #ifdef OGRE_STATIC_LIB
-    Root* root = OGRE_NEW Root(BLANKSTRING);
-        
-=======
-    UnitTestSuite::getSingletonPtr()->startTestMethod(__FUNCTION__);
-
-#ifdef OGRE_STATIC_LIB
-    Root* root = OGRE_NEW Root(StringUtil::BLANK);        
->>>>>>> 33a6f6ca
+    Root* root = OGRE_NEW Root(BLANKSTRING);        
     mStaticPluginLoader.load();
 #else
     Root* root = OGRE_NEW Root("plugins.cfg");
@@ -342,13 +265,8 @@
             setUpD3D9RenderSystemOptions(rs);
             root->setRenderSystem(rs);
             root->initialise(true, "OGRE testCustomCapabilitiesD3D9 Window",
-<<<<<<< HEAD
-                                            "../../../Media/CustomCapabilities/customCapabilitiesTest.cfg");
-        
-=======
                 "../../Tests/Media/CustomCapabilities/customCapabilitiesTest.cfg");
 
->>>>>>> 33a6f6ca
             const RenderSystemCapabilities* caps = rs->getCapabilities();
 
             checkCaps(caps);
