/*
-----------------------------------------------------------------------------
This source file is part of OGRE
(Object-oriented Graphics Rendering Engine)
For the latest info, see http://www.ogre3d.org/

Copyright (c) 2000-2013 Torus Knot Software Ltd

Permission is hereby granted, free of charge, to any person obtaining a copy
of this software and associated documentation files (the "Software"), to deal
in the Software without restriction, including without limitation the rights
to use, copy, modify, merge, publish, distribute, sublicense, and/or sell
copies of the Software, and to permit persons to whom the Software is
furnished to do so, subject to the following conditions:

The above copyright notice and this permission notice shall be included in
all copies or substantial portions of the Software.

THE SOFTWARE IS PROVIDED "AS IS", WITHOUT WARRANTY OF ANY KIND, EXPRESS OR
IMPLIED, INCLUDING BUT NOT LIMITED TO THE WARRANTIES OF MERCHANTABILITY,
FITNESS FOR A PARTICULAR PURPOSE AND NONINFRINGEMENT. IN NO EVENT SHALL THE
AUTHORS OR COPYRIGHT HOLDERS BE LIABLE FOR ANY CLAIM, DAMAGES OR OTHER
LIABILITY, WHETHER IN AN ACTION OF CONTRACT, TORT OR OTHERWISE, ARISING FROM,
OUT OF OR IN CONNECTION WITH THE SOFTWARE OR THE USE OR OTHER DEALINGS IN
THE SOFTWARE.
-----------------------------------------------------------------------------
*/

#include "RenderSystemCapabilitiesTests.h"
#include "OgreRenderSystemCapabilities.h"
#include "OgreRenderSystemCapabilitiesManager.h"
#include "OgreStringConverter.h"
#include "OgreRenderSystemCapabilitiesSerializer.h"
#include "OgreArchiveManager.h"

#include <fstream>
#include <algorithm>

#if OGRE_PLATFORM == OGRE_PLATFORM_APPLE || OGRE_PLATFORM == OGRE_PLATFORM_APPLE_IOS
#include "macUtils.h"
#endif

// Register the suite
CPPUNIT_TEST_SUITE_REGISTRATION( RenderSystemCapabilitiesTests );

void RenderSystemCapabilitiesTests::setUp()
{
    using namespace Ogre;
<<<<<<< HEAD
    if(!LogManager::getSingletonPtr()) {
        OGRE_NEW LogManager();
    }
    LogManager::getSingleton().createLog("RenderSystemCapabilitiesTests.log", true);
=======

    if(LogManager::getSingletonPtr() == 0)
        mLogManager = OGRE_NEW LogManager();

>>>>>>> 5376669f
    LogManager::getSingleton().setLogDetail(LL_LOW);

    // we need to be able to create FileSystem archives to load .rendercaps
    mFileSystemArchiveFactory = OGRE_NEW FileSystemArchiveFactory();

    mArchiveManager = OGRE_NEW ArchiveManager();
    ArchiveManager::getSingleton().addArchiveFactory( mFileSystemArchiveFactory );

    mRenderSystemCapabilitiesManager = OGRE_NEW RenderSystemCapabilitiesManager();
    // actual parsing happens here. test methods confirm parse results only
#if OGRE_PLATFORM == OGRE_PLATFORM_APPLE || OGRE_PLATFORM == OGRE_PLATFORM_APPLE_IOS
    mRenderSystemCapabilitiesManager->parseCapabilitiesFromArchive(macBundlePath() + "/Contents/Resources/Media/CustomCapabilities", "FileSystem", true);
#else
    mRenderSystemCapabilitiesManager->parseCapabilitiesFromArchive("../Tests/Media/CustomCapabilities", "FileSystem", true);
#endif
}

void RenderSystemCapabilitiesTests::tearDown()
{
    OGRE_DELETE mRenderSystemCapabilitiesManager;
    OGRE_DELETE mArchiveManager;
    OGRE_DELETE mFileSystemArchiveFactory;
    OGRE_DELETE mLogManager;
}

void RenderSystemCapabilitiesTests::testIsShaderProfileSupported(void)
{
    // create a new RSC
    Ogre::RenderSystemCapabilities rsc;

    // check that no shader profile is supported
    CPPUNIT_ASSERT(!rsc.isShaderProfileSupported("vs_1"));
    CPPUNIT_ASSERT(!rsc.isShaderProfileSupported("ps_1_1"));
    CPPUNIT_ASSERT(!rsc.isShaderProfileSupported("fp1"));

    rsc.addShaderProfile("vs_1");
    rsc.addShaderProfile("fp1");

    // check that the added shader profiles are supported
    CPPUNIT_ASSERT(rsc.isShaderProfileSupported("vs_1"));
    CPPUNIT_ASSERT(rsc.isShaderProfileSupported("fp1"));


    // check that non added profile is not supported
    CPPUNIT_ASSERT(!rsc.isShaderProfileSupported("ps_1_1"));


    // check that empty string is not supported
    CPPUNIT_ASSERT(!rsc.isShaderProfileSupported(""));
}

void RenderSystemCapabilitiesTests::testHasCapability()
{
    using namespace Ogre;

    RenderSystemCapabilities rsc;

    // check that no caps (from 2 categories) are supported
    CPPUNIT_ASSERT(!rsc.hasCapability(RSC_AUTOMIPMAP));
    CPPUNIT_ASSERT(!rsc.hasCapability(RSC_BLENDING));
    CPPUNIT_ASSERT(!rsc.hasCapability(RSC_FRAGMENT_PROGRAM));
    CPPUNIT_ASSERT(!rsc.hasCapability(RSC_TWO_SIDED_STENCIL));
    CPPUNIT_ASSERT(!rsc.hasCapability(RSC_MIPMAP_LOD_BIAS));
    CPPUNIT_ASSERT(!rsc.hasCapability(RSC_TEXTURE_COMPRESSION));
    CPPUNIT_ASSERT(!rsc.hasCapability(RSC_TEXTURE_COMPRESSION_VTC));
    CPPUNIT_ASSERT(!rsc.hasCapability(RSC_FBO_ATI));
    CPPUNIT_ASSERT(!rsc.hasCapability(RSC_PBUFFER));

    // add support for few caps from each category
    rsc.setCapability(RSC_AUTOMIPMAP);
    rsc.setCapability(RSC_FRAGMENT_PROGRAM);
    rsc.setCapability(RSC_TEXTURE_COMPRESSION);
    rsc.setCapability(RSC_FBO_ATI);

    // check that the newly set caps are supported
    CPPUNIT_ASSERT(rsc.hasCapability(RSC_AUTOMIPMAP));
    CPPUNIT_ASSERT(rsc.hasCapability(RSC_FRAGMENT_PROGRAM));
    CPPUNIT_ASSERT(rsc.hasCapability(RSC_TEXTURE_COMPRESSION));
    CPPUNIT_ASSERT(rsc.hasCapability(RSC_FBO_ATI));
    // check that the non-set caps are NOT supported
    CPPUNIT_ASSERT(!rsc.hasCapability(RSC_BLENDING));
    CPPUNIT_ASSERT(!rsc.hasCapability(RSC_TWO_SIDED_STENCIL));
    CPPUNIT_ASSERT(!rsc.hasCapability(RSC_MIPMAP_LOD_BIAS));
    CPPUNIT_ASSERT(!rsc.hasCapability(RSC_TEXTURE_COMPRESSION_VTC));
    CPPUNIT_ASSERT(!rsc.hasCapability(RSC_PBUFFER));
}

void RenderSystemCapabilitiesTests::testSerializeBlank()
{
    using namespace Ogre;

    RenderSystemCapabilitiesManager* rscManager = RenderSystemCapabilitiesManager::getSingletonPtr();

    RenderSystemCapabilities* rsc = rscManager->loadParsedCapabilities("TestCaps Blank");

    // if we have a non-NULL it's good enough
    CPPUNIT_ASSERT(rsc != 0);
}

void RenderSystemCapabilitiesTests::testSerializeEnumCapability()
{
    using namespace Ogre;

    RenderSystemCapabilitiesManager* rscManager = RenderSystemCapabilitiesManager::getSingletonPtr();

    RenderSystemCapabilities* rsc = rscManager->loadParsedCapabilities("TestCaps enum Capabilities");
    // confirm that RSC was loaded
    CPPUNIT_ASSERT(rsc != 0);

    // confirm that the contents are rhe same as in .rendercaps file
    CPPUNIT_ASSERT(rsc->hasCapability(RSC_AUTOMIPMAP));
    CPPUNIT_ASSERT(rsc->hasCapability(RSC_FBO_ARB));
}


void RenderSystemCapabilitiesTests::testSerializeStringCapability()
{
    using namespace Ogre;

    RenderSystemCapabilitiesManager* rscManager = RenderSystemCapabilitiesManager::getSingletonPtr();

    RenderSystemCapabilities* rsc = rscManager->loadParsedCapabilities("TestCaps set String");
    // confirm that RSC was loaded
    CPPUNIT_ASSERT(rsc != 0);

    CPPUNIT_ASSERT(rsc->isShaderProfileSupported("vs99"));
}

void RenderSystemCapabilitiesTests::testSerializeBoolCapability()
{
    using namespace Ogre;

    RenderSystemCapabilitiesManager* rscManager = RenderSystemCapabilitiesManager::getSingletonPtr();

    RenderSystemCapabilities* rscTrue = rscManager->loadParsedCapabilities("TestCaps set bool (true)");
    RenderSystemCapabilities* rscFalse = rscManager->loadParsedCapabilities("TestCaps set bool (false)");
    // confirm that RSC was loaded
    CPPUNIT_ASSERT(rscTrue != 0);
    CPPUNIT_ASSERT(rscFalse != 0);

    CPPUNIT_ASSERT(rscTrue->getVertexTextureUnitsShared() == true);
    CPPUNIT_ASSERT(rscFalse->getVertexTextureUnitsShared() == false);
}

void RenderSystemCapabilitiesTests::testSerializeIntCapability()
{
    using namespace Ogre;

    RenderSystemCapabilitiesManager* rscManager = RenderSystemCapabilitiesManager::getSingletonPtr();

    RenderSystemCapabilities* rsc = rscManager->loadParsedCapabilities("TestCaps set int");
    // confirm that RSC was loaded
    CPPUNIT_ASSERT(rsc != 0);

    // TODO: why no get?
    CPPUNIT_ASSERT(rsc->getNumMultiRenderTargets() == 99);
}

void RenderSystemCapabilitiesTests::testSerializeRealCapability()
{
    using namespace Ogre;

    RenderSystemCapabilitiesManager* rscManager = RenderSystemCapabilitiesManager::getSingletonPtr();

    RenderSystemCapabilities* rsc = rscManager->loadParsedCapabilities("TestCaps set Real");
    // confirm that RSC was loaded
    CPPUNIT_ASSERT(rsc != 0);

    CPPUNIT_ASSERT(rsc->getMaxPointSize() == 99.5);
}

void RenderSystemCapabilitiesTests::testSerializeShaderCapability()
{
    using namespace Ogre;

    RenderSystemCapabilitiesManager* rscManager = RenderSystemCapabilitiesManager::getSingletonPtr();

    RenderSystemCapabilities* rsc = rscManager->loadParsedCapabilities("TestCaps addShaderProfile");
    // confirm that RSC was loaded
    CPPUNIT_ASSERT(rsc != 0);

    CPPUNIT_ASSERT(rsc->isShaderProfileSupported("vp1"));
    CPPUNIT_ASSERT(rsc->isShaderProfileSupported("vs_1_1"));
    CPPUNIT_ASSERT(rsc->isShaderProfileSupported("ps_99"));
}

void RenderSystemCapabilitiesTests::testWriteSimpleCapabilities()
{
    using namespace Ogre;
	using namespace std;

    String name = "simple caps";
    String filename = "simpleCapsTest.rendercaps";

    // set up caps of every type
    RenderSystemCapabilitiesSerializer serializer;
    RenderSystemCapabilities caps;
    caps.setCapability(RSC_AUTOMIPMAP);
    caps.setMaxPointSize(10.5);
    caps.addShaderProfile("vs999");
    caps.addShaderProfile("sp999");
    caps.setVertexTextureUnitsShared(true);
    caps.setNumWorldMatrices(777);

    // write them to file
    serializer.writeScript(&caps, name, filename);

    // read them back
    ifstream capsfile(filename.c_str());
    char buff[255];

    capsfile.getline(buff, 255);
    CPPUNIT_ASSERT_EQUAL(String("render_system_capabilities \"") + name + "\"", String(buff));

    capsfile.getline(buff, 255);
    CPPUNIT_ASSERT_EQUAL(String("{"), String(buff));
    // scan every line and find the set capabilities it them
	std::vector <String> lines;
    while(capsfile.good())
    {
        capsfile.getline(buff, 255);
        lines.push_back(String(buff));
    }

    // check that the file is closed nicely
    String closeBracket = *(lines.end() - 2);
    CPPUNIT_ASSERT_EQUAL(String("}"), closeBracket);
    CPPUNIT_ASSERT_EQUAL(String(""), lines.back());

    // check that all the set caps are there
    CPPUNIT_ASSERT(find(lines.begin(), lines.end(), "\tautomipmap true") != lines.end());
    CPPUNIT_ASSERT(find(lines.begin(), lines.end(), "\tmax_point_size 10.5") != lines.end());
    CPPUNIT_ASSERT(find(lines.begin(), lines.end(), "\tshader_profile sp999") != lines.end());
    CPPUNIT_ASSERT(find(lines.begin(), lines.end(), "\tvertex_texture_units_shared true") != lines.end());
    CPPUNIT_ASSERT(find(lines.begin(), lines.end(), "\tnum_world_matrices 777") != lines.end());
}

void RenderSystemCapabilitiesTests::testWriteAllFalseCapabilities()
{
    using namespace Ogre;
    using namespace std;

    String name = "all false caps";
    String filename = "allFalseCapsTest.rendercaps";

    // set up caps of every type
    RenderSystemCapabilitiesSerializer serializer;
    RenderSystemCapabilities caps;

    // all caps are false by default
    caps.setVertexTextureUnitsShared(false);

    // write them to file
    serializer.writeScript(&caps, name, filename);

    // read them back
    ifstream capsfile(filename.c_str());
    char buff[255];

    capsfile.getline(buff, 255);
    CPPUNIT_ASSERT_EQUAL(String("render_system_capabilities \"") + name + "\"", String(buff));

    capsfile.getline(buff, 255);
    CPPUNIT_ASSERT_EQUAL(String("{"), String(buff));
    // scan every line and find the set capabilities it them
    std::vector <String> lines;
    while(capsfile.good())
    {
        capsfile.getline(buff, 255);
        lines.push_back(String(buff));
    }

      // check that the file is closed nicely
    String closeBracket = *(lines.end() - 2);
    CPPUNIT_ASSERT_EQUAL(String("}"), closeBracket);
    CPPUNIT_ASSERT_EQUAL(String(""), lines.back());

    // confirm every caps
    CPPUNIT_ASSERT(find(lines.begin(), lines.end(), "\tautomipmap false") != lines.end());
    CPPUNIT_ASSERT(find(lines.begin(), lines.end(), "\tblending false") != lines.end());
    CPPUNIT_ASSERT(find(lines.begin(), lines.end(), "\tanisotropy false") != lines.end());
    CPPUNIT_ASSERT(find(lines.begin(), lines.end(), "\tdot3 false") != lines.end());
    CPPUNIT_ASSERT(find(lines.begin(), lines.end(), "\tcubemapping false") != lines.end());
    CPPUNIT_ASSERT(find(lines.begin(), lines.end(), "\thwstencil false") != lines.end());

    CPPUNIT_ASSERT(find(lines.begin(), lines.end(), "\tvbo false") != lines.end());
    CPPUNIT_ASSERT(find(lines.begin(), lines.end(), "\tvertex_program false") != lines.end());
    CPPUNIT_ASSERT(find(lines.begin(), lines.end(), "\tfragment_program false") != lines.end());
    CPPUNIT_ASSERT(find(lines.begin(), lines.end(), "\tscissor_test false") != lines.end());
    CPPUNIT_ASSERT(find(lines.begin(), lines.end(), "\ttwo_sided_stencil false") != lines.end());
    CPPUNIT_ASSERT(find(lines.begin(), lines.end(), "\tstencil_wrap false") != lines.end());

    CPPUNIT_ASSERT(find(lines.begin(), lines.end(), "\thwocclusion false") != lines.end());
    CPPUNIT_ASSERT(find(lines.begin(), lines.end(), "\tuser_clip_planes false") != lines.end());
    CPPUNIT_ASSERT(find(lines.begin(), lines.end(), "\tvertex_format_ubyte4 false") != lines.end());
    CPPUNIT_ASSERT(find(lines.begin(), lines.end(), "\tinfinite_far_plane false") != lines.end());
    CPPUNIT_ASSERT(find(lines.begin(), lines.end(), "\thwrender_to_texture false") != lines.end());
    CPPUNIT_ASSERT(find(lines.begin(), lines.end(), "\ttexture_float false") != lines.end());

    CPPUNIT_ASSERT(find(lines.begin(), lines.end(), "\tnon_power_of_2_textures false") != lines.end());
    CPPUNIT_ASSERT(find(lines.begin(), lines.end(), "\ttexture_3d false") != lines.end());
    CPPUNIT_ASSERT(find(lines.begin(), lines.end(), "\tpoint_sprites false") != lines.end());
    CPPUNIT_ASSERT(find(lines.begin(), lines.end(), "\tpoint_extended_parameters false") != lines.end());
    CPPUNIT_ASSERT(find(lines.begin(), lines.end(), "\tvertex_texture_fetch false") != lines.end());
    CPPUNIT_ASSERT(find(lines.begin(), lines.end(), "\tmipmap_lod_bias false") != lines.end());

    CPPUNIT_ASSERT(find(lines.begin(), lines.end(), "\ttexture_compression false") != lines.end());
    CPPUNIT_ASSERT(find(lines.begin(), lines.end(), "\ttexture_compression_dxt false") != lines.end());
    CPPUNIT_ASSERT(find(lines.begin(), lines.end(), "\ttexture_compression_vtc false") != lines.end());
    CPPUNIT_ASSERT(find(lines.begin(), lines.end(), "\ttexture_compression_pvrtc false") != lines.end());
    CPPUNIT_ASSERT(find(lines.begin(), lines.end(), "\ttexture_compression_bc4_bc5 false") != lines.end());
    CPPUNIT_ASSERT(find(lines.begin(), lines.end(), "\ttexture_compression_bc6h_bc7 false") != lines.end());
    CPPUNIT_ASSERT(find(lines.begin(), lines.end(), "\tfbo false") != lines.end());
    CPPUNIT_ASSERT(find(lines.begin(), lines.end(), "\tfbo_arb false") != lines.end());

    CPPUNIT_ASSERT(find(lines.begin(), lines.end(), "\tfbo_ati false") != lines.end());
    CPPUNIT_ASSERT(find(lines.begin(), lines.end(), "\tpbuffer false") != lines.end());
    CPPUNIT_ASSERT(find(lines.begin(), lines.end(), "\tperstageconstant false") != lines.end());
    CPPUNIT_ASSERT(find(lines.begin(), lines.end(), "\tseparate_shader_objects false") != lines.end());
    CPPUNIT_ASSERT(find(lines.begin(), lines.end(), "\tvao false") != lines.end());

    // bool caps
    CPPUNIT_ASSERT(find(lines.begin(), lines.end(), "\tvertex_texture_units_shared false") != lines.end());

}

void RenderSystemCapabilitiesTests::testWriteAllTrueCapabilities()
{
    using namespace Ogre;
    using namespace std;

    String name = "all false caps";
    String filename = "allFalseCapsTest.rendercaps";

    // set up caps of every type
    RenderSystemCapabilitiesSerializer serializer;
    RenderSystemCapabilities caps;

    // set all caps
    caps.setVertexTextureUnitsShared(true);

    caps.setCapability(RSC_AUTOMIPMAP);
    caps.setCapability(RSC_BLENDING);
    caps.setCapability(RSC_ANISOTROPY);
    caps.setCapability(RSC_DOT3);
    caps.setCapability(RSC_CUBEMAPPING);
    caps.setCapability(RSC_HWSTENCIL);

    caps.setCapability(RSC_VBO);
    caps.setCapability(RSC_VERTEX_PROGRAM);
    caps.setCapability(RSC_FRAGMENT_PROGRAM);
    caps.setCapability(RSC_SCISSOR_TEST);
    caps.setCapability(RSC_TWO_SIDED_STENCIL);
    caps.setCapability(RSC_STENCIL_WRAP);

    caps.setCapability(RSC_HWOCCLUSION);
    caps.setCapability(RSC_USER_CLIP_PLANES);
    caps.setCapability(RSC_VERTEX_FORMAT_UBYTE4);
    caps.setCapability(RSC_INFINITE_FAR_PLANE);
    caps.setCapability(RSC_HWRENDER_TO_TEXTURE);
    caps.setCapability(RSC_TEXTURE_FLOAT);

    caps.setCapability(RSC_NON_POWER_OF_2_TEXTURES);
    caps.setCapability(RSC_TEXTURE_3D);
    caps.setCapability(RSC_POINT_SPRITES);
    caps.setCapability(RSC_POINT_EXTENDED_PARAMETERS);
    caps.setCapability(RSC_VERTEX_TEXTURE_FETCH);
    caps.setCapability(RSC_MIPMAP_LOD_BIAS);

    caps.setCapability(RSC_TEXTURE_COMPRESSION);
    caps.setCapability(RSC_TEXTURE_COMPRESSION_DXT);
    caps.setCapability(RSC_TEXTURE_COMPRESSION_VTC);
    caps.setCapability(RSC_TEXTURE_COMPRESSION_PVRTC);
    caps.setCapability(RSC_TEXTURE_COMPRESSION_BC4_BC5);
    caps.setCapability(RSC_TEXTURE_COMPRESSION_BC6H_BC7);
    caps.setCapability(RSC_FBO);
    caps.setCapability(RSC_FBO_ARB);

    caps.setCapability(RSC_FBO_ATI);
    caps.setCapability(RSC_PBUFFER);
    caps.setCapability(RSC_PERSTAGECONSTANT);
    caps.setCapability(RSC_SEPARATE_SHADER_OBJECTS);
    caps.setCapability(RSC_VAO);

    // write them to file
    serializer.writeScript(&caps, name, filename);

    // read them back
    ifstream capsfile(filename.c_str());
    char buff[255];

    capsfile.getline(buff, 255);
    CPPUNIT_ASSERT_EQUAL(String("render_system_capabilities \"") + name + "\"", String(buff));

    capsfile.getline(buff, 255);
    CPPUNIT_ASSERT_EQUAL(String("{"), String(buff));
    // scan every line and find the set capabilities it them
    std::vector <String> lines;
    while(capsfile.good())
    {
        capsfile.getline(buff, 255);
        lines.push_back(String(buff));
    }

      // check that the file is closed nicely
    String closeBracket = *(lines.end() - 2);
    CPPUNIT_ASSERT_EQUAL(String("}"), closeBracket);
    CPPUNIT_ASSERT_EQUAL(String(""), lines.back());

    // confirm all caps
    CPPUNIT_ASSERT(find(lines.begin(), lines.end(), "\tautomipmap true") != lines.end());
    CPPUNIT_ASSERT(find(lines.begin(), lines.end(), "\tblending true") != lines.end());
    CPPUNIT_ASSERT(find(lines.begin(), lines.end(), "\tanisotropy true") != lines.end());
    CPPUNIT_ASSERT(find(lines.begin(), lines.end(), "\tdot3 true") != lines.end());
    CPPUNIT_ASSERT(find(lines.begin(), lines.end(), "\tcubemapping true") != lines.end());
    CPPUNIT_ASSERT(find(lines.begin(), lines.end(), "\thwstencil true") != lines.end());

    CPPUNIT_ASSERT(find(lines.begin(), lines.end(), "\tvbo true") != lines.end());
    CPPUNIT_ASSERT(find(lines.begin(), lines.end(), "\tvertex_program true") != lines.end());
    CPPUNIT_ASSERT(find(lines.begin(), lines.end(), "\tfragment_program true") != lines.end());
    CPPUNIT_ASSERT(find(lines.begin(), lines.end(), "\tscissor_test true") != lines.end());
    CPPUNIT_ASSERT(find(lines.begin(), lines.end(), "\ttwo_sided_stencil true") != lines.end());
    CPPUNIT_ASSERT(find(lines.begin(), lines.end(), "\tstencil_wrap true") != lines.end());

    CPPUNIT_ASSERT(find(lines.begin(), lines.end(), "\thwocclusion true") != lines.end());
    CPPUNIT_ASSERT(find(lines.begin(), lines.end(), "\tuser_clip_planes true") != lines.end());
    CPPUNIT_ASSERT(find(lines.begin(), lines.end(), "\tvertex_format_ubyte4 true") != lines.end());
    CPPUNIT_ASSERT(find(lines.begin(), lines.end(), "\tinfinite_far_plane true") != lines.end());
    CPPUNIT_ASSERT(find(lines.begin(), lines.end(), "\thwrender_to_texture true") != lines.end());
    CPPUNIT_ASSERT(find(lines.begin(), lines.end(), "\ttexture_float true") != lines.end());

    CPPUNIT_ASSERT(find(lines.begin(), lines.end(), "\tnon_power_of_2_textures true") != lines.end());
    CPPUNIT_ASSERT(find(lines.begin(), lines.end(), "\ttexture_3d true") != lines.end());
    CPPUNIT_ASSERT(find(lines.begin(), lines.end(), "\tpoint_sprites true") != lines.end());
    CPPUNIT_ASSERT(find(lines.begin(), lines.end(), "\tpoint_extended_parameters true") != lines.end());
    CPPUNIT_ASSERT(find(lines.begin(), lines.end(), "\tvertex_texture_fetch true") != lines.end());
    CPPUNIT_ASSERT(find(lines.begin(), lines.end(), "\tmipmap_lod_bias true") != lines.end());

    CPPUNIT_ASSERT(find(lines.begin(), lines.end(), "\ttexture_compression true") != lines.end());
    CPPUNIT_ASSERT(find(lines.begin(), lines.end(), "\ttexture_compression_dxt true") != lines.end());
    CPPUNIT_ASSERT(find(lines.begin(), lines.end(), "\ttexture_compression_vtc true") != lines.end());
    CPPUNIT_ASSERT(find(lines.begin(), lines.end(), "\ttexture_compression_pvrtc true") != lines.end());
    CPPUNIT_ASSERT(find(lines.begin(), lines.end(), "\ttexture_compression_bc4_bc5 true") != lines.end());
    CPPUNIT_ASSERT(find(lines.begin(), lines.end(), "\ttexture_compression_bc6h_bc7 true") != lines.end());
    CPPUNIT_ASSERT(find(lines.begin(), lines.end(), "\tfbo true") != lines.end());
    CPPUNIT_ASSERT(find(lines.begin(), lines.end(), "\tfbo_arb true") != lines.end());

    CPPUNIT_ASSERT(find(lines.begin(), lines.end(), "\tfbo_ati true") != lines.end());
    CPPUNIT_ASSERT(find(lines.begin(), lines.end(), "\tpbuffer true") != lines.end());
    CPPUNIT_ASSERT(find(lines.begin(), lines.end(), "\tperstageconstant true") != lines.end());
    CPPUNIT_ASSERT(find(lines.begin(), lines.end(), "\tseparate_shader_objects true") != lines.end());
    CPPUNIT_ASSERT(find(lines.begin(), lines.end(), "\tvao true") != lines.end());

    // bool caps
    CPPUNIT_ASSERT(find(lines.begin(), lines.end(), "\tvertex_texture_units_shared true") != lines.end());

}

void RenderSystemCapabilitiesTests::testWriteAndReadComplexCapabilities()
{
    using namespace Ogre;
    using namespace std;

    String name = "complex caps";
    String filename = "complexCapsTest.rendercaps";

    // set up caps of every type
    RenderSystemCapabilitiesSerializer serializer;
    RenderSystemCapabilities caps;

    // set all caps
    caps.setVertexTextureUnitsShared(true);

    caps.setCapability(RSC_AUTOMIPMAP);
    caps.setCapability(RSC_DOT3);
    caps.setCapability(RSC_CUBEMAPPING);
    caps.setCapability(RSC_HWSTENCIL);
    caps.setCapability(RSC_VBO);
    caps.setCapability(RSC_FRAGMENT_PROGRAM);
    caps.setCapability(RSC_SCISSOR_TEST);
    caps.setCapability(RSC_TWO_SIDED_STENCIL);
    caps.setCapability(RSC_HWOCCLUSION);
    caps.setCapability(RSC_VERTEX_FORMAT_UBYTE4);
    caps.setCapability(RSC_HWRENDER_TO_TEXTURE);
    caps.setCapability(RSC_TEXTURE_FLOAT);
    caps.setCapability(RSC_NON_POWER_OF_2_TEXTURES);
    caps.setCapability(RSC_TEXTURE_3D);
    caps.setCapability(RSC_POINT_EXTENDED_PARAMETERS);
    caps.setCapability(RSC_MIPMAP_LOD_BIAS);
    caps.setCapability(RSC_TEXTURE_COMPRESSION);
    caps.setCapability(RSC_TEXTURE_COMPRESSION_DXT);
    caps.setCapability(RSC_TEXTURE_COMPRESSION_VTC);
    caps.setCapability(RSC_TEXTURE_COMPRESSION_PVRTC);
    caps.setCapability(RSC_TEXTURE_COMPRESSION_BC4_BC5);
    caps.setCapability(RSC_TEXTURE_COMPRESSION_BC6H_BC7);
    caps.setCapability(RSC_PERSTAGECONSTANT);
    caps.setCapability(RSC_SEPARATE_SHADER_OBJECTS);
    caps.setCapability(RSC_VAO);

    caps.setNumWorldMatrices(11);
    caps.setNumTextureUnits(22);
    caps.setStencilBufferBitDepth(20001);
    caps.setNumVertexBlendMatrices(33);
    caps.setNumMultiRenderTargets(23);

    caps.addShaderProfile("99foo100");
    // try out stranger names
    caps.addShaderProfile("..f(_)specialsymbolextravaganza!@#$%^&*_but_no_spaces");

    caps.setVertexProgramConstantFloatCount(1111);
    caps.setVertexProgramConstantIntCount(2222);
    caps.setVertexProgramConstantBoolCount(3333);

    caps.setFragmentProgramConstantFloatCount(4444);
    caps.setFragmentProgramConstantIntCount(5555);
    caps.setFragmentProgramConstantBoolCount(64000);

    caps.setMaxPointSize(123.75);
    caps.setNonPOW2TexturesLimited(true);
    caps.setVertexTextureUnitsShared(true);

	DriverVersion driverversion;
	driverversion.major = 11;
	driverversion.minor = 13;
	driverversion.release = 17;
	driverversion.build = 0;

	caps.setDriverVersion(driverversion);
    caps.setDeviceName("Dummy Device");
    caps.setRenderSystemName("Dummy RenderSystem");

     // write them to file
    serializer.writeScript(&caps, name, filename);

    FileStreamDataStream* fdatastream = new FileStreamDataStream(filename,
            OGRE_NEW_T(ifstream, MEMCATEGORY_GENERAL)(filename.c_str()));

    DataStreamPtr dataStreamPtr(fdatastream);

    // parsing does not return a raw RSC, but adds it to the Manager
    serializer.parseScript(dataStreamPtr);

    RenderSystemCapabilitiesManager* rscManager = RenderSystemCapabilitiesManager::getSingletonPtr();

    RenderSystemCapabilities* rsc = rscManager->loadParsedCapabilities(name);
    // confirm that RSC was loaded
    CPPUNIT_ASSERT(rsc != 0);

    // create a reference, so that were're working with two refs
    RenderSystemCapabilities& caps2 = *rsc;

    CPPUNIT_ASSERT_EQUAL(caps.hasCapability(RSC_AUTOMIPMAP), caps2.hasCapability(RSC_AUTOMIPMAP));
    CPPUNIT_ASSERT_EQUAL(caps.hasCapability(RSC_BLENDING), caps2.hasCapability(RSC_BLENDING));
    CPPUNIT_ASSERT_EQUAL(caps.hasCapability(RSC_ANISOTROPY), caps2.hasCapability(RSC_ANISOTROPY));
    CPPUNIT_ASSERT_EQUAL(caps.hasCapability(RSC_DOT3), caps2.hasCapability(RSC_DOT3));
    CPPUNIT_ASSERT_EQUAL(caps.hasCapability(RSC_CUBEMAPPING), caps2.hasCapability(RSC_CUBEMAPPING));
    CPPUNIT_ASSERT_EQUAL(caps.hasCapability(RSC_HWSTENCIL), caps2.hasCapability(RSC_HWSTENCIL));

    CPPUNIT_ASSERT_EQUAL(caps.hasCapability(RSC_VBO), caps2.hasCapability(RSC_VBO));
    CPPUNIT_ASSERT_EQUAL(caps.hasCapability(RSC_VERTEX_PROGRAM), caps2.hasCapability(RSC_VERTEX_PROGRAM));
    CPPUNIT_ASSERT_EQUAL(caps.hasCapability(RSC_FRAGMENT_PROGRAM), caps2.hasCapability(RSC_FRAGMENT_PROGRAM));
    CPPUNIT_ASSERT_EQUAL(caps.hasCapability(RSC_SCISSOR_TEST), caps2.hasCapability(RSC_SCISSOR_TEST));
    CPPUNIT_ASSERT_EQUAL(caps.hasCapability(RSC_TWO_SIDED_STENCIL), caps2.hasCapability(RSC_TWO_SIDED_STENCIL));
    CPPUNIT_ASSERT_EQUAL(caps.hasCapability(RSC_STENCIL_WRAP), caps2.hasCapability(RSC_STENCIL_WRAP));

    CPPUNIT_ASSERT_EQUAL(caps.hasCapability(RSC_HWOCCLUSION), caps2.hasCapability(RSC_HWOCCLUSION));
    CPPUNIT_ASSERT_EQUAL(caps.hasCapability(RSC_USER_CLIP_PLANES), caps2.hasCapability(RSC_USER_CLIP_PLANES));
    CPPUNIT_ASSERT_EQUAL(caps.hasCapability(RSC_VERTEX_FORMAT_UBYTE4), caps2.hasCapability(RSC_VERTEX_FORMAT_UBYTE4));
    CPPUNIT_ASSERT_EQUAL(caps.hasCapability(RSC_INFINITE_FAR_PLANE), caps2.hasCapability(RSC_INFINITE_FAR_PLANE));
    CPPUNIT_ASSERT_EQUAL(caps.hasCapability(RSC_HWRENDER_TO_TEXTURE), caps2.hasCapability(RSC_HWRENDER_TO_TEXTURE));
    CPPUNIT_ASSERT_EQUAL(caps.hasCapability(RSC_TEXTURE_FLOAT), caps2.hasCapability(RSC_TEXTURE_FLOAT));

    CPPUNIT_ASSERT_EQUAL(caps.hasCapability(RSC_NON_POWER_OF_2_TEXTURES), caps2.hasCapability(RSC_NON_POWER_OF_2_TEXTURES));
    CPPUNIT_ASSERT_EQUAL(caps.hasCapability(RSC_TEXTURE_3D), caps2.hasCapability(RSC_TEXTURE_3D));
    CPPUNIT_ASSERT_EQUAL(caps.hasCapability(RSC_POINT_SPRITES), caps2.hasCapability(RSC_POINT_SPRITES));
    CPPUNIT_ASSERT_EQUAL(caps.hasCapability(RSC_POINT_EXTENDED_PARAMETERS), caps2.hasCapability(RSC_POINT_EXTENDED_PARAMETERS));
    CPPUNIT_ASSERT_EQUAL(caps.hasCapability(RSC_VERTEX_TEXTURE_FETCH), caps2.hasCapability(RSC_VERTEX_TEXTURE_FETCH));
    CPPUNIT_ASSERT_EQUAL(caps.hasCapability(RSC_MIPMAP_LOD_BIAS), caps2.hasCapability(RSC_MIPMAP_LOD_BIAS));

    CPPUNIT_ASSERT_EQUAL(caps.hasCapability(RSC_TEXTURE_COMPRESSION), caps2.hasCapability(RSC_TEXTURE_COMPRESSION));
    CPPUNIT_ASSERT_EQUAL(caps.hasCapability(RSC_TEXTURE_COMPRESSION_DXT), caps2.hasCapability(RSC_TEXTURE_COMPRESSION_DXT));
    CPPUNIT_ASSERT_EQUAL(caps.hasCapability(RSC_TEXTURE_COMPRESSION_VTC), caps2.hasCapability(RSC_TEXTURE_COMPRESSION_VTC));
    CPPUNIT_ASSERT_EQUAL(caps.hasCapability(RSC_TEXTURE_COMPRESSION_PVRTC), caps2.hasCapability(RSC_TEXTURE_COMPRESSION_PVRTC));
    CPPUNIT_ASSERT_EQUAL(caps.hasCapability(RSC_TEXTURE_COMPRESSION_BC4_BC5), caps2.hasCapability(RSC_TEXTURE_COMPRESSION_BC4_BC5));
    CPPUNIT_ASSERT_EQUAL(caps.hasCapability(RSC_TEXTURE_COMPRESSION_BC6H_BC7), caps2.hasCapability(RSC_TEXTURE_COMPRESSION_BC6H_BC7));
    CPPUNIT_ASSERT_EQUAL(caps.hasCapability(RSC_FBO), caps2.hasCapability(RSC_FBO));
    CPPUNIT_ASSERT_EQUAL(caps.hasCapability(RSC_FBO_ARB), caps2.hasCapability(RSC_FBO_ARB));

    CPPUNIT_ASSERT_EQUAL(caps.hasCapability(RSC_FBO_ATI), caps2.hasCapability(RSC_FBO_ATI));
    CPPUNIT_ASSERT_EQUAL(caps.hasCapability(RSC_PBUFFER), caps2.hasCapability(RSC_PBUFFER));
    CPPUNIT_ASSERT_EQUAL(caps.hasCapability(RSC_PERSTAGECONSTANT), caps2.hasCapability(RSC_PERSTAGECONSTANT));
    CPPUNIT_ASSERT_EQUAL(caps.hasCapability(RSC_SEPARATE_SHADER_OBJECTS), caps2.hasCapability(RSC_SEPARATE_SHADER_OBJECTS));
    CPPUNIT_ASSERT_EQUAL(caps.hasCapability(RSC_VAO), caps2.hasCapability(RSC_VAO));

    CPPUNIT_ASSERT_EQUAL(caps.getNumWorldMatrices(), caps2.getNumWorldMatrices());
    CPPUNIT_ASSERT_EQUAL(caps.getNumTextureUnits(), caps2.getNumTextureUnits());
    CPPUNIT_ASSERT_EQUAL(caps.getStencilBufferBitDepth(), caps2.getStencilBufferBitDepth());
    CPPUNIT_ASSERT_EQUAL(caps.getNumVertexBlendMatrices(), caps2.getNumVertexBlendMatrices());
    CPPUNIT_ASSERT_EQUAL(caps.getNumMultiRenderTargets(), caps2.getNumMultiRenderTargets());

    CPPUNIT_ASSERT_EQUAL(caps.getVertexProgramConstantFloatCount(), caps2.getVertexProgramConstantFloatCount());
    CPPUNIT_ASSERT_EQUAL(caps.getVertexProgramConstantIntCount(), caps2.getVertexProgramConstantIntCount());
    CPPUNIT_ASSERT_EQUAL(caps.getVertexProgramConstantBoolCount(), caps2.getVertexProgramConstantBoolCount());

    CPPUNIT_ASSERT_EQUAL(caps.getFragmentProgramConstantFloatCount(), caps2.getFragmentProgramConstantFloatCount());
    CPPUNIT_ASSERT_EQUAL(caps.getFragmentProgramConstantIntCount(), caps2.getFragmentProgramConstantIntCount());
    CPPUNIT_ASSERT_EQUAL(caps.getFragmentProgramConstantBoolCount(), caps2.getFragmentProgramConstantBoolCount());

    CPPUNIT_ASSERT_EQUAL(caps.getMaxPointSize(), caps2.getMaxPointSize());
    CPPUNIT_ASSERT_EQUAL(caps.getNonPOW2TexturesLimited(), caps2.getNonPOW2TexturesLimited());
    CPPUNIT_ASSERT_EQUAL(caps.getVertexTextureUnitsShared(), caps2.getVertexTextureUnitsShared());
	
	// test versions
	CPPUNIT_ASSERT_EQUAL(caps.getDriverVersion().major, caps2.getDriverVersion().major);
	CPPUNIT_ASSERT_EQUAL(caps.getDriverVersion().minor, caps2.getDriverVersion().minor);
	CPPUNIT_ASSERT_EQUAL(caps.getDriverVersion().release, caps2.getDriverVersion().release);
	CPPUNIT_ASSERT_EQUAL(0, caps2.getDriverVersion().build);

    dataStreamPtr.setNull();
}

<|MERGE_RESOLUTION|>--- conflicted
+++ resolved
@@ -46,17 +46,10 @@
 void RenderSystemCapabilitiesTests::setUp()
 {
     using namespace Ogre;
-<<<<<<< HEAD
     if(!LogManager::getSingletonPtr()) {
         OGRE_NEW LogManager();
     }
     LogManager::getSingleton().createLog("RenderSystemCapabilitiesTests.log", true);
-=======
-
-    if(LogManager::getSingletonPtr() == 0)
-        mLogManager = OGRE_NEW LogManager();
-
->>>>>>> 5376669f
     LogManager::getSingleton().setLogDetail(LL_LOW);
 
     // we need to be able to create FileSystem archives to load .rendercaps
