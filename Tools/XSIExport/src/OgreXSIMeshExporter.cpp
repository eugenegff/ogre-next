/*
-----------------------------------------------------------------------------
This source file is part of OGRE
(Object-oriented Graphics Rendering Engine)
For the latest info, see http://www.ogre3d.org/

Copyright (c) 2000-2012 Torus Knot Software Ltd

Permission is hereby granted, free of charge, to any person obtaining a copy
of this software and associated documentation files (the "Software"), to deal
in the Software without restriction, including without limitation the rights
to use, copy, modify, merge, publish, distribute, sublicense, and/or sell
copies of the Software, and to permit persons to whom the Software is
furnished to do so, subject to the following conditions:

The above copyright notice and this permission notice shall be included in
all copies or substantial portions of the Software.

THE SOFTWARE IS PROVIDED "AS IS", WITHOUT WARRANTY OF ANY KIND, EXPRESS OR
IMPLIED, INCLUDING BUT NOT LIMITED TO THE WARRANTIES OF MERCHANTABILITY,
FITNESS FOR A PARTICULAR PURPOSE AND NONINFRINGEMENT. IN NO EVENT SHALL THE
AUTHORS OR COPYRIGHT HOLDERS BE LIABLE FOR ANY CLAIM, DAMAGES OR OTHER
LIABILITY, WHETHER IN AN ACTION OF CONTRACT, TORT OR OTHERWISE, ARISING FROM,
OUT OF OR IN CONNECTION WITH THE SOFTWARE OR THE USE OR OTHER DEALINGS IN
THE SOFTWARE.
-----------------------------------------------------------------------------
*/
#include "OgreXSIMeshExporter.h"
#include <xsi_model.h>
#include <xsi_primitive.h>
#include <xsi_polygonnode.h>
#include <xsi_material.h>
#include <xsi_vertex.h>
#include <xsi_trianglevertex.h>
#include <xsi_cluster.h>
#include <xsi_kinematics.h>
#include <xsi_kinematicstate.h>
#include <xsi_selection.h>
#include <xsi_envelope.h>
#include <xsi_time.h>
#include <xsi_source.h>
#include <xsi_edge.h>
#include <xsi_vector3.h>
#include <xsi_matrix4.h>
#include <xsi_mixer.h>
#include <xsi_clip.h>
#include <xsi_timecontrol.h>
#include <xsi_actionsource.h>
#include <xsi_fcurve.h>
#include <xsi_fcurvekey.h>

#include "OgreException.h"
#include "OgreXSIHelper.h"
#include "OgreLogManager.h"
#include "OgreMeshManager.h"
#include "OgreMesh.h"
#include "OgreSubMesh.h"
#include "OgreMeshManager.h"
#include "OgreMeshSerializer.h"
#include "OgreHardwareBufferManager.h"
#include "OgreVertexBoneAssignment.h"
#include "OgrePose.h"
#include "OgreAnimation.h"
#include "OgreAnimationTrack.h"

using namespace XSI;


namespace Ogre {
    //-----------------------------------------------------------------------
    XsiMeshExporter::UniqueVertex::UniqueVertex()
        : position(Vector3::ZERO), normal(Vector3::ZERO), colour(0), nextIndex(0)
    {
        for (int i = 0; i < OGRE_MAX_TEXTURE_COORD_SETS; ++i)
            uv[i] = Vector3::ZERO;
    }
    //-----------------------------------------------------------------------
    bool XsiMeshExporter::UniqueVertex::operator==(const UniqueVertex& rhs) const
    {
        bool ret = position == rhs.position && 
            normal == rhs.normal && 
            colour == rhs.colour;
        if (!ret) return ret;

        for (int i = 0; i < OGRE_MAX_TEXTURE_COORD_SETS && ret; ++i)
        {
            ret = ret && (uv[i] == rhs.uv[i]);
        }

        return ret;
        

    }
    //-----------------------------------------------------------------------
    //-----------------------------------------------------------------------
    XsiMeshExporter::XsiMeshExporter()
    {
    }
    //-----------------------------------------------------------------------
    XsiMeshExporter::~XsiMeshExporter()
    {
		/// Tidy up
		cleanupDeformerMap();
		cleanupMaterialMap();
    }
    //-----------------------------------------------------------------------
	DeformerMap& XsiMeshExporter::buildMeshForExport(
		bool mergeSubMeshes, bool exportChildren, 
		bool edgeLists, bool tangents, VertexElementSemantic tangentSemantic, 
		bool tangentsSplitMirrored, bool tangentsSplitRotated, bool tangentsUseParity,
		bool vertexAnimation, AnimationList& animList, Real fps, const String& materialPrefix, 
		LodData* lod, const String& skeletonName)
    {

		LogOgreAndXSI(L"** Begin OGRE Mesh Export **");
        // Derive the scene root
        X3DObject sceneRoot(mXsiApp.GetActiveSceneRoot());

        // Construct mesh
        mMesh = MeshManager::getSingleton().createManual("XSIExport", 
			ResourceGroupManager::DEFAULT_RESOURCE_GROUP_NAME);

		mMaterialPrefix = materialPrefix;

		cleanupDeformerMap();
		cleanupMaterialMap();
		mShapeKeyMapping.clear();

		// Find all PolygonMesh objects
		buildPolygonMeshList(exportChildren);
		// progress report
		ProgressManager::getSingleton().progress();

		// notify of skeleton beforehand
		if (!skeletonName.empty())
		{
			mMesh->setSkeletonName(skeletonName);
		}

		// write the data into a mesh
		buildMesh(mMesh.getPointer(), mergeSubMeshes, !skeletonName.empty(), 
			vertexAnimation, animList, fps);

		// progress report
		ProgressManager::getSingleton().progress();

		if (lod)
		{
<<<<<<< HEAD
			ProgressiveMesh::generateLodLevels(mMesh.getPointer(), lod->distances, lod->quota, lod->reductionValue);
=======
			ProgressiveMesh::generateLodLevels(mMesh.get(), lod->distances, lod->quota, lod->reductionValue);
>>>>>>> 07b36f35
			// progress report
			ProgressManager::getSingleton().progress();
		}

        if(edgeLists)
        {
            LogOgreAndXSI(L"Calculating edge lists");
            mMesh->buildEdgeList();
			// progress report
			ProgressManager::getSingleton().progress();
        }

        if(tangents)
        {
            LogOgreAndXSI(L"Calculating tangents");
            unsigned short src, dest;
            if (!mMesh->suggestTangentVectorBuildParams(tangentSemantic, src, dest))
            {
                mMesh->buildTangentVectors(tangentSemantic, src, dest, tangentsSplitMirrored, 
					tangentsSplitRotated, tangentsUseParity);
            }
            else
            {
                LogOgreAndXSI(L"Could not derive tangents parameters");
            }
			// progress report
			ProgressManager::getSingleton().progress();

        }

		cleanupPolygonMeshList();

		LogOgreAndXSI(L"** OGRE Mesh Export Complete **");

		return mXsiDeformerMap;
    }
	//-----------------------------------------------------------------------
	void XsiMeshExporter::exportMesh(const String& fileName, const AxisAlignedBox& skelAABB)
	{

		// Pad bounds
		AxisAlignedBox currBounds = mMesh->getBounds();
		currBounds.merge(skelAABB);
		mMesh->_setBounds(currBounds, false);

		MeshSerializer serializer;
		serializer.exportMesh(mMesh.getPointer(), fileName);

		// progress report
		ProgressManager::getSingleton().progress();

		mMesh.setNull();


	}
	//-----------------------------------------------------------------------
	MaterialMap& XsiMeshExporter::getMaterials(void)
	{
		return mXsiMaterialMap;
	}
	//-----------------------------------------------------------------------
	TextureProjectionMap& XsiMeshExporter::getTextureProjectionMap(void)
	{
		return mTextureProjectionMap;
	}
	//-----------------------------------------------------------------------
	void XsiMeshExporter::buildMesh(Mesh* pMesh, bool mergeSubmeshes, 
		bool lookForBoneAssignments, bool vertexAnimation, AnimationList& animList, 
		Real fps)
	{
		/* Iterate over the list of polygon meshes that we've already located.
			For each one:
				If we're not merging submeshes, bake any protosubmeshes built
				  into the mesh and clear the protosubmesh list
			    Scan the clusters for 'poly' clusters (which can contain material
				  discrepancies). Any that use a different material should be
				  noted in the polycluster list
			    Build ProtoSubMeshes by iterating over the triangles in the mesh, 
				  building the list of UniqueVertices against the material as we 
				  go. We check each triangle to see if the polygon index is in 
				  the list of polyclusters & if so it goes into the other lists
		    
			Finally, we bake any remaining protosubmeshes into submeshes.
		*/
		// Calculate the number of progress updates each mesh must raise
		float progPerMesh = (float)OGRE_XSI_NUM_MESH_STEPS / (float)(mXsiPolygonMeshList.size());
		float currProg = 0.0f;
		for (PolygonMeshList::iterator pm = mXsiPolygonMeshList.begin();
			pm != mXsiPolygonMeshList.end(); ++pm)
		{
			currProg += progPerMesh;
			unsigned short progUpdates = (unsigned short)currProg;
			currProg -= progUpdates;
			// build contents of this polymesh into ProtoSubMesh(es)
			processPolygonMesh(pMesh, *pm, lookForBoneAssignments, progUpdates);

			if (!mergeSubmeshes)
			{
				// export out at the end of every PolygonMesh
				exportProtoSubMeshes(pMesh);
			}
		}
		if (mergeSubmeshes)
		{
			// export out the combined result
			exportProtoSubMeshes(pMesh);
		}

		if (vertexAnimation)
		{
			exportAnimations(pMesh, animList, fps);
		}
	}
	//-----------------------------------------------------------------------
	XsiMeshExporter::ProtoSubMesh* XsiMeshExporter::createOrRetrieveProtoSubMesh(
		const String& materialName, const String& name, 
		TextureCoordDimensionList& texCoordDims, bool hasVertexColours)
	{
		bool createNew = true;
		ProtoSubMesh* ret = 0;
		ProtoSubMeshList* protoList = 0;
		
		MaterialProtoSubMeshMap::iterator pi = mMaterialProtoSubmeshMap.find(materialName);
		if (pi == mMaterialProtoSubmeshMap.end())
		{
			protoList = new ProtoSubMeshList();
			mMaterialProtoSubmeshMap[materialName] = protoList;
		}
		else
		{
			// Iterate over the protos with the same material
			protoList = pi->second;

			for (ProtoSubMeshList::iterator psi = protoList->begin(); psi != protoList->end(); ++psi)
			{
				ProtoSubMesh* candidate = *psi;
				// Check format is compatible
				if (candidate->textureCoordDimensions.size() != texCoordDims.size())
				{
					continue;
				}
				if (candidate->hasVertexColours != hasVertexColours)
				{
					continue;
				}

				bool compat = true;
				std::vector<ushort>::iterator t = texCoordDims.begin();
				std::vector<ushort>::iterator u = candidate->textureCoordDimensions.begin(); 
				for (;t != texCoordDims.end(); ++t,++u)
				{
					if (*t != *u)
					{
						compat = false;
						break;
					}
				}

				if (compat)
				{
					createNew = false;
					ret = candidate;
					break;
				}
			}
		}

		if (createNew)
		{
			ret = new ProtoSubMesh();
			protoList->push_back(ret);
			ret->materialName = materialName;
			ret->name = name;
			ret->textureCoordDimensions = texCoordDims;
			ret->hasVertexColours = hasVertexColours;
		}

		return ret;
		
	}
	//-----------------------------------------------------------------------
	void XsiMeshExporter::processPolygonMesh(Mesh* pMesh, PolygonMeshEntry* xsiMesh, 
		bool lookForBoneAssignments, unsigned short progressUpdates)
	{
		CRefArray uvs = xsiMesh->geometry.GetUVs();

		StringUtil::StrStreamType msg;
		msg << "-- " << XSItoOgre(xsiMesh->name) << " --" << std::endl;
		msg << "Points: " << xsiMesh->geometry.GetVertexCount() << std::endl;
		msg << "Triangles: " << xsiMesh->geometry.GetTriangleCount() << std::endl;
		msg << "Normals: " << xsiMesh->geometry.GetNodeCount() << std::endl;
		msg << "Num UVs: " << uvs.GetCount() << std::endl;
		String str = msg.str();
		LogOgreAndXSI(str);

		if (uvs.GetCount() > OGRE_MAX_TEXTURE_COORD_SETS)
		{
			// too many texture coordinates!
			StringUtil::StrStreamType str;
			str << "PolygonMesh '" << XSItoOgre(xsiMesh->name) 
				<< "' has too many texture coordinate sets (" 
				<< uvs.GetCount()
				<< "); the limit is " << OGRE_MAX_TEXTURE_COORD_SETS;

			OGRE_EXCEPT(Exception::ERR_INVALIDPARAMS, str.str(), 
				"XsiMeshExporter::processPolygonMesh");
		}

		// Collect texture coordinates data
		TextureCoordDimensionList textureCoordDimensions;
		SamplerSetList samplerSets;
		textureCoordDimensions.reserve(uvs.GetCount());
		samplerSets.reserve(uvs.GetCount());
		for (int i = 0; i < uvs.GetCount(); ++ i)
		{
			Vector3* samplerUVs = new Vector3[xsiMesh->geometry.GetNodeCount()];
			samplerSets.push_back(samplerUVs);

			ClusterProperty uvProp = uvs[i];
			CFloatArray uvValues;
			uvProp.GetValues(uvValues);

			String textureProjectionName = XSItoOgre(uvProp.GetName());
			mTextureProjectionMap[textureProjectionName] = i;

			int usedDims = 0;
			for (int j = 0; j < xsiMesh->geometry.GetNodeCount(); ++j)
			{
				if ((samplerUVs[j].x = uvValues[j * 3]) != 0)
					usedDims |= 1; //u
				if ((samplerUVs[j].y = 1.0f - uvValues[j * 3 + 1]) != 0)
					usedDims |= 2; //v (invert)
				if ((samplerUVs[j].z = uvValues[j * 3 + 2]) != 0)
					usedDims |= 4; //w
			}

			if (usedDims & 4) // w
				textureCoordDimensions.push_back(3);
			else if (usedDims & 2) // v
				textureCoordDimensions.push_back(2);
			else // u
				textureCoordDimensions.push_back(1);
		}

		
		// Save transforms
		MATH::CTransformation xsiTransform = xsiMesh->transform;
		MATH::CTransformation rotTrans;
		rotTrans.SetRotation(xsiTransform.GetRotation());

		// Bounds calculation
		Real squaredRadius = 0.0f;
		Vector3 min, max;
		bool first = true;

		UniqueVertex vertex;


		float progPerTri = (float)progressUpdates / xsiMesh->geometry.GetTriangleCount();
		float prog = 0.0f;

		CLongArray polygonTriangleIndices;
		xsiMesh->geometry.GetPolygonTriangleIndices(polygonTriangleIndices);

		CLongArray triangleVertexIndices;
		xsiMesh->geometry.GetTriangleVertexIndices(triangleVertexIndices);

		CDoubleArray vertexPositions;
		xsiMesh->geometry.GetVertexPositions(vertexPositions);

		CRefArray vertexColours = xsiMesh->geometry.GetVertexColors();
		bool hasVertexColours = vertexColours.GetCount() > 0? true : false;
		CFloatArray vertexColoursValues;
		if (hasVertexColours)
		{
			ClusterProperty c = vertexColours[0];
			c.GetValues(vertexColoursValues);
		}

		CFloatArray nodeNormals;
		xsiMesh->geometry.GetNodeNormals(nodeNormals);

		CLongArray triangleNodeIndices;
		xsiMesh->geometry.GetTriangleNodeIndices(triangleNodeIndices);

		CLongArray polygonMaterialIndices;
		xsiMesh->geometry.GetPolygonMaterialIndices(polygonMaterialIndices);

		CRefArray materials = xsiMesh->geometry.GetMaterials();

		ProtoSubMesh** materialToProtoSubMesh = new ProtoSubMesh*[materials.GetCount()];
		for (LONG i = 0; i < materials.GetCount(); ++ i)
			materialToProtoSubMesh[i] = 0;

		CRefArray polygonClusters = xsiMesh->geometry.GetClusters(siClusterPolygonType);

		// Test for hidden polygons
		XSI::CBitArray hiddenPolygons(xsiMesh->geometry.GetPolygonCount());
		for (LONG c = 0; c < polygonClusters.GetCount(); ++ c)
		{
			XSI::Cluster cluster = XSI::Cluster(polygonClusters[c]);
			XSI::CRef clsvisibility;

			if (cluster.GetProperties().Find(L"clsvisibility", clsvisibility) == CStatus::OK)
			{
				Property p(clsvisibility);
				if (!p.GetParameterValue(L"viewvis"))
				{
					XSI::CBitArray clusterPolys;
					cluster.GetGeometryElementFlags(clusterPolys);
					hiddenPolygons.Or(clusterPolys);
				}
			}
		}

		// Iterate through all the triangles
		for (long t = 0; t < xsiMesh->geometry.GetTriangleCount(); ++t)
		{
			// Skip the triangle if it relates to a hidden polygon
			if (hiddenPolygons[polygonTriangleIndices[t]])
				continue;

			LONG polygonIndex = polygonTriangleIndices[t];
			LONG materialIndex = polygonMaterialIndices[polygonIndex];
			ProtoSubMesh* currentProto = materialToProtoSubMesh[materialIndex];

			// Do we already have a protosubmesh for the material of this triangle?
			if (!currentProto)
			{
				CString SubMeshName = xsiMesh->name;

				XSI::Material m(materials[materialIndex]);
				
				// Use the name of the cluster as the submesh name
				for (LONG c = 0; c < polygonClusters.GetCount(); ++ c)
				{
					XSI::Cluster cluster = XSI::Cluster(polygonClusters[c]);
					if (cluster.GetMaterial().GetName() == m.GetName())
					{
						LONG out_clusterIndex;
						cluster.FindIndex(polygonIndex, out_clusterIndex);
						if (out_clusterIndex != -1)
						{
							SubMeshName = cluster.GetName();
							break;
						}
					}
				}

				currentProto = materialToProtoSubMesh[materialIndex] = createOrRetrieveProtoSubMesh(
					mMaterialPrefix + XSItoOgre(m.GetName()),
					XSItoOgre(SubMeshName),
					textureCoordDimensions,
					hasVertexColours);
			}

			// has this mesh been used in this proto before? if not set offset
			size_t positionIndexOffset;
			if (currentProto->lastMeshEntry == xsiMesh)
			{
				positionIndexOffset = currentProto->lastMeshIndexOffset;
			}
			else
			{
				// first time this has been used
				// since we assume we 100% process each polygon mesh before the next,
				// just use last pointer since faster in this section
				currentProto->lastMeshEntry = xsiMesh;
				positionIndexOffset = currentProto->indices.size();
				currentProto->lastMeshIndexOffset = positionIndexOffset;
				// Also have to store this for future reference
				currentProto->polygonMeshOffsetMap[xsiMesh] = positionIndexOffset;
			}
			
            for (long p = 0; p < 3; ++p)
            {
				LONG posIndex = triangleVertexIndices[t * 3 + p]; // unique position index

				// Get position
				MATH::CVector3 xsipos(vertexPositions[posIndex * 3],
					vertexPositions[posIndex * 3 + 1],
					vertexPositions[posIndex * 3 + 2]);

				// Apply global SRT
				xsipos.MulByTransformationInPlace(xsiTransform);
				vertex.position = XSItoOgre(xsipos);

				// Get normal
				MATH::CVector3 xsinorm(nodeNormals[triangleNodeIndices[t * 3 + p] * 3],
					nodeNormals[triangleNodeIndices[t * 3 + p] * 3 + 1],
					nodeNormals[triangleNodeIndices[t * 3 + p] * 3 + 2]);

				// Apply global rotation
				xsinorm *= rotTrans;
				vertex.normal = XSItoOgre(xsinorm);

				for (size_t i = 0; i < textureCoordDimensions.size(); ++i)
				{
					// sampler indices can correctly dereference to sampler-order
					// uv sets we built earlier
					vertex.uv[i] = (samplerSets[i])[triangleNodeIndices[t * 3 + p]];
				}
                
				if (hasVertexColours)
				{
					vertex.colour = XSItoOgre(CVertexColor((unsigned char)(vertexColoursValues[posIndex * 4] * 255),
						(unsigned char)(vertexColoursValues[posIndex * 4 + 1] * 255),
						(unsigned char)(vertexColoursValues[posIndex * 4 + 2] * 255),
						(unsigned char)(vertexColoursValues[posIndex * 4 + 3] * 255)));
				}

				// adjust index per offset, this makes position indices unique
				// per polymesh in teh same protosubmesh
				posIndex += positionIndexOffset;

				size_t index = createOrRetrieveUniqueVertex(
									currentProto, posIndex, true, vertex);
				currentProto->indices.push_back(index);

				// bounds
				if (first)
				{
					squaredRadius = vertex.position.squaredLength();
					min = max = vertex.position;
					first = false;
				}
				else
				{
					squaredRadius = 
						std::max(squaredRadius, vertex.position.squaredLength());
					min.makeFloor(vertex.position);
					max.makeCeil(vertex.position);
				}
			}
		
			// Progress
			prog += progPerTri;
			while (prog >= 1.0f)
			{
				ProgressManager::getSingleton().progress();
				prog -= 1.0f;
			}

		}

		// Merge bounds
		AxisAlignedBox box;
		box.setExtents(min, max);
		box.merge(pMesh->getBounds());
		pMesh->_setBounds(box, false);
		pMesh->_setBoundingSphereRadius(
			std::max(
				pMesh->getBoundingSphereRadius(), 
				Math::Sqrt(squaredRadius)));

		// Deal with any bone assignments
		if (lookForBoneAssignments)
		{
			processBoneAssignments(pMesh, xsiMesh);
		}

		// process any shape keys
		processShapeKeys(pMesh, xsiMesh);

		// free temp UV data now
		for(SamplerSetList::iterator s = samplerSets.begin();
			s != samplerSets.end(); ++s)
		{
			// init sampler points
			delete [] *s;
		}
		samplerSets.clear();
		textureCoordDimensions.clear();
	}
	//-----------------------------------------------------------------------
	void XsiMeshExporter::processBoneAssignments(Mesh* pMesh, PolygonMeshEntry* xsiMesh)
	{
		// We have to iterate over the clusters which have envelope assignments
		// then, for each protosubmesh which uses this polymesh, we need to create
		// a bone assignment for each deformer, not forgetting to add one for 
		// each duplicated copy of this vertex too
		// We build up a global list of deformers as we go which will get passed
		// back to the top-level caller to build a skeleton from later
		CRefArray clusterRefArray;
		// Filter to 'vertex' types
		xsiMesh->geometry.GetClusters().Filter(
			siVertexCluster,CStringArray(),L"",clusterRefArray);



		for(int i = 0; i < clusterRefArray.GetCount(); ++i)
		{
			Cluster cluster(clusterRefArray[i]);	

			CRefArray envelopes = cluster.GetEnvelopes();
			for (int e = 0; e < envelopes.GetCount(); ++e)
			{
				Envelope envelope(envelopes[e]);

				// Get mapping from cluster element index to geometry position index
				CLongArray derefArray = envelope.GetElements(CTime().GetTime()).GetArray();

				CRefArray deformers = envelope.GetDeformers();
				for (int d = 0; d < deformers.GetCount(); ++d)
				{
					X3DObject deformer(deformers[d]);
					// Has this deformer been allocated a boneID already?
					String deformerName = XSItoOgre(deformer.GetName());
					DeformerMap::iterator di = 
						mXsiDeformerMap.find(deformerName);
					DeformerEntry* deformerEntry;
					bool newDeformerEntry = false;
					bool atLeastOneAssignment = false;
					if (di == mXsiDeformerMap.end())
					{
						deformerEntry = new DeformerEntry(mXsiDeformerMap.size(), deformer);
						deformerEntry->hasVertexAssignments = true;
						newDeformerEntry = true;
					}
					else
					{
						deformerEntry = di->second;
					}

					// Get the weights for this deformer
					CDoubleArray weights = 
						envelope.GetDeformerWeights(deformer, CTime().GetTime());
					// Weights are in order of cluster elements, we need to dereference
					// those to the original point index using the cluster element array
					for (int w = 0; w < weights.GetCount(); ++w)
					{
						size_t positionIndex = derefArray[w];
						float weight = weights[w];
						// Skip zero weights
						if (weight == 0.0f)
							continue;

						// Locate ProtoSubMeshes which use this mesh
						for (MaterialProtoSubMeshMap::iterator mi = mMaterialProtoSubmeshMap.begin();
							mi != mMaterialProtoSubmeshMap.end(); ++mi)
						{
							for (ProtoSubMeshList::iterator psi = mi->second->begin();
								psi != mi->second->end(); ++psi)
							{
								ProtoSubMesh* ps = *psi;
								ProtoSubMesh::PolygonMeshOffsetMap::iterator poli = 
									ps->polygonMeshOffsetMap.find(xsiMesh);
								if (poli != ps->polygonMeshOffsetMap.end())
								{
									// adjust index based on merging
									size_t adjIndex = positionIndex + poli->second;
									// look up real index
									// If it doesn't exist, it's probably on a seam
									// between clusters and we can safely skip it
									IndexRemap::iterator remi = ps->posIndexRemap.find(adjIndex);
									if (remi != ps->posIndexRemap.end())
									{

										size_t vertIndex = remi->second;
										bool moreVerts = true;
										// add UniqueVertex and clones
										while (moreVerts)
										{
											UniqueVertex& vertex = ps->uniqueVertices[vertIndex];
											VertexBoneAssignment vba;
											vba.boneIndex = deformerEntry->boneID;
											vba.vertexIndex = vertIndex;
											vba.weight = weight;
											ps->boneAssignments.insert(
												Mesh::VertexBoneAssignmentList::value_type(vertIndex, vba));
											atLeastOneAssignment = true;

											if (vertex.nextIndex == 0)
											{
												moreVerts = false;
											}
											else
											{
												vertIndex = vertex.nextIndex;
											}
										}
									}

								}
							}

						}



					}

					// Only add new deformer if we actually had any assignments
					if (newDeformerEntry && atLeastOneAssignment)
					{
						mXsiDeformerMap[deformerName] = deformerEntry;
					}



					
				}
				

			}
		}


	}
	//-----------------------------------------------------------------------
	void XsiMeshExporter::processShapeKeys(Mesh* pMesh, PolygonMeshEntry* xsiMesh)
	{
		CRefArray shapeKeys = xsiMesh->geometry.GetShapeKeys();

		for (int i = 0; i < shapeKeys.GetCount(); ++ i)
		{
			ShapeKey shapeKey = shapeKeys[i];
			LogOgreAndXSI("Found shape key " + XSItoOgre(shapeKey.GetName()));

			// Locate ProtoSubMeshes which use this mesh
			for (MaterialProtoSubMeshMap::iterator mi = mMaterialProtoSubmeshMap.begin();
				mi != mMaterialProtoSubmeshMap.end(); ++mi)
			{
				for (ProtoSubMeshList::iterator psi = mi->second->begin();
					psi != mi->second->end(); ++psi)
				{
					ProtoSubMesh* ps = *psi;
					ProtoSubMesh::PolygonMeshOffsetMap::iterator poli = 
						ps->polygonMeshOffsetMap.find(xsiMesh);
					if (poli != ps->polygonMeshOffsetMap.end())
					{
						// remap from mesh vertex index to proto vertex index
						size_t indexAdjustment = poli->second;

						// Create a new pose, target is implied by proto, final
						// index to be determined later including merging
						Pose pose(0, XSItoOgre(shapeKey.GetName()));

						CBitArray affectedPoints;
						CFloatArray shapeValues;
						shapeKey.GetValues(shapeValues, affectedPoints); // automatically converted to object relative reference mode

						// Iterate per vertex affected
						LONG idxPoint = affectedPoints.GetIterator();
						while (affectedPoints.GetNextTrueBit(idxPoint) )
						{
							// Now get offset
							Vector3 offset(shapeValues[idxPoint * 3], shapeValues[idxPoint * 3 + 1], shapeValues[idxPoint * 3 + 2]);

							// Skip zero offsets
							if (offset == Vector3::ZERO)
								continue;

							// Convert to world space
							MATH::CVector3 off(offset.x, offset.y, offset.z);
							off.MulByTransformationInPlace(xsiMesh->transform);
							offset = XSItoOgre(off);

							// adjust index based on merging
							size_t adjIndex = idxPoint + indexAdjustment;

							// look up real index
							// If it doesn't exist, it's probably on a seam
							// between clusters and we can safely skip it
							IndexRemap::iterator remi = ps->posIndexRemap.find(adjIndex);
							if (remi != ps->posIndexRemap.end())
							{
								size_t vertIndex = remi->second;
								bool moreVerts = true;

								// add UniqueVertex and clones
								while (moreVerts)
								{
									UniqueVertex& vertex = ps->uniqueVertices[vertIndex];

									// Create a vertex pose entry
									pose.addVertex(vertIndex, offset);

									if (vertex.nextIndex == 0)
									{
										moreVerts = false;
									}
									else
									{
										vertIndex = vertex.nextIndex;
									}
								} // more duplicate verts
							} // found remap?
						} // for each vertex affected

						// Add pose to proto
						ps->poseList.push_back(pose);

						// record that we used this shape key
						ps->shapeKeys.Add(shapeKey);
					} // proto found?
				} // for each proto
			}
		}
	}
	//-----------------------------------------------------------------------
	void XsiMeshExporter::buildShapeClipList(ShapeClipList& listToPopulate)
	{
		// Process all mixers
		Model root = mXsiApp.GetActiveSceneRoot();
		if (root.HasMixer())
		{
			XSI::Mixer mixer = root.GetMixer();
			buildShapeClipList(mixer, listToPopulate);
		}

		// Get all child models (recursive)
		CRefArray models = root.GetModels();
		for (int m = 0; m < models.GetCount(); ++m)
		{
			Model model(models[m]);
			if (model.HasMixer())
			{
				XSI::Mixer mixer = root.GetMixer();
				buildShapeClipList(mixer, listToPopulate);
			}
		}

	}
	//-----------------------------------------------------------------------
	void XsiMeshExporter::buildShapeClipList(ClipContainer& container, 
		ShapeClipList& listToPopulate)
	{
		CRefArray clips = container.GetClips();
		for (int c = 0; c < clips.GetCount(); ++c)
		{
			if (clips[c].IsA(siClipContainerID))
			{
				ClipContainer container(clips[c]);
				// cascade
				buildShapeClipList(container, listToPopulate);
			}
			else
			{

				XSI::Clip clip(clips[c]);
				XSI::CString clipType = clip.GetType();
				if (clip.GetType() == siClipShapeType)
				{
					XSI::TimeControl timeControl = clip.GetTimeControl();
					ShapeClipEntry sce;
					sce.clip = clip;
					sce.startFrame = sce.originalStartFrame = timeControl.GetStartOffset();
					long length = (1.0 / timeControl.GetScale()) * 
						(timeControl.GetClipOut() - timeControl.GetClipIn() + 1);
					sce.endFrame = sce.startFrame + length - 1;

					// Find link to shape
					sce.keytoPose = 0;
					ActionSource source(clip.GetSource());
					CRefArray sourceItems = source.GetItems();
					assert (sourceItems.GetCount() == 1 && "More than one source item on shape clip!");
					AnimationSourceItem sourceItem(sourceItems[0]);
					// Source is the shape key
					// Locate this in the list we built while building poses
					for (ShapeKeyMapping::iterator skm = mShapeKeyMapping.begin();
						skm != mShapeKeyMapping.end(); ++skm)
					{
						ShapeKeyToPoseEntry& mapping = *skm;
						if(mapping.shapeKey == sourceItem.GetSource())
						{
							// bingo
							sce.keytoPose = &(*skm);
						}
					}

					listToPopulate.push_back(sce);

				}
			}

		}


	}
	//-----------------------------------------------------------------------
	void XsiMeshExporter::exportAnimations(Mesh* pMesh, AnimationList& animList, 
		Real fps)
	{
		ShapeClipList clipList;
		buildShapeClipList(clipList);
		// Add all animations
		for (AnimationList::iterator i = animList.begin(); i != animList.end(); ++i)
		{
			// For each animation, we want to search for all shape clips using a
			// shape key which has been used 
			AnimationEntry& animEntry = *i;
			Animation* anim = 0;

			// Iterate per submesh since we want to collect a track per submesh
			// Iterate over the 'target index' which is submesh index + 1
			for (ushort targetIndex = 1; targetIndex <= pMesh->getNumSubMeshes(); ++targetIndex)
			{
				// find all shape clips for this submesh overlapping this time period
				// we'll clamp the clip too
				ShapeClipList submeshClipList;
				std::set<long> keyframeList;

				deriveShapeClipAndKeyframeList(targetIndex, animEntry, clipList, 
					submeshClipList, keyframeList);

				if (!submeshClipList.empty())
				{

					// Create animation if we haven't already
					if (!anim)
					{
						Real len = (float)(animEntry.endFrame - animEntry.startFrame + 1) / fps;
						anim = pMesh->createAnimation(animEntry.animationName, len);
					}
					
					// Create track
					VertexAnimationTrack* track = 
						anim->createVertexTrack(targetIndex, VAT_POSE);
					
					// Now sample all the clips on all the keyframes
					for (std::set<long>::iterator k = keyframeList.begin();
						k != keyframeList.end(); ++k)
					{
						// Create a key
						long frameNum = *k;
						Real keyTime = (float)(frameNum - animEntry.startFrame) / fps;
						VertexPoseKeyFrame* keyFrame = 
							track->createVertexPoseKeyFrame(keyTime);

						// Sample all the clips
						for (ShapeClipList::iterator c = submeshClipList.begin();
							c != submeshClipList.end(); ++c)
						{
							ShapeClipEntry& sce = *c;
							if(frameNum >= sce.startFrame && 
								frameNum <= sce.endFrame)
							{

								// map the keyframe number to a local number
								long localFrameNum = frameNum - sce.originalStartFrame *
									sce.clip.GetTimeControl().GetScale();

								// sample pose influences
								// Iterate over the animated parameters, find a 'weight' fcurve entry
								bool fcurveFound = false;
								CRefArray params = sce.clip.GetAnimatedParameters();
								for (int p = 0; p < params.GetCount(); ++p)
								{
									Parameter param(params[p]);
									if (param.GetSource().IsA(siFCurveID))
									{
										fcurveFound = true;
										FCurve fcurve(param.GetSource());
										CValue val = fcurve.Eval(localFrameNum);
										if ((float)val != 0.0f)
										{
											keyFrame->addPoseReference(
												sce.keytoPose->poseIndex, val);
										}
										
									}
								}

								if (!fcurveFound)
								{
									// No fcurves, so just assume 1.0 weight since that's
									// how XSI deals with it
									keyFrame->addPoseReference(sce.keytoPose->poseIndex, 1.0f);

								}
							}
						}
					}
					
				}

			}
		}

	}
	//-----------------------------------------------------------------------
	void XsiMeshExporter::deriveShapeClipAndKeyframeList(ushort targetIndex, 
		AnimationEntry& animEntry, ShapeClipList& inClipList, 
		ShapeClipList& outClipList, std::set<long>& keyFrameList)
	{
		for (ShapeClipList::iterator sci = inClipList.begin(); 
			sci != inClipList.end(); ++sci)
		{
			ShapeClipEntry& sce = *sci;

			if (sce.startFrame <= animEntry.endFrame &&
				sce.endFrame >= animEntry.startFrame && 
				sce.keytoPose->targetHandle == targetIndex)
			{
				// Clip overlaps with the animation sampling area and 
				// applies to this submesh
				ShapeClipEntry newClipEntry;
				newClipEntry.originalStartFrame = sce.startFrame;
				newClipEntry.startFrame = std::max(sce.startFrame, animEntry.startFrame);
				newClipEntry.endFrame = std::min(sce.endFrame, animEntry.endFrame);
				newClipEntry.clip = sce.clip;
				newClipEntry.keytoPose = sce.keytoPose;
				outClipList.push_back(newClipEntry);

				// Iterate over the animated parameters, find a 'weight' fcurve entry
				CRefArray params = sce.clip.GetAnimatedParameters();
				for (int p = 0; p < params.GetCount(); ++p)
				{
					Parameter param(params[p]);
					if (param.GetSource().IsA(siFCurveID))
					{
						FCurve fcurve(param.GetSource());
						CRefArray keys = fcurve.GetKeys();
						for (int k = 0; k < keys.GetCount(); ++k)
						{
							FCurveKey key(keys[k]);
							// convert from key time to global frame number
							CTime time = key.GetTime();
							long frameNum = (long)((double)(time.GetTime() + sce.startFrame)
								/ sce.clip.GetTimeControl().GetScale());
							keyFrameList.insert(frameNum);
						}
				

					}
				}

			}
		}
		// Always sample start & end frames
		keyFrameList.insert(animEntry.startFrame);
		keyFrameList.insert(animEntry.endFrame);

	}
	//-----------------------------------------------------------------------
	void XsiMeshExporter::exportProtoSubMeshes(Mesh* pMesh)
	{
		// Take the list of ProtoSubMesh instances and bake a SubMesh per
		// instance, then clear the list

		for (MaterialProtoSubMeshMap::iterator mi = mMaterialProtoSubmeshMap.begin();
			mi != mMaterialProtoSubmeshMap.end(); ++mi)
		{
			for (ProtoSubMeshList::iterator psi = mi->second->begin();
				psi != mi->second->end(); ++psi)
			{
				// export each one
				exportProtoSubMesh(pMesh, *psi);

				// free it
				delete *psi;
			}
			// delete proto list
			delete mi->second;
		}
		mMaterialProtoSubmeshMap.clear();
	}
	//-----------------------------------------------------------------------
	void XsiMeshExporter::exportProtoSubMesh(Mesh* pMesh, ProtoSubMesh* proto)
	{
		// Skip protos which have ended up empty
		if (proto->indices.empty())
			return;

        SubMesh* sm = 0;
        if (proto->name.empty())
        {
            // anonymous submesh
            sm = pMesh->createSubMesh();
        }
        else
        {
            // named submesh
            sm = pMesh->createSubMesh(proto->name);
        }

        // Set material
        sm->setMaterialName(proto->materialName);
        // never use shared geometry
        sm->useSharedVertices = false;
        sm->vertexData = new VertexData();
        // always do triangle list
        sm->indexData->indexCount = proto->indices.size();
		
		sm->vertexData->vertexCount = proto->uniqueVertices.size();
        // Determine index size
        bool use32BitIndexes = false;
        if (proto->uniqueVertices.size() > 65536)
        {
            use32BitIndexes = true;
        }

        sm->indexData->indexBuffer = 
            HardwareBufferManager::getSingleton().createIndexBuffer(
            use32BitIndexes ? HardwareIndexBuffer::IT_32BIT : HardwareIndexBuffer::IT_16BIT,
            sm->indexData->indexCount,
            HardwareBuffer::HBU_STATIC_WRITE_ONLY);
        if (use32BitIndexes)
        {
            uint32* pIdx = static_cast<uint32*>(
                sm->indexData->indexBuffer->lock(HardwareBuffer::HBL_DISCARD));
            writeIndexes(pIdx, proto->indices);
            sm->indexData->indexBuffer->unlock();
        }
        else
        {
            uint16* pIdx = static_cast<uint16*>(
                sm->indexData->indexBuffer->lock(HardwareBuffer::HBL_DISCARD));
            writeIndexes(pIdx, proto->indices);
            sm->indexData->indexBuffer->unlock();
        }


        // define vertex declaration
        unsigned buf = 0;
        size_t offset = 0;
		// always add position and normal
        sm->vertexData->vertexDeclaration->addElement(buf, offset, VET_FLOAT3, VES_POSITION);
        offset += VertexElement::getTypeSize(VET_FLOAT3);
		// Split vertex data after position if poses present
		if (!proto->poseList.empty())
		{
			buf++;
			offset = 0;
		}
        sm->vertexData->vertexDeclaration->addElement(buf, offset, VET_FLOAT3, VES_NORMAL);
        offset += VertexElement::getTypeSize(VET_FLOAT3);
        // split vertex data here if animated
        if (pMesh->hasSkeleton())
        {
            buf++;
            offset = 0;
        }
		// Optional vertex colour
        if(proto->hasVertexColours)
        {
            sm->vertexData->vertexDeclaration->addElement(buf, offset, VET_COLOUR, VES_DIFFUSE);
            offset += VertexElement::getTypeSize(VET_COLOUR);
        }
        // Define UVs
        for (unsigned short uvi = 0; uvi < proto->textureCoordDimensions.size(); ++uvi)
        {
			VertexElementType uvType = 
				VertexElement::multiplyTypeCount(
					VET_FLOAT1, proto->textureCoordDimensions[uvi]);
            sm->vertexData->vertexDeclaration->addElement(
				buf, offset, uvType, VES_TEXTURE_COORDINATES, uvi);
            offset += VertexElement::getTypeSize(uvType);
        }

        // create & fill buffer(s)
        for (unsigned short b = 0; b <= sm->vertexData->vertexDeclaration->getMaxSource(); ++b)
        {
            createVertexBuffer(sm->vertexData, b, proto->uniqueVertices);
        }

		// deal with any bone assignments
		if (!proto->boneAssignments.empty())
		{
			// rationalise first (normalises and strips out any excessive bones)
			sm->parent->_rationaliseBoneAssignments(
				sm->vertexData->vertexCount, proto->boneAssignments);

			for (Mesh::VertexBoneAssignmentList::iterator bi = proto->boneAssignments.begin();
				bi != proto->boneAssignments.end(); ++bi)
			{
				sm->addBoneAssignment(bi->second);
			}
		}

		// poses
		// derive target index (current submesh index + 1 since 0 is shared geom)
		ushort targetIndex = pMesh->getNumSubMeshes(); 
		ushort sk = 0;
		for (std::list<Pose>::iterator pi = proto->poseList.begin();
			pi != proto->poseList.end(); ++pi, ++sk)
		{
			Pose* pose = pMesh->createPose(targetIndex, pi->getName());
			Pose::VertexOffsetIterator vertIt = 
				pi->getVertexOffsetIterator();
			while (vertIt.hasMoreElements())
			{
				pose->addVertex(vertIt.peekNextKey(), vertIt.peekNextValue());
				vertIt.getNext();
			}

			// record shape key to pose mapping for animation later
			ShapeKeyToPoseEntry se;
			se.shapeKey = proto->shapeKeys[sk];
			se.poseIndex = pMesh->getPoseCount() - 1;
			se.targetHandle = targetIndex;
			mShapeKeyMapping.push_back(se);

		}

	}
	//-----------------------------------------------------------------------
	void XsiMeshExporter::buildPolygonMeshList(bool includeChildren)
	{
		Selection sel(mXsiApp.GetSelection());
		if (sel.GetCount() == 0)
		{
			// Whole scene
			// Derive the scene root
			X3DObject sceneRoot(mXsiApp.GetActiveSceneRoot());
			findPolygonMeshes(sceneRoot, true);
		}
		else
		{
			// iterate over selection
			for (int i = 0; i < sel.GetCount(); ++i)
			{
				X3DObject obj(sel[i]);
				findPolygonMeshes(obj,includeChildren);
			}
		}
	}
	//-----------------------------------------------------------------------
	void XsiMeshExporter::findPolygonMeshes(X3DObject& x3dObj, bool recurse)
	{
		// Check validity of current object
		if (!x3dObj.IsValid())
		{
			OGRE_EXCEPT(Exception::ERR_INTERNAL_ERROR, 
				"Invalid X3DObject found",
				"XsiMeshExporter::exportX3DObject");
		}
		// Log a message in script window
		CString name = x3dObj.GetName() ;
		LogOgreAndXSI(L"-- Traversing " +  name) ;


		// locate any geometry
		if (!x3dObj.IsA(siCameraID) && 
			!x3dObj.IsA(siLightID) && 
			!x3dObj.IsA(siNullID) && 
			!x3dObj.IsA(siModelID))
		{
			Primitive prim(x3dObj.GetActivePrimitive());
			if (prim.IsValid())
			{
				Geometry geom(prim.GetGeometry());
				if (geom.GetRef().GetClassID() == siPolygonMeshID)
				{
					// Find the current level of subdivision
					LONG subd = 0;
					XSI::CRef geomapprox;
					if (x3dObj.GetProperties().Find(L"geomapprox", geomapprox) == CStatus::OK)
					{
						Property p(geomapprox);
						subd = p.GetParameterValue(L"gapproxmosl");
					}

					// add it to the list
					PolygonMesh pmesh(geom);
					mXsiPolygonMeshList.insert(
						new PolygonMeshEntry(x3dObj.GetName(), x3dObj.GetKinematics().GetGlobal().GetTransform(), pmesh.GetGeometryAccessor(siConstructionModeSecondaryShape, siCatmullClark, subd)));

					LogOgreAndXSI(L"-- Queueing " +  name) ;
				}
			}

		}

		// Cascade into children
		if (recurse)
		{
			CRefArray children = x3dObj.GetChildren();

			for(long i = 0; i < children.GetCount(); i++)
			{
				X3DObject childObj = children[i];
				findPolygonMeshes(childObj, recurse);
			}
		}

	}
    //-----------------------------------------------------------------------
	void XsiMeshExporter::cleanupPolygonMeshList(void)
	{
		for (PolygonMeshList::iterator pm = mXsiPolygonMeshList.begin();
			pm != mXsiPolygonMeshList.end(); ++pm)
		{
			delete *pm;
		}
		mXsiPolygonMeshList.clear();
	}
	//-----------------------------------------------------------------------
	void XsiMeshExporter::cleanupDeformerMap(void)
	{
		for (DeformerMap::iterator d = mXsiDeformerMap.begin();
			d != mXsiDeformerMap.end(); ++d)
		{
			delete d->second;
		}
		mXsiDeformerMap.clear();
	}
	//-----------------------------------------------------------------------
	void XsiMeshExporter::cleanupMaterialMap(void)
	{
		for (MaterialMap::iterator d = mXsiMaterialMap.begin();
			d != mXsiMaterialMap.end(); ++d)
		{
			delete d->second;
		}
		mXsiMaterialMap.clear();
	}
	//-----------------------------------------------------------------------
	void XsiMeshExporter::deriveSamplerIndices(const Triangle& tri, 
		const PolygonFace& face, size_t* samplerIndices)
	{
		//We want to find what is the SampleIndex associated with 3 
		//vertex in a Triangle
		CPointRefArray facePoints = face.GetPoints();

		//Get the position of the 3 vertex in the triangle
		MATH::CVector3Array triPos = tri.GetPositionArray();

		//Get the position of the N Points in the polygon
		MATH::CVector3Array facePos = facePoints.GetPositionArray();

		//To know if the 3 vertex have a point in the same position
		bool found[3];
		found[0] = false;
		found[1] = false;
		found[2] = false;

		int p,t;
		//For the 3 triangle vertices
		for(t=0; t<3 ; t++)
		{       //for each polygon point
			for(p=0; p<facePos.GetCount() && !found[t]; p++)
			{
				//Check if the position is the same
				if(triPos[t] == facePos[p])
				{
					//if so, we know the PolygonPointIndex of the TriangleVertex
					//then, we must find what is the sample index associated 
					//with this Point
					samplerIndices[t] = 
						getSamplerIndex(Facet(face), facePoints[p]);
					found[t] = true;
				}
			}

		}

		if (!found[0] || !found[1] || !found[2] )
		{
			// Problem!
			LogOgreAndXSI(L"!! Couldn't find a matching UV point!");
		}

	}
	//-----------------------------------------------------------------------
	size_t XsiMeshExporter::getSamplerIndex(const Facet &f, const Point &p)
	{
		//This function check if a Sample is shared by a Facet and a Point
		//just by using the operator=
		//Only one Sample can be shared.

		Sample curFacetSample;
		CSampleRefArray facetSamples( f.GetSamples() );
		CSampleRefArray pointSamples( p.GetSamples() );

		for(int i = 0; i < facetSamples.GetCount(); i++ )
		{

			curFacetSample = Sample( facetSamples[i] );

			for(int j = 0; j < pointSamples.GetCount(); j++)
			{
				if(curFacetSample == Sample(pointSamples[j]))
				{
					return curFacetSample.GetIndex();
				}
			}
		}
		// Problem!
		mXsiApp.LogMessage(L"!! Couldn't find a matching sample point!");
		return 0;
	}
    //-----------------------------------------------------------------------
    template <typename T> 
    void XsiMeshExporter::writeIndexes(T* buf, IndexList& indexes)
    {
        IndexList::const_iterator i, iend;
        iend = indexes.end();
        for (i = indexes.begin(); i != iend; ++i)
        {
            *buf++ = static_cast<T>(*i);
        }
    }
    //-----------------------------------------------------------------------
    void XsiMeshExporter::createVertexBuffer(VertexData* vd, 
		unsigned short bufIdx, UniqueVertexList& uniqueVertexList)
    {
        HardwareVertexBufferSharedPtr vbuf = 
			HardwareBufferManager::getSingleton().createVertexBuffer(
            	vd->vertexDeclaration->getVertexSize(bufIdx),
            	vd->vertexCount, 
            	HardwareBuffer::HBU_STATIC_WRITE_ONLY);
        vd->vertexBufferBinding->setBinding(bufIdx, vbuf);
        size_t vertexSize = vd->vertexDeclaration->getVertexSize(bufIdx);

        char* pBase = static_cast<char*>(
				vbuf->lock(HardwareBuffer::HBL_DISCARD));

        VertexDeclaration::VertexElementList elems = 
			vd->vertexDeclaration->findElementsBySource(bufIdx);
        VertexDeclaration::VertexElementList::iterator ei, eiend;
        eiend = elems.end();
        float* pFloat;
        RGBA* pRGBA;

        UniqueVertexList::iterator srci = uniqueVertexList.begin();

        for (size_t v = 0; v < vd->vertexCount; ++v, ++srci)
        {
            for (ei = elems.begin(); ei != eiend; ++ei)
            {
                VertexElement& elem = *ei;
                switch(elem.getSemantic())
                {
                case VES_POSITION:
                    elem.baseVertexPointerToElement(pBase, &pFloat);
                    *pFloat++ = srci->position.x;
                    *pFloat++ = srci->position.y;
                    *pFloat++ = srci->position.z;
                    break;
                case VES_NORMAL:
                    elem.baseVertexPointerToElement(pBase, &pFloat);
                    *pFloat++ = srci->normal.x;
                    *pFloat++ = srci->normal.y;
                    *pFloat++ = srci->normal.z;
                    break;
                case VES_DIFFUSE:
                    elem.baseVertexPointerToElement(pBase, &pRGBA);
                    *pRGBA = srci->colour;
                    break;
                case VES_TEXTURE_COORDINATES:
                    elem.baseVertexPointerToElement(pBase, &pFloat);
					for (int t = 0; t < VertexElement::getTypeCount(elem.getType()); ++t)
					{
						Real val = srci->uv[elem.getIndex()][t];
						*pFloat++ = val;
					}
                    break;
                }
            }
            pBase += vertexSize;
        }
        vbuf->unlock();

    }
    //-----------------------------------------------------------------------
    size_t XsiMeshExporter::createOrRetrieveUniqueVertex(
		ProtoSubMesh* proto, size_t positionIndex, 
		bool positionIndexIsOriginal, const UniqueVertex& vertex)
    {
		size_t lookupIndex;
		if (positionIndexIsOriginal)
		{
			// look up the original index
			IndexRemap::iterator remapi = 
				proto->posIndexRemap.find(positionIndex);
			if (remapi == proto->posIndexRemap.end())
			{
				// not found, add
				size_t realIndex = proto->uniqueVertices.size();
				// add remap entry so we can find this again
				proto->posIndexRemap[positionIndex] = realIndex;
				proto->uniqueVertices.push_back(vertex);
				return realIndex;
			}
			else
			{
				// Found existing mapping
				lookupIndex = remapi->second;
			}
		}
		else
		{
			// Not an original index, index is real
			lookupIndex = positionIndex;
		}

		// If we get here, either the position isn't an original index (ie
		// we've already found that it doesn't match, and have cascaded)
		// or there is an existing entry
		// Get existing
	    UniqueVertex& orig = proto->uniqueVertices[lookupIndex];
		// Compare, do we have the same details?
		if (orig == vertex)
		{
			// ok, they match
			return lookupIndex;
		}
		else
		{
    	    // no match, go to next or create new
	        if (orig.nextIndex)
        	{
            	// cascade to the next candidate (which is a real index, not an original)
                return createOrRetrieveUniqueVertex(
						proto, orig.nextIndex, false, vertex);
            }
			else
			{
				// No more cascades to check, must be a new one
	            // get new index
    	        size_t realIndex = proto->uniqueVertices.size();
        	    orig.nextIndex = realIndex;
            	// create new (NB invalidates 'orig' reference)
                proto->uniqueVertices.push_back(vertex);
				// note, don't add to remap, that's only for finding the
				// first entry, nextIndex is used to chain to the others

    	        return realIndex;
			}
		}
    }
    //-----------------------------------------------------------------------
	void XsiMeshExporter::registerMaterial(const String& name, 
		XSI::Material mat)
	{
		// Check we have a real-time shader based material first
		XSI::Parameter rtParam = mat.GetParameter(L"RealTime");
		
		if(rtParam.GetSource().IsValid() && 
			rtParam.GetSource().IsA(XSI::siShaderID))
		{
			MaterialMap::iterator i = mXsiMaterialMap.find(name);
			if (i == mXsiMaterialMap.end())
			{
				// Add this one to the list
				MaterialEntry* matEntry = new MaterialEntry();
				matEntry->name = name;
				matEntry->xsiShader = XSI::Shader(rtParam.GetSource());
				mXsiMaterialMap[name] = matEntry;
			}
		}
	}
}<|MERGE_RESOLUTION|>--- conflicted
+++ resolved
@@ -146,11 +146,7 @@
 
 		if (lod)
 		{
-<<<<<<< HEAD
-			ProgressiveMesh::generateLodLevels(mMesh.getPointer(), lod->distances, lod->quota, lod->reductionValue);
-=======
 			ProgressiveMesh::generateLodLevels(mMesh.get(), lod->distances, lod->quota, lod->reductionValue);
->>>>>>> 07b36f35
 			// progress report
 			ProgressManager::getSingleton().progress();
 		}
