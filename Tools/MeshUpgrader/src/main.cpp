--- conflicted
+++ resolved
@@ -44,11 +44,7 @@
 {
     // Print help message
     cout << endl << "OgreMeshUpgrader: Upgrades or downgrades .mesh file versions." << endl;
-<<<<<<< HEAD
-    cout << "Provided for OGRE by Steve Streeting 2004-2010" << endl << endl;
-=======
     cout << "Provided for OGRE by Steve Streeting 2004-2011" << endl << endl;
->>>>>>> 72ba5250
     cout << "Usage: OgreMeshUpgrader [opts] sourcefile [destfile] " << endl;
 	cout << "-i             = Interactive mode, prompt for options" << endl;
 	cout << "-l lodlevels   = number of LOD levels" << endl;
