--- conflicted
+++ resolved
@@ -408,7 +408,6 @@
         };
 #define GST_FIRST (GlobalStateType) (GST_UNKNOWN + (GlobalStateType)1)
 
-<<<<<<< HEAD
         enum SamplerStateType
         {
             SST_UNKNOWN,
@@ -440,1087 +439,6 @@
 
         // some simple types to make working with CGstateassignment easier
 
-        struct Vector1b
-        {
-            bool x;
-            Vector1b();
-            Vector1b( bool iX );
-            Vector1b( CGstateassignment cgStateAssignment );
-            operator bool() const;
-        };
-
-        struct Vector2b
-        {
-            bool x, y;
-            Vector2b();
-            Vector2b( bool iX, bool iY , bool iZ, bool iW );
-            Vector2b( CGstateassignment cgStateAssignment );
-        };
-
-        struct Vector3b
-        {
-            bool x, y, z;
-            Vector3b();
-            Vector3b( bool iX, bool iY , bool iZ, bool iW );
-            Vector3b( CGstateassignment cgStateAssignment );
-        };
-
-        struct Vector4b
-        {
-            bool x, y, z, w;
-            Vector4b();
-            Vector4b( bool iX, bool iY , bool iZ, bool iW );
-            Vector4b( CGstateassignment cgStateAssignment );
-        };
-
-        struct Vector1i
-        {
-            int x;
-            Vector1i();
-            Vector1i( int iX );
-            Vector1i( CGstateassignment cgStateAssignment );
-            operator int() const;
-
-        };
-
-        struct Vector2i
-        {
-            int x, y;
-            Vector2i();
-            Vector2i( int iX, int iY );
-            Vector2i( CGstateassignment cgStateAssignment );
-        };
-
-        struct Vector3i
-        {
-            int x, y, z;
-            Vector3i();
-            Vector3i( int iX, int iY, int iZ );
-            Vector3i( CGstateassignment cgStateAssignment );
-        };
-
-
-        struct Vector4i
-        {
-            int x, y, z, w;
-            Vector4i();
-            Vector4i( int iX, int iY, int iZ, int iW );
-            Vector4i( CGstateassignment cgStateAssignment );
-        };
-
-
-        struct Vector1f
-        {
-            float x;
-            Vector1f();
-            Vector1f( float iX, float iY, float iZ );
-            Vector1f( CGstateassignment cgStateAssignment );
-            operator float() const;
-        };
-
-
-        struct Vector2f
-        {
-            float x, y;
-            Vector2f();
-            Vector2f( float iX, float iY, float iZ );
-            Vector2f( CGstateassignment cgStateAssignment );
-        };
-
-
-        struct Vector3f
-        {
-            float x, y, z;
-            Vector3f();
-            Vector3f( float iX, float iY, float iZ );
-            Vector3f( CGstateassignment cgStateAssignment );
-        };
-
-        struct Vector4f
-        {
-            float x, y, z, w;
-            Vector4f();
-            Vector4f( float iX, float iY, float iZ, float iW );
-            Vector4f( CGstateassignment cgStateAssignment );
-        };
-
-
-
-        // simple types end
-
-
-        class CgStateListener : public GeneralAllocatedObject
-        {
-        protected:
-            CGstate mCgState;
-            CGtype mCgType;
-            CGcontext mCgContext;
-
-            static CGbool cgCallBackSet( CGstateassignment cgStateAssignment );
-            static CGbool cgCallBackReset( CGstateassignment cgStateAssignment );
-            static CGbool cgCallBackValidate( CGstateassignment cgStateAssignment );
-
-            virtual CGstatecallback getCgCallBackSet();
-            virtual CGstatecallback getCgCallBackReset();
-            virtual CGstatecallback getCgCallBackValidate();
-
-            virtual void createState() = 0;
-            void addStateEnumerant( int value, const char *name );
-
-            CGparameter getCgParameter( CGstateassignment cgStateAssignment );
-
-
-        public:
-            CgStateListener( CGtype cgType );
-            virtual ~CgStateListener();
-            virtual void init();
-            CGstate getCgState() const;
-        };
-
-        typedef vector<CgStateListener *>::type CgStateListenerVector;
-
-        class CgGlobalStateListener : public CgStateListener
-        {
-        protected:
-            const GlobalStateType mGlobalStateType;
-            virtual void createState();
-        public:
-            CgGlobalStateListener( const GlobalStateType globalStateType, CGtype cgType );
-            virtual ~CgGlobalStateListener();
-
-            virtual void updatePass( Pass * ogrePass, CGstateassignment cgStateAssignment );
-        };
-        /// Bool
-        class CgBoolGlobalStateListener : public CgGlobalStateListener
-        {
-        protected:
-            const Vector1b getValue( CGstateassignment cgStateAssignment );
-        public:
-            CgBoolGlobalStateListener( const GlobalStateType globalStateType );
-            virtual void updatePass( Pass * ogrePass, CGstateassignment cgStateAssignment );
-        };
-        /// Bool4
-        class CgBool4GlobalStateListener : public CgGlobalStateListener
-        {
-        protected:
-            const Vector4b getValue( CGstateassignment cgStateAssignment );
-        public:
-            CgBool4GlobalStateListener( const GlobalStateType globalStateType );
-            virtual void updatePass( Pass * ogrePass, CGstateassignment cgStateAssignment );
-        };
-        /// Float
-        class CgFloatGlobalStateListener : public CgGlobalStateListener
-        {
-        protected:
-            const Vector1f getValue( CGstateassignment cgStateAssignment );
-        public:
-            CgFloatGlobalStateListener( const GlobalStateType globalStateType );
-            virtual void updatePass( Pass * ogrePass, CGstateassignment cgStateAssignment );
-        };
-        /// Float2
-        class CgFloat2GlobalStateListener : public CgGlobalStateListener
-        {
-        protected:
-            const Vector2f getValue( CGstateassignment cgStateAssignment );
-        public:
-            CgFloat2GlobalStateListener( const GlobalStateType globalStateType );
-            virtual void updatePass( Pass * ogrePass, CGstateassignment cgStateAssignment );
-        };
-        /// Float3
-        class CgFloat3GlobalStateListener : public CgGlobalStateListener
-        {
-        protected:
-            const Vector3f getValue( CGstateassignment cgStateAssignment );
-        public:
-            CgFloat3GlobalStateListener( const GlobalStateType globalStateType );
-            virtual void updatePass( Pass * ogrePass, CGstateassignment cgStateAssignment );
-        };
-        /// Float4
-        class CgFloat4GlobalStateListener : public CgGlobalStateListener
-        {
-        protected:
-            const Vector4f getValue( CGstateassignment cgStateAssignment );
-        public:
-            CgFloat4GlobalStateListener( const GlobalStateType globalStateType );
-            virtual void updatePass( Pass * ogrePass, CGstateassignment cgStateAssignment );
-        };
-        /// Float4x2
-        class CgFloat4x2GlobalStateListener : public CgGlobalStateListener
-        {
-        public:
-            CgFloat4x2GlobalStateListener( const GlobalStateType globalStateType );
-            virtual void updatePass( Pass * ogrePass, CGstateassignment cgStateAssignment );
-        };
-        /// Float4x3
-        class CgFloat4x3GlobalStateListener : public CgGlobalStateListener
-        {
-        public:
-            CgFloat4x3GlobalStateListener( const GlobalStateType globalStateType );
-            virtual void updatePass( Pass * ogrePass, CGstateassignment cgStateAssignment );
-        };
-        /// Float4x4
-        class CgFloat4x4GlobalStateListener : public CgGlobalStateListener
-        {
-        public:
-            CgFloat4x4GlobalStateListener( const GlobalStateType globalStateType );
-            virtual void updatePass( Pass * ogrePass, CGstateassignment cgStateAssignment );
-        };
-        /// Int
-        class CgIntGlobalStateListener : public CgGlobalStateListener
-        {
-        protected:
-            const Vector1i getValue( CGstateassignment cgStateAssignment );
-        public:
-            CgIntGlobalStateListener( const GlobalStateType globalStateType );
-            virtual void updatePass( Pass * ogrePass, CGstateassignment cgStateAssignment );
-        };
-        /// Int2
-        class CgInt2GlobalStateListener : public CgGlobalStateListener
-        {
-        protected:
-            const Vector2i getValue( CGstateassignment cgStateAssignment );
-        public:
-            CgInt2GlobalStateListener( const GlobalStateType globalStateType );
-            virtual void updatePass( Pass * ogrePass, CGstateassignment cgStateAssignment );
-        };
-        /// Int3
-        class CgInt3GlobalStateListener : public CgGlobalStateListener
-        {
-        protected:
-            const Vector3i getValue( CGstateassignment cgStateAssignment );
-        public:
-            CgInt3GlobalStateListener( const GlobalStateType globalStateType );
-            virtual void updatePass( Pass * ogrePass, CGstateassignment cgStateAssignment );
-        };
-        /// Int4
-        class CgInt4GlobalStateListener : public CgGlobalStateListener
-        {
-        protected:
-            const Vector4i getValue( CGstateassignment cgStateAssignment );
-        public:
-            CgInt4GlobalStateListener( const GlobalStateType globalStateType );
-            virtual void updatePass( Pass * ogrePass, CGstateassignment cgStateAssignment );
-        };
-        /// Sampler
-        class CgSamplerGlobalStateListener : public CgGlobalStateListener
-        {
-        public:
-            CgSamplerGlobalStateListener( const GlobalStateType globalStateType );
-            virtual void updatePass( Pass * ogrePass, CGstateassignment cgStateAssignment );
-        };
-        /// Sampler2
-        class CgSampler2GlobalStateListener : public CgGlobalStateListener
-        {
-        public:
-            CgSampler2GlobalStateListener( const GlobalStateType globalStateType );
-            virtual void updatePass( Pass * ogrePass, CGstateassignment cgStateAssignment );
-        };
-        /// Sampler3
-        class CgSampler3GlobalStateListener : public CgGlobalStateListener
-        {
-        public:
-            CgSampler3GlobalStateListener( const GlobalStateType globalStateType );
-            virtual void updatePass( Pass * ogrePass, CGstateassignment cgStateAssignment );
-        };
-        /// SamplerCube
-        class CgSamplerCubeGlobalStateListener : public CgGlobalStateListener
-        {
-        public:
-            CgSamplerCubeGlobalStateListener( const GlobalStateType globalStateType );
-            virtual void updatePass( Pass * ogrePass, CGstateassignment cgStateAssignment );
-        };
-        /// SamplerRect
-        class CgSamplerRectGlobalStateListener : public CgGlobalStateListener
-        {
-        public:
-            CgSamplerRectGlobalStateListener( const GlobalStateType globalStateType );
-            virtual void updatePass( Pass * ogrePass, CGstateassignment cgStateAssignment );
-        };
-        /// Texture
-        class CgTextureGlobalStateListener : public CgGlobalStateListener
-        {
-        public:
-            CgTextureGlobalStateListener( const GlobalStateType globalStateType );
-            virtual void updatePass( Pass * ogrePass, CGstateassignment cgStateAssignment );
-        };
-        /// Program
-        class CgProgramGlobalStateListener : public CgGlobalStateListener
-        {
-        public:
-            CgProgramGlobalStateListener( const GlobalStateType globalStateType );
-            virtual void updatePass( Pass * ogrePass, CGstateassignment cgStateAssignment );
-        };
-
-        /// BlendEquation
-        class CgBlendEquationGlobalStateListener : public CgIntGlobalStateListener
-        {
-        protected:
-            enum BlendEquationType
-            {
-                BET_FUNCADD, // FuncAdd
-                BET_FUNCSUBTRACT,  // FuncSubtract
-                BET_MIN, // Min
-                BET_MAX,  // Max
-                BET_LOGICOP, // LogicOp
-            };
-            virtual void createState();
-        public:
-            CgBlendEquationGlobalStateListener();
-            virtual void updatePass( Pass * ogrePass, CGstateassignment cgStateAssignment );
-        };
-        /// DepthFunc
-        class CgDepthFuncGlobalStateListener : public CgIntGlobalStateListener
-        {
-        protected:
-            enum DepthFuncType
-            {
-                DFT_NEVER,  // Never
-                DFT_LESS, // Less
-                DFT_LEQUAL,  // LEqual
-                DFT_EQUAL, // Equal
-                DFT_GREATER,  // Greater
-                DFT_NOTEQUAL, // NotEqual
-                DFT_GEQUAL,  // GEqual
-                DFT_ALWAYS, // Always
-            };
-            virtual void createState();
-        public:
-            CgDepthFuncGlobalStateListener();
-            virtual void updatePass( Pass * ogrePass, CGstateassignment cgStateAssignment );
-        };
-        /// FogDistanceMode
-        class CgFogDistanceModeGlobalStateListener : public CgIntGlobalStateListener
-        {
-        protected:
-            enum FogDistanceModeType
-            {
-                FDMT_EYERADIAL, // EyeRadial
-                FDMT_EYEPLANE, // EyePlane
-                FDMT_EYEPLANEABSOLUTE, // EyePlaneAbsolute
-            };
-            virtual void createState();
-        public:
-            CgFogDistanceModeGlobalStateListener();
-            virtual void updatePass( Pass * ogrePass, CGstateassignment cgStateAssignment );
-        };
-        /// FogMode
-        class CgFogModeGlobalStateListener : public CgIntGlobalStateListener
-        {
-        protected:
-            enum FogModeType
-            {
-                FMT_LINEAR, // Linear
-                FMT_EXP,  // Exp
-                FMT_EXP2, // Exp2
-            };
-            virtual void createState();
-        public:
-            CgFogModeGlobalStateListener();
-            virtual void updatePass( Pass * ogrePass, CGstateassignment cgStateAssignment );
-        };
-        
-        /// LightModelColorControl
-        class CgLightModelColorControlGlobalStateListener : public CgIntGlobalStateListener
-        {
-        protected:
-            enum LightModelColorControlType
-            {
-                LMCCT_SINGLECOLOR, // SingleColor
-                LMCCT_SEPARATESPECULAR, // SeparateSpecular
-            };
-            virtual void createState();
-        public:
-            CgLightModelColorControlGlobalStateListener();
-            virtual void updatePass( Pass * ogrePass, CGstateassignment cgStateAssignment );
-        };
-        /// LogicOp
-        class CgLogicOpGlobalStateListener : public CgIntGlobalStateListener
-        {
-        protected:
-            enum LogicOpType
-            {
-                LOT_CLEAR,  // Clear
-                LOT_AND, // And
-                LOT_ANDREVERSE,  // AndReverse
-                LOT_COPY, // Copy
-                LOT_ANDINVERTED,  // AndInverted
-                LOT_NOOP, // Noop
-                LOT_XOR,  // Xor
-                LOT_OR,  // Or,
-                LOT_NOR, // Nor
-                LOT_EQUIV,  // Equiv
-                LOT_INVERT, // Invert
-                LOT_ORREVERSE, // OrReverse
-                LOT_COPYINVERTED, // CopyInverted
-                LOT_NAND,  // Nand
-                LOT_SET, // Set
-            };
-            virtual void createState();
-        public:
-            CgLogicOpGlobalStateListener();
-            virtual void updatePass( Pass * ogrePass, CGstateassignment cgStateAssignment );
-        };
-        /// PointSpriteCoordOrigin
-        class CgPointSpriteCoordOriginGlobalStateListener : public CgIntGlobalStateListener
-        {
-        protected:
-            enum PointSpriteCoordOriginType
-            {
-                PSCOT_LOWERLEFT, // LowerLeft
-                PSCOT_UPPERLEFT, // UpperLeft
-            };
-            virtual void createState();
-        public:
-            CgPointSpriteCoordOriginGlobalStateListener();
-            virtual void updatePass( Pass * ogrePass, CGstateassignment cgStateAssignment );
-        };
-        /// PointSpriteRMode
-        class CgPointSpriteRModeGlobalStateListener : public CgIntGlobalStateListener
-        {
-        protected:
-            enum PointSpriteRModeType
-            {
-                PSRMT_ZERO,  // Zero
-                PSRMT_R,  // R
-                PSRMT_S, // S
-            };
-            virtual void createState();
-        public:
-            CgPointSpriteRModeGlobalStateListener();
-            virtual void updatePass( Pass * ogrePass, CGstateassignment cgStateAssignment );
-        };
-        /// ShadeModel
-        class CgShadeModelGlobalStateListener : public CgIntGlobalStateListener
-        {
-        protected:
-            enum ShadeModelType
-            {
-                SMT_FLAT,  // Flat
-                SMT_SMOOTH, // Smooth
-            };
-            virtual void createState();
-            virtual void updatePass( Pass * ogrePass, CGstateassignment cgStateAssignment );
-        public:
-            CgShadeModelGlobalStateListener();
-        };
-        /// TexGenMode
-        class CgTexGenModeGlobalStateListener : public CgIntGlobalStateListener
-        {
-        protected:
-            enum TexGenModeType
-            {
-                TGMT_OBJECTLINEAR, // ObjectLinear
-                TGMT_EYELINEAR, // EyeLinear
-                TGMT_SPHEREMAP, // SphereMap
-                TGMT_REFLECTIONMAP, // ReflectionMap
-                TGMT_NORMALMAP, // NormalMap
-            };
-            virtual void createState();
-        public:
-            CgTexGenModeGlobalStateListener( const GlobalStateType globalStateType );
-            virtual void updatePass( Pass * ogrePass, CGstateassignment cgStateAssignment );
-        };
-        /// TextureEnvMode
-        class CgTextureEnvModeGlobalStateListener : public CgIntGlobalStateListener
-        {
-        protected:
-            enum TextureEnvModeType
-            {
-                BET_MODULATE,  // Modulate
-                BET_DECAL, // Decal
-                BET_BLEND,  // Blend
-                BET_REPLACE, // Replace
-                BET_ADD, // Add
-            };
-            virtual void createState();
-        public:
-            CgTextureEnvModeGlobalStateListener();
-            virtual void updatePass( Pass * ogrePass, CGstateassignment cgStateAssignment );
-        };
-        /// MinFilter
-        class CgMinFilterGlobalStateListener : public CgIntGlobalStateListener
-        {
-        protected:
-            enum MinFilterType
-            {
-                MFT_NEAREST,  // Nearest
-                MFT_LINEAR, // Linear
-                MFT_LINEARMIPMAPNEAREST, // LinearMipMapNearest
-                MFT_NEARESTMIPMAPNEAREST, // NearestMipMapNearest
-                MFT_NEARESTMIPMAPLINEAR, // NearestMipMapLinear
-                MFT_LINEARMIPMAPLINEAR, // LinearMipMapLinear
-            };
-            virtual void createState();
-        public:
-            CgMinFilterGlobalStateListener();
-            virtual void updatePass( Pass * ogrePass, CGstateassignment cgStateAssignment );
-        };
-        /// MagFilter
-        class CgMagFilterGlobalStateListener : public CgIntGlobalStateListener
-        {
-        protected:
-            enum MagFilterType
-            {
-                MFT_NEAREST,  // Nearest
-                MFT_LINEAR, // Linear
-            };
-            virtual void createState();
-        public:
-            CgMagFilterGlobalStateListener();
-            virtual void updatePass( Pass * ogrePass, CGstateassignment cgStateAssignment );
-        };
-        /// FrontFace
-        class CgFrontFaceGlobalStateListener : public CgIntGlobalStateListener
-        {
-        protected:
-            enum FrontFaceType
-            {
-                FFT_CW, // CW
-                FFT_CCW, // CCW
-            };
-            virtual void createState();
-        public:
-            CgFrontFaceGlobalStateListener();
-            virtual void updatePass( Pass * ogrePass, CGstateassignment cgStateAssignment );
-        };
-        /// CullFaceGlobal - CullFace
-        class CgCullFaceGlobalStateListener : public CgIntGlobalStateListener
-        {
-        protected:
-            enum CullFaceType
-            {
-                CFT_FRONT,  // Front
-                CFT_BACK, // Back
-                CFT_FRONTANDBACK, // FrontAndBack
-            };
-            virtual void createState();
-        public:
-            CgCullFaceGlobalStateListener();
-            virtual void updatePass( Pass * ogrePass, CGstateassignment cgStateAssignment );
-        };
-        /// FogCoordSrcGlobal - FogCoordSrc
-        class CgFogCoordSrcGlobalStateListener : public CgIntGlobalStateListener
-        {
-        protected:
-            enum FogCoordSrcType
-            {
-                FCST_FRAGMENTDEPTH, // FragmentDepth
-                FCST_FOGCOORD, // FogCoord
-            };
-            virtual void createState();
-        public:
-            CgFogCoordSrcGlobalStateListener();
-            virtual void updatePass( Pass * ogrePass, CGstateassignment cgStateAssignment );
-        };
-
-        // AlphaFuncGlobal - float2 - reference then value
-        class CgAlphaFuncGlobalStateListener : public CgFloat2GlobalStateListener
-        {
-        protected:
-            enum AlphaFuncType
-            {
-                AFT_NEVER,  // Never
-                AFT_LESS, // Less
-                AFT_LEQUAL,  // LEqual
-                AFT_EQUAL, // Equal
-                AFT_GREATER,  // Greater
-                AFT_NOTEQUAL, // NotEqual
-                AFT_GEQUAL,  // GEqual
-                AFT_ALWAYS, // Always
-            };
-            virtual void createState();
-        public:
-            CgAlphaFuncGlobalStateListener();
-            virtual void updatePass( Pass * ogrePass, CGstateassignment cgStateAssignment );
-        };
-    
-        // BlendFuncGlobal - Int2 - src_factor, dst_factor
-        class CgBlendFuncGlobalStateListener : public CgInt2GlobalStateListener
-        {
-        protected:
-            enum BlendFuncType
-            {
-                BF_ZERO,  // Zero
-                BF_ONE, // One
-                BF_DESTCOLOR, // DestColor
-                BF_ONEMINUSDESTCOLOR, // OneMinusDestColor
-                BF_SRCALPHA, // SrcAlpha
-                BF_ONEMINUSSRCALPHA, // OneMinusSrcAlpha
-                BF_DSTALPHA, // DstAlpha
-                BF_ONEMINUSDSTALPHA, // OneMinusDstAlpha
-                BF_SRCALPHASATURATE, // SrcAlphaSaturate
-                BF_SRCCOLOR, // SrcColor
-                BF_ONEMINUSSRCCOLOR, // OneMinusSrcColor
-                BF_CONSTANTCOLOR, // ConstantColor
-                BF_ONEMINUSCONSTANTCOLOR, // OneMinusConstantColor
-                BF_CONSTANTALPHA, // ConstantAlpha
-                BF_ONEMINUSCONSTANTALPHA, // OneMinusConstantAlpha
-            };
-            virtual void createState();
-        public:
-            CgBlendFuncGlobalStateListener();
-            virtual void updatePass( Pass * ogrePass, CGstateassignment cgStateAssignment );
-        };
-    
-
-        // BlendFuncSeparate - int4 (rgb_src, rgb_dst, a_src, a_dst)
-        class CgBlendFuncSeparateGlobalStateListener : public CgInt4GlobalStateListener
-        {
-        protected:
-            enum BlendFuncSeparateType
-            {
-                BFST_ZERO,  // Zero
-                BFST_ONE, // One
-                BFST_DESTCOLOR, // DestColor
-                BFST_ONEMINUSDESTCOLOR, // OneMinusDestColor
-                BFST_SRCALPHA, // SrcAlpha
-                BFST_ONEMINUSSRCALPHA, // OneMinusSrcAlpha
-                BFST_DSTALPHA, // DstAlpha
-                BFST_ONEMINUSDSTALPHA, // OneMinusDstAlpha
-                BFST_SRCALPHASATURATE, // SrcAlphaSaturate
-                BFST_SRCCOLOR, // SrcColor
-                BFST_ONEMINUSSRCCOLOR, // OneMinusSrcColor
-                BFST_CONSTANTCOLOR, // ConstantColor
-                BFST_ONEMINUSCONSTANTCOLOR, // OneMinusConstantColor
-                BFST_CONSTANTALPHA, // ConstantAlpha
-                BFST_ONEMINUSCONSTANTALPHA, // OneMinusConstantAlpha
-            };
-            virtual void createState();
-        public:
-            CgBlendFuncSeparateGlobalStateListener();
-            virtual void updatePass( Pass * ogrePass, CGstateassignment cgStateAssignment );
-        };
-
-        // BlendEquationSeparate - int2 (rgb,alpha)
-        class CgBlendEquationSeparateGlobalStateListener : public CgInt2GlobalStateListener
-        {
-        protected:
-            enum BlendEquationSeparateType
-            {
-                BEST_FUNCADD, // FuncAdd
-                BEST_FUNCSUBTRACT,  // FuncSubtract
-                BEST_MIN, // Min
-                BEST_MAX,  // Max
-                BEST_LOGICOP, // LogicOp
-            };
-            virtual void createState();
-        public:
-            CgBlendEquationSeparateGlobalStateListener();
-            virtual void updatePass( Pass * ogrePass, CGstateassignment cgStateAssignment );
-        };
-
-
-        // int2 
-        class CgColorMaterialGlobalStateListener : public CgInt2GlobalStateListener
-        {
-        protected:
-            enum ColorMaterialType
-            {
-                CMT_FRONT,  // Front
-                CMT_BACK, // Back
-                CMT_FRONTANDBACK, // FrontAndBack
-                CMT_EMISSION,  // Emission
-                CMT_AMBIENT, // Ambient
-                CMT_DIFFUSE, // Diffuse
-                CMT_SPECULAR, // Specular
-                CMT_AMBIENTANDDIFFUSE, // AmbientAndDiffuse
-            };
-            virtual void createState();
-        public:
-            CgColorMaterialGlobalStateListener();
-            virtual void updatePass( Pass * ogrePass, CGstateassignment cgStateAssignment );
-        };
-    
-        // int2 
-        class CgPolygonModeGlobalStateListener : public CgInt2GlobalStateListener
-        {
-        protected:
-            enum PolygonModeType
-            {
-                PMT_FRONT,  // Front
-                PMT_BACK, // Back
-                PMT_FRONTANDBACK, // FrontAndBack
-                PMT_POINT,  // Point
-                PMT_LINE,  // Line
-                PMT_FILL, // Fill
-            };
-            virtual void createState();
-        public:
-            CgPolygonModeGlobalStateListener();
-            virtual void updatePass( Pass * ogrePass, CGstateassignment cgStateAssignment );
-        };
-
-        // int3
-        class CgStencilFuncGlobalStateListener : public CgInt3GlobalStateListener
-        {
-        protected:
-            enum StencilFuncType
-            {
-                SFT_NEVER,  // Never
-                SFT_LESS, // Less
-                SFT_LEQUAL,  // LEqual
-                SFT_EQUAL, // Equal
-                SFT_GREATER, // Greater
-                SFT_NOTEQUAL, // NotEqual
-                SFT_GEQUAL,  // GEqual
-                SFT_ALWAYS, // Always
-            };
-            virtual void createState();
-        public:
-            CgStencilFuncGlobalStateListener();
-            virtual void updatePass( Pass * ogrePass, CGstateassignment cgStateAssignment );
-        };
-
-        // int3
-        class CgStencilOpGlobalStateListener : public CgInt3GlobalStateListener
-        {
-        protected:
-            enum StencilOpType
-            {
-                SOT_KEEP,  // Keep
-                SOT_ZERO, // Zero
-                SOT_REPLACE,  // Replace
-                SOT_INCR, // Incr
-                SOT_DECR,  // Decr
-                SOT_INVERT, // Invert
-                SOT_INCRWRAP,  // IncrWrap
-                SOT_DECRWRAP, // DecrWrap
-            };
-            virtual void createState();
-        public:
-            CgStencilOpGlobalStateListener();
-            virtual void updatePass( Pass * ogrePass, CGstateassignment cgStateAssignment );
-        };
-
-        // int4
-        class CgStencilFuncSeparateGlobalStateListener : public CgInt4GlobalStateListener
-        {
-        protected:
-            enum StencilFuncSeparateType
-            {
-                SFST_FRONT,  // Front
-                SFST_BACK, // Back
-                SFST_FRONTANDBACK, // FrontAndBack
-                SFST_NEVER,  // Never
-                SFST_LESS, // Less
-                SFST_LEQUAL, // LEqual
-                SFST_EQUAL, // Equal
-                SFST_GREATER,  // Greater
-                SFST_NOTEQUAL, // NotEqual
-                SFST_GEQUAL,  // GEqual
-                SFST_ALWAYS, // Always
-            };
-            virtual void createState();
-        public:
-            CgStencilFuncSeparateGlobalStateListener();
-            virtual void updatePass( Pass * ogrePass, CGstateassignment cgStateAssignment );
-        };
-
-        // int2
-        class CgStencilMaskSeparateGlobalStateListener : public CgInt2GlobalStateListener
-        {
-        protected:
-            enum StencilMaskSeparateType
-            {
-                BET_FRONT,  // Front
-                BET_BACK,  // Back
-                BET_FRONTANDBACK, // FrontAndBack
-            };
-            virtual void createState();
-        public:
-            CgStencilMaskSeparateGlobalStateListener();
-            virtual void updatePass( Pass * ogrePass, CGstateassignment cgStateAssignment );
-        };
-
-        // int4
-        class CgStencilOpSeparateGlobalStateListener : public CgInt4GlobalStateListener
-        {
-        protected:
-            enum StencilOpSeparateType
-            {
-                BET_KEEP, // Keep
-                BET_ZERO, // Zero
-                BET_REPLACE, // Replace
-                BET_INCR, // Incr
-                BET_DECR, // Decr
-                BET_INVERT, // Invert
-                BET_INCRWRAP,  // IncrWrap
-                BET_DECRWRAP, // DecrWrap
-            };
-            virtual void createState();
-        public:
-            CgStencilOpSeparateGlobalStateListener();
-            virtual void updatePass( Pass * ogrePass, CGstateassignment cgStateAssignment );
-        };
-
-
-        class CgSamplerStateListener : public CgStateListener
-        {
-        protected:
-            SamplerStateType mSamplerStateType;
-            virtual void createState();
-        public:
-            CgSamplerStateListener( const SamplerStateType samplerStateType, CGtype cgType );
-            virtual ~CgSamplerStateListener();
-
-            virtual void upateTextureUnitState( TextureUnitState * ogreTextureUnitState, CGstateassignment cgStateAssignment );
-        };
-        /// Int
-        class CgIntSamplerStateListener : public CgSamplerStateListener
-        {
-        protected:
-            const Vector1i getValue( CGstateassignment cgStateAssignment );
-        public:
-            CgIntSamplerStateListener( const SamplerStateType samplerStateType );
-            virtual void upateTextureUnitState( TextureUnitState * ogreTextureUnitState, CGstateassignment cgStateAssignment );
-        };
-        /// Bool
-        class CgBoolSamplerStateListener : public CgSamplerStateListener
-        {
-        public:
-            CgBoolSamplerStateListener( const SamplerStateType samplerStateType );
-            virtual void upateTextureUnitState( TextureUnitState * ogreTextureUnitState, CGstateassignment cgStateAssignment );
-        };
-        /// Float
-        class CgFloatSamplerStateListener : public CgSamplerStateListener
-        {
-        public:
-            CgFloatSamplerStateListener( const SamplerStateType samplerStateType );
-            virtual void upateTextureUnitState( TextureUnitState * ogreTextureUnitState, CGstateassignment cgStateAssignment );
-        };
-        /// Float4
-        class CgFloat4SamplerStateListener : public CgSamplerStateListener
-        {
-        public:
-            CgFloat4SamplerStateListener( const SamplerStateType samplerStateType );
-            virtual void upateTextureUnitState( TextureUnitState * ogreTextureUnitState, CGstateassignment cgStateAssignment );
-        };
-        /// Texture
-        class CgTextureSamplerStateListener : public CgSamplerStateListener
-        {
-        protected:
-            TextureType parseTextureType( CGparameter cgParameter, TextureUnitState * ogreTextureUnitState );
-            void parseTextureName( CGparameter cgParameter, TextureUnitState * ogreTextureUnitState );
-        public:
-            CgTextureSamplerStateListener(const SamplerStateType samplerStateType);
-            virtual void upateTextureUnitState( TextureUnitState * ogreTextureUnitState, CGstateassignment cgStateAssignment );
-
-        };
-
-        // Wrap = TextureAddressingMode
-        class CgWrapSamplerStateListener : public CgIntSamplerStateListener
-        {
-        protected:
-            enum WarpType
-            {
-                WT_REPEAT, // Repeat
-                WT_CLAMP, // Clamp
-                WT_CLAMPTOEDGE, // ClampToEdge
-                WT_CLAMPTOBORDER, // ClampToBorder
-                WT_MIRROREDREPEAT, // MirroredRepeat
-                WT_MIRRORCLAMP, // MirrorClamp
-                WT_MIRRORCLAMPTOEDGE, // MirrorClampToEdge
-                WT_MIRRORCLAMPTOBORDER, // MirrorClampToBorder
-            };
-            virtual void createState();
-            TextureUnitState::TextureAddressingMode getOgreTextureAddressingMode( CGstateassignment cgStateAssignment );
-        public:
-            CgWrapSamplerStateListener(const SamplerStateType samplerStateType);
-            virtual void upateTextureUnitState( TextureUnitState * ogreTextureUnitState, CGstateassignment cgStateAssignment );
-        };
-        /// CompareMode
-        class CgCompareModeSamplerStateListener : public CgIntSamplerStateListener
-        {
-        protected:
-            enum CompareModeType
-            {
-                CMT_NONE, // None
-                CMT_COMPARERTOTEXTURE, // CompareRToTexture
-            };
-            virtual void createState();
-        public:
-            CgCompareModeSamplerStateListener();
-            virtual void upateTextureUnitState( TextureUnitState * ogreTextureUnitState, CGstateassignment cgStateAssignment );
-        };
-        /// CompareFunc
-        class CgCompareFuncSamplerStateListener : public CgIntSamplerStateListener
-        {
-        protected:
-            enum CompareFuncType
-            {
-                CFT_NEVER,  // Never
-                CFT_LESS,  // Less
-                CFT_LEQUAL, // LEqual
-                CFT_EQUAL,  // Equal
-                CFT_GREATER, // Greater
-                CFT_NOTEQUAL, // NotEqual
-            };
-            virtual void createState();
-        public:
-            CgCompareFuncSamplerStateListener();
-            virtual void upateTextureUnitState( TextureUnitState * ogreTextureUnitState, CGstateassignment cgStateAssignment );
-        };
-        /// DepthMode
-        class CgDepthModeSamplerStateListener : public CgIntSamplerStateListener
-        {
-        protected:
-            enum DepthModeType
-            {
-                DMT_ALPHA,   // Alpha
-                DMT_INTENSITY,  // Intensity
-                DMT_LUMINANCE,  // Luminance
-            };
-            virtual void createState();
-        public:
-            CgDepthModeSamplerStateListener();
-            virtual void upateTextureUnitState( TextureUnitState * ogreTextureUnitState, CGstateassignment cgStateAssignment );
-        };
-        /// MinFilter
-        class CgMinFilterSamplerStateListener : public CgIntSamplerStateListener
-        {
-        protected:
-            enum MinFilterType
-            {
-                MINFT_NEAREST, // Nearest
-                MINFT_LINEAR, // Linear
-                MINFT_LINEARMIPMAPNEAREST, // LinearMipMapNearest
-                MINFT_NEARESTMIPMAPNEAREST, // NearestMipMapNearest
-                MINFT_NEARESTMIPMAPLINEAR, // NearestMipMapLinear
-                MINFT_LINEARMIPMAPLINEAR, // LinearMipMapLinear
-            };
-
-            virtual void createState();
-        public:
-            CgMinFilterSamplerStateListener();
-            virtual void upateTextureUnitState( TextureUnitState * ogreTextureUnitState, CGstateassignment cgStateAssignment );
-        };
-        /// MagFilter
-        class CgMagFilterSamplerStateListener : public CgIntSamplerStateListener
-        {
-        protected:
-            enum MagFilterType
-            {
-                MAGFT_NEAREST, // Nearest
-                MAGFT_LINEAR, // Linear
-
-            };
-
-            virtual void createState();
-        public:
-            CgMagFilterSamplerStateListener();
-            virtual void upateTextureUnitState( TextureUnitState * ogreTextureUnitState, CGstateassignment cgStateAssignment );
-        };
-        /// MipFilter
-        class CgMipFilterSamplerStateListener : public CgIntSamplerStateListener
-        {
-        protected:
-            enum MipFilterType
-            {
-                MIPFT_NONE            = 0,    // filtering disabled (valid for mip filter only)
-                MIPFT_POINT           = 1,    // nearest
-                MIPFT_LINEAR          = 2,    // linear interpolation
-                MIPFT_ANISOTROPIC     = 3,    // anisotropic
-                MIPFT_PYRAMIDALQUAD   = 6,    // 4-sample tent
-                MIPFT_GAUSSIANQUAD    = 7,    // 4-sample gaussian
-
-            };
-
-            virtual void createState();
-        public:
-            CgMipFilterSamplerStateListener();
-            virtual void upateTextureUnitState( TextureUnitState * ogreTextureUnitState, CGstateassignment cgStateAssignment );
-        };
-        /// TextureAddress
-        class CgTextureAddressSamplerStateListener : public CgIntSamplerStateListener
-        {
-        protected:
-            enum TextureAddressType
-            {
-                TAT_WRAP = 1, // Wrap
-                TAT_MIRROR, // Mirror
-                TAT_CLAMP, // Clamp
-                TAT_BORDER, // Border
-                TAT_MIRRORONCE, // MirrorOnce
-            };
-
-            virtual void createState();
-        public:
-            CgTextureAddressSamplerStateListener( const SamplerStateType samplerStateType );
-            virtual void upateTextureUnitState( TextureUnitState * ogreTextureUnitState, CGstateassignment cgStateAssignment );
-        };
-
-        typedef map<CGstate, CgGlobalStateListener *>::type CgGlobalStateToListenerMap;
-        typedef map<CGstate, CgSamplerStateListener *>::type CgSamplerStateToListenerMap;
-
-        CgGlobalStateToListenerMap mCgGlobalStateToListenerMap;
-        CgSamplerStateToListenerMap mCgSamplerStateToListenerMap;
-        CgStateListenerVector mCgStateListenerVector;
-        CgStateListenerVector mCgSamplerStateListenerVector;
-
-        StringVector mScriptPatterns; // for getScriptPatterns(void)
-
-        CGcontext mCgContext;
-        CGcontext getCgContext() const;
-
-
-        void parseCgEffect( CGeffect cgEffect, MaterialPtr ogreMaterial );
-        void parseCgEffectTechniques( CGeffect cgEffect, MaterialPtr ogreMaterial );
-        void parseCgTechnique( CGtechnique cgTechnique, Technique * ogreTechnique );
-        void parseCgPass( CGpass cgPass, Pass * ogrePass );
-        void parseSamplerParameters(CGpass cgPass, Pass * ogrePass);
-
-        void parsePassStateAssignments( CGpass cgPass, Pass * ogrePass );
-        void parseCgProgram( CGpass cgPass, Pass * ogrePass, const GpuProgramType ogreProgramType );
-        void parseCgProgramParameters( CGpass cgPass, GpuProgramParametersSharedPtr ogreProgramParameters );
-        void parseCgProgramParameter( CGparameter cgParameter, GpuProgramParametersSharedPtr ogreProgramParameters, const String& ogreParamName );
-        void parseTextureUnitState( CGstateassignment cgStateAssignment, TextureUnitState * ogreTextureUnitState );
-
-        void parseFloatCgProgramParameter( CGtype cgParamType, CGparameter cgParameter, GpuProgramParametersSharedPtr ogreProgramParameters, const String& ogreParamName );
-        void parseIntCgProgramParameter( CGtype cgParamType, CGparameter cgParameter, GpuProgramParametersSharedPtr ogreProgramParameters, const String& ogreParamName );
-        bool parseAutoConstantParam( CGparameter cgParameter, GpuProgramParametersSharedPtr ogreProgramParameters, const String& ogreParamName );
-        const bool cgSemanticToOgreAutoConstantType( const char * cgParamSemantic, const char * uiNameValue, GpuProgramParameters::AutoConstantType & ogreAutoConstantType, size_t & extraInfo );
-        const FXSemanticID cgSemanticStringToType( const char * cgParamSemantic );
-
-        void buildStateNameStringToTypeMap();
-
-        const char * getGlobalStateNameTypeToString( const GlobalStateType cgStateName );
-        const char * getSamplerStateNameTypeToString( const SamplerStateType cgStateName );
-        CgGlobalStateListener * createCgGlobalStateListener( const GlobalStateType type );
-        CgSamplerStateListener * createCgSamplerStateListener( const SamplerStateType type );
-
-    public:
-=======
-		enum SamplerStateType
-		{
-			SST_UNKNOWN,
-			SST_TEXTURE, // Texture
-			SST_ADDRESSU, // AddressU
-			SST_ADDRESSV, // AddressV
-			SST_ADDRESSW, // AddressW
-			SST_WRAPS, // WrapS
-			SST_WRAPT, // WrapT
-			SST_WRAPR, // WrapR
-			SST_MIPFILTER, // MipFilter
-			SST_MIPMAPLODBIAS, // MipMapLodBias
-			SST_LODBIAS, // LODBias
-			SST_SRGBTEXTURE, // SRGBTexture
-			SST_MINFILTER, // MinFilter
-			SST_MAGFILTER, // MagFilter
-			SST_BORDERCOLOR, // BorderColor
-			SST_MINMIPLEVEL, // MinMipLevel
-			SST_MAXMIPLEVEL, // MaxMipLevel
-			SST_MAXANISOTROPY, // MaxAnisotropy
-			SST_DEPTHMODE, // DepthMode
-			SST_COMPAREMODE, // CompareMode
-			SST_COMPAREFUNC, // CompareFunc
-			SST_GENERATEMIPMAP, // GenerateMipmap
-			SST_COUNT
-		};
-
-#define SST_FIRST (SamplerStateType) (SST_UNKNOWN + (SamplerStateType)1)
-
-		// some simple types to make working with CGstateassignment easier
-
 		struct Vector1b
 		{
 			bool x;
@@ -2569,8 +1487,7 @@
 		CgGlobalStateListener * createCgGlobalStateListener( const GlobalStateType type );
 		CgSamplerStateListener * createCgSamplerStateListener( const SamplerStateType type );
 
-	public:
->>>>>>> dbce6e21
+    public:
         CgFxScriptLoader();
         virtual ~CgFxScriptLoader();
 
