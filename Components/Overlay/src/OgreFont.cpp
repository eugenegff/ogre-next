/*-------------------------------------------------------------------------
This source file is a part of OGRE
(Object-oriented Graphics Rendering Engine)

For the latest info, see http://www.ogre3d.org/

Copyright (c) 2000-2014 Torus Knot Software Ltd
Permission is hereby granted, free of charge, to any person obtaining a copy
of this software and associated documentation files (the "Software"), to deal
in the Software without restriction, including without limitation the rights
to use, copy, modify, merge, publish, distribute, sublicense, and/or sell
copies of the Software, and to permit persons to whom the Software is
furnished to do so, subject to the following conditions:

The above copyright notice and this permission notice shall be included in
all copies or substantial portions of the Software.

THE SOFTWARE IS PROVIDED "AS IS", WITHOUT WARRANTY OF ANY KIND, EXPRESS OR
IMPLIED, INCLUDING BUT NOT LIMITED TO THE WARRANTIES OF MERCHANTABILITY,
FITNESS FOR A PARTICULAR PURPOSE AND NONINFRINGEMENT. IN NO EVENT SHALL THE
AUTHORS OR COPYRIGHT HOLDERS BE LIABLE FOR ANY CLAIM, DAMAGES OR OTHER
LIABILITY, WHETHER IN AN ACTION OF CONTRACT, TORT OR OTHERWISE, ARISING FROM,
OUT OF OR IN CONNECTION WITH THE SOFTWARE OR THE USE OR OTHER DEALINGS IN
THE SOFTWARE
-------------------------------------------------------------------------*/

#include "OgreFont.h"
#include "OgreMaterialManager.h"
#include "OgreTextureManager.h"
#include "OgreTexture.h"
#include "OgreLogManager.h"
#include "OgreStringConverter.h"
#include "OgreException.h"
#include "OgreTextureUnitState.h"
#include "OgreTechnique.h"
#include "OgreBitwise.h"

#define generic _generic    // keyword for C++/CX
#include <ft2build.h>
#include FT_FREETYPE_H
#include FT_GLYPH_H
#undef generic



namespace Ogre
{
    //---------------------------------------------------------------------
    Font::CmdType Font::msTypeCmd;
    Font::CmdSource Font::msSourceCmd;
    Font::CmdCharSpacer Font::msCharacterSpacerCmd;
    Font::CmdSize Font::msSizeCmd;
    Font::CmdResolution Font::msResolutionCmd;
    Font::CmdCodePoints Font::msCodePointsCmd;

    //---------------------------------------------------------------------
    Font::Font(ResourceManager* creator, const String& name, ResourceHandle handle,
        const String& group, bool isManual, ManualResourceLoader* loader)
        :Resource (creator, name, handle, group, isManual, loader),
        mType(FT_TRUETYPE), mCharacterSpacer(5), mTtfSize(0), mTtfResolution(0), mTtfMaxBearingY(0), mAntialiasColour(false)
    {

        if (createParamDictionary("Font"))
        {
            ParamDictionary* dict = getParamDictionary();
            dict->addParameter(
                ParameterDef("type", "'truetype' or 'image' based font", PT_STRING),
                &msTypeCmd);
            dict->addParameter(
                ParameterDef("source", "Filename of the source of the font.", PT_STRING),
                &msSourceCmd);
            dict->addParameter(
                ParameterDef("character_spacer", "Spacing between characters to prevent overlap artifacts.", PT_STRING),
                &msCharacterSpacerCmd);
            dict->addParameter(
                ParameterDef("size", "True type size", PT_REAL),
                &msSizeCmd);
            dict->addParameter(
                ParameterDef("resolution", "True type resolution", PT_UNSIGNED_INT),
                &msResolutionCmd);
            dict->addParameter(
                ParameterDef("code_points", "Add a range of code points", PT_STRING),
                &msCodePointsCmd);
        }

    }
    //---------------------------------------------------------------------
    Font::~Font()
    {
        // have to call this here reather than in Resource destructor
        // since calling virtual methods in base destructors causes crash
        unload();
    }
    //---------------------------------------------------------------------
    void Font::setType(FontType ftype)
    {
        mType = ftype;
    }
    //---------------------------------------------------------------------
    FontType Font::getType(void) const
    {
        return mType;
    }
    //---------------------------------------------------------------------
    void Font::setSource(const String& source)
    {
        mSource = source;
    }
    //---------------------------------------------------------------------
    void Font::setTrueTypeSize(Real ttfSize)
    {
        mTtfSize = ttfSize;
    }
    //---------------------------------------------------------------------
    void Font::setCharacterSpacer(uint charSpacer)
    {
        mCharacterSpacer = charSpacer;
    }
    //---------------------------------------------------------------------
    void Font::setTrueTypeResolution(uint ttfResolution)
    {
        mTtfResolution = ttfResolution;
    }
    //---------------------------------------------------------------------
    const String& Font::getSource(void) const
    {
        return mSource;
    }
    //---------------------------------------------------------------------
    uint Font::getCharacterSpacer(void) const
    {
        return mCharacterSpacer;
    }
    //---------------------------------------------------------------------
    Real Font::getTrueTypeSize(void) const
    {
        return mTtfSize;
    }
    //---------------------------------------------------------------------
    uint Font::getTrueTypeResolution(void) const
    {
        return mTtfResolution;
    }
    //---------------------------------------------------------------------
    int Font::getTrueTypeMaxBearingY() const
    {
        return mTtfMaxBearingY;
    }
    //---------------------------------------------------------------------
    const Font::GlyphInfo& Font::getGlyphInfo(CodePoint id) const
    {
        CodePointMap::const_iterator i = mCodePointMap.find(id);
        if (i == mCodePointMap.end())
        {
            OGRE_EXCEPT(Exception::ERR_ITEM_NOT_FOUND, 
                "Code point " + StringConverter::toString(id) + " not found in font "
                + mName, "Font::getGlyphInfo");
        }
        return i->second;
    }
    //---------------------------------------------------------------------
    void Font::loadImpl()
    {
        // Create a new material
        mMaterial =  MaterialManager::getSingleton().create(
            "Fonts/" + mName,  mGroup);

        if (mMaterial.isNull())
        {
            OGRE_EXCEPT(Exception::ERR_INTERNAL_ERROR,
                "Error creating new material!", "Font::load" );
        }

        TextureUnitState *texLayer;
        bool blendByAlpha = true;
        if (mType == FT_TRUETYPE)
        {
            createTextureFromFont();
            texLayer = mMaterial->getTechnique(0)->getPass(0)->getTextureUnitState(0);
            // Always blend by alpha
            blendByAlpha = true;
        }
        else
        {
            // Manually load since we need to load to get alpha
            mTexture = TextureManager::getSingleton().load(mSource, mGroup, TEX_TYPE_2D, 0);
            blendByAlpha = mTexture->hasAlpha();
            texLayer = mMaterial->getTechnique(0)->getPass(0)->createTextureUnitState(mSource);
        }

        // Make sure material is aware of colour per vertex.
        mMaterial->getTechnique(0)->getPass(0)->setVertexColourTracking(TVC_DIFFUSE);
        // Clamp to avoid fuzzy edges
        texLayer->setTextureAddressingMode( TextureUnitState::TAM_CLAMP );
        // Allow min/mag filter, but no mip
        texLayer->setTextureFiltering(FO_LINEAR, FO_LINEAR, FO_NONE);


        // Set up blending
        if (blendByAlpha)
        {
            mMaterial->setSceneBlending( SBT_TRANSPARENT_ALPHA );
        }
        else
        {
            // Use add if no alpha (assume black background)
            mMaterial->setSceneBlending(SBT_ADD);
        }
    }
    //---------------------------------------------------------------------
    void Font::unloadImpl()
    {
        if (!mMaterial.isNull())
        {
            MaterialManager::getSingleton().remove(mMaterial->getHandle());
            mMaterial.setNull();
        }

        if (!mTexture.isNull())
        {
            mTexture->unload();
            mTexture.setNull();
        }
    }
    //---------------------------------------------------------------------
    void Font::createTextureFromFont(void)
    {

        // Just create the texture here, and point it at ourselves for when
        // it wants to (re)load for real
        String texName = mName + "Texture";
        // Create, setting isManual to true and passing self as loader
        mTexture = TextureManager::getSingleton().create(
            texName, mGroup, true, this);
        mTexture->setTextureType(TEX_TYPE_2D);
        mTexture->setNumMipmaps(0);
        mTexture->load();

        TextureUnitState* t = mMaterial->getTechnique(0)->getPass(0)->createTextureUnitState( texName );
        // Allow min/mag filter, but no mip
        t->setTextureFiltering(FO_LINEAR, FO_LINEAR, FO_NONE);

    }
    //---------------------------------------------------------------------
    void Font::loadResource(Resource* res)
    {
        // ManualResourceLoader implementation - load the texture
        FT_Library ftLibrary;
        // Init freetype
        if( FT_Init_FreeType( &ftLibrary ) )
            OGRE_EXCEPT( Exception::ERR_INTERNAL_ERROR, "Could not init FreeType library!",
            "Font::Font");

        FT_Face face;

        // Locate ttf file, load it pre-buffered into memory by wrapping the
        // original DataStream in a MemoryDataStream
        DataStreamPtr dataStreamPtr =
            ResourceGroupManager::getSingleton().openResource(
                mSource, mGroup, true, this);
        MemoryDataStream ttfchunk(dataStreamPtr);

        // Load font
        if( FT_New_Memory_Face( ftLibrary, ttfchunk.getPtr(), (FT_Long)ttfchunk.size() , 0, &face ) )
            OGRE_EXCEPT( Exception::ERR_INTERNAL_ERROR,
            "Could not open font face!", "Font::createTextureFromFont" );


        // Convert our point size to freetype 26.6 fixed point format
        FT_F26Dot6 ftSize = (FT_F26Dot6)(mTtfSize * (1 << 6));
        if( FT_Set_Char_Size( face, ftSize, 0, mTtfResolution, mTtfResolution ) )
            OGRE_EXCEPT( Exception::ERR_INTERNAL_ERROR,
            "Could not set char size!", "Font::createTextureFromFont" );

        //FILE *fo_def = stdout;

        FT_Pos max_height = 0, max_width = 0;

        // Backwards compatibility - if codepoints not supplied, assume 33-166
        if (mCodePointRangeList.empty())
        {
            mCodePointRangeList.push_back(CodePointRange(33, 166));
        }

        // Calculate maximum width, height and bearing
        size_t glyphCount = 0;
        for (CodePointRangeList::const_iterator r = mCodePointRangeList.begin();
            r != mCodePointRangeList.end(); ++r)
        {
            const CodePointRange& range = *r;
            for(CodePoint cp = range.first; cp <= range.second; ++cp, ++glyphCount)
            {
                FT_Load_Char( face, cp, FT_LOAD_RENDER );

                if( ( 2 * ( face->glyph->bitmap.rows << 6 ) - face->glyph->metrics.horiBearingY ) > max_height )
                    max_height = ( 2 * ( face->glyph->bitmap.rows << 6 ) - face->glyph->metrics.horiBearingY );
                if( face->glyph->metrics.horiBearingY > mTtfMaxBearingY )
                    mTtfMaxBearingY = static_cast<int>(face->glyph->metrics.horiBearingY);

                if( (face->glyph->advance.x >> 6 ) + ( face->glyph->metrics.horiBearingX >> 6 ) > max_width)
                    max_width = (face->glyph->advance.x >> 6 ) + ( face->glyph->metrics.horiBearingX >> 6 );
            }

        }

        // Now work out how big our texture needs to be
        size_t rawSize = (max_width + mCharacterSpacer) *
                            ((max_height >> 6) + mCharacterSpacer) * glyphCount;

        uint32 tex_side = static_cast<uint32>(Math::Sqrt((Real)rawSize));
        // just in case the size might chop a glyph in half, add another glyph width/height
        tex_side += std::max(max_width, (max_height>>6));
        // Now round up to nearest power of two
        uint32 roundUpSize = Bitwise::firstPO2From(tex_side);

        // Would we benefit from using a non-square texture (2X width)
        uint32 finalWidth, finalHeight;
        if (roundUpSize * roundUpSize * 0.5 >= rawSize)
        {
            finalHeight = static_cast<uint32>(roundUpSize * 0.5);
        }
        else
        {
            finalHeight = roundUpSize;
        }
        finalWidth = roundUpSize;

        Real textureAspect = (Real)finalWidth / (Real)finalHeight;

        const size_t pixel_bytes = 2;
        size_t data_width = finalWidth * pixel_bytes;
        size_t data_size = finalWidth * finalHeight * pixel_bytes;

        LogManager::getSingleton().logMessage("Font " + mName + " using texture size " +
            StringConverter::toString(finalWidth) + "x" + StringConverter::toString(finalHeight));

        uchar* imageData = OGRE_ALLOC_T(uchar, data_size, MEMCATEGORY_GENERAL);
        // Reset content (White, transparent)
        for (size_t i = 0; i < data_size; i += pixel_bytes)
        {
            imageData[i + 0] = 0xFF; // luminance
            imageData[i + 1] = 0x00; // alpha
        }

        size_t l = 0, m = 0;
        for (CodePointRangeList::const_iterator r = mCodePointRangeList.begin();
            r != mCodePointRangeList.end(); ++r)
        {
            const CodePointRange& range = *r;
            for(CodePoint cp = range.first; cp <= range.second; ++cp )
            {
                FT_Error ftResult;

                // Load & render glyph
                ftResult = FT_Load_Char( face, cp, FT_LOAD_RENDER );
                if (ftResult)
                {
                    // problem loading this glyph, continue
                    LogManager::getSingleton().logMessage("Info: cannot load character " +
<<<<<<< HEAD
                        StringConverter::toString(cp) + " in font " + mName);
=======
                        StringConverter::toString(cp) + " in font " + mName, LML_CRITICAL);
>>>>>>> 83e497b5
                    continue;
                }

                FT_Pos advance = face->glyph->advance.x >> 6;

                unsigned char* buffer = face->glyph->bitmap.buffer;

                if (!buffer)
                {
                    // Yuck, FT didn't detect this but generated a null pointer!
                    LogManager::getSingleton().logMessage("Info: Freetype returned null for character " +
                        StringConverter::toString(cp) + " in font " + mName);
                    continue;
                }

                FT_Pos y_bearing = ( mTtfMaxBearingY >> 6 ) - ( face->glyph->metrics.horiBearingY >> 6 );
                FT_Pos x_bearing = face->glyph->metrics.horiBearingX >> 6;

                for(int j = 0; j < face->glyph->bitmap.rows; j++ )
                {
                    size_t row = j + m + y_bearing;
                    uchar* pDest = &imageData[(row * data_width) + (l + x_bearing) * pixel_bytes];
                    for(int k = 0; k < face->glyph->bitmap.width; k++ )
                    {
                        if (mAntialiasColour)
                        {
                            // Use the same greyscale pixel for all components RGBA
                            *pDest++= *buffer;
                        }
                        else
                        {
                            // Always white whether 'on' or 'off' pixel, since alpha
                            // will turn off
                            *pDest++= 0xFF;
                        }
                        // Always use the greyscale value for alpha
                        *pDest++= *buffer++; 
                    }
                }

                this->setGlyphTexCoords(cp,
                    (Real)l / (Real)finalWidth,  // u1
                    (Real)m / (Real)finalHeight,  // v1
                    (Real)( l + ( face->glyph->advance.x >> 6 ) ) / (Real)finalWidth, // u2
                    ( m + ( max_height >> 6 ) ) / (Real)finalHeight, // v2
                    textureAspect
                    );

                // Advance a column
                l += (advance + mCharacterSpacer);

                // If at end of row
                if( finalWidth - 1 < l + ( advance ) )
                {
                    m += ( max_height >> 6 ) + mCharacterSpacer;
                    l = 0;
                }
            }
        }

        DataStreamPtr memStream(
            OGRE_NEW MemoryDataStream(imageData, data_size, true));

        Image img;
        img.loadRawData( memStream, finalWidth, finalHeight, PF_BYTE_LA );

        Texture* tex = static_cast<Texture*>(res);
        // Call internal _loadImages, not loadImage since that's external and 
        // will determine load status etc again, and this is a manual loader inside load()
        ConstImagePtrList imagePtrs;
        imagePtrs.push_back(&img);
        tex->_loadImages( imagePtrs );


        FT_Done_FreeType(ftLibrary);
    }
    //-----------------------------------------------------------------------
    //-----------------------------------------------------------------------
    String Font::CmdType::doGet(const void* target) const
    {
        const Font* f = static_cast<const Font*>(target);
        if (f->getType() == FT_TRUETYPE)
        {
            return "truetype";
        }
        else
        {
            return "image";
        }
    }
    void Font::CmdType::doSet(void* target, const String& val)
    {
        Font* f = static_cast<Font*>(target);
        if (val == "truetype")
        {
            f->setType(FT_TRUETYPE);
        }
        else
        {
            f->setType(FT_IMAGE);
        }
    }
    //-----------------------------------------------------------------------
    String Font::CmdSource::doGet(const void* target) const
    {
        const Font* f = static_cast<const Font*>(target);
        return f->getSource();
    }
    void Font::CmdSource::doSet(void* target, const String& val)
    {
        Font* f = static_cast<Font*>(target);
        f->setSource(val);
    }
    //-----------------------------------------------------------------------
    String Font::CmdCharSpacer::doGet(const void* target) const
    {
        const Font* f = static_cast<const Font*>(target);
        char buf[sizeof(uint)];
        sprintf(buf, "%d", f->getCharacterSpacer());
        return String(buf);
    }
    void Font::CmdCharSpacer::doSet(void* target, const String& val)
    {
        Font* f = static_cast<Font*>(target);
        f->setCharacterSpacer(atoi(val.c_str()));
    }
    //-----------------------------------------------------------------------
    String Font::CmdSize::doGet(const void* target) const
    {
        const Font* f = static_cast<const Font*>(target);
        return StringConverter::toString(f->getTrueTypeSize());
    }
    void Font::CmdSize::doSet(void* target, const String& val)
    {
        Font* f = static_cast<Font*>(target);
        f->setTrueTypeSize(StringConverter::parseReal(val));
    }
    //-----------------------------------------------------------------------
    String Font::CmdResolution::doGet(const void* target) const
    {
        const Font* f = static_cast<const Font*>(target);
        return StringConverter::toString(f->getTrueTypeResolution());
    }
    void Font::CmdResolution::doSet(void* target, const String& val)
    {
        Font* f = static_cast<Font*>(target);
        f->setTrueTypeResolution(StringConverter::parseUnsignedInt(val));
    }
    //-----------------------------------------------------------------------
    String Font::CmdCodePoints::doGet(const void* target) const
    {
        const Font* f = static_cast<const Font*>(target);
        const CodePointRangeList& rangeList = f->getCodePointRangeList();
<<<<<<< HEAD
        StringUtil::StrStreamType str;
=======
        StringStream str;
>>>>>>> 83e497b5
        for (CodePointRangeList::const_iterator i = rangeList.begin(); i != rangeList.end(); ++i)
        {
            str << i->first << "-" << i->second << " ";
        }
        return str.str();
    }
    void Font::CmdCodePoints::doSet(void* target, const String& val)
    {
        // Format is "code_points start1-end1 start2-end2"
        Font* f = static_cast<Font*>(target);

        StringVector vec = StringUtil::split(val, " \t");
        for (StringVector::iterator i = vec.begin(); i != vec.end(); ++i)
        {
            String& item = *i;
            StringVector itemVec = StringUtil::split(item, "-");
            if (itemVec.size() == 2)
            {
                f->addCodePointRange(CodePointRange(
                    StringConverter::parseUnsignedInt(itemVec[0]),
                    StringConverter::parseUnsignedInt(itemVec[1])));
            }
        }
    }


}<|MERGE_RESOLUTION|>--- conflicted
+++ resolved
@@ -357,11 +357,7 @@
                 {
                     // problem loading this glyph, continue
                     LogManager::getSingleton().logMessage("Info: cannot load character " +
-<<<<<<< HEAD
-                        StringConverter::toString(cp) + " in font " + mName);
-=======
                         StringConverter::toString(cp) + " in font " + mName, LML_CRITICAL);
->>>>>>> 83e497b5
                     continue;
                 }
 
@@ -515,11 +511,7 @@
     {
         const Font* f = static_cast<const Font*>(target);
         const CodePointRangeList& rangeList = f->getCodePointRangeList();
-<<<<<<< HEAD
-        StringUtil::StrStreamType str;
-=======
         StringStream str;
->>>>>>> 83e497b5
         for (CodePointRangeList::const_iterator i = rangeList.begin(); i != rangeList.end(); ++i)
         {
             str << i->first << "-" << i->second << " ";
