--- conflicted
+++ resolved
@@ -188,19 +188,11 @@
         }
         String line;
         Overlay* pOverlay = 0;
-<<<<<<< HEAD
-        bool skipLine;
-=======
->>>>>>> 83e497b5
 
         while(!stream->eof())
         {
             bool isATemplate = false;
-<<<<<<< HEAD
-            skipLine = false;
-=======
             bool skipLine = false;
->>>>>>> 83e497b5
             line = stream->getLine();
             // Ignore comments & blanks
             if (!(line.length() == 0 || line.substr(0,2) == "//"))
@@ -387,11 +379,7 @@
                     LogManager::getSingleton().logMessage( 
                         "Bad element/container line: '"
                         + line + "' in " + parent->getTypeName()+ " " + parent->getName() +
-<<<<<<< HEAD
-                        ", expecting ':' templateName");
-=======
                         ", expecting ':' templateName", LML_CRITICAL);
->>>>>>> 83e497b5
                     skipToNextCloseBrace(stream);
                     // barf 
                     return ret;
@@ -401,11 +389,7 @@
                     LogManager::getSingleton().logMessage( 
                         "Bad element/container line: '"
                         + line + "' in " + parent->getTypeName()+ " " + parent->getName() +
-<<<<<<< HEAD
-                        ", expecting ':' for element inheritance");
-=======
                         ", expecting ':' for element inheritance", LML_CRITICAL);
->>>>>>> 83e497b5
                     skipToNextCloseBrace(stream);
                     // barf 
                     return ret;
