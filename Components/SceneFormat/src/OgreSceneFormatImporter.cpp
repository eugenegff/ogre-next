/*
-----------------------------------------------------------------------------
This source file is part of OGRE
    (Object-oriented Graphics Rendering Engine)
For the latest info, see http://www.ogre3d.org/

Copyright (c) 2000-2017 Torus Knot Software Ltd

Permission is hereby granted, free of charge, to any person obtaining a copy
of this software and associated documentation files (the "Software"), to deal
in the Software without restriction, including without limitation the rights
to use, copy, modify, merge, publish, distribute, sublicense, and/or sell
copies of the Software, and to permit persons to whom the Software is
furnished to do so, subject to the following conditions:

The above copyright notice and this permission notice shall be included in
all copies or substantial portions of the Software.

THE SOFTWARE IS PROVIDED "AS IS", WITHOUT WARRANTY OF ANY KIND, EXPRESS OR
IMPLIED, INCLUDING BUT NOT LIMITED TO THE WARRANTIES OF MERCHANTABILITY,
FITNESS FOR A PARTICULAR PURPOSE AND NONINFRINGEMENT. IN NO EVENT SHALL THE
AUTHORS OR COPYRIGHT HOLDERS BE LIABLE FOR ANY CLAIM, DAMAGES OR OTHER
LIABILITY, WHETHER IN AN ACTION OF CONTRACT, TORT OR OTHERWISE, ARISING FROM,
OUT OF OR IN CONNECTION WITH THE SOFTWARE OR THE USE OR OTHER DEALINGS IN
THE SOFTWARE.
-----------------------------------------------------------------------------
*/

#include "OgreStableHeaders.h"

#include "OgreSceneFormatImporter.h"
#include "OgreSceneManager.h"
#include "OgreRoot.h"

#include "OgreLwString.h"

#include "OgreItem.h"
#include "OgreMesh2.h"
#include "OgreEntity.h"
#include "OgreHlms.h"

#include "OgreHlmsPbs.h"
#include "InstantRadiosity/OgreInstantRadiosity.h"
#include "OgreIrradianceVolume.h"

#include "Cubemaps/OgreParallaxCorrectedCubemap.h"
#include "Compositor/OgreCompositorManager2.h"

#include "OgreTextureGpuManager.h"

#include "OgreMeshSerializer.h"
#include "OgreMesh2Serializer.h"
#include "OgreFileSystemLayer.h"

#include "OgreLogManager.h"


#include "rapidjson/document.h"
#include "rapidjson/error/en.h"

namespace Ogre
{
    SceneFormatImporter::SceneFormatImporter( Root *root, SceneManager *sceneManager,
                                              const String &defaultPccWorkspaceName ) :
        SceneFormatBase( root, sceneManager ),
        mInstantRadiosity( 0 ),
        mIrradianceVolume( 0 ),
        mParallaxCorrectedCubemap( 0 ),
        mSceneComponentTransform( Matrix4::IDENTITY ),
        mDefaultPccWorkspaceName( defaultPccWorkspaceName ),
        mUseBinaryFloatingPoint( true )
    {
        memset( mRootNodes, 0, sizeof(mRootNodes) );
        memset( mParentlessRootNodes, 0, sizeof(mParentlessRootNodes) );
    }
    //-----------------------------------------------------------------------------------
    SceneFormatImporter::~SceneFormatImporter()
    {
        destroyInstantRadiosity();
        destroyParallaxCorrectedCubemap();
    }
    //-----------------------------------------------------------------------------------
    void SceneFormatImporter::destroyInstantRadiosity(void)
    {
        if( mIrradianceVolume )
        {
            HlmsPbs *hlmsPbs = getPbs();
            if( hlmsPbs && hlmsPbs->getIrradianceVolume() == mIrradianceVolume )
                hlmsPbs->setIrradianceVolume( 0 );

            delete mIrradianceVolume;
            mIrradianceVolume = 0;
        }

        delete mInstantRadiosity;
        mInstantRadiosity = 0;
    }
    //-----------------------------------------------------------------------------------
    void SceneFormatImporter::destroyParallaxCorrectedCubemap(void)
    {
        if( mParallaxCorrectedCubemap )
        {
            HlmsPbs *hlmsPbs = getPbs();
            if( hlmsPbs && hlmsPbs->getParallaxCorrectedCubemap() == mParallaxCorrectedCubemap )
                hlmsPbs->setParallaxCorrectedCubemap( 0 );

            delete mParallaxCorrectedCubemap;
            mParallaxCorrectedCubemap = 0;
        }
    }
    //-----------------------------------------------------------------------------------
    Light::LightTypes SceneFormatImporter::parseLightType( const char *value )
    {
        for( size_t i=0; i<Light::NUM_LIGHT_TYPES+1u; ++i )
        {
            if( !strcmp( value, c_lightTypes[i] ) )
                return static_cast<Light::LightTypes>( i );
        }

        return Light::LT_DIRECTIONAL;
    }
    //-----------------------------------------------------------------------------------
    inline bool SceneFormatImporter::isFloat( const rapidjson::Value &jsonValue ) const
    {
        if( mUseBinaryFloatingPoint )
        {
            return jsonValue.IsUint();
        }
        else
        {
            if( jsonValue.IsDouble() )
                return true;
            else
            {
                if( !strcmp( jsonValue.GetString(), "nan" ) ||
                    !strcmp( jsonValue.GetString(), "inf" ) ||
                    !strcmp( jsonValue.GetString(), "-inf" ) )
                {
                    return true;
                }
            }

            return false;
        }
    }
    //-----------------------------------------------------------------------------------
    inline bool SceneFormatImporter::isDouble( const rapidjson::Value &jsonValue ) const
    {
        if( mUseBinaryFloatingPoint )
        {
            return jsonValue.IsUint();
        }
        else
        {
            if( jsonValue.IsDouble() )
                return true;
            else
            {
                if( !strcmp( jsonValue.GetString(), "nan" ) ||
                    !strcmp( jsonValue.GetString(), "inf" ) ||
                    !strcmp( jsonValue.GetString(), "-inf" ) )
                {
                    return true;
                }
            }

            return false;
        }
    }
    //-----------------------------------------------------------------------------------
    inline float SceneFormatImporter::decodeFloat( const rapidjson::Value &jsonValue )
    {
        if( mUseBinaryFloatingPoint )
        {
            union MyUnion
            {
                float   f32;
                uint32  u32;
            };

            MyUnion myUnion;
            myUnion.u32 = jsonValue.GetUint();
            return myUnion.f32;
        }
        else
        {
            if( jsonValue.IsString() )
            {
                if( !strcmp( jsonValue.GetString(), "nan" ) )
                    return std::numeric_limits<float>::quiet_NaN();
                else if( !strcmp( jsonValue.GetString(), "inf" ) )
                    return std::numeric_limits<float>::infinity();
                else if( !strcmp( jsonValue.GetString(), "-inf" ) )
                    return -std::numeric_limits<float>::infinity();
            }
            else if( jsonValue.IsDouble() )
            {
                return static_cast<float>( jsonValue.GetDouble() );
            }
        }

        return 0;
    }
    //-----------------------------------------------------------------------------------
    inline double SceneFormatImporter::decodeDouble( const rapidjson::Value &jsonValue )
    {
        if( mUseBinaryFloatingPoint )
        {
            union MyUnion
            {
                double  f64;
                uint64  u64;
            };

            MyUnion myUnion;
            myUnion.u64 = jsonValue.GetUint64();
            return myUnion.f64;
        }
        else
        {
            if( jsonValue.IsString() )
            {
                if( !strcmp( jsonValue.GetString(), "nan" ) )
                    return std::numeric_limits<double>::quiet_NaN();
                else if( !strcmp( jsonValue.GetString(), "inf" ) )
                    return std::numeric_limits<double>::infinity();
                else if( !strcmp( jsonValue.GetString(), "-inf" ) )
                    return -std::numeric_limits<double>::infinity();
            }
            else if( jsonValue.IsDouble() )
            {
                return jsonValue.GetDouble();
            }
        }

        return 0;
    }
    //-----------------------------------------------------------------------------------
    inline Vector2 SceneFormatImporter::decodeVector2Array( const rapidjson::Value &jsonArray )
    {
        Vector2 retVal( Vector2::ZERO );

        const rapidjson::SizeType arraySize = std::min( 2u, jsonArray.Size() );
        for( rapidjson::SizeType i=0; i<arraySize; ++i )
        {
            if( isFloat( jsonArray[i] ) )
                retVal[i] = decodeFloat( jsonArray[i] );
        }

        return retVal;
    }
    //-----------------------------------------------------------------------------------
    inline Vector3 SceneFormatImporter::decodeVector3Array( const rapidjson::Value &jsonArray )
    {
        Vector3 retVal( Vector3::ZERO );

        const rapidjson::SizeType arraySize = std::min( 3u, jsonArray.Size() );
        for( rapidjson::SizeType i=0; i<arraySize; ++i )
        {
            if( isFloat( jsonArray[i] ) )
                retVal[i] = decodeFloat( jsonArray[i] );
        }

        return retVal;
    }
    //-----------------------------------------------------------------------------------
    inline Vector4 SceneFormatImporter::decodeVector4Array( const rapidjson::Value &jsonArray )
    {
        Vector4 retVal( Vector4::ZERO );

        const rapidjson::SizeType arraySize = std::min( 4u, jsonArray.Size() );
        for( rapidjson::SizeType i=0; i<arraySize; ++i )
        {
            if( isFloat( jsonArray[i] ) )
                retVal[i] = decodeFloat( jsonArray[i] );
        }

        return retVal;
    }
    //-----------------------------------------------------------------------------------
    inline Quaternion SceneFormatImporter::decodeQuaternionArray( const rapidjson::Value &jsonArray )
    {
        Quaternion retVal( Quaternion::IDENTITY );

        const rapidjson::SizeType arraySize = std::min( 4u, jsonArray.Size() );
        for( rapidjson::SizeType i=0; i<arraySize; ++i )
        {
            if( isFloat( jsonArray[i] ) )
                retVal[i] = decodeFloat( jsonArray[i] );
        }

        return retVal;
    }
    //-----------------------------------------------------------------------------------
    inline ColourValue SceneFormatImporter::decodeColourValueArray( const rapidjson::Value &jsonArray )
    {
        ColourValue retVal( ColourValue::Black );

        const rapidjson::SizeType arraySize = std::min( 4u, jsonArray.Size() );
        for( rapidjson::SizeType i=0; i<arraySize; ++i )
        {
            if( isFloat( jsonArray[i] ) )
                retVal[i] = decodeFloat( jsonArray[i] );
        }

        return retVal;
    }
    //-----------------------------------------------------------------------------------
    inline Aabb SceneFormatImporter::decodeAabbArray( const rapidjson::Value &jsonArray,
                                                      const Aabb &defaultValue )
    {
        Aabb retVal( defaultValue );

        if( jsonArray.Size() == 2u )
        {
            retVal.mCenter = decodeVector3Array( jsonArray[0] );
            retVal.mHalfSize = decodeVector3Array( jsonArray[1] );
        }

        return retVal;
    }
    //-----------------------------------------------------------------------------------
    inline Matrix3 SceneFormatImporter::decodeMatrix3Array( const rapidjson::Value &jsonArray )
    {
        Matrix3 retVal( Matrix3::IDENTITY );

        const rapidjson::SizeType arraySize = std::min( 12u, jsonArray.Size() );
        for( rapidjson::SizeType i=0; i<arraySize; ++i )
        {
            if( isFloat( jsonArray[i] ) )
                retVal[0][i] = decodeFloat( jsonArray[i] );
        }

        return retVal;
    }
    //-----------------------------------------------------------------------------------
    void SceneFormatImporter::importNode( const rapidjson::Value &nodeValue, Node *node )
    {
        rapidjson::Value::ConstMemberIterator  itor;

        itor = nodeValue.FindMember( "position" );
        if( itor != nodeValue.MemberEnd() && itor->value.IsArray() )
            node->setPosition( decodeVector3Array( itor->value ) );

        itor = nodeValue.FindMember( "rotation" );
        if( itor != nodeValue.MemberEnd() && itor->value.IsArray() )
            node->setOrientation( decodeQuaternionArray( itor->value ) );

        itor = nodeValue.FindMember( "scale" );
        if( itor != nodeValue.MemberEnd() && itor->value.IsArray() )
            node->setScale( decodeVector3Array( itor->value ) );

        itor = nodeValue.FindMember( "inherit_orientation" );
        if( itor != nodeValue.MemberEnd() && itor->value.IsBool() )
            node->setInheritOrientation( itor->value.GetBool() );

        itor = nodeValue.FindMember( "inherit_scale" );
        if( itor != nodeValue.MemberEnd() && itor->value.IsBool() )
            node->setInheritScale( itor->value.GetBool() );

        itor = nodeValue.FindMember( "name" );
        if( itor != nodeValue.MemberEnd() && itor->value.IsString() )
            node->setName( itor->value.GetString() );
    }
    //-----------------------------------------------------------------------------------
    SceneNode* SceneFormatImporter::importSceneNode( const rapidjson::Value &sceneNodeValue,
                                                     uint32 nodeIdx,
                                                     const rapidjson::Value &sceneNodesJson )
    {
        SceneNode *sceneNode = 0;

        rapidjson::Value::ConstMemberIterator itTmp = sceneNodeValue.FindMember( "node" );
        if( itTmp != sceneNodeValue.MemberEnd() && itTmp->value.IsObject() )
        {
            const rapidjson::Value &nodeValue = itTmp->value;

            bool isStatic = false;
            uint32 parentIdx = nodeIdx;

            itTmp = nodeValue.FindMember( "parent_id" );
            if( itTmp != nodeValue.MemberEnd() && itTmp->value.IsUint() )
                parentIdx = itTmp->value.GetUint();

            itTmp = nodeValue.FindMember( "is_static" );
            if( itTmp != nodeValue.MemberEnd() && itTmp->value.IsBool() )
                isStatic = itTmp->value.GetBool();

            const SceneMemoryMgrTypes sceneNodeType = isStatic ? SCENE_STATIC : SCENE_DYNAMIC;

            if( parentIdx != nodeIdx )
            {
                SceneNode *parentNode = 0;
                IndexToSceneNodeMap::const_iterator parentNodeIt = mCreatedSceneNodes.find( parentIdx );
                if( parentNodeIt == mCreatedSceneNodes.end() )
                {
                    //Our parent node will be created after us. Initialize it now.
                    if( parentIdx < sceneNodesJson.Size() &&
                        sceneNodesJson[parentIdx].IsObject() )
                    {
                        parentNode = importSceneNode( sceneNodesJson[parentIdx], parentIdx,
                                                      sceneNodesJson );
                    }

                    if( !parentNode )
                    {
                        OGRE_EXCEPT( Exception::ERR_ITEM_NOT_FOUND,
                                     "Node " + StringConverter::toString( nodeIdx ) + " is child of " +
                                     StringConverter::toString( parentIdx ) +
                                     " but we could not find it or create it. This file is malformed.",
                                     "SceneFormatImporter::importSceneNode" );
                    }
                }
                else
                {
                    //Parent was already created
                    parentNode = parentNodeIt->second;
                }

                sceneNode = parentNode->createChildSceneNode( sceneNodeType );
            }
            else
            {
                //Has no parent. Could be root scene node,
                //or a loose node whose parent wasn't exported.
                bool isRootNode = false;
                itTmp = sceneNodeValue.FindMember( "is_root_node" );
                if( itTmp != sceneNodeValue.MemberEnd() && itTmp->value.IsBool() )
                    isRootNode = itTmp->value.GetBool();

                if( isRootNode )
                    sceneNode = mRootNodes[sceneNodeType];
                else
                {
                    if( mParentlessRootNodes[sceneNodeType] )
                        sceneNode = mParentlessRootNodes[sceneNodeType]->createChildSceneNode();
                    else
                        sceneNode = mSceneManager->createSceneNode( sceneNodeType );
                }
            }

            importNode( nodeValue, sceneNode );

            mCreatedSceneNodes[nodeIdx] = sceneNode;
        }
        else
        {
            OGRE_EXCEPT( Exception::ERR_ITEM_NOT_FOUND,
                         "Object 'node' must be present in a scene_node. SceneNode: " +
                         StringConverter::toString( nodeIdx ) + " File: " + mFilename,
                         "SceneFormatImporter::importSceneNodes" );
        }

        return sceneNode;
    }
    //-----------------------------------------------------------------------------------
    void SceneFormatImporter::importSceneNodes( const rapidjson::Value &json )
    {
        rapidjson::Value::ConstValueIterator begin = json.Begin();
        rapidjson::Value::ConstValueIterator itor = begin;
        rapidjson::Value::ConstValueIterator end  = json.End();

        while( itor != end )
        {
            const size_t nodeIdx = itor - begin;
            if( itor->IsObject() &&
                mCreatedSceneNodes.find( nodeIdx ) == mCreatedSceneNodes.end() )
            {
                importSceneNode( *itor, nodeIdx, json );
            }

            ++itor;
        }
    }
    //-----------------------------------------------------------------------------------
    void SceneFormatImporter::importMovableObject( const rapidjson::Value &movableObjectValue,
                                                   MovableObject *movableObject )
    {
        rapidjson::Value::ConstMemberIterator tmpIt;

        tmpIt = movableObjectValue.FindMember( "name" );
        if( tmpIt != movableObjectValue.MemberEnd() && tmpIt->value.IsString() )
            movableObject->setName( tmpIt->value.GetString() );

        tmpIt = movableObjectValue.FindMember( "parent_node_id" );
        if( tmpIt != movableObjectValue.MemberEnd() && tmpIt->value.IsUint() )
        {
            uint32 nodeId = tmpIt->value.GetUint();
            IndexToSceneNodeMap::const_iterator itNode = mCreatedSceneNodes.find( nodeId );
            if( itNode != mCreatedSceneNodes.end() )
                itNode->second->attachObject( movableObject );
            else
            {
                LogManager::getSingleton().logMessage( "WARNING: MovableObject references SceneNode " +
                                                       StringConverter::toString( nodeId ) +
                                                       " which does not exist or couldn't be created" );
            }
        }

        tmpIt = movableObjectValue.FindMember( "render_queue" );
        if( tmpIt != movableObjectValue.MemberEnd() && tmpIt->value.IsUint() )
        {
            uint32 rqId = tmpIt->value.GetUint();
            movableObject->setRenderQueueGroup( rqId );
        }

        tmpIt = movableObjectValue.FindMember( "local_aabb" );
        if( tmpIt != movableObjectValue.MemberEnd() && tmpIt->value.IsArray() )
        {
            movableObject->setLocalAabb( decodeAabbArray( tmpIt->value,
                                                          movableObject->getLocalAabb() ) );
        }

        ObjectData &objData = movableObject->_getObjectData();

        tmpIt = movableObjectValue.FindMember( "local_radius" );
        if( tmpIt != movableObjectValue.MemberEnd() && isFloat( tmpIt->value ) )
            objData.mLocalRadius[objData.mIndex] = decodeFloat( tmpIt->value );

        tmpIt = movableObjectValue.FindMember( "rendering_distance" );
        if( tmpIt != movableObjectValue.MemberEnd() && isFloat( tmpIt->value ) )
            movableObject->setRenderingDistance( decodeFloat( tmpIt->value ) );

        //Decode raw flag values
        tmpIt = movableObjectValue.FindMember( "visibility_flags" );
        if( tmpIt != movableObjectValue.MemberEnd() && tmpIt->value.IsUint() )
            objData.mVisibilityFlags[objData.mIndex] = tmpIt->value.GetUint();
        tmpIt = movableObjectValue.FindMember( "query_flags" );
        if( tmpIt != movableObjectValue.MemberEnd() && tmpIt->value.IsUint() )
            objData.mQueryFlags[objData.mIndex] = tmpIt->value.GetUint();
        tmpIt = movableObjectValue.FindMember( "light_mask" );
        if( tmpIt != movableObjectValue.MemberEnd() && tmpIt->value.IsUint() )
            objData.mLightMask[objData.mIndex] = tmpIt->value.GetUint();
    }
    //-----------------------------------------------------------------------------------
    void SceneFormatImporter::importRenderable( const rapidjson::Value &renderableValue,
                                                Renderable *renderable )
    {
        rapidjson::Value::ConstMemberIterator tmpIt;

        tmpIt = renderableValue.FindMember( "custom_parameters" );
        if( tmpIt != renderableValue.MemberEnd() && tmpIt->value.IsObject() )
        {
            rapidjson::Value::ConstMemberIterator itor = tmpIt->value.MemberBegin();
            rapidjson::Value::ConstMemberIterator end  = tmpIt->value.MemberEnd();

            while( itor != end )
            {
                if( itor->name.IsUint() && itor->value.IsArray() )
                {
                    const uint32 idxCustomParam = itor->name.GetUint();
                    renderable->setCustomParameter( idxCustomParam, decodeVector4Array( itor->value ) );
                }

                ++itor;
            }
        }

        bool isV1Material = false;
        tmpIt = renderableValue.FindMember( "is_v1_material" );
        if( tmpIt != renderableValue.MemberEnd() && tmpIt->value.IsBool() )
            isV1Material = tmpIt->value.GetBool();

        tmpIt = renderableValue.FindMember( "datablock" );
        if( tmpIt != renderableValue.MemberEnd() && tmpIt->value.IsString() )
        {
            if( !isV1Material )
                renderable->setDatablock( tmpIt->value.GetString() );
            else
            {
                renderable->setDatablockOrMaterialName(
                            tmpIt->value.GetString(),
                            ResourceGroupManager::AUTODETECT_RESOURCE_GROUP_NAME );
            }
        }

        tmpIt = renderableValue.FindMember( "custom_parameter" );
        if( tmpIt != renderableValue.MemberEnd() && tmpIt->value.IsUint() )
            renderable->mCustomParameter = static_cast<uint8>( tmpIt->value.GetUint() );

        tmpIt = renderableValue.FindMember( "render_queue_sub_group" );
        if( tmpIt != renderableValue.MemberEnd() && tmpIt->value.IsUint() )
            renderable->setRenderQueueSubGroup( static_cast<uint8>( tmpIt->value.GetUint() ) );

        tmpIt = renderableValue.FindMember( "polygon_mode_overrideable" );
        if( tmpIt != renderableValue.MemberEnd() && tmpIt->value.IsBool() )
            renderable->setPolygonModeOverrideable( tmpIt->value.GetBool() );

        tmpIt = renderableValue.FindMember( "use_identity_view" );
        if( tmpIt != renderableValue.MemberEnd() && tmpIt->value.IsBool() )
            renderable->setUseIdentityView( tmpIt->value.GetBool() );

        tmpIt = renderableValue.FindMember( "use_identity_projection" );
        if( tmpIt != renderableValue.MemberEnd() && tmpIt->value.IsBool() )
            renderable->setUseIdentityProjection( tmpIt->value.GetBool() );
    }
    //-----------------------------------------------------------------------------------
    void SceneFormatImporter::importSubItem( const rapidjson::Value &subentityValue, SubItem *subItem )
    {
        rapidjson::Value::ConstMemberIterator tmpIt;
        tmpIt = subentityValue.FindMember( "renderable" );
        if( tmpIt != subentityValue.MemberEnd() && tmpIt->value.IsObject() )
            importRenderable( tmpIt->value, subItem );
    }
    //-----------------------------------------------------------------------------------
    void SceneFormatImporter::importSubEntity( const rapidjson::Value &subEntityValue,
                                               v1::SubEntity *subEntity )
    {
        rapidjson::Value::ConstMemberIterator tmpIt;
        tmpIt = subEntityValue.FindMember( "renderable" );
        if( tmpIt != subEntityValue.MemberEnd() && tmpIt->value.IsObject() )
            importRenderable( tmpIt->value, subEntity );
    }
    //-----------------------------------------------------------------------------------
    void SceneFormatImporter::importItem( const rapidjson::Value &entityValue )
    {
        String meshName, resourceGroup;

        rapidjson::Value::ConstMemberIterator tmpIt;

        tmpIt = entityValue.FindMember( "mesh" );
        if( tmpIt != entityValue.MemberEnd() && tmpIt->value.IsString() )
            meshName = tmpIt->value.GetString();

        resourceGroup = "SceneFormatImporter";
//        tmpIt = entityValue.FindMember( "mesh_resource_group" );
//        if( tmpIt != entityValue.MemberEnd() && tmpIt->value.IsString() )
//            resourceGroup = tmpIt->value.GetString();

//        if( resourceGroup.empty() )
//            resourceGroup = ResourceGroupManager::AUTODETECT_RESOURCE_GROUP_NAME;

        bool isStatic = false;
        rapidjson::Value const *movableObjectValue = 0;

        tmpIt = entityValue.FindMember( "movable_object" );
        if( tmpIt != entityValue.MemberEnd() && tmpIt->value.IsObject() )
        {
            movableObjectValue = &tmpIt->value;

            tmpIt = movableObjectValue->FindMember( "is_static" );
            if( tmpIt != movableObjectValue->MemberEnd() && tmpIt->value.IsBool() )
                isStatic = tmpIt->value.GetBool();
        }

        const SceneMemoryMgrTypes sceneNodeType = isStatic ? SCENE_STATIC : SCENE_DYNAMIC;

        Item *item = mSceneManager->createItem( meshName, resourceGroup, sceneNodeType );

        if( movableObjectValue )
            importMovableObject( *movableObjectValue, item );

        tmpIt = entityValue.FindMember( "sub_items" );
        if( tmpIt != entityValue.MemberEnd() && tmpIt->value.IsArray() )
        {
            const rapidjson::Value &subItemsArray = tmpIt->value;
            const size_t numSubItems = std::min<size_t>( item->getNumSubItems(),
                                                         subItemsArray.Size() );
            for( size_t i=0; i<numSubItems; ++i )
            {
                const rapidjson::Value &subentityValue = subItemsArray[i];

                if( subentityValue.IsObject() )
                    importSubItem( subentityValue, item->getSubItem( i ) );
            }
        }
    }
    //-----------------------------------------------------------------------------------
    void SceneFormatImporter::importItems( const rapidjson::Value &json )
    {
        rapidjson::Value::ConstValueIterator itor = json.Begin();
        rapidjson::Value::ConstValueIterator end  = json.End();

        while( itor != end )
        {
            if( itor->IsObject() )
                importItem( *itor );

            ++itor;
        }
    }
    //-----------------------------------------------------------------------------------
    void SceneFormatImporter::importEntity( const rapidjson::Value &entityValue )
    {
        String meshName, resourceGroup;

        rapidjson::Value::ConstMemberIterator tmpIt;

        tmpIt = entityValue.FindMember( "mesh" );
        if( tmpIt != entityValue.MemberEnd() && tmpIt->value.IsString() )
            meshName = tmpIt->value.GetString();

        resourceGroup = "SceneFormatImporter";
//        tmpIt = entityValue.FindMember( "mesh_resource_group" );
//        if( tmpIt != entityValue.MemberEnd() && tmpIt->value.IsString() )
//            resourceGroup = tmpIt->value.GetString();

//        if( resourceGroup.empty() )
//            resourceGroup = ResourceGroupManager::AUTODETECT_RESOURCE_GROUP_NAME;

        bool isStatic = false;
        rapidjson::Value const *movableObjectValue = 0;

        tmpIt = entityValue.FindMember( "movable_object" );
        if( tmpIt != entityValue.MemberEnd() && tmpIt->value.IsObject() )
        {
            movableObjectValue = &tmpIt->value;

            tmpIt = movableObjectValue->FindMember( "is_static" );
            if( tmpIt != movableObjectValue->MemberEnd() && tmpIt->value.IsBool() )
                isStatic = tmpIt->value.GetBool();
        }

        const SceneMemoryMgrTypes sceneNodeType = isStatic ? SCENE_STATIC : SCENE_DYNAMIC;

        v1::Entity *entity = mSceneManager->createEntity( meshName, resourceGroup, sceneNodeType );

        if( movableObjectValue )
            importMovableObject( *movableObjectValue, entity );

        tmpIt = entityValue.FindMember( "sub_entities" );
        if( tmpIt != entityValue.MemberEnd() && tmpIt->value.IsArray() )
        {
            const rapidjson::Value &subEntitiesArray = tmpIt->value;
            const size_t numSubEntities = std::min<size_t>( entity->getNumSubEntities(),
                                                            subEntitiesArray.Size() );
            for( size_t i=0; i<numSubEntities; ++i )
            {
                const rapidjson::Value &subEntityValue = subEntitiesArray[i];

                if( subEntityValue.IsObject() )
                    importSubEntity( subEntityValue, entity->getSubEntity( i ) );
            }
        }
    }
    //-----------------------------------------------------------------------------------
    void SceneFormatImporter::importEntities( const rapidjson::Value &json )
    {
        rapidjson::Value::ConstValueIterator itor = json.Begin();
        rapidjson::Value::ConstValueIterator end  = json.End();

        while( itor != end )
        {
            if( itor->IsObject() )
                importEntity( *itor );

            ++itor;
        }
    }
    //-----------------------------------------------------------------------------------
    void SceneFormatImporter::importLight( const rapidjson::Value &lightValue )
    {
        rapidjson::Value::ConstMemberIterator tmpIt;

        Light *light = mSceneManager->createLight();

        tmpIt = lightValue.FindMember( "movable_object" );
        if( tmpIt != lightValue.MemberEnd() && tmpIt->value.IsObject() )
        {
            const rapidjson::Value &movableObjectValue = tmpIt->value;
            importMovableObject( movableObjectValue, light );
        }

        tmpIt = lightValue.FindMember( "diffuse" );
        if( tmpIt != lightValue.MemberEnd() && tmpIt->value.IsArray() )
            light->setDiffuseColour( decodeColourValueArray( tmpIt->value ) );

        tmpIt = lightValue.FindMember( "specular" );
        if( tmpIt != lightValue.MemberEnd() && tmpIt->value.IsArray() )
            light->setSpecularColour( decodeColourValueArray( tmpIt->value ) );

        tmpIt = lightValue.FindMember( "power" );
        if( tmpIt != lightValue.MemberEnd() && isFloat( tmpIt->value ) )
            light->setPowerScale( decodeFloat( tmpIt->value ) );

        tmpIt = lightValue.FindMember( "type" );
        if( tmpIt != lightValue.MemberEnd() && tmpIt->value.IsString() )
            light->setType( parseLightType( tmpIt->value.GetString() ) );

        tmpIt = lightValue.FindMember( "attenuation" );
        if( tmpIt != lightValue.MemberEnd() && tmpIt->value.IsArray() )
        {
            const Vector4 rangeConstLinQuad = decodeVector4Array( tmpIt->value );
            light->setAttenuation( rangeConstLinQuad.x, rangeConstLinQuad.y,
                                   rangeConstLinQuad.z, rangeConstLinQuad.w );
        }

        tmpIt = lightValue.FindMember( "spot" );
        if( tmpIt != lightValue.MemberEnd() && tmpIt->value.IsArray() )
        {
            const Vector4 innerOuterFalloffNearClip = decodeVector4Array( tmpIt->value );
            light->setSpotlightInnerAngle( Radian( innerOuterFalloffNearClip.x ) );
            light->setSpotlightOuterAngle( Radian( innerOuterFalloffNearClip.y ) );
            light->setSpotlightFalloff( innerOuterFalloffNearClip.z );
            light->setSpotlightNearClipDistance( innerOuterFalloffNearClip.w );
        }

        tmpIt = lightValue.FindMember( "affect_parent_node" );
        if( tmpIt != lightValue.MemberEnd() && tmpIt->value.IsBool() )
            light->setAffectParentNode( tmpIt->value.GetBool() );

        tmpIt = lightValue.FindMember( "shadow_far_dist" );
        if( tmpIt != lightValue.MemberEnd() && isFloat( tmpIt->value ) )
            light->setShadowFarDistance( decodeFloat( tmpIt->value ) );

        tmpIt = lightValue.FindMember( "shadow_clip_dist" );
        if( tmpIt != lightValue.MemberEnd() && isFloat( tmpIt->value ) )
        {
            const Vector2 nearFar = decodeVector2Array( tmpIt->value );
            light->setShadowNearClipDistance( nearFar.x );
            light->setShadowFarClipDistance( nearFar.y );
        }

        tmpIt = lightValue.FindMember( "rect_size" );
        if( tmpIt != lightValue.MemberEnd() && tmpIt->value.IsArray() )
            light->setRectSize( decodeVector2Array( tmpIt->value ) );

        tmpIt = lightValue.FindMember( "texture_light_mask_idx" );
        if( tmpIt != lightValue.MemberEnd() && tmpIt->value.IsUint() )
            light->mTextureLightMaskIdx = static_cast<uint16>( tmpIt->value.GetUint() );

        if( light->getType() == Light::LT_VPL )
            mVplLights.push_back( light );
    }
    //-----------------------------------------------------------------------------------
    void SceneFormatImporter::importLights( const rapidjson::Value &json )
    {
        rapidjson::Value::ConstValueIterator itor = json.Begin();
        rapidjson::Value::ConstValueIterator end  = json.End();

        while( itor != end )
        {
            if( itor->IsObject() )
                importLight( *itor );

            ++itor;
        }
    }
    //-----------------------------------------------------------------------------------
    void SceneFormatImporter::importInstantRadiosity( const rapidjson::Value &json )
    {
        mInstantRadiosity = new InstantRadiosity( mSceneManager, mRoot->getHlmsManager() );

        rapidjson::Value::ConstMemberIterator tmpIt;
        tmpIt = json.FindMember( "first_rq" );
        if( tmpIt != json.MemberEnd() && tmpIt->value.IsUint() )
            mInstantRadiosity->mFirstRq = static_cast<uint8>( tmpIt->value.GetUint() );

        tmpIt = json.FindMember( "last_rq" );
        if( tmpIt != json.MemberEnd() && tmpIt->value.IsUint() )
            mInstantRadiosity->mLastRq = static_cast<uint8>( tmpIt->value.GetUint() );

        tmpIt = json.FindMember( "visibility_mask" );
        if( tmpIt != json.MemberEnd() && tmpIt->value.IsUint() )
            mInstantRadiosity->mVisibilityMask = static_cast<uint32>( tmpIt->value.GetUint() );

        tmpIt = json.FindMember( "light_mask" );
        if( tmpIt != json.MemberEnd() && tmpIt->value.IsUint() )
            mInstantRadiosity->mLightMask = static_cast<uint32>( tmpIt->value.GetUint() );

        tmpIt = json.FindMember( "num_rays" );
        if( tmpIt != json.MemberEnd() && tmpIt->value.IsUint() )
            mInstantRadiosity->mNumRays = static_cast<size_t>( tmpIt->value.GetUint() );

        tmpIt = json.FindMember( "num_ray_bounces" );
        if( tmpIt != json.MemberEnd() && tmpIt->value.IsUint() )
            mInstantRadiosity->mNumRayBounces = static_cast<size_t>( tmpIt->value.GetUint() );

        tmpIt = json.FindMember( "surviving_ray_fraction" );
        if( tmpIt != json.MemberEnd() && isFloat( tmpIt->value ) )
            mInstantRadiosity->mSurvivingRayFraction = decodeFloat( tmpIt->value );

        tmpIt = json.FindMember( "cell_size" );
        if( tmpIt != json.MemberEnd() && isFloat( tmpIt->value ) )
            mInstantRadiosity->mCellSize = decodeFloat( tmpIt->value );

        tmpIt = json.FindMember( "bias" );
        if( tmpIt != json.MemberEnd() && isFloat( tmpIt->value ) )
            mInstantRadiosity->mBias = decodeFloat( tmpIt->value );

        tmpIt = json.FindMember( "num_spread_iterations" );
        if( tmpIt != json.MemberEnd() && tmpIt->value.IsUint() )
            mInstantRadiosity->mNumSpreadIterations = static_cast<uint32>( tmpIt->value.GetUint() );

        tmpIt = json.FindMember( "spread_threshold" );
        if( tmpIt != json.MemberEnd() && isFloat( tmpIt->value ) )
            mInstantRadiosity->mSpreadThreshold = decodeFloat( tmpIt->value );

        tmpIt = json.FindMember( "areas_of_interest" );
        if( tmpIt != json.MemberEnd() && tmpIt->value.IsArray() )
        {
            const size_t numAoIs = tmpIt->value.Size();

            for( size_t i=0; i<numAoIs; ++i )
            {
                const rapidjson::Value &aoi = tmpIt->value[i];

                if( aoi.IsArray() && aoi.Size() == 2u &&
                    aoi[0].IsArray() &&
                    isFloat( aoi[1] ) )
                {
                    Aabb aabb = decodeAabbArray( aoi[0], Aabb::BOX_ZERO );
                    const float sphereRadius = decodeFloat( aoi[1] );
                    aabb.transformAffine( mSceneComponentTransform );
                    InstantRadiosity::AreaOfInterest areaOfInterest( aabb, sphereRadius );
                    mInstantRadiosity->mAoI.push_back( areaOfInterest );
                }
            }
        }

        tmpIt = json.FindMember( "vpl_max_range" );
        if( tmpIt != json.MemberEnd() && isFloat( tmpIt->value ) )
            mInstantRadiosity->mVplMaxRange = decodeFloat( tmpIt->value );

        tmpIt = json.FindMember( "vpl_const_atten" );
        if( tmpIt != json.MemberEnd() && isFloat( tmpIt->value ) )
            mInstantRadiosity->mVplConstAtten = decodeFloat( tmpIt->value );

        tmpIt = json.FindMember( "vpl_linear_atten" );
        if( tmpIt != json.MemberEnd() && isFloat( tmpIt->value ) )
            mInstantRadiosity->mVplLinearAtten = decodeFloat( tmpIt->value );

        tmpIt = json.FindMember( "vpl_quad_atten" );
        if( tmpIt != json.MemberEnd() && isFloat( tmpIt->value ) )
            mInstantRadiosity->mVplQuadAtten = decodeFloat( tmpIt->value );

        tmpIt = json.FindMember( "vpl_threshold" );
        if( tmpIt != json.MemberEnd() && isFloat( tmpIt->value ) )
            mInstantRadiosity->mVplThreshold = decodeFloat( tmpIt->value );

        tmpIt = json.FindMember( "vpl_power_boost" );
        if( tmpIt != json.MemberEnd() && isFloat( tmpIt->value ) )
            mInstantRadiosity->mVplPowerBoost = decodeFloat( tmpIt->value );

        tmpIt = json.FindMember( "vpl_use_intensity_for_max_range" );
        if( tmpIt != json.MemberEnd() && tmpIt->value.IsBool() )
            mInstantRadiosity->mVplUseIntensityForMaxRange = tmpIt->value.GetBool();

        tmpIt = json.FindMember( "vpl_intensity_range_multiplier" );
        if( tmpIt != json.MemberEnd() && isDouble( tmpIt->value ) )
            mInstantRadiosity->mVplIntensityRangeMultiplier = decodeDouble( tmpIt->value );

        tmpIt = json.FindMember( "mipmap_bias" );
        if( tmpIt != json.MemberEnd() && tmpIt->value.IsUint() )
            mInstantRadiosity->mMipmapBias = static_cast<uint32>( tmpIt->value.GetUint() );

        tmpIt = json.FindMember( "use_textures" );
        if( tmpIt != json.MemberEnd() && tmpIt->value.IsBool() )
            mInstantRadiosity->setUseTextures( tmpIt->value.GetBool() );

        tmpIt = json.FindMember( "use_irradiance_volume" );
        if( tmpIt != json.MemberEnd() && tmpIt->value.IsBool() )
            mInstantRadiosity->setUseIrradianceVolume( tmpIt->value.GetBool() );

        tmpIt = json.FindMember( "irradiance_volume" );
        if( tmpIt != json.MemberEnd() && tmpIt->value.IsObject() )
        {
            mIrradianceVolume = new IrradianceVolume( mRoot->getHlmsManager() );

            tmpIt = json.FindMember( "num_blocks" );
            if( tmpIt != json.MemberEnd() && tmpIt->value.IsArray() &&
                tmpIt->value.Size() == 3u &&
                tmpIt->value[0].IsUint() &&
                tmpIt->value[1].IsUint() &&
                tmpIt->value[2].IsUint() )
            {
                mIrradianceVolume->createIrradianceVolumeTexture(
                            tmpIt->value[0].GetUint(),
                            tmpIt->value[1].GetUint(),
                            tmpIt->value[2].GetUint() );
            }

            tmpIt = json.FindMember( "power_scale" );
            if( tmpIt != json.MemberEnd() && isFloat( tmpIt->value ) )
                mIrradianceVolume->setPowerScale( decodeFloat( tmpIt->value ) );

            tmpIt = json.FindMember( "fade_attenuation_over_distance" );
            if( tmpIt != json.MemberEnd() && tmpIt->value.IsBool() )
                mIrradianceVolume->setFadeAttenuationOverDistace( tmpIt->value.GetBool() );

            tmpIt = json.FindMember( "irradiance_max_power" );
            if( tmpIt != json.MemberEnd() && isFloat( tmpIt->value ) )
                mIrradianceVolume->setIrradianceMaxPower( decodeFloat( tmpIt->value ) );

            tmpIt = json.FindMember( "irradiance_origin" );
            if( tmpIt != json.MemberEnd() && tmpIt->value.IsArray() )
                mIrradianceVolume->setIrradianceOrigin( decodeVector3Array( tmpIt->value ) );

            tmpIt = json.FindMember( "irradiance_cell_size" );
            if( tmpIt != json.MemberEnd() && tmpIt->value.IsArray() )
                mIrradianceVolume->setIrradianceCellSize( decodeVector3Array( tmpIt->value ) );
        }
        else
        {
            mInstantRadiosity->setUseIrradianceVolume( false );
        }
    }
    //-----------------------------------------------------------------------------------
    void SceneFormatImporter::importPcc( const rapidjson::Value &pccValue )
    {
        uint8 reservedRqId = 250;
        uint32 reservedProxyMask = 1u << 25u;

        rapidjson::Value::ConstMemberIterator tmpIt;
        tmpIt = pccValue.FindMember( "reserved_rq_id" );
        if( tmpIt != pccValue.MemberEnd() && tmpIt->value.IsUint() )
            reservedRqId = static_cast<uint8>( tmpIt->value.GetUint() );

        tmpIt = pccValue.FindMember( "proxy_visibility_mask" );
        if( tmpIt != pccValue.MemberEnd() && tmpIt->value.IsUint() )
            reservedProxyMask = tmpIt->value.GetUint();

        Ogre::CompositorManager2 *compositorManager = mRoot->getCompositorManager2();

        String workspaceName = mDefaultPccWorkspaceName;
        tmpIt = pccValue.FindMember( "workspace" );
        if( tmpIt != pccValue.MemberEnd() && tmpIt->value.IsString() )
        {
            workspaceName = tmpIt->value.GetString();
            if( !compositorManager->hasWorkspaceDefinition( workspaceName ) )
            {
                LogManager::getSingleton().logMessage(
                            "INFO: Parallax Corrected Cubemaps workspace definition '" +
                            workspaceName + "not found, using default one." );
                workspaceName = mDefaultPccWorkspaceName;
            }
        }

        if( workspaceName.empty() )
        {
            LogManager::getSingleton().logMessage(
                        "WARNING: Cannot import Parallax Corrected Cubemaps." );
            return;
        }

        Ogre::CompositorWorkspaceDef *workspaceDef =
                compositorManager->getWorkspaceDefinition( workspaceName );

        mParallaxCorrectedCubemap = new ParallaxCorrectedCubemap(
                                        Ogre::Id::generateNewId<Ogre::ParallaxCorrectedCubemap>(),
                                        mRoot, mSceneManager, workspaceDef,
                                        reservedRqId, reservedProxyMask );

        uint32 maxWidth = 0, maxHeight = 0;
        PixelFormatGpu blendPixelFormat = PFG_UNKNOWN;
        tmpIt = pccValue.FindMember( "max_width" );
        if( tmpIt != pccValue.MemberEnd() && tmpIt->value.IsUint() )
            maxWidth = tmpIt->value.GetUint();
        tmpIt = pccValue.FindMember( "max_height" );
        if( tmpIt != pccValue.MemberEnd() && tmpIt->value.IsUint() )
            maxHeight = tmpIt->value.GetUint();
        tmpIt = pccValue.FindMember( "pixel_format" );
        if( tmpIt != pccValue.MemberEnd() && tmpIt->value.IsString() )
            blendPixelFormat = PixelFormatGpuUtils::getFormatFromName( tmpIt->value.GetString() );

        if( maxWidth != 0 && maxHeight != 0 && blendPixelFormat != PFG_UNKNOWN )
            mParallaxCorrectedCubemap->setEnabled( true, maxWidth, maxHeight, blendPixelFormat );

        tmpIt = pccValue.FindMember( "paused" );
        if( tmpIt != pccValue.MemberEnd() && tmpIt->value.IsBool() )
            mParallaxCorrectedCubemap->mPaused = tmpIt->value.GetBool();

        tmpIt = pccValue.FindMember( "mask" );
        if( tmpIt != pccValue.MemberEnd() && tmpIt->value.IsUint() )
            mParallaxCorrectedCubemap->mMask = tmpIt->value.GetUint();
        tmpIt = pccValue.FindMember( "probes" );
        if( tmpIt != pccValue.MemberEnd() && tmpIt->value.IsArray() )
        {
            const rapidjson::Value &jsonProbeArray = tmpIt->value;
            const size_t numProbes = jsonProbeArray.Size();

            for( size_t i=0; i<numProbes; ++i )
            {
                const rapidjson::Value &jsonProbe = jsonProbeArray[i];

                if( !jsonProbe.IsObject() )
                    continue;

                CubemapProbe *probe = mParallaxCorrectedCubemap->createProbe();

                uint32 width = 0, height = 0;
                PixelFormatGpu pixelFormat = PFG_UNKNOWN;
                uint8 msaa = 0;
                bool useManual = true;
                bool isStatic = false;

                tmpIt = jsonProbe.FindMember( "width" );
                if( tmpIt != jsonProbe.MemberEnd() && tmpIt->value.IsUint() )
                    width = tmpIt->value.GetUint();
                tmpIt = jsonProbe.FindMember( "height" );
                if( tmpIt != jsonProbe.MemberEnd() && tmpIt->value.IsUint() )
                    height = tmpIt->value.GetUint();
                tmpIt = jsonProbe.FindMember( "msaa" );
                if( tmpIt != jsonProbe.MemberEnd() && tmpIt->value.IsUint() )
                    msaa = static_cast<uint8>( tmpIt->value.GetUint() );
                tmpIt = jsonProbe.FindMember( "pixel_format" );
                if( tmpIt != jsonProbe.MemberEnd() && tmpIt->value.IsString() )
                    pixelFormat = PixelFormatGpuUtils::getFormatFromName( tmpIt->value.GetString() );
                tmpIt = jsonProbe.FindMember( "use_manual" );
                if( tmpIt != jsonProbe.MemberEnd() && tmpIt->value.IsBool() )
                    useManual = tmpIt->value.GetBool();
                tmpIt = jsonProbe.FindMember( "static" );
                if( tmpIt != jsonProbe.MemberEnd() && tmpIt->value.IsBool() )
                    isStatic = tmpIt->value.GetBool();

                if( width != 0 && height != 0 && pixelFormat != PFG_UNKNOWN )
                {
                    probe->setTextureParams( width, height, useManual, pixelFormat, isStatic, msaa );
                    probe->initWorkspace();
                }

                Aabb probeArea, probeShape;
                Vector3 cameraPos( Vector3::ZERO );
                Vector3 areaInnerRegion( Vector3::UNIT_SCALE );
                Matrix3 orientation( Matrix3::IDENTITY );

                tmpIt = jsonProbe.FindMember( "camera_pos" );
                if( tmpIt != jsonProbe.MemberEnd() && tmpIt->value.IsArray() )
                    cameraPos = decodeVector3Array( tmpIt->value );

                tmpIt = jsonProbe.FindMember( "area" );
                if( tmpIt != jsonProbe.MemberEnd() && tmpIt->value.IsArray() )
                    probeArea = decodeAabbArray( tmpIt->value, Aabb::BOX_ZERO );

                tmpIt = jsonProbe.FindMember( "area_inner_region" );
                if( tmpIt != jsonProbe.MemberEnd() && tmpIt->value.IsArray() )
                    areaInnerRegion = decodeVector3Array( tmpIt->value );

                tmpIt = jsonProbe.FindMember( "orientation" );
                if( tmpIt != jsonProbe.MemberEnd() && tmpIt->value.IsArray() )
                    orientation = decodeMatrix3Array( tmpIt->value );

                tmpIt = jsonProbe.FindMember( "probe_shape" );
                if( tmpIt != jsonProbe.MemberEnd() && tmpIt->value.IsArray() )
                    probeShape = decodeAabbArray( tmpIt->value, Aabb::BOX_ZERO );

                cameraPos = mSceneComponentTransform * cameraPos;
                probeArea.transformAffine( mSceneComponentTransform );
                areaInnerRegion = mSceneComponentTransform * areaInnerRegion;
                //orientation = pccTransform3x3 * orientation;
                probeShape.transformAffine( mSceneComponentTransform );

                probe->set( cameraPos, probeArea, areaInnerRegion, orientation, probeShape );

                tmpIt = jsonProbe.FindMember( "enabled" );
                if( tmpIt != jsonProbe.MemberEnd() && tmpIt->value.IsBool() )
                    probe->mEnabled = tmpIt->value.GetBool();

                tmpIt = jsonProbe.FindMember( "num_iterations" );
                if( tmpIt != jsonProbe.MemberEnd() && tmpIt->value.IsUint() )
                    probe->mNumIterations = tmpIt->value.GetUint();

                tmpIt = jsonProbe.FindMember( "mask" );
                if( tmpIt != jsonProbe.MemberEnd() && tmpIt->value.IsUint() )
                    probe->mMask = tmpIt->value.GetUint();
            }
        }

        HlmsPbs *hlmsPbs = getPbs();
        if( hlmsPbs )
            hlmsPbs->setParallaxCorrectedCubemap( mParallaxCorrectedCubemap );
    }
    //-----------------------------------------------------------------------------------
    void SceneFormatImporter::importSceneSettings( const rapidjson::Value &json, uint32 importFlags )
    {
        rapidjson::Value::ConstMemberIterator tmpIt;
        tmpIt = json.FindMember( "ambient" );
        if( tmpIt != json.MemberEnd() && tmpIt->value.IsArray() && tmpIt->value.Size() >= 4u &&
            tmpIt->value[0].IsArray() &&
            tmpIt->value[1].IsArray() &&
            tmpIt->value[2].IsArray() &&
            isFloat( tmpIt->value[3] ) )
        {
            const ColourValue upperHemisphere = decodeColourValueArray( tmpIt->value[0] );
            const ColourValue lowerHemisphere = decodeColourValueArray( tmpIt->value[1] );
            const Vector3 hemiDir = decodeVector3Array( tmpIt->value[2] );
            const float envmapScale = decodeFloat( tmpIt->value[3] );
            mSceneManager->setAmbientLight( upperHemisphere, lowerHemisphere, hemiDir, envmapScale );
        }

        if( importFlags & SceneFlags::InstantRadiosity )
        {
            tmpIt = json.FindMember( "instant_radiosity" );
            if( tmpIt != json.MemberEnd() && tmpIt->value.IsObject() )
                importInstantRadiosity( tmpIt->value );
        }

        if( importFlags & SceneFlags::ParallaxCorrectedCubemap )
        {
            tmpIt = json.FindMember( "parallax_corrected_cubemaps" );
            if( tmpIt != json.MemberEnd() && tmpIt->value.IsObject() )
                importPcc( tmpIt->value );
        }

        if( importFlags & SceneFlags::AreaLightMasks )
        {
            tmpIt = json.FindMember( "area_light_masks" );
            if( tmpIt != json.MemberEnd() && tmpIt->value.IsString() )
            {
                TexturePtr areaLightMask = TextureManager::getSingleton().load(
                                               String( tmpIt->value.GetString() ) + ".oitd",
                                               "SceneFormatImporter", TEX_TYPE_2D_ARRAY );
                HlmsPbs *hlmsPbs = getPbs();
                hlmsPbs->setAreaLightMasks( areaLightMask );
            }
        }
    }
    //-----------------------------------------------------------------------------------
    void SceneFormatImporter::importScene( const String &filename, const rapidjson::Document &d,
                                           uint32 importFlags )
    {
        mUseBinaryFloatingPoint = true; //The default when setting is not present

        mFilename = filename;
        destroyInstantRadiosity();
        destroyParallaxCorrectedCubemap();

        //Set null pointers to valid root scene nodes. We'll restore the nullptrs at the end.
        SceneNode *oldRootNodes[NUM_SCENE_MEMORY_MANAGER_TYPES];
        for( size_t i=0; i<NUM_SCENE_MEMORY_MANAGER_TYPES; ++i )
        {
            oldRootNodes[i] = mRootNodes[i];
            if( !mRootNodes[i] )
                mRootNodes[i] = mSceneManager->getRootSceneNode( static_cast<SceneMemoryMgrTypes>(i) );
        }

        rapidjson::Value::ConstMemberIterator itor;

        itor = d.FindMember( "version" );
        if( itor == d.MemberEnd() )
        {
            OGRE_EXCEPT( Exception::ERR_INVALIDPARAMS,
                         "SceneFormatImporter::importScene",
                         "JSON file " + filename + " does not contain version key. "
                         "Probably this is not a valid Ogre scene" );
        }
        else
        {
            if( itor->value.IsUint() )
            {
                const uint32 version = itor->value.GetUint();
                if( version > LATEST_VERSION )
                {
                    LogManager::getSingleton().logMessage(
                                "WARNING: SceneFormatImporter::importScene "
                                "JSON file " + filename + " is a newer version(" +
                                StringConverter::toString( version ) +") than what we support (" +
                                StringConverter::toString( LATEST_VERSION ) + "). "
                                "Imported scene may not be complete or have graphical corruption. "
                                "Or crash.", LML_CRITICAL );
                }
            }
        }

        itor = d.FindMember( "use_binary_floating_point" );
        if( itor != d.MemberEnd() && itor->value.IsBool() )
            mUseBinaryFloatingPoint = itor->value.GetBool();

        if( importFlags & SceneFlags::SceneNodes )
        {
            itor = d.FindMember( "scene_nodes" );
            if( itor != d.MemberEnd() && itor->value.IsArray() )
                importSceneNodes( itor->value );
        }

        if( importFlags & SceneFlags::Items )
        {
            itor = d.FindMember( "items" );
            if( itor != d.MemberEnd() && itor->value.IsArray() )
                importItems( itor->value );
        }

        if( importFlags & SceneFlags::Entities )
        {
            itor = d.FindMember( "entities" );
            if( itor != d.MemberEnd() && itor->value.IsArray() )
                importEntities( itor->value );
        }

        if( importFlags & SceneFlags::Lights )
        {
            itor = d.FindMember( "lights" );
            if( itor != d.MemberEnd() && itor->value.IsArray() )
                importLights( itor->value );
        }

        itor = d.FindMember( "scene" );
        if( itor != d.MemberEnd() && itor->value.IsObject() )
            importSceneSettings( itor->value, importFlags );

        if( !(importFlags & SceneFlags::LightsVpl) )
        {
            LightArray::const_iterator itLight = mVplLights.begin();
            LightArray::const_iterator enLight = mVplLights.end();

            while( itLight != enLight )
            {
                Light *vplLight = *itLight;
                SceneNode *sceneNode = vplLight->getParentSceneNode();
                mSceneManager->destroySceneNode( sceneNode );
                mSceneManager->destroyLight( vplLight );
                ++itLight;
            }

            mVplLights.clear();
        }

        if( mInstantRadiosity && importFlags & SceneFlags::BuildInstantRadiosity )
        {
            mInstantRadiosity->build();

            HlmsPbs *hlmsPbs = getPbs();
            if( hlmsPbs && mInstantRadiosity->getUseIrradianceVolume() )
                hlmsPbs->setIrradianceVolume( mIrradianceVolume );

            if( mIrradianceVolume )
            {
                mInstantRadiosity->fillIrradianceVolume(
                            mIrradianceVolume,
                            mIrradianceVolume->getIrradianceCellSize(),
                            mIrradianceVolume->getIrradianceOrigin(),
                            mIrradianceVolume->getIrradianceMaxPower(),
                            mIrradianceVolume->getFadeAttenuationOverDistace() );
            }
        }

<<<<<<< HEAD
        if( importFlags & SceneFlags::AreaLightMasks )
        {
            itor = d.FindMember( "area_light_masks" );
            if( itor != d.MemberEnd() && itor->value.IsString() )
            {
                TextureGpuManager *textureGpuManager =
                        mSceneManager->getDestinationRenderSystem()->getTextureGpuManager();
                TextureGpu *areaLightMask = textureGpuManager->createOrRetrieveTexture(
                                                String( itor->value.GetString() ) + ".oitd",
                                                GpuPageOutStrategy::Discard, 0,
                                                TextureTypes::Type2DArray, "SceneFormatImporter" );
                areaLightMask->scheduleTransitionTo( GpuResidency::Resident );
                HlmsPbs *hlmsPbs = getPbs();
                hlmsPbs->setAreaLightMasks( areaLightMask );
            }
        }

=======
>>>>>>> 9b1927b7
        for( size_t i=0; i<NUM_SCENE_MEMORY_MANAGER_TYPES; ++i )
            mRootNodes[i] = oldRootNodes[i];
    }

    //-----------------------------------------------------------------------------------
    void SceneFormatImporter::setRootNodes( SceneNode *dynamicRoot, SceneNode *staticRoot )
    {
        mRootNodes[SCENE_DYNAMIC] = dynamicRoot;
        mRootNodes[SCENE_STATIC] = staticRoot;
    }
    //-----------------------------------------------------------------------------------
    void SceneFormatImporter::setParentlessRootNodes( SceneNode *dynamicRoot, SceneNode *staticRoot )
    {
        mParentlessRootNodes[SCENE_DYNAMIC] = dynamicRoot;
        mParentlessRootNodes[SCENE_STATIC] = staticRoot;
    }
    //-----------------------------------------------------------------------------------
    void SceneFormatImporter::setSceneComponentTransform( const Matrix4 &transform )
    {
        mSceneComponentTransform = transform;
    }
    //-----------------------------------------------------------------------------------
    void SceneFormatImporter::importScene( const String &filename, const char *jsonString,
                                           uint32 importFlags )
    {
        rapidjson::Document d;
        d.Parse( jsonString );

        if( d.HasParseError() )
        {
            OGRE_EXCEPT( Exception::ERR_INVALIDPARAMS,
                         "SceneFormatImporter::importScene",
                         "Invalid JSON string in file " + filename + " at line " +
                         StringConverter::toString( d.GetErrorOffset() ) + " Reason: " +
                         rapidjson::GetParseError_En( d.GetParseError() ) );
        }

        importScene( filename, d, importFlags );
    }
    //-----------------------------------------------------------------------------------
    void SceneFormatImporter::importSceneFromFile( const String &folderPath, uint32 importFlags )
    {
        ResourceGroupManager &resourceGroupManager = ResourceGroupManager::getSingleton();
        resourceGroupManager.addResourceLocation( folderPath, "FileSystem", "SceneFormatImporter" );
        resourceGroupManager.addResourceLocation( folderPath + "/v2/",
                                                  "FileSystem", "SceneFormatImporter" );
        resourceGroupManager.addResourceLocation( folderPath + "/v1/",
                                                  "FileSystem", "SceneFormatImporter" );
        resourceGroupManager.addResourceLocation( folderPath + "/textures/",
                                                  "FileSystem", "SceneFormatImporter" );

        DataStreamPtr stream = resourceGroupManager.openResource( "scene.json", "SceneFormatImporter" );
        vector<char>::type fileData;
        fileData.resize( stream->size() + 1 );
        if( !fileData.empty() )
        {
            stream->read( &fileData[0], stream->size() );

            //Add null terminator just in case (to prevent bad input)
            fileData.back() = '\0';

            rapidjson::Document d;
            d.Parse( &fileData[0] );

            if( d.HasParseError() )
            {
                OGRE_EXCEPT( Exception::ERR_INVALIDPARAMS,
                             "SceneFormatImporter::importScene",
                             "Invalid JSON string in file " + stream->getName() + " at line " +
                             StringConverter::toString( d.GetErrorOffset() ) + " Reason: " +
                             rapidjson::GetParseError_En( d.GetParseError() ) );
            }

            rapidjson::Value::ConstMemberIterator  itor;

            bool useOitd = false;
            itor = d.FindMember( "saved_oitd_textures" );
            if( itor != d.MemberEnd() && itor->value.IsBool() )
                useOitd = itor->value.GetBool();

            HlmsManager *hlmsManager = mRoot->getHlmsManager();
            if( useOitd )
                hlmsManager->mAdditionalTextureExtensionsPerGroup["SceneFormatImporter"] = ".oitd";
            resourceGroupManager.initialiseResourceGroup( "SceneFormatImporter", true );
            if( useOitd )
                hlmsManager->mAdditionalTextureExtensionsPerGroup.erase( "SceneFormatImporter" );

            importScene( stream->getName(), &fileData[0], importFlags );

            resourceGroupManager.removeResourceLocation( folderPath + "/textures/", "SceneFormatImporter" );
            resourceGroupManager.removeResourceLocation( folderPath + "/v2/", "SceneFormatImporter" );
            resourceGroupManager.removeResourceLocation( folderPath + "/v1/", "SceneFormatImporter" );
            resourceGroupManager.removeResourceLocation( folderPath, "SceneFormatImporter" );
        }
    }
    //-----------------------------------------------------------------------------------
    void SceneFormatImporter::getInstantRadiosity( bool releaseOwnership,
                                                   InstantRadiosity **outInstantRadiosity,
                                                   IrradianceVolume **outIrradianceVolume )
    {
        *outInstantRadiosity = mInstantRadiosity;
        *outIrradianceVolume = mIrradianceVolume;
        if( releaseOwnership )
        {
            mInstantRadiosity = 0;
            mIrradianceVolume = 0;
        }
    }
    //-----------------------------------------------------------------------------------
    ParallaxCorrectedCubemap* SceneFormatImporter::getParallaxCorrectedCubemap( bool releaseOwnership )
    {
        ParallaxCorrectedCubemap *retVal = mParallaxCorrectedCubemap;
        if( releaseOwnership )
            mParallaxCorrectedCubemap = 0;

        return retVal;
    }
}<|MERGE_RESOLUTION|>--- conflicted
+++ resolved
@@ -1193,12 +1193,16 @@
 
         if( importFlags & SceneFlags::AreaLightMasks )
         {
-            tmpIt = json.FindMember( "area_light_masks" );
-            if( tmpIt != json.MemberEnd() && tmpIt->value.IsString() )
-            {
-                TexturePtr areaLightMask = TextureManager::getSingleton().load(
-                                               String( tmpIt->value.GetString() ) + ".oitd",
-                                               "SceneFormatImporter", TEX_TYPE_2D_ARRAY );
+            itor = d.FindMember( "area_light_masks" );
+            if( itor != d.MemberEnd() && itor->value.IsString() )
+            {
+                TextureGpuManager *textureGpuManager =
+                        mSceneManager->getDestinationRenderSystem()->getTextureGpuManager();
+                TextureGpu *areaLightMask = textureGpuManager->createOrRetrieveTexture(
+                                                String( itor->value.GetString() ) + ".oitd",
+                                                GpuPageOutStrategy::Discard, 0,
+                                                TextureTypes::Type2DArray, "SceneFormatImporter" );
+                areaLightMask->scheduleTransitionTo( GpuResidency::Resident );
                 HlmsPbs *hlmsPbs = getPbs();
                 hlmsPbs->setAreaLightMasks( areaLightMask );
             }
@@ -1323,26 +1327,6 @@
             }
         }
 
-<<<<<<< HEAD
-        if( importFlags & SceneFlags::AreaLightMasks )
-        {
-            itor = d.FindMember( "area_light_masks" );
-            if( itor != d.MemberEnd() && itor->value.IsString() )
-            {
-                TextureGpuManager *textureGpuManager =
-                        mSceneManager->getDestinationRenderSystem()->getTextureGpuManager();
-                TextureGpu *areaLightMask = textureGpuManager->createOrRetrieveTexture(
-                                                String( itor->value.GetString() ) + ".oitd",
-                                                GpuPageOutStrategy::Discard, 0,
-                                                TextureTypes::Type2DArray, "SceneFormatImporter" );
-                areaLightMask->scheduleTransitionTo( GpuResidency::Resident );
-                HlmsPbs *hlmsPbs = getPbs();
-                hlmsPbs->setAreaLightMasks( areaLightMask );
-            }
-        }
-
-=======
->>>>>>> 9b1927b7
         for( size_t i=0; i<NUM_SCENE_MEMORY_MANAGER_TYPES; ++i )
             mRootNodes[i] = oldRootNodes[i];
     }
