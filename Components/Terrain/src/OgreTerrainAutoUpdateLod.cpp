--- conflicted
+++ resolved
@@ -57,7 +57,6 @@
             return;
 
         // calculate error terms
-<<<<<<< HEAD
         const Camera* cam = terrain->getSceneManager()->getCameraInProgress()->getLodCamera();
         if(!cam)
             return;
@@ -65,12 +64,6 @@
         const Viewport* vp = cam->getLastViewport();
         if(!vp)
             return;
-=======
-        const Viewport* vp = terrain->getSceneManager()->getCurrentViewport();
-        if(!vp)
-            return;
-        const Camera* cam = vp->getCamera()->getLodCamera();
->>>>>>> 83e497b5
 
         // W. de Boer 2000 calculation
         // A = vp_near / abs(vp_top)
@@ -93,17 +86,10 @@
     {
         if (!node->isLeaf())
         {
-<<<<<<< HEAD
-            int ret, tmp = -1;
-            for (int i = 0; i < 4; ++i)
-            {
-                ret = traverseTreeByDistance(node->getChild(i), cam, cFactor, holdDistance);
-=======
             int tmp = -1;
             for (int i = 0; i < 4; ++i)
             {
                 int ret = traverseTreeByDistance(node->getChild(i), cam, cFactor, holdDistance);
->>>>>>> 83e497b5
                 if (ret != -1)
                 {
                     if (tmp == -1 || ret < tmp)
