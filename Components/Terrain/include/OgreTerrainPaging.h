/*
-----------------------------------------------------------------------------
This source file is part of OGRE
(Object-oriented Graphics Rendering Engine)
For the latest info, see http://www.ogre3d.org/

Copyright (c) 2000-2014 Torus Knot Software Ltd

Permission is hereby granted, free of charge, to any person obtaining a copy
of this software and associated documentation files (the "Software"), to deal
in the Software without restriction, including without limitation the rights
to use, copy, modify, merge, publish, distribute, sublicense, and/or sell
copies of the Software, and to permit persons to whom the Software is
furnished to do so, subject to the following conditions:

The above copyright notice and this permission notice shall be included in
all copies or substantial portions of the Software.

THE SOFTWARE IS PROVIDED "AS IS", WITHOUT WARRANTY OF ANY KIND, EXPRESS OR
IMPLIED, INCLUDING BUT NOT LIMITED TO THE WARRANTIES OF MERCHANTABILITY,
FITNESS FOR A PARTICULAR PURPOSE AND NONINFRINGEMENT. IN NO EVENT SHALL THE
AUTHORS OR COPYRIGHT HOLDERS BE LIABLE FOR ANY CLAIM, DAMAGES OR OTHER
LIABILITY, WHETHER IN AN ACTION OF CONTRACT, TORT OR OTHERWISE, ARISING FROM,
OUT OF OR IN CONNECTION WITH THE SOFTWARE OR THE USE OR OTHER DEALINGS IN
THE SOFTWARE.
-----------------------------------------------------------------------------
*/

#ifndef __Ogre_TerrainPaging_H__
#define __Ogre_TerrainPaging_H__

#include "OgreTerrainPrerequisites.h"
#include "OgrePagedWorldSection.h"
#include "OgreCommon.h"

namespace Ogre
{
    class PagedWorld;
    class TerrainGroup;
    class TerrainPagedWorldSection;

    /** \addtogroup Optional Components
    *  @{
    */
    /** \addtogroup Terrain
    *  Some details on the terrain component
    *  @{
    */

    /** This class is the 'core' class for paging terrain, that will integrate
        with the larger paging system and provide the appropriate utility
        classes required. 
    @remarks
        You should construct this class after PageManager and before any PagedWorlds
        that might use it are created / loaded. Once constructed, it will make
        the "Terrain" PagedWorldSection type available, which uses a grid strategy for
        paging and uses TerrainGroup for the content. Other content can 
        be embedded in the pages too but the terrain is done like this in order
        to maintain connections between pages and other global data.
    @par
        Because PagedWorld and all attached classes have to be loadable from a stream, 
        most of the functionality is provided behind generalised interfaces. However,
        for constructing a paged terrain in code you can use utility methods on 
        this class. This procedurally created data can then be saved in a generic 
        form which will reconstruct on loading. Alternatively you can use the 
        generic methods and simply cast based on your prior knowledge of the types
        (or checking the type names exposed). 

    */
    class _OgreTerrainExport TerrainPaging : public TerrainAlloc
    {
    public:
        /** Constructor.
        @param pageMgr The PageManager which this class should attach to.
        */
        TerrainPaging(PageManager* pageMgr);
        virtual ~TerrainPaging();

        /** Create a TerrainPagedWorldSection.
        @remarks
            This is the simplest way to create a world section which is configured
            to contain terrain (among other objects if you want). You can also do this
            by calling PagedWorld::createSection with the type "Terrain" but there
            are more steps to configuring it that way (note: this is how loading 
            works though so it remains generic).
        @param world The PagedWorld that is to contain this section
        @param terrainGroup A TerrainGroup which must have been pre-configured before
            this call, to at least set the origin, the world size, and the file name
            convention.
        @param loadRadius The radius from the camera at which terrain pages will be loaded
        @param holdRadius The radius from the camera at which terrain pages will be held in memory
            but not loaded if they're not already. This must be larger than loadRadius and is used
            to minimise thrashing if the camera goes backwards and forwards at the loading border.
        @param minX,minY,maxX,maxY The min/max page indexes that the world will try to load pages for, 
            as measured from the origin page at (0,0) by a signed index. The default is -10 to 10
            in each direction or 20x20 pages.
        @param sectionName An optional name to give the section (if none is
            provided, one will be generated)
        @param loadingIntervalMs An optional interval in milliseconds to wait between loading single
            pages. The default is 900 ms.
        @return The world section which is already attached to and owned by the world you passed in. 
            There is no 'destroy' method because you destroy via the PagedWorld, this is just a
            helper function. 
        */
        TerrainPagedWorldSection* createWorldSection(PagedWorld* world, TerrainGroup* terrainGroup, 
            Real loadRadius, Real holdRadius, 
            int32 minX = -10, int32 minY = -10, int32 maxX = 10, int32 maxY = 10, 
<<<<<<< HEAD
            const String& sectionName = StringUtil::BLANK, uint32 loadingIntervalMs = 900);
=======
            const String& sectionName = BLANKSTRING, uint32 loadingIntervalMs = 900);
>>>>>>> 83e497b5

    protected:
        PageManager* mManager;

        class _OgreTerrainExport SectionFactory : public PagedWorldSectionFactory
        {
        public:
            static const String FACTORY_NAME;
            const String& getName() const;
            PagedWorldSection* createInstance(const String& name, PagedWorld* parent, SceneManager* sm);
            void destroyInstance(PagedWorldSection*);

        };

        SectionFactory mSectionFactory;

    };





    /** @} */
    /** @} */
}

#endif<|MERGE_RESOLUTION|>--- conflicted
+++ resolved
@@ -105,11 +105,7 @@
         TerrainPagedWorldSection* createWorldSection(PagedWorld* world, TerrainGroup* terrainGroup, 
             Real loadRadius, Real holdRadius, 
             int32 minX = -10, int32 minY = -10, int32 maxX = 10, int32 maxY = 10, 
-<<<<<<< HEAD
-            const String& sectionName = StringUtil::BLANK, uint32 loadingIntervalMs = 900);
-=======
             const String& sectionName = BLANKSTRING, uint32 loadingIntervalMs = 900);
->>>>>>> 83e497b5
 
     protected:
         PageManager* mManager;
