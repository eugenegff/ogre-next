--- conflicted
+++ resolved
@@ -39,11 +39,8 @@
     const IdString UnlitProperty::MaterialsPerBuffer= IdString( "materials_per_buffer" );
     const IdString UnlitProperty::AnimationMatricesPerBuffer = IdString( "animation_matrices_per_buffer" );
     const IdString UnlitProperty::TextureMatrix     = IdString( "texture_matrix" );
-<<<<<<< HEAD
+    const IdString UnlitProperty::ExponentialShadowMaps = IdString( "exponential_shadow_maps" );
     const IdString UnlitProperty::HasPlanarReflections  = IdString( "has_planar_reflections" );
-=======
-    const IdString UnlitProperty::ExponentialShadowMaps = IdString( "exponential_shadow_maps" );
->>>>>>> 789e822e
 
     const IdString UnlitProperty::TexMatrixCount        = IdString( "hlms_texture_matrix_count" );
     const IdString UnlitProperty::TexMatrixCount0       = IdString( "hlms_texture_matrix_count0" );
