--- conflicted
+++ resolved
@@ -141,22 +141,14 @@
         static void getDefaultPaths( String& outDataFolderPath, StringVector& outLibraryFoldersPaths );
 
 #if !OGRE_NO_JSON
-<<<<<<< HEAD
         /// @copydoc Hlms::_loadJson
         virtual void _loadJson( const rapidjson::Value &jsonValue, const HlmsJson::NamedBlocks &blocks,
-                                HlmsDatablock *datablock, const String &resourceGroup ) const;
+                                HlmsDatablock *datablock, const String &resourceGroup,
+                                HlmsJsonListener *listener, const String &additionalTextureExtension ) const;
         /// @copydoc Hlms::_saveJson
-        virtual void _saveJson( const HlmsDatablock *datablock, String &outString ) const;
-=======
-		/// @copydoc Hlms::_loadJson
-        virtual void _loadJson( const rapidjson::Value &jsonValue, const HlmsJson::NamedBlocks &blocks,
-                                HlmsDatablock *datablock, HlmsJsonListener *listener,
-                                const String &additionalTextureExtension ) const;
-		/// @copydoc Hlms::_saveJson
         virtual void _saveJson( const HlmsDatablock *datablock, String &outString,
                                 HlmsJsonListener *listener,
                                 const String &additionalTextureExtension ) const;
->>>>>>> 6c54969c
 
 		/// @copydoc Hlms::_collectSamplerblocks
 		virtual void _collectSamplerblocks(set<const HlmsSamplerblock*>::type &outSamplerblocks,
