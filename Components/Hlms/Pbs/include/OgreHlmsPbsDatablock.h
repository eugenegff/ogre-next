--- conflicted
+++ resolved
@@ -226,21 +226,8 @@
         float   mDetailsOffsetScale[4][4];
         float   mEmissive[3];
         float   mNormalMapWeight;
-<<<<<<< HEAD
-        float   mReserved[3][4];
+        float   mUserValue[3][4]; //can be used in custom pieces
         //uint16  mTexIndices[NUM_PBSM_TEXTURE_TYPES];
-=======
-        float   mUserValue[3][4]; //can be used in custom pieces
-        uint16  mTexIndices[NUM_PBSM_TEXTURE_TYPES];
-
-        PbsBakedTextureArray mBakedTextures;
-        /// The way to read this variable is i.e. get diffuse texture,
-        /// mBakedTextures[mTexToBakedTextureIdx[PBSM_DIFFUSE]]
-        /// Then read mTexIndices[PBSM_DIFFUSE] to know which slice of the texture array.
-        uint8   mTexToBakedTextureIdx[NUM_PBSM_TEXTURE_TYPES];
-
-        HlmsSamplerblock const  *mSamplerblocks[NUM_PBSM_TEXTURE_TYPES];
->>>>>>> fc8d9d62
 
         CubemapProbe *mCubemapProbe;
 
