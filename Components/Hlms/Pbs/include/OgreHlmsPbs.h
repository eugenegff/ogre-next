/*
-----------------------------------------------------------------------------
This source file is part of OGRE
    (Object-oriented Graphics Rendering Engine)
For the latest info, see http://www.ogre3d.org/

Copyright (c) 2000-2014 Torus Knot Software Ltd

Permission is hereby granted, free of charge, to any person obtaining a copy
of this software and associated documentation files (the "Software"), to deal
in the Software without restriction, including without limitation the rights
to use, copy, modify, merge, publish, distribute, sublicense, and/or sell
copies of the Software, and to permit persons to whom the Software is
furnished to do so, subject to the following conditions:

The above copyright notice and this permission notice shall be included in
all copies or substantial portions of the Software.

THE SOFTWARE IS PROVIDED "AS IS", WITHOUT WARRANTY OF ANY KIND, EXPRESS OR
IMPLIED, INCLUDING BUT NOT LIMITED TO THE WARRANTIES OF MERCHANTABILITY,
FITNESS FOR A PARTICULAR PURPOSE AND NONINFRINGEMENT. IN NO EVENT SHALL THE
AUTHORS OR COPYRIGHT HOLDERS BE LIABLE FOR ANY CLAIM, DAMAGES OR OTHER
LIABILITY, WHETHER IN AN ACTION OF CONTRACT, TORT OR OTHERWISE, ARISING FROM,
OUT OF OR IN CONNECTION WITH THE SOFTWARE OR THE USE OR OTHER DEALINGS IN
THE SOFTWARE.
-----------------------------------------------------------------------------
*/
#ifndef _OgreHlmsPbs_H_
#define _OgreHlmsPbs_H_

#include "OgreHlmsPbsPrerequisites.h"
#include "OgreHlmsBufferManager.h"
#include "OgreConstBufferPool.h"
#include "OgreHeaderPrefix.h"

namespace Ogre
{
    class CompositorShadowNode;
    struct QueuedRenderable;

    /** \addtogroup Component
    *  @{
    */
    /** \addtogroup Material
    *  @{
    */

    class HlmsPbsDatablock;

    typedef vector<TexturePtr>::type TextureVec;

    /** Physically based shading implementation specfically designed for
        OpenGL 3+, D3D11 and other RenderSystems which support uniform buffers.
    */
    class _OgreHlmsPbsExport HlmsPbs : public HlmsBufferManager, public ConstBufferPool
    {
    public:
        enum ShadowFilter
        {
            /// Standard quality. Very fast.
            PCF_2x2,

            /// Good quality. Still quite fast on most modern hardware.
            PCF_3x3,

            /// High quality. Very slow in old hardware (i.e. DX10 level hw and below)
            /// Use RSC_TEXTURE_GATHER to check whether it will be slow or not.
            PCF_4x4,

            NumShadowFilter
        };

        enum AmbientLightMode
        {
            /// Use fixed-colour ambient lighting when upper hemisphere = lower hemisphere,
            /// use hemisphere lighting when they don't match.
            /// Disables ambient lighting if the colours are black.
            AmbientAuto,

            /// Force fixed-colour ambient light. Only uses the upper hemisphere paramter.
            AmbientFixed,

            /// Force hemisphere ambient light. Useful if you plan on adjusting the colours
            /// dynamically very often and this might cause swapping shaders.
            AmbientHemisphere,

            /// Disable ambient lighting.
            AmbientNone
        };

    protected:
        typedef vector<ConstBufferPacked*>::type ConstBufferPackedVec;
        typedef vector<HlmsDatablock*>::type HlmsDatablockVec;

        struct PassData
        {
            FastArray<TexturePtr>   shadowMaps;
            FastArray<float>    vertexShaderSharedBuffer;
            FastArray<float>    pixelShaderSharedBuffer;

            Matrix4 viewMatrix;
        };

        PassData                mPreparedPass;
        ConstBufferPackedVec    mPassBuffers;
        HlmsSamplerblock const  *mShadowmapSamplerblock;    /// GL3+ only when not using depth textures
        HlmsSamplerblock const  *mShadowmapCmpSamplerblock; /// For depth textures & D3D11
        HlmsSamplerblock const  *mCurrentShadowmapSamplerblock;
        TexturePtr              mTargetEnvMap;
        ParallaxCorrectedCubemap    *mParallaxCorrectedCubemap;

        uint32                  mCurrentPassBuffer;     /// Resets every to zero every new frame.

        TexBufferPacked         *mGridBuffer;
        TexBufferPacked         *mGlobalLightListBuffer;

        uint32                  mTexUnitSlotStart;

<<<<<<< HEAD
        TextureVec const        *mPrePassTextures;
        TextureVec const        *mSsrTexture;
=======
        IrradianceVolume       *mIrradianceVolume;
>>>>>>> d262e386

        ConstBufferPool::BufferPool const *mLastBoundPool;

        uint32 mLastTextureHash;

        ShadowFilter mShadowFilter;
        AmbientLightMode mAmbientLightMode;

        virtual const HlmsCache* createShaderCacheEntry( uint32 renderableHash,
                                                         const HlmsCache &passCache,
                                                         uint32 finalHash,
                                                         const QueuedRenderable &queuedRenderable );

        virtual HlmsDatablock* createDatablockImpl( IdString datablockName,
                                                    const HlmsMacroblock *macroblock,
                                                    const HlmsBlendblock *blendblock,
                                                    const HlmsParamVec &paramVec );

        void setDetailMapProperties( HlmsPbsDatablock *datablock, PiecesMap *inOutPieces );
        void setTextureProperty( const char *propertyName, HlmsPbsDatablock *datablock,
                                 PbsTextureTypes texType );
        void setDetailTextureProperty( const char *propertyName, HlmsPbsDatablock *datablock,
                                       PbsTextureTypes baseTexType, uint8 detailIdx );

        virtual void calculateHashForPreCreate( Renderable *renderable, PiecesMap *inOutPieces );
        virtual void calculateHashForPreCaster( Renderable *renderable, PiecesMap *inOutPieces );

        static bool requiredPropertyByAlphaTest( IdString propertyName );

        virtual void destroyAllBuffers(void);

        FORCEINLINE uint32 fillBuffersFor( const HlmsCache *cache,
                                           const QueuedRenderable &queuedRenderable,
                                           bool casterPass, uint32 lastCacheHash,
                                           CommandBuffer *commandBuffer, bool isV1 );

    public:
        HlmsPbs( Archive *dataFolder, ArchiveVec *libraryFolders );
        virtual ~HlmsPbs();

        virtual void _changeRenderSystem( RenderSystem *newRs );

        virtual HlmsCache preparePassHash( const Ogre::CompositorShadowNode *shadowNode,
                                           bool casterPass, bool dualParaboloid,
                                           SceneManager *sceneManager );

        virtual uint32 fillBuffersFor( const HlmsCache *cache, const QueuedRenderable &queuedRenderable,
                                       bool casterPass, uint32 lastCacheHash,
                                       uint32 lastTextureHash );

        virtual uint32 fillBuffersForV1( const HlmsCache *cache,
                                         const QueuedRenderable &queuedRenderable,
                                         bool casterPass, uint32 lastCacheHash,
                                         CommandBuffer *commandBuffer );
        virtual uint32 fillBuffersForV2( const HlmsCache *cache,
                                         const QueuedRenderable &queuedRenderable,
                                         bool casterPass, uint32 lastCacheHash,
                                         CommandBuffer *commandBuffer );

        virtual void frameEnded(void);

        void setShadowSettings( ShadowFilter filter );
        ShadowFilter getShadowFilter(void) const            { return mShadowFilter; }

        void setAmbientLightMode( AmbientLightMode mode );
        AmbientLightMode getAmbientLightMode(void) const    { return mAmbientLightMode; }

        void setParallaxCorrectedCubemap( ParallaxCorrectedCubemap *pcc )
                                                            { mParallaxCorrectedCubemap = pcc; }

        void setIrradianceVolume( IrradianceVolume *irradianceVolume )
                                                    { mIrradianceVolume = irradianceVolume; }
        IrradianceVolume* getIrradianceVolume(void) const  { return mIrradianceVolume; }

#if !OGRE_NO_JSON
        /// @copydoc Hlms::_loadJson
        virtual void _loadJson( const rapidjson::Value &jsonValue, const HlmsJson::NamedBlocks &blocks,
                                HlmsDatablock *datablock ) const;
        /// @copydoc Hlms::_saveJson
        virtual void _saveJson( const HlmsDatablock *datablock, String &outString ) const;

        /// @copydoc Hlms::_collectSamplerblocks
        virtual void _collectSamplerblocks( set<const HlmsSamplerblock*>::type &outSamplerblocks,
                                            const HlmsDatablock *datablock ) const;
#endif
    };

    struct _OgreHlmsPbsExport PbsProperty
    {
        static const IdString HwGammaRead;
        static const IdString HwGammaWrite;
        static const IdString SignedIntTex;
        static const IdString MaterialsPerBuffer;
        static const IdString LowerGpuOverhead;

        static const IdString NumTextures;
        static const char *DiffuseMap;
        static const char *NormalMapTex;
        static const char *SpecularMap;
        static const char *RoughnessMap;
        static const char *EnvProbeMap;
        static const char *DetailWeightMap;
        static const char *DetailMapN;
        static const char *DetailMapNmN;

        static const IdString DetailMap0;
        static const IdString DetailMap1;
        static const IdString DetailMap2;
        static const IdString DetailMap3;

        static const IdString NormalMap;

        static const IdString FresnelScalar;
        static const IdString UseTextureAlpha;
        static const IdString TransparentMode;
        static const IdString FresnelWorkflow;
        static const IdString MetallicWorkflow;
        static const IdString TwoSidedLighting;

        static const IdString NormalWeight;
        static const IdString NormalWeightTex;
        static const IdString NormalWeightDetail0;
        static const IdString NormalWeightDetail1;
        static const IdString NormalWeightDetail2;
        static const IdString NormalWeightDetail3;

        static const IdString DetailWeights;
        static const IdString DetailOffsetsD0;
        static const IdString DetailOffsetsD1;
        static const IdString DetailOffsetsD2;
        static const IdString DetailOffsetsD3;
        static const IdString DetailOffsetsN0;
        static const IdString DetailOffsetsN1;
        static const IdString DetailOffsetsN2;
        static const IdString DetailOffsetsN3;

        static const IdString UvDiffuse;
        static const IdString UvNormal;
        static const IdString UvSpecular;
        static const IdString UvRoughness;
        static const IdString UvDetailWeight;

        static const IdString UvDetail0;
        static const IdString UvDetail1;
        static const IdString UvDetail2;
        static const IdString UvDetail3;

        static const IdString UvDetailNm0;
        static const IdString UvDetailNm1;
        static const IdString UvDetailNm2;
        static const IdString UvDetailNm3;

        static const IdString DetailMapsDiffuse;
        static const IdString DetailMapsNormal;
        static const IdString FirstValidDetailMapNm;

        static const IdString BlendModeIndex0;
        static const IdString BlendModeIndex1;
        static const IdString BlendModeIndex2;
        static const IdString BlendModeIndex3;

        static const IdString Pcf3x3;
        static const IdString Pcf4x4;
        static const IdString PcfIterations;

        static const IdString AmbientHemisphere;
        static const IdString EnvMapScale;
        static const IdString AmbientFixed;
        static const IdString TargetEnvprobeMap;
        static const IdString ParallaxCorrectCubemaps;
        static const IdString UseParallaxCorrectCubemaps;
        static const IdString IrradianceVolumes;

        static const IdString BrdfDefault;
        static const IdString BrdfCookTorrance;
        static const IdString FresnelSeparateDiffuse;
        static const IdString GgxHeightCorrelated;

        static const IdString *UvSourcePtrs[NUM_PBSM_SOURCES];
        static const IdString *BlendModes[4];
        static const IdString *DetailNormalWeights[4];
        static const IdString *DetailOffsetsDPtrs[4];
        static const IdString *DetailOffsetsNPtrs[4];
    };

    /** @} */
    /** @} */

}

#include "OgreHeaderSuffix.h"

#endif<|MERGE_RESOLUTION|>--- conflicted
+++ resolved
@@ -116,12 +116,9 @@
 
         uint32                  mTexUnitSlotStart;
 
-<<<<<<< HEAD
         TextureVec const        *mPrePassTextures;
         TextureVec const        *mSsrTexture;
-=======
         IrradianceVolume       *mIrradianceVolume;
->>>>>>> d262e386
 
         ConstBufferPool::BufferPool const *mLastBoundPool;
 
