/*
-----------------------------------------------------------------------------
This source file is part of OGRE
    (Object-oriented Graphics Rendering Engine)
For the latest info, see http://www.ogre3d.org/

Copyright (c) 2000-2014 Torus Knot Software Ltd

Permission is hereby granted, free of charge, to any person obtaining a copy
of this software and associated documentation files (the "Software"), to deal
in the Software without restriction, including without limitation the rights
to use, copy, modify, merge, publish, distribute, sublicense, and/or sell
copies of the Software, and to permit persons to whom the Software is
furnished to do so, subject to the following conditions:

The above copyright notice and this permission notice shall be included in
all copies or substantial portions of the Software.

THE SOFTWARE IS PROVIDED "AS IS", WITHOUT WARRANTY OF ANY KIND, EXPRESS OR
IMPLIED, INCLUDING BUT NOT LIMITED TO THE WARRANTIES OF MERCHANTABILITY,
FITNESS FOR A PARTICULAR PURPOSE AND NONINFRINGEMENT. IN NO EVENT SHALL THE
AUTHORS OR COPYRIGHT HOLDERS BE LIABLE FOR ANY CLAIM, DAMAGES OR OTHER
LIABILITY, WHETHER IN AN ACTION OF CONTRACT, TORT OR OTHERWISE, ARISING FROM,
OUT OF OR IN CONNECTION WITH THE SOFTWARE OR THE USE OR OTHER DEALINGS IN
THE SOFTWARE.
-----------------------------------------------------------------------------
*/
#ifndef _OgreHlmsPbs_H_
#define _OgreHlmsPbs_H_

#include "OgreHlmsPbsPrerequisites.h"
#include "OgreHlmsBufferManager.h"
#include "OgreConstBufferPool.h"
#include "OgreMatrix4.h"
#include "OgreHeaderPrefix.h"
#include "OgreRoot.h"

namespace Ogre
{
    class CompositorShadowNode;
    struct QueuedRenderable;
#ifdef OGRE_BUILD_COMPONENT_PLANAR_REFLECTIONS
    class PlanarReflections;
#endif

    /** \addtogroup Component
    *  @{
    */
    /** \addtogroup Material
    *  @{
    */

    class HlmsPbsDatablock;

    /** Physically based shading implementation specfically designed for
        OpenGL 3+, D3D11 and other RenderSystems which support uniform buffers.
    */
    class _OgreHlmsPbsExport HlmsPbs : public HlmsBufferManager, public ConstBufferPool
    {
    public:
        enum ShadowFilter
        {
            /// Standard quality. Very fast.
            PCF_2x2,

            /// Good quality. Still quite fast on most modern hardware.
            PCF_3x3,

            /// High quality. Very slow in old hardware (i.e. DX10 level hw and below)
            /// Use RSC_TEXTURE_GATHER to check whether it will be slow or not.
            PCF_4x4,

            /// Better and slower than 4x4, same considerations
            PCF_5x5,

            /// Better and slower than 5x5, same considerations
            PCF_6x6,

            /// High quality. Produces soft shadows. It's much more expensive but given
            /// its blurry results, you can reduce resolution and/or use less PSSM splits
            /// which gives you very competing performance with great results.
            /// ESM stands for Exponential Shadow Maps.
            ExponentialShadowMaps,

            NumShadowFilter
        };

        enum AmbientLightMode
        {
            /// Use fixed-colour ambient lighting when upper hemisphere = lower hemisphere,
            /// use hemisphere lighting when they don't match.
            /// Disables ambient lighting if the colours are black.
            AmbientAuto,

            /// Force fixed-colour ambient light. Only uses the upper hemisphere paramter.
            AmbientFixed,

            /// Force hemisphere ambient light. Useful if you plan on adjusting the colours
            /// dynamically very often and this might cause swapping shaders.
            AmbientHemisphere,

            /// Uses spherical harmonics
            AmbientSh,

            /// Uses spherical harmonics (monochrome / single channel)
            AmbientShMonochrome,

            /// Disable ambient lighting.
            AmbientNone
        };

    protected:
        typedef vector<ConstBufferPacked*>::type ConstBufferPackedVec;
        typedef vector<HlmsDatablock*>::type HlmsDatablockVec;

        struct PassData
        {
            FastArray<TextureGpu*> shadowMaps;
            FastArray<float>    vertexShaderSharedBuffer;
            FastArray<float>    pixelShaderSharedBuffer;

            Matrix4 viewMatrix;
        };

        PassData                mPreparedPass;
        ConstBufferPackedVec    mPassBuffers;
        ConstBufferPackedVec    mLight0Buffers; // lights
        ConstBufferPackedVec    mLight1Buffers; // areaApproxLights
        ConstBufferPackedVec    mLight2Buffers; // areaLtcLights
        HlmsSamplerblock const  *mShadowmapSamplerblock;    /// GL3+ only when not using depth textures
        HlmsSamplerblock const  *mShadowmapCmpSamplerblock; /// For depth textures & D3D11
        HlmsSamplerblock const  *mShadowmapEsmSamplerblock; /// For ESM.
        HlmsSamplerblock const  *mCurrentShadowmapSamplerblock;
        ParallaxCorrectedCubemapBase *mParallaxCorrectedCubemap;
        float                   mPccVctMinDistance;
        float                   mInvPccVctInvDistance;

        uint32                  mCurrentPassBuffer;     /// Resets to zero every new frame.

        TexBufferPacked         *mGridBuffer;
        TexBufferPacked         *mGlobalLightListBuffer;


        float                   mMaxSpecIblMipmap;
        uint32                  mTexUnitSlotStart;

        TextureGpuVec const     *mPrePassTextures;
        TextureGpu              *mPrePassMsaaDepthTexture;
        /// Used by techniques: SS Reflections, SS Refractions
        TextureGpu              *mDepthTexture;
        TextureGpu              *mSsrTexture;
        TextureGpu              *mDepthTextureNoMsaa;
        TextureGpu              *mRefractionsTexture;
        IrradianceVolume        *mIrradianceVolume;
        VctLighting             *mVctLighting;
        IrradianceField         *mIrradianceField;
#ifdef OGRE_BUILD_COMPONENT_PLANAR_REFLECTIONS
        //TODO: After texture refactor it should be possible to abstract this,
        //so we don't have to be aware of PlanarReflections class.
        PlanarReflections       *mPlanarReflections;
        HlmsSamplerblock const  *mPlanarReflectionsSamplerblock;
        /// Whether the current active pass can use mPlanarReflections (i.e. we can't
        /// use the reflections if they were built for a different camera angle)
        bool                    mHasPlanarReflections;
        uint8                   mLastBoundPlanarReflection;
#endif
        TextureGpu              *mAreaLightMasks;
        HlmsSamplerblock const  *mAreaLightMasksSamplerblock;
        LightArray                mAreaLights;
        bool                    mUsingAreaLightMasks;

        TextureGpu              *mLightProfilesTexture;

        bool                    mSkipRequestSlotInChangeRS;

        /// LTC matrix texture also contains BRDF LUT for specular IBL.
        TextureGpu              *mLtcMatrixTexture;

        bool                    mDecalsDiffuseMergedEmissive;
        TextureGpu              *mDecalsTextures[3];
        HlmsSamplerblock const  *mDecalsSamplerblock;

        ConstBufferPool::BufferPool const *mLastBoundPool;

        bool mHasSeparateSamplers;
        DescriptorSetTexture const *mLastDescTexture;
        DescriptorSetSampler const *mLastDescSampler;
        uint8 mReservedTexSlots;
#if !OGRE_NO_FINE_LIGHT_MASK_GRANULARITY
        bool mFineLightMaskGranularity;
#endif
        bool mSetupWorldMatBuf;
        bool mDebugPssmSplits;
<<<<<<< HEAD
        bool mPerceptualRoughness;

        bool mAutoSpecIblMaxMipmap;
        bool mVctFullConeCount;

#if OGRE_ENABLE_LIGHT_OBB_RESTRAINT
        bool mUseObbRestraintAreaApprox;
        bool mUseObbRestraintAreaLtc;
#endif

        bool mUseLightBuffers;
=======
        bool mShadowReceiversInPixelShader;
>>>>>>> 9c20a3d5

        ShadowFilter    mShadowFilter;
        uint16          mEsmK; /// K parameter for ESM.
        AmbientLightMode mAmbientLightMode;

        virtual const HlmsCache* createShaderCacheEntry( uint32 renderableHash,
                                                         const HlmsCache &passCache,
                                                         uint32 finalHash,
                                                         const QueuedRenderable &queuedRenderable );

        virtual HlmsDatablock* createDatablockImpl( IdString datablockName,
                                                    const HlmsMacroblock *macroblock,
                                                    const HlmsBlendblock *blendblock,
                                                    const HlmsParamVec &paramVec );

        void setDetailMapProperties( HlmsPbsDatablock *datablock, PiecesMap *inOutPieces,
                                     const bool bCasterPass );
        void setTextureProperty( const char *propertyName, HlmsPbsDatablock *datablock,
                                 PbsTextureTypes texType );
        void setDetailTextureProperty( const char *propertyName, HlmsPbsDatablock *datablock,
                                       PbsTextureTypes baseTexType, uint8 detailIdx );

        virtual void calculateHashFor( Renderable *renderable, uint32 &outHash, uint32 &outCasterHash );
        virtual void calculateHashForPreCreate( Renderable *renderable, PiecesMap *inOutPieces );
        virtual void calculateHashForPreCaster( Renderable *renderable, PiecesMap *inOutPieces );

        virtual void notifyPropertiesMergedPreGenerationStep(void);

        static bool requiredPropertyByAlphaTest( IdString propertyName );

        virtual void destroyAllBuffers(void);

        FORCEINLINE uint32 fillBuffersFor( const HlmsCache *cache,
                                           const QueuedRenderable &queuedRenderable,
                                           bool casterPass, uint32 lastCacheHash,
                                           CommandBuffer *commandBuffer, bool isV1 );

    public:
        HlmsPbs( Archive *dataFolder, ArchiveVec *libraryFolders );
        virtual ~HlmsPbs();

        virtual void _changeRenderSystem( RenderSystem *newRs );

        virtual HlmsCache preparePassHash( const Ogre::CompositorShadowNode *shadowNode,
                                           bool casterPass, bool dualParaboloid,
                                           SceneManager *sceneManager );

        virtual uint32 fillBuffersFor( const HlmsCache *cache, const QueuedRenderable &queuedRenderable,
                                       bool casterPass, uint32 lastCacheHash,
                                       uint32 lastTextureHash );

        virtual uint32 fillBuffersForV1( const HlmsCache *cache,
                                         const QueuedRenderable &queuedRenderable,
                                         bool casterPass, uint32 lastCacheHash,
                                         CommandBuffer *commandBuffer );
        virtual uint32 fillBuffersForV2( const HlmsCache *cache,
                                         const QueuedRenderable &queuedRenderable,
                                         bool casterPass, uint32 lastCacheHash,
                                         CommandBuffer *commandBuffer );

        virtual void postCommandBufferExecution( CommandBuffer *commandBuffer );
        virtual void frameEnded(void);

        /** By default we see the reflection textures' mipmaps and store the largest one we found.
            By calling resetIblSpecMipmap; you can reset this process thus if a reflection texture
            with a large number of mipmaps was removed, these textures can be reevaluated
        @param numMipmaps
            When 0; we automatically check for reflection texture.
            When non-zero, we force the number of mipmaps to the specified value
        */
        void resetIblSpecMipmap( uint8 numMipmaps );

        void _notifyIblSpecMipmap( uint8 numMipmaps );

        void loadLtcMatrix(void);

        /** Fill the provided string and string vector with all the sub-folder needed to instantiate
            an HlmsPbs object with the default distribution of the HlmsResources.
            These paths are dependent of the current RenderSystem.

            This method can only be called after a valid RenderSysttem has been chosen.

            All output parameter's content will be replaced with the new set of paths.
        @param outDataFolderPath
            Path (as a String) used for creating the "dataFolder" Archive the constructor will need
        @param outLibraryFoldersPaths
            Vector of String used for creating the ArchiveVector "libraryFolders" the constructor will need
        */
        static void getDefaultPaths( String& outDataFolderPath, StringVector& outLibraryFoldersPaths );

#if !OGRE_NO_FINE_LIGHT_MASK_GRANULARITY
        /// Toggles whether light masks will be obeyed per object by doing:
        /// if( movableObject->getLightMask() & light->getLightMask() )
        ///     doLighting( movableObject light );
        /// Note this toggle only affects forward lights
        /// (i.e. Directional lights + shadow casting lights).
        /// You may want to see ForwardPlusBase::setFineLightMaskGranularity
        /// for control over Forward+ lights.
        void setFineLightMaskGranularity( bool useFineGranularity )
                                                    { mFineLightMaskGranularity = useFineGranularity; }
        bool getFineLightMaskGranularity(void) const{ return mFineLightMaskGranularity; }
#endif

        /** Toggles whether light-space position is calculated in vertex or pixel shader.
            This position is used for evaluating shadow mapping
        @remarks
            Set this setting to true if you need to support a very large number of shadow mapped
            lights (e.g. > 30) because otherwise you will hit HW limits on how much data
            we can send from Vertex to Pixel shader.

            Performance: Whether this setting results in higher or lower performance depends on:

                1. Vertex count of the scene (high vertex count benefit from bInPixelShader = true)
                2. Screen resolution (large resolutions benefit from bInPixelShader = false)
                3. Number of shadow mapping lights (large numbers benefit from bInPixelShader = true)

            You will have to profile which setting gives you better performance, although
            generally speaking for low number of lights (e.g. < 5)
            bInPixelShader = false is more likely to win.
        */
        void setShadowReceiversInPixelShader( bool bInPixelShader );
        bool setShadowReceiversInPixelShader( void ) const { return mShadowReceiversInPixelShader; }

        void setDebugPssmSplits( bool bDebug );
        bool getDebugPssmSplits(void) const                 { return mDebugPssmSplits; }

        /** Toggle whether the roughness value (set via material parameters and via roughness textures)
            is perceptual or raw.

            Ogre 2.1 and 2.2.0 used raw roughness<br/>
            Ogre 2.2.1+ default to perceptual roughness to better match the output of other PBR tools

            If you're porting from Ogre 2.1 you may want to disable this feature unless if you
            want your materials to look exactly how they did in 2.2.0 and 2.1

            See https://forums.ogre3d.org/viewtopic.php?f=25&t=95523
        @param bPerceptualRoughness
            True to enable perceptual roughess (default)
            False to use raw roughess (Ogre 2.1's behavior)
        */
        void setPerceptualRoughness( bool bPerceptualRoughness );
        bool getPerceptualRoughness( void ) const;

        void setShadowSettings( ShadowFilter filter );
        ShadowFilter getShadowFilter(void) const            { return mShadowFilter; }

        /** Sets the 'K' parameter of ESM filter. Defaults to 600.
            Small values will give weak shadows, and light bleeding (specially if the
            caster is close to the receiver; particularly noticeable at contact points).
            It also gives the chance of over darkening to appear (the shadow of a small
            caster in front of a large caster looks darker; thus the large caster appers
            like if it were made of glass instead of being solid).

            Large values give strong, dark shadows; but the higher the value, the more
            you push floating point limits.
            This value is related to K in MiscUtils::setGaussianLogFilterParams. You don't
            have to set them to the same value; but you'll notice that if you change this
            value here, you'll likely have to change the log filter's too.
        @param K
            In range (0; infinite).
        */
        void setEsmK( uint16 K );
        uint16 getEsmK(void) const                          { return mEsmK; }

        void setAmbientLightMode( AmbientLightMode mode );
        AmbientLightMode getAmbientLightMode(void) const    { return mAmbientLightMode; }

        /** Sets PCC
        @remarks
            PCC is a crude approximation of reflections that works best when the shape
            of the objects in the scene resemble the rectangle shape set by the PCC probe(s).

            But when they do not, severe distortion could happen.

            When both VCT and PCC are active, VCT can be used to determine whether the PCC
            approximation is accurate. If it is, it uses the PCC result. If it's not, it uses
            the VCT one (which is accurate but more 'blocky' due to voxelization)

            This setting determines how much deviation is allowed and smoothly transition
            between the VCT and PCC results.

            This value *only* affects specular reflections.
            For diffuse GI, VCT is always preferred over the cubemap's.
        @param pcc
            Pointer to PCC
        @param pccVctMinDistance
            Value in units (e.g. meters, centimeters, whatever your engine uses)
            Any discrepancy between PCC and VCT below this threshold means PCC
            reflections will be used.

            The assertion pccVctMinDistance < pccVctMaxDistance must be true.
            Use a very high pccVctMinDistance to always use PCC
        @param pccVctMaxDistance
            Value in units (e.g. meters, centimeters, whatever your engine uses)
            Any discrepancy between PCC and VCT above this threshold means VCT
            reflections will be used.

            Errors between pccVctMinDistance & pccVctMaxDistance will be faded smoothly
            Use negative pccVctMaxDistance to always use VCT
        */
        void setParallaxCorrectedCubemap( ParallaxCorrectedCubemapBase *pcc,
                                          float pccVctMinDistance = 1.0f,
                                          float pccVctMaxDistance = 2.0f );
        ParallaxCorrectedCubemapBase* getParallaxCorrectedCubemap(void) const
                                                            { return mParallaxCorrectedCubemap; }

        void setIrradianceVolume( IrradianceVolume *irradianceVolume )
                                                    { mIrradianceVolume = irradianceVolume; }
        IrradianceVolume* getIrradianceVolume(void) const  { return mIrradianceVolume; }

        void setVctLighting( VctLighting *vctLighting )     { mVctLighting = vctLighting; }
        VctLighting* getVctLighting(void)                   { return mVctLighting; }

        void setIrradianceField( IrradianceField *irradianceField )
                                                    { mIrradianceField = irradianceField; }
        IrradianceField *getIrradianceField( void ) { return mIrradianceField; }

        /** When false, we will use 4 cones for diffuse VCT.
            When true, we will use 6 cones instead. This is higher quality but consumes more
            performance and is usually overkill (benefit / cost ratio).

            Default value is false
        @param vctFullConeCount
        */
        void setVctFullConeCount( bool vctFullConeCount )   { mVctFullConeCount = vctFullConeCount; }
        bool getVctFullConeCount(void) const                { return mVctFullConeCount; }

        void setAreaLightMasks( TextureGpu *areaLightMask );
        TextureGpu* getAreaLightMasks(void) const           { return mAreaLightMasks; }

        void setLightProfilesTexture( TextureGpu *lightProfilesTex );
        TextureGpu *getLightProfilesTexture( void ) const   { return mLightProfilesTexture; }

#ifdef OGRE_BUILD_COMPONENT_PLANAR_REFLECTIONS
        void setPlanarReflections( PlanarReflections *planarReflections );
        PlanarReflections* getPlanarReflections(void) const;
#endif

#if OGRE_ENABLE_LIGHT_OBB_RESTRAINT
        void setUseObbRestraints( bool areaApprox, bool areaLtc );
        bool getUseObbRestraintsAreaApprox(void) const      { return mUseObbRestraintAreaApprox; }
        bool getUseObbRestraintsAreaLtc(void) const         { return mUseObbRestraintAreaLtc; }
#endif

        void setUseLightBuffers(bool b);
        bool getUseLightBuffers() { return mUseLightBuffers; }

#if !OGRE_NO_JSON
        /// @copydoc Hlms::_loadJson
        virtual void _loadJson( const rapidjson::Value &jsonValue, const HlmsJson::NamedBlocks &blocks,
                                HlmsDatablock *datablock, const String &resourceGroup,
                                HlmsJsonListener *listener, const String &additionalTextureExtension ) const;
        /// @copydoc Hlms::_saveJson
        virtual void _saveJson( const HlmsDatablock *datablock, String &outString,
                                HlmsJsonListener *listener,
                                const String &additionalTextureExtension ) const;

        /// @copydoc Hlms::_collectSamplerblocks
        virtual void _collectSamplerblocks( set<const HlmsSamplerblock*>::type &outSamplerblocks,
                                            const HlmsDatablock *datablock ) const;
#endif
    };

    struct _OgreHlmsPbsExport PbsProperty
    {
        static const IdString useLightBuffers;

        static const IdString HwGammaRead;
        static const IdString HwGammaWrite;
        static const IdString MaterialsPerBuffer;
        static const IdString LowerGpuOverhead;
        static const IdString DebugPssmSplits;
        static const IdString PerceptualRoughness;
        static const IdString HasPlanarReflections;

        static const IdString NumTextures;
        static const IdString NumSamplers;
        static const IdString DiffuseMapGrayscale;
        static const char *DiffuseMap;
        static const char *NormalMapTex;
        static const char *SpecularMap;
        static const char *RoughnessMap;
        static const char *EmissiveMap;
        static const char *EnvProbeMap;
        static const char *DetailWeightMap;
        static const char *DetailMapN;
        static const char *DetailMapNmN;

        static const IdString DetailMap0;
        static const IdString DetailMap1;
        static const IdString DetailMap2;
        static const IdString DetailMap3;

        static const IdString NormalMap;

        static const IdString FresnelScalar;
        static const IdString UseTextureAlpha;
        static const IdString TransparentMode;
        static const IdString FresnelWorkflow;
        static const IdString MetallicWorkflow;
        static const IdString TwoSidedLighting;
        static const IdString ReceiveShadows;
        static const IdString UsePlanarReflections;

        static const IdString NormalSamplingFormat;
        static const IdString NormalLa;
        static const IdString NormalRgUnorm;
        static const IdString NormalRgSnorm;
        static const IdString NormalBc3Unorm;

        static const IdString NormalWeight;
        static const IdString NormalWeightTex;
        static const IdString NormalWeightDetail0;
        static const IdString NormalWeightDetail1;
        static const IdString NormalWeightDetail2;
        static const IdString NormalWeightDetail3;

        static const IdString DetailWeights;
        static const IdString DetailOffsets0;
        static const IdString DetailOffsets1;
        static const IdString DetailOffsets2;
        static const IdString DetailOffsets3;

        static const IdString UvDiffuse;
        static const IdString UvNormal;
        static const IdString UvSpecular;
        static const IdString UvRoughness;
        static const IdString UvDetailWeight;

        static const IdString UvDetail0;
        static const IdString UvDetail1;
        static const IdString UvDetail2;
        static const IdString UvDetail3;

        static const IdString UvDetailNm0;
        static const IdString UvDetailNm1;
        static const IdString UvDetailNm2;
        static const IdString UvDetailNm3;

        static const IdString UvEmissive;
        static const IdString EmissiveConstant;
        static const IdString EmissiveAsLightmap;
        static const IdString DetailMapsDiffuse;
        static const IdString DetailMapsNormal;
        static const IdString FirstValidDetailMapNm;

        static const IdString BlendModeIndex0;
        static const IdString BlendModeIndex1;
        static const IdString BlendModeIndex2;
        static const IdString BlendModeIndex3;

        static const IdString Pcf;
        static const IdString PcfIterations;
        static const IdString ShadowsReceiveOnPs;
        static const IdString ExponentialShadowMaps;

        static const IdString AmbientHemisphere;
        static const IdString AmbientSh;
        static const IdString AmbientShMonochrome;
        static const IdString LightProfilesTexture;
        static const IdString LtcTextureAvailable;
        static const IdString EnvMapScale;
        static const IdString AmbientFixed;
        static const IdString TargetEnvprobeMap;
        static const IdString ParallaxCorrectCubemaps;
        static const IdString UseParallaxCorrectCubemaps;
        static const IdString EnableCubemapsAuto;
        static const IdString CubemapsUseDpm;
        static const IdString CubemapsAsDiffuseGi;
        static const IdString IrradianceVolumes;
        static const IdString VctNumProbes;
        static const IdString VctConeDirs;
        static const IdString VctDisableDiffuse;
        static const IdString VctDisableSpecular;
        static const IdString VctAnisotropic;
        static const IdString VctEnableSpecularSdfQuality;
        static const IdString VctAmbientSphere;
        static const IdString IrradianceField;
        static const IdString ObbRestraintApprox;
        static const IdString ObbRestraintLtc;

        static const IdString BrdfDefault;
        static const IdString BrdfCookTorrance;
        static const IdString BrdfBlinnPhong;
        static const IdString FresnelSeparateDiffuse;
        static const IdString GgxHeightCorrelated;
        static const IdString LegacyMathBrdf;
        static const IdString RoughnessIsShininess;

        static const IdString UseEnvProbeMap;
        static const IdString NeedsViewDir;
        static const IdString NeedsReflDir;
        static const IdString NeedsEnvBrdf;

        static const IdString *UvSourcePtrs[NUM_PBSM_SOURCES];
        static const IdString *BlendModes[4];
        static const IdString *DetailNormalWeights[4];
        static const IdString *DetailOffsetsPtrs[4];
    };

    /** @} */
    /** @} */

}

#include "OgreHeaderSuffix.h"

#endif<|MERGE_RESOLUTION|>--- conflicted
+++ resolved
@@ -191,7 +191,7 @@
 #endif
         bool mSetupWorldMatBuf;
         bool mDebugPssmSplits;
-<<<<<<< HEAD
+        bool mShadowReceiversInPixelShader;
         bool mPerceptualRoughness;
 
         bool mAutoSpecIblMaxMipmap;
@@ -203,9 +203,6 @@
 #endif
 
         bool mUseLightBuffers;
-=======
-        bool mShadowReceiversInPixelShader;
->>>>>>> 9c20a3d5
 
         ShadowFilter    mShadowFilter;
         uint16          mEsmK; /// K parameter for ESM.
