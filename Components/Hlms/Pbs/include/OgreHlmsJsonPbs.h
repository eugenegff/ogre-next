/*
-----------------------------------------------------------------------------
This source file is part of OGRE
    (Object-oriented Graphics Rendering Engine)
For the latest info, see http://www.ogre3d.org/

Copyright (c) 2000-2014 Torus Knot Software Ltd

Permission is hereby granted, free of charge, to any person obtaining a copy
of this software and associated documentation files (the "Software"), to deal
in the Software without restriction, including without limitation the rights
to use, copy, modify, merge, publish, distribute, sublicense, and/or sell
copies of the Software, and to permit persons to whom the Software is
furnished to do so, subject to the following conditions:

The above copyright notice and this permission notice shall be included in
all copies or substantial portions of the Software.

THE SOFTWARE IS PROVIDED "AS IS", WITHOUT WARRANTY OF ANY KIND, EXPRESS OR
IMPLIED, INCLUDING BUT NOT LIMITED TO THE WARRANTIES OF MERCHANTABILITY,
FITNESS FOR A PARTICULAR PURPOSE AND NONINFRINGEMENT. IN NO EVENT SHALL THE
AUTHORS OR COPYRIGHT HOLDERS BE LIABLE FOR ANY CLAIM, DAMAGES OR OTHER
LIABILITY, WHETHER IN AN ACTION OF CONTRACT, TORT OR OTHERWISE, ARISING FROM,
OUT OF OR IN CONNECTION WITH THE SOFTWARE OR THE USE OR OTHER DEALINGS IN
THE SOFTWARE.
-----------------------------------------------------------------------------
*/

#if !OGRE_NO_JSON
#ifndef _OgreHlmsJsonPbs_H_
#define _OgreHlmsJsonPbs_H_

#include "OgreHlmsPbsPrerequisites.h"
#include "OgreHlmsJson.h"
#include "OgreHlmsPbsDatablock.h"
#include "OgreHeaderPrefix.h"

namespace Ogre
{
    /** \addtogroup Component
    *  @{
    */
    /** \addtogroup Material
    *  @{
    */

    class _OgreHlmsPbsExport HlmsJsonPbs
    {
<<<<<<< HEAD
        HlmsManager         *mHlmsManager;
        TextureGpuManager   *mTextureManager;
=======
        HlmsManager *mHlmsManager;
        HlmsJsonListener *mListener;
        String mAdditionalExtension;
>>>>>>> 6c54969c

        static HlmsPbsDatablock::Workflows parseWorkflow( const char *value );
        static PbsBrdf::PbsBrdf parseBrdf( const char *value );
        static HlmsPbsDatablock::TransparencyModes parseTransparencyMode( const char *value );
        static PbsBlendModes parseBlendMode( const char *value );
        static void parseFresnelMode( const char *value, bool &outIsColoured, bool &outUseIOR );
        static void parseOffset( const rapidjson::Value &jsonArray, Vector4 &offsetScale );
        static void parseScale( const rapidjson::Value &jsonArray, Vector4 &offsetScale );

        static inline Vector3 parseVector3Array( const rapidjson::Value &jsonArray );
        static inline ColourValue parseColourValueArray(
                const rapidjson::Value &jsonArray,
                const ColourValue &defaultValue = ColourValue::White );

        void loadTexture( const rapidjson::Value &json, const HlmsJson::NamedBlocks &blocks,
                          PbsTextureTypes textureType, HlmsPbsDatablock *datablock,
                          const String &resourceGroup );

        static void toQuotedStr( HlmsPbsDatablock::Workflows value, String &outString );
        static void toQuotedStr( uint32 value, String &outString );
        static void toQuotedStr( HlmsPbsDatablock::TransparencyModes value, String &outString );

        void saveFresnel( const HlmsPbsDatablock *datablock, String &outString );
        void saveTexture( const char *blockName,
                          PbsTextureTypes textureType,
                          const HlmsPbsDatablock *datablock, String &outString,
                          bool writeTexture=true );
        void saveTexture( float value, const char *blockName,
                          PbsTextureTypes textureType,
                          const HlmsPbsDatablock *datablock, String &outString,
                          bool writeTexture=true );
        void saveTexture( const Vector3 &value, const char *blockName,
                          PbsTextureTypes textureType,
                          const HlmsPbsDatablock *datablock, String &outString,
                          bool writeTexture=true, const ColourValue &bgColour=ColourValue::ZERO );

        void saveTexture( const Vector3 &value, const ColourValue &bgDiffuse, const char *blockName,
                          PbsTextureTypes textureType,
                          bool writeValue, bool writeBgDiffuse, bool scalarValue,
                          bool isFresnel, bool writeTexture,
                          const HlmsPbsDatablock *datablock, String &outString );

    public:
<<<<<<< HEAD
        HlmsJsonPbs( HlmsManager *hlmsManager, TextureGpuManager *textureManager );
=======
        HlmsJsonPbs( HlmsManager *hlmsManager, HlmsJsonListener *listener,
                     const String &additionalExtension );
>>>>>>> 6c54969c

        void loadMaterial( const rapidjson::Value &json, const HlmsJson::NamedBlocks &blocks,
                           HlmsDatablock *datablock, const String &resourceGroup );
        void saveMaterial( const HlmsDatablock *datablock, String &outString );

        static void collectSamplerblocks( const HlmsDatablock *datablock,
                                          set<const HlmsSamplerblock*>::type &outSamplerblocks );
    };

    /** @} */
    /** @} */

}

#include "OgreHeaderSuffix.h"

#endif

#endif<|MERGE_RESOLUTION|>--- conflicted
+++ resolved
@@ -46,14 +46,10 @@
 
     class _OgreHlmsPbsExport HlmsJsonPbs
     {
-<<<<<<< HEAD
         HlmsManager         *mHlmsManager;
         TextureGpuManager   *mTextureManager;
-=======
-        HlmsManager *mHlmsManager;
         HlmsJsonListener *mListener;
         String mAdditionalExtension;
->>>>>>> 6c54969c
 
         static HlmsPbsDatablock::Workflows parseWorkflow( const char *value );
         static PbsBrdf::PbsBrdf parseBrdf( const char *value );
@@ -97,12 +93,8 @@
                           const HlmsPbsDatablock *datablock, String &outString );
 
     public:
-<<<<<<< HEAD
-        HlmsJsonPbs( HlmsManager *hlmsManager, TextureGpuManager *textureManager );
-=======
-        HlmsJsonPbs( HlmsManager *hlmsManager, HlmsJsonListener *listener,
-                     const String &additionalExtension );
->>>>>>> 6c54969c
+        HlmsJsonPbs( HlmsManager *hlmsManager, TextureGpuManager *textureManager,
+                     HlmsJsonListener *listener, const String &additionalExtension );
 
         void loadMaterial( const rapidjson::Value &json, const HlmsJson::NamedBlocks &blocks,
                            HlmsDatablock *datablock, const String &resourceGroup );
