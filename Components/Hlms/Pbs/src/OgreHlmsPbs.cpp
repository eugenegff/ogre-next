/*
-----------------------------------------------------------------------------
This source file is part of OGRE
    (Object-oriented Graphics Rendering Engine)
For the latest info, see http://www.ogre3d.org/

Copyright (c) 2000-2014 Torus Knot Software Ltd

Permission is hereby granted, free of charge, to any person obtaining a copy
of this software and associated documentation files (the "Software"), to deal
in the Software without restriction, including without limitation the rights
to use, copy, modify, merge, publish, distribute, sublicense, and/or sell
copies of the Software, and to permit persons to whom the Software is
furnished to do so, subject to the following conditions:

The above copyright notice and this permission notice shall be included in
all copies or substantial portions of the Software.

THE SOFTWARE IS PROVIDED "AS IS", WITHOUT WARRANTY OF ANY KIND, EXPRESS OR
IMPLIED, INCLUDING BUT NOT LIMITED TO THE WARRANTIES OF MERCHANTABILITY,
FITNESS FOR A PARTICULAR PURPOSE AND NONINFRINGEMENT. IN NO EVENT SHALL THE
AUTHORS OR COPYRIGHT HOLDERS BE LIABLE FOR ANY CLAIM, DAMAGES OR OTHER
LIABILITY, WHETHER IN AN ACTION OF CONTRACT, TORT OR OTHERWISE, ARISING FROM,
OUT OF OR IN CONNECTION WITH THE SOFTWARE OR THE USE OR OTHER DEALINGS IN
THE SOFTWARE.
-----------------------------------------------------------------------------
*/

#include "OgreStableHeaders.h"

#include "OgreHlmsPbs.h"
#include "OgreHlmsPbsDatablock.h"
#include "OgreHlmsManager.h"
#include "OgreHlmsListener.h"
#include "OgreLwString.h"

#if !OGRE_NO_JSON
    #include "OgreHlmsJsonPbs.h"
#endif

#include "OgreViewport.h"
#include "OgreCamera.h"
#include "OgreHighLevelGpuProgramManager.h"
#include "OgreHighLevelGpuProgram.h"
#include "OgreForward3D.h"
#include "Cubemaps/OgreParallaxCorrectedCubemap.h"
#include "OgreIrradianceVolume.h"
#include "Vct/OgreVctLighting.h"
#include "IrradianceField/OgreIrradianceField.h"

#include "OgreSceneManager.h"
#include "OgreRenderQueue.h"
#include "Compositor/OgreCompositorShadowNode.h"
#include "Vao/OgreVaoManager.h"
#include "Vao/OgreConstBufferPacked.h"
#include "Vao/OgreTexBufferPacked.h"
#include "Vao/OgreVertexArrayObject.h"

#include "CommandBuffer/OgreCommandBuffer.h"
#include "CommandBuffer/OgreCbTexture.h"
#include "CommandBuffer/OgreCbShaderBuffer.h"

#include "Animation/OgreSkeletonInstance.h"

#include "Compositor/Pass/PassScene/OgreCompositorPassSceneDef.h"

#include "OgreTextureGpu.h"
#include "OgrePixelFormatGpuUtils.h"
#include "OgreTextureGpuManager.h"

#ifdef OGRE_BUILD_COMPONENT_PLANAR_REFLECTIONS
    #include "OgrePlanarReflections.h"
#endif

#include "OgreStackVector.h"
#include "OgreLogManager.h"
#include "OgreProfiler.h"

#define TODO_irradianceField_samplerblock

namespace Ogre
{
    const IdString PbsProperty::HwGammaRead       = IdString( "hw_gamma_read" );
    const IdString PbsProperty::HwGammaWrite      = IdString( "hw_gamma_write" );
    const IdString PbsProperty::MaterialsPerBuffer= IdString( "materials_per_buffer" );
    const IdString PbsProperty::LowerGpuOverhead  = IdString( "lower_gpu_overhead" );
    const IdString PbsProperty::DebugPssmSplits   = IdString( "debug_pssm_splits" );
    const IdString PbsProperty::HasPlanarReflections=IdString( "has_planar_reflections" );

    const IdString PbsProperty::NumTextures     = IdString( "num_textures" );
    const IdString PbsProperty::NumSamplers     = IdString( "num_samplers" );
    const char *PbsProperty::DiffuseMap         = "diffuse_map";
    const char *PbsProperty::NormalMapTex       = "normal_map_tex";
    const char *PbsProperty::SpecularMap        = "specular_map";
    const char *PbsProperty::RoughnessMap       = "roughness_map";
    const char *PbsProperty::EmissiveMap        = "emissive_map";
    const char *PbsProperty::EnvProbeMap        = "envprobe_map";
    const char *PbsProperty::DetailWeightMap    = "detail_weight_map";
    const char *PbsProperty::DetailMapN         = "detail_map";     //detail_map0-4
    const char *PbsProperty::DetailMapNmN       = "detail_map_nm";  //detail_map_nm0-4

    const IdString PbsProperty::DetailMap0      = "detail_map0";
    const IdString PbsProperty::DetailMap1      = "detail_map1";
    const IdString PbsProperty::DetailMap2      = "detail_map2";
    const IdString PbsProperty::DetailMap3      = "detail_map3";

    const IdString PbsProperty::NormalMap         = IdString( "normal_map" );

    const IdString PbsProperty::FresnelScalar     = IdString( "fresnel_scalar" );
    const IdString PbsProperty::UseTextureAlpha   = IdString( "use_texture_alpha" );
    const IdString PbsProperty::TransparentMode   = IdString( "transparent_mode" );
    const IdString PbsProperty::FresnelWorkflow   = IdString( "fresnel_workflow" );
    const IdString PbsProperty::MetallicWorkflow  = IdString( "metallic_workflow" );
    const IdString PbsProperty::TwoSidedLighting  = IdString( "two_sided_lighting" );
    const IdString PbsProperty::ReceiveShadows    = IdString( "receive_shadows" );
    const IdString PbsProperty::UsePlanarReflections=IdString( "use_planar_reflections" );

    const IdString PbsProperty::NormalSamplingFormat  = IdString( "normal_sampling_format" );
    const IdString PbsProperty::NormalLa              = IdString( "normal_la" );
    const IdString PbsProperty::NormalRgUnorm        = IdString( "normal_rg_unorm" );
    const IdString PbsProperty::NormalRgSnorm        = IdString( "normal_rg_snorm" );

    const IdString PbsProperty::NormalWeight          = IdString( "normal_weight" );
    const IdString PbsProperty::NormalWeightTex       = IdString( "normal_weight_tex" );
    const IdString PbsProperty::NormalWeightDetail0   = IdString( "normal_weight_detail0" );
    const IdString PbsProperty::NormalWeightDetail1   = IdString( "normal_weight_detail1" );
    const IdString PbsProperty::NormalWeightDetail2   = IdString( "normal_weight_detail2" );
    const IdString PbsProperty::NormalWeightDetail3   = IdString( "normal_weight_detail3" );

    const IdString PbsProperty::DetailWeights     = IdString( "detail_weights" );
    const IdString PbsProperty::DetailOffsets0    = IdString( "detail_offsets0" );
    const IdString PbsProperty::DetailOffsets1    = IdString( "detail_offsets1" );
    const IdString PbsProperty::DetailOffsets2    = IdString( "detail_offsets2" );
    const IdString PbsProperty::DetailOffsets3    = IdString( "detail_offsets3" );

    const IdString PbsProperty::UvDiffuse         = IdString( "uv_diffuse" );
    const IdString PbsProperty::UvNormal          = IdString( "uv_normal" );
    const IdString PbsProperty::UvSpecular        = IdString( "uv_specular" );
    const IdString PbsProperty::UvRoughness       = IdString( "uv_roughness" );
    const IdString PbsProperty::UvDetailWeight    = IdString( "uv_detail_weight" );
    const IdString PbsProperty::UvDetail0         = IdString( "uv_detail0" );
    const IdString PbsProperty::UvDetail1         = IdString( "uv_detail1" );
    const IdString PbsProperty::UvDetail2         = IdString( "uv_detail2" );
    const IdString PbsProperty::UvDetail3         = IdString( "uv_detail3" );
    const IdString PbsProperty::UvDetailNm0       = IdString( "uv_detail_nm0" );
    const IdString PbsProperty::UvDetailNm1       = IdString( "uv_detail_nm1" );
    const IdString PbsProperty::UvDetailNm2       = IdString( "uv_detail_nm2" );
    const IdString PbsProperty::UvDetailNm3       = IdString( "uv_detail_nm3" );
    const IdString PbsProperty::UvEmissive        = IdString( "uv_emissive" );

    const IdString PbsProperty::BlendModeIndex0   = IdString( "blend_mode_idx0" );
    const IdString PbsProperty::BlendModeIndex1   = IdString( "blend_mode_idx1" );
    const IdString PbsProperty::BlendModeIndex2   = IdString( "blend_mode_idx2" );
    const IdString PbsProperty::BlendModeIndex3   = IdString( "blend_mode_idx3" );

    const IdString PbsProperty::DetailMapsDiffuse = IdString( "detail_maps_diffuse" );
    const IdString PbsProperty::DetailMapsNormal  = IdString( "detail_maps_normal" );
    const IdString PbsProperty::FirstValidDetailMapNm= IdString( "first_valid_detail_map_nm" );
    const IdString PbsProperty::EmissiveConstant  = IdString( "emissive_constant" );
    const IdString PbsProperty::EmissiveAsLightmap= IdString( "emissive_as_lightmap" );

    const IdString PbsProperty::Pcf3x3            = IdString( "pcf_3x3" );
    const IdString PbsProperty::Pcf4x4            = IdString( "pcf_4x4" );
    const IdString PbsProperty::PcfIterations     = IdString( "pcf_iterations" );
    const IdString PbsProperty::ExponentialShadowMaps= IdString( "exponential_shadow_maps" );

    const IdString PbsProperty::EnvMapScale       = IdString( "envmap_scale" );
    const IdString PbsProperty::LtcTextureAvailable= IdString( "ltc_texture_available" );
    const IdString PbsProperty::AmbientFixed      = IdString( "ambient_fixed" );
    const IdString PbsProperty::AmbientHemisphere = IdString( "ambient_hemisphere" );
    const IdString PbsProperty::AmbientSh         = IdString( "ambient_sh" );
    const IdString PbsProperty::AmbientShMonochrome=IdString( "ambient_sh_monochrome" );
    const IdString PbsProperty::TargetEnvprobeMap = IdString( "target_envprobe_map" );
    const IdString PbsProperty::ParallaxCorrectCubemaps = IdString( "parallax_correct_cubemaps" );
    const IdString PbsProperty::UseParallaxCorrectCubemaps= IdString( "use_parallax_correct_cubemaps" );
    const IdString PbsProperty::EnableCubemapsAuto      = IdString( "hlms_enable_cubemaps_auto" );
    const IdString PbsProperty::CubemapsUseDpm    = IdString( "hlms_cubemaps_use_dpm" );
    const IdString PbsProperty::CubemapsAsDiffuseGi=IdString( "cubemaps_as_diffuse_gi" );
    const IdString PbsProperty::IrradianceVolumes = IdString( "irradiance_volumes" );
    const IdString PbsProperty::VctNumProbes      = IdString( "vct_num_probes" );
    const IdString PbsProperty::VctConeDirs       = IdString( "vct_cone_dirs" );
    const IdString PbsProperty::VctDisableDiffuse = IdString( "vct_disable_diffuse" );
    const IdString PbsProperty::VctDisableSpecular= IdString( "vct_disable_specular" );
    const IdString PbsProperty::VctAnisotropic    = IdString( "vct_anisotropic" );
    const IdString PbsProperty::VctEnableSpecularSdfQuality=IdString("vct_enable_specular_sdf_quality");
    const IdString PbsProperty::VctAmbientSphere  = IdString("vct_ambient_hemisphere");
    const IdString PbsProperty::IrradianceField   = IdString("irradiance_field");
    const IdString PbsProperty::ObbRestraintApprox= IdString( "obb_restraint_approx" );

    const IdString PbsProperty::ObbRestraintLtc   = IdString( "obb_restraint_ltc" );

    const IdString PbsProperty::BrdfDefault       = IdString( "BRDF_Default" );
    const IdString PbsProperty::BrdfCookTorrance  = IdString( "BRDF_CookTorrance" );
    const IdString PbsProperty::BrdfBlinnPhong    = IdString( "BRDF_BlinnPhong" );
    const IdString PbsProperty::FresnelSeparateDiffuse  = IdString( "fresnel_separate_diffuse" );
    const IdString PbsProperty::GgxHeightCorrelated     = IdString( "GGX_height_correlated" );
    const IdString PbsProperty::LegacyMathBrdf          = IdString( "legacy_math_brdf" );
    const IdString PbsProperty::RoughnessIsShininess    = IdString( "roughness_is_shininess" );

    const IdString PbsProperty::UseEnvProbeMap    = IdString( "use_envprobe_map" );
    const IdString PbsProperty::NeedsViewDir      = IdString( "needs_view_dir" );
    const IdString PbsProperty::NeedsReflDir      = IdString( "needs_refl_dir" );
    const IdString PbsProperty::NeedsEnvBrdf      = IdString( "needs_env_brdf" );

    const IdString *PbsProperty::UvSourcePtrs[NUM_PBSM_SOURCES] =
    {
        &PbsProperty::UvDiffuse,
        &PbsProperty::UvNormal,
        &PbsProperty::UvSpecular,
        &PbsProperty::UvRoughness,
        &PbsProperty::UvDetailWeight,
        &PbsProperty::UvDetail0,
        &PbsProperty::UvDetail1,
        &PbsProperty::UvDetail2,
        &PbsProperty::UvDetail3,
        &PbsProperty::UvDetailNm0,
        &PbsProperty::UvDetailNm1,
        &PbsProperty::UvDetailNm2,
        &PbsProperty::UvDetailNm3,
        &PbsProperty::UvEmissive,
    };

    const IdString *PbsProperty::DetailNormalWeights[4] =
    {
        &PbsProperty::NormalWeightDetail0,
        &PbsProperty::NormalWeightDetail1,
        &PbsProperty::NormalWeightDetail2,
        &PbsProperty::NormalWeightDetail3
    };

    const IdString *PbsProperty::DetailOffsetsPtrs[4] =
    {
        &PbsProperty::DetailOffsets0,
        &PbsProperty::DetailOffsets1,
        &PbsProperty::DetailOffsets2,
        &PbsProperty::DetailOffsets3
    };

    const IdString *PbsProperty::BlendModes[4] =
    {
        &PbsProperty::BlendModeIndex0,
        &PbsProperty::BlendModeIndex1,
        &PbsProperty::BlendModeIndex2,
        &PbsProperty::BlendModeIndex3
    };

    extern const String c_pbsBlendModes[];

    HlmsPbs::HlmsPbs( Archive *dataFolder, ArchiveVec *libraryFolders ) :
        HlmsBufferManager( HLMS_PBS, "pbs", dataFolder, libraryFolders ),
        ConstBufferPool( HlmsPbsDatablock::MaterialSizeInGpuAligned,
                         ConstBufferPool::ExtraBufferParams() ),
        mShadowmapSamplerblock( 0 ),
        mShadowmapCmpSamplerblock( 0 ),
        mShadowmapEsmSamplerblock( 0 ),
        mCurrentShadowmapSamplerblock( 0 ),
        mParallaxCorrectedCubemap( 0 ),
        mPccVctMinDistance( 1.0f ),
        mInvPccVctInvDistance( 1.0f ),
        mCurrentPassBuffer( 0 ),
        mGridBuffer( 0 ),
        mGlobalLightListBuffer( 0 ),
        mMaxSpecIblMipmap( 1.0f ),
        mTexUnitSlotStart( 0 ),
        mPrePassTextures( 0 ),
        mDepthTexture( 0 ),
        mSsrTexture( 0 ),
        mDepthTextureNoMsaa( 0 ),
        mRefractionsTexture( 0 ),
        mIrradianceVolume( 0 ),
        mVctLighting( 0 ),
        mIrradianceField( 0 ),
#ifdef OGRE_BUILD_COMPONENT_PLANAR_REFLECTIONS
        mPlanarReflections( 0 ),
        mPlanarReflectionsSamplerblock( 0 ),
        mHasPlanarReflections( false ),
        mLastBoundPlanarReflection( 0u ),
#endif
        mAreaLightMasks( 0 ),
        mAreaLightMasksSamplerblock( 0 ),
        mUsingAreaLightMasks( false ),
        mSkipRequestSlotInChangeRS( false ),
        mLtcMatrixTexture( 0 ),
        mDecalsDiffuseMergedEmissive( false ),
        mDecalsSamplerblock( 0 ),
        mLastBoundPool( 0 ),
        mHasSeparateSamplers( 0 ),
        mLastDescTexture( 0 ),
        mLastDescSampler( 0 ),
        mReservedTexSlots( 1u ), //Vertex shader consumes 1 slot with its tbuffer.
#if !OGRE_NO_FINE_LIGHT_MASK_GRANULARITY
        mFineLightMaskGranularity( true ),
#endif
        mSetupWorldMatBuf( true ),
        mDebugPssmSplits( false ),
        mAutoSpecIblMaxMipmap( true ),
        mVctFullConeCount( false ),
#if OGRE_ENABLE_LIGHT_OBB_RESTRAINT
        mUseObbRestraintAreaApprox( false ),
        mUseObbRestraintAreaLtc( false ),
#endif
        mShadowFilter( PCF_3x3 ),
        mEsmK( 600u ),
        mAmbientLightMode( AmbientAuto )
    {
        memset( mDecalsTextures, 0, sizeof( mDecalsTextures ) );

        //Override defaults
        mLightGatheringMode = LightGatherForwardPlus;
    }
    //-----------------------------------------------------------------------------------
    HlmsPbs::~HlmsPbs()
    {
        destroyAllBuffers();
    }
    //-----------------------------------------------------------------------------------
    void HlmsPbs::_changeRenderSystem( RenderSystem *newRs )
    {
        ConstBufferPool::_changeRenderSystem( newRs );
        HlmsBufferManager::_changeRenderSystem( newRs );

        if( newRs )
        {
            if( !mSkipRequestSlotInChangeRS )
            {
                HlmsDatablockMap::const_iterator itor = mDatablocks.begin();
                HlmsDatablockMap::const_iterator end  = mDatablocks.end();

                while( itor != end )
                {
                    assert( dynamic_cast<HlmsPbsDatablock*>( itor->second.datablock ) );
                    HlmsPbsDatablock *datablock = static_cast<HlmsPbsDatablock*>(itor->second.datablock);

                    requestSlot( datablock->mTextureHash, datablock, false );
                    ++itor;
                }
            }

            const ColourValue maxValBorder = ColourValue( std::numeric_limits<float>::max(),
                                                          std::numeric_limits<float>::max(),
                                                          std::numeric_limits<float>::max(),
                                                          std::numeric_limits<float>::max() );
            const ColourValue pitchBlackBorder = ColourValue( 0, 0, 0, 0 );

            HlmsSamplerblock samplerblock;
            samplerblock.mU             = TAM_BORDER;
            samplerblock.mV             = TAM_BORDER;
            samplerblock.mW             = TAM_CLAMP;
            if( !mRenderSystem->isReverseDepth() )
                samplerblock.mBorderColour  = maxValBorder;
            else
                samplerblock.mBorderColour  = pitchBlackBorder;

            if( mShaderProfile != "hlsl" )
            {
                samplerblock.mMinFilter = FO_POINT;
                samplerblock.mMagFilter = FO_POINT;
                samplerblock.mMipFilter = FO_NONE;

                if( !mShadowmapSamplerblock )
                    mShadowmapSamplerblock = mHlmsManager->getSamplerblock( samplerblock );
            }

            if( !mShadowmapEsmSamplerblock )
            {
                samplerblock.mMinFilter     = FO_LINEAR;
                samplerblock.mMagFilter     = FO_LINEAR;
                samplerblock.mMipFilter     = FO_NONE;

                //ESM uses standard linear Z in range [0; 1], thus we need a different border colour
                const ColourValue oldValue = samplerblock.mBorderColour;
                samplerblock.mBorderColour = maxValBorder;

                mShadowmapEsmSamplerblock = mHlmsManager->getSamplerblock( samplerblock );

                //Restore border colour
                samplerblock.mBorderColour = oldValue;
            }

            samplerblock.mMinFilter     = FO_LINEAR;
            samplerblock.mMagFilter     = FO_LINEAR;
            samplerblock.mMipFilter     = FO_NONE;
            samplerblock.mCompareFunction = CMPF_LESS_EQUAL;
            if( mRenderSystem->isReverseDepth() )
            {
                samplerblock.mCompareFunction =
                        RenderSystem::reverseCompareFunction( samplerblock.mCompareFunction );
            }

            if( !mShadowmapCmpSamplerblock )
                mShadowmapCmpSamplerblock = mHlmsManager->getSamplerblock( samplerblock );

#ifdef OGRE_BUILD_COMPONENT_PLANAR_REFLECTIONS
            if( !mPlanarReflectionsSamplerblock )
            {
                samplerblock.mMinFilter     = FO_LINEAR;
                samplerblock.mMagFilter     = FO_LINEAR;
                samplerblock.mMipFilter     = FO_LINEAR;
                samplerblock.mCompareFunction   = NUM_COMPARE_FUNCTIONS;

                samplerblock.mU             = TAM_CLAMP;
                samplerblock.mV             = TAM_CLAMP;
                samplerblock.mW             = TAM_CLAMP;

                mPlanarReflectionsSamplerblock = mHlmsManager->getSamplerblock( samplerblock );
            }
#endif
            if( !mAreaLightMasksSamplerblock )
            {
                samplerblock.mMinFilter     = FO_LINEAR;
                samplerblock.mMagFilter     = FO_LINEAR;
                samplerblock.mMipFilter     = FO_LINEAR;
                samplerblock.mCompareFunction   = NUM_COMPARE_FUNCTIONS;

                samplerblock.mU             = TAM_CLAMP;
                samplerblock.mV             = TAM_CLAMP;
                samplerblock.mW             = TAM_CLAMP;

                mAreaLightMasksSamplerblock = mHlmsManager->getSamplerblock( samplerblock );
            }

            if( !mDecalsSamplerblock )
            {
                samplerblock.mMinFilter     = FO_LINEAR;
                samplerblock.mMagFilter     = FO_LINEAR;
                samplerblock.mMipFilter     = FO_LINEAR;
                samplerblock.mCompareFunction   = NUM_COMPARE_FUNCTIONS;

                samplerblock.mU             = TAM_CLAMP;
                samplerblock.mV             = TAM_CLAMP;
                samplerblock.mW             = TAM_CLAMP;

                mDecalsSamplerblock = mHlmsManager->getSamplerblock( samplerblock );
            }

            const RenderSystemCapabilities *caps = newRs->getCapabilities();
            mHasSeparateSamplers = caps->hasCapability( RSC_SEPARATE_SAMPLERS_FROM_TEXTURES );
        }
    }
    //-----------------------------------------------------------------------------------
    const HlmsCache* HlmsPbs::createShaderCacheEntry( uint32 renderableHash,
                                                            const HlmsCache &passCache,
                                                            uint32 finalHash,
                                                            const QueuedRenderable &queuedRenderable )
    {
        OgreProfileExhaustive( "HlmsPbs::createShaderCacheEntry" );

        const HlmsCache *retVal = Hlms::createShaderCacheEntry( renderableHash, passCache, finalHash,
                                                                queuedRenderable );

        if( mShaderProfile == "hlsl" || mShaderProfile == "metal" )
        {
            mListener->shaderCacheEntryCreated( mShaderProfile, retVal, passCache,
                                                mSetProperties, queuedRenderable );
            return retVal; //D3D embeds the texture slots in the shader.
        }

        GpuProgramParametersSharedPtr vsParams = retVal->pso.vertexShader->getDefaultParameters();
        if( mSetupWorldMatBuf )
            vsParams->setNamedConstant( "worldMatBuf", 0 );

        if( queuedRenderable.renderable->getNumPoses() > 0 )
            vsParams->setNamedConstant( "poseBuf", 4 );

        mListener->shaderCacheEntryCreated( mShaderProfile, retVal, passCache,
                                            mSetProperties, queuedRenderable );

        mRenderSystem->_setPipelineStateObject( &retVal->pso );

        mRenderSystem->bindGpuProgramParameters( GPT_VERTEX_PROGRAM, vsParams, GPV_ALL );
        if( !retVal->pso.pixelShader.isNull() )
        {
            GpuProgramParametersSharedPtr psParams = retVal->pso.pixelShader->getDefaultParameters();
            mRenderSystem->bindGpuProgramParameters( GPT_FRAGMENT_PROGRAM, psParams, GPV_ALL );
        }

        if( !mRenderSystem->getCapabilities()->hasCapability( RSC_CONST_BUFFER_SLOTS_IN_SHADER ) )
        {
            //Setting it to the vertex shader will set it to the PSO actually.
            retVal->pso.vertexShader->setUniformBlockBinding( "PassBuffer", 0 );
            retVal->pso.vertexShader->setUniformBlockBinding( "MaterialBuf", 1 );
            retVal->pso.vertexShader->setUniformBlockBinding( "InstanceBuffer", 2 );
        }

        return retVal;
    }
    //-----------------------------------------------------------------------------------
    void HlmsPbs::setDetailMapProperties( HlmsPbsDatablock *datablock, PiecesMap *inOutPieces )
    {
        uint32 minNormalMap = 4;
        bool hasDiffuseMaps = false;
        bool hasNormalMaps = false;
        bool anyDetailWeight = false;
        for( size_t i=0; i<4; ++i )
        {
            uint8 blendMode = datablock->mBlendModes[i];

            setDetailTextureProperty( PbsProperty::DetailMapN,   datablock, PBSM_DETAIL0, i );
            setDetailTextureProperty( PbsProperty::DetailMapNmN, datablock, PBSM_DETAIL0_NM, i );

            if( datablock->getTexture( PBSM_DETAIL0 + i ) )
            {
                inOutPieces[PixelShader][*PbsProperty::BlendModes[i]] =
                                                "@insertpiece( " + c_pbsBlendModes[blendMode] + ")";
                hasDiffuseMaps = true;
            }

            if( datablock->getTexture( PBSM_DETAIL0_NM + i ) )
            {
                minNormalMap = std::min<uint32>( minNormalMap, i );
                hasNormalMaps = true;
            }

            if( datablock->getDetailMapOffsetScale( i ) != Vector4( 0, 0, 1, 1 ) )
                setProperty( *PbsProperty::DetailOffsetsPtrs[i], 1 );

            if( datablock->mDetailWeight[i] != 1.0f &&
                (datablock->getTexture( PBSM_DETAIL0 + i ) ||
                 datablock->getTexture( PBSM_DETAIL0_NM + i )) )
            {
                anyDetailWeight = true;
            }
        }

        if( hasDiffuseMaps )
            setProperty( PbsProperty::DetailMapsDiffuse, 4 );

        if( hasNormalMaps )
            setProperty( PbsProperty::DetailMapsNormal, 4 );

        setProperty( PbsProperty::FirstValidDetailMapNm, minNormalMap );

        if( anyDetailWeight )
            setProperty( PbsProperty::DetailWeights, 1 );
    }
    //-----------------------------------------------------------------------------------
    void HlmsPbs::setTextureProperty( const char *propertyName, HlmsPbsDatablock *datablock,
                                      PbsTextureTypes texType )
    {
        uint8 idx = datablock->getIndexToDescriptorTexture( texType );
        if( idx != NUM_PBSM_TEXTURE_TYPES )
        {
            char tmpData[64];
            LwString propName = LwString::FromEmptyPointer( tmpData, sizeof(tmpData) );

            propName = propertyName; //diffuse_map

            const size_t basePropSize = propName.size(); // diffuse_map

            //In the template the we subtract the "+1" for the index.
            //We need to increment it now otherwise @property( diffuse_map )
            //can translate to @property( 0 ) which is not what we want.
            setProperty( propertyName, idx + 1 );

            propName.resize( basePropSize );
            propName.a( "_idx" ); //diffuse_map_idx
            setProperty( propName.c_str(), idx );

            if( mHasSeparateSamplers )
            {
                const uint8 samplerIdx = datablock->getIndexToDescriptorSampler( texType );
                propName.resize( basePropSize );
                propName.a( "_sampler" );           //diffuse_map_sampler
                setProperty( propName.c_str(), samplerIdx );
            }
        }
    }
    //-----------------------------------------------------------------------------------
    void HlmsPbs::setDetailTextureProperty( const char *propertyName, HlmsPbsDatablock *datablock,
                                            PbsTextureTypes baseTexType, uint8 detailIdx )
    {
        const PbsTextureTypes texType = static_cast<PbsTextureTypes>( baseTexType + detailIdx );
        char tmpData[32];
        LwString propName = LwString::FromEmptyPointer( tmpData, sizeof(tmpData) );
        propName.a( propertyName, detailIdx ); //detail_map0
        setTextureProperty( propName.c_str(), datablock, texType );
    }
    //-----------------------------------------------------------------------------------
    void HlmsPbs::calculateHashFor( Renderable *renderable, uint32 &outHash, uint32 &outCasterHash )
    {
        assert( dynamic_cast<HlmsPbsDatablock*>( renderable->getDatablock() ) );
        HlmsPbsDatablock *datablock = static_cast<HlmsPbsDatablock*>( renderable->getDatablock() );

        if( datablock->getDirtyFlags() & (DirtyTextures|DirtySamplers) )
        {
            //Delay hash generation for later, when we have the final (or temporary) descriptor sets.
            outHash = 0;
            outCasterHash = 0;
        }
        else
        {
            Hlms::calculateHashFor( renderable, outHash, outCasterHash );
        }

        datablock->loadAllTextures();
    }
    //-----------------------------------------------------------------------------------
    void HlmsPbs::calculateHashForPreCreate( Renderable *renderable, PiecesMap *inOutPieces )
    {
        assert( dynamic_cast<HlmsPbsDatablock*>( renderable->getDatablock() ) );
        HlmsPbsDatablock *datablock = static_cast<HlmsPbsDatablock*>(
                                                        renderable->getDatablock() );

        const bool metallicWorkflow = datablock->getWorkflow() == HlmsPbsDatablock::MetallicWorkflow;
        const bool fresnelWorkflow = datablock->getWorkflow() ==
                                                        HlmsPbsDatablock::SpecularAsFresnelWorkflow;

        setProperty( PbsProperty::FresnelScalar, datablock->hasSeparateFresnel() || metallicWorkflow );
        setProperty( PbsProperty::FresnelWorkflow, fresnelWorkflow );
        setProperty( PbsProperty::MetallicWorkflow, metallicWorkflow );

        if( datablock->getTwoSidedLighting() )
            setProperty( PbsProperty::TwoSidedLighting, 1 );

        if( datablock->getReceiveShadows() )
            setProperty( PbsProperty::ReceiveShadows, 1 );

        if( datablock->mTransparencyMode == HlmsPbsDatablock::Refractive )
        {
            setProperty( HlmsBaseProp::ScreenSpaceRefractions, 1 );
            setProperty( HlmsBaseProp::VPos, 1 );
            setProperty( HlmsBaseProp::ScreenPosInt, 1 );
            setProperty( HlmsBaseProp::ScreenPosUv, 1 );
        }

        uint32 brdf = datablock->getBrdf();
        if( (brdf & PbsBrdf::BRDF_MASK) == PbsBrdf::Default )
        {
            setProperty( PbsProperty::BrdfDefault, 1 );

            if( !(brdf & PbsBrdf::FLAG_UNCORRELATED) )
                setProperty( PbsProperty::GgxHeightCorrelated, 1 );
        }
        else if( (brdf & PbsBrdf::BRDF_MASK) == PbsBrdf::CookTorrance )
            setProperty( PbsProperty::BrdfCookTorrance, 1 );
        else if( (brdf & PbsBrdf::BRDF_MASK) == PbsBrdf::BlinnPhong )
            setProperty( PbsProperty::BrdfBlinnPhong, 1 );

        if( brdf & PbsBrdf::FLAG_SPERATE_DIFFUSE_FRESNEL )
            setProperty( PbsProperty::FresnelSeparateDiffuse, 1 );

        if( brdf & PbsBrdf::FLAG_LEGACY_MATH )
            setProperty( PbsProperty::LegacyMathBrdf, 1 );
        if( brdf & PbsBrdf::FLAG_FULL_LEGACY )
            setProperty( PbsProperty::RoughnessIsShininess, 1 );

        for( size_t i=0; i<PBSM_REFLECTION; ++i )
        {
            uint8 uvSource = datablock->mUvSource[i];
            setProperty( *PbsProperty::UvSourcePtrs[i], uvSource );

            if( datablock->getTexture( i ) &&
                getProperty( *HlmsBaseProp::UvCountPtrs[uvSource] ) < 2 )
            {
                OGRE_EXCEPT( Exception::ERR_INVALID_STATE,
                             "Renderable needs at least 2 coordinates in UV set #" +
                             StringConverter::toString( uvSource ) +
                             ". Either change the mesh, or change the UV source settings",
                             "HlmsPbs::calculateHashForPreCreate" );
            }
        }

        int numNormalWeights = 0;
        if( datablock->getNormalMapWeight() != 1.0f && datablock->getTexture( PBSM_NORMAL ) )
        {
            setProperty( PbsProperty::NormalWeightTex, 1 );
            ++numNormalWeights;
        }

        for( size_t i=0; i<4; ++i )
        {
            if( datablock->getTexture( PBSM_DETAIL0_NM + i ) )
            {
                if( datablock->getDetailNormalWeight( i ) != 1.0f )
                {
                    setProperty( *PbsProperty::DetailNormalWeights[i], 1 );
                    ++numNormalWeights;
                }
            }
        }

        setProperty( PbsProperty::NormalWeight, numNormalWeights );

        if( datablock->mTexturesDescSet )
            setDetailMapProperties( datablock, inOutPieces );
        else
            setProperty( PbsProperty::FirstValidDetailMapNm, 4 );

        if( datablock->mSamplersDescSet )
            setProperty( PbsProperty::NumSamplers, datablock->mSamplersDescSet->mSamplers.size() );

        if( datablock->mTexturesDescSet )
        {
            bool envMap = datablock->getTexture( PBSM_REFLECTION ) != 0;
            setProperty( PbsProperty::NumTextures,
                         datablock->mTexturesDescSet->mTextures.size() - envMap );

            setTextureProperty( PbsProperty::DiffuseMap,    datablock,  PBSM_DIFFUSE );
            setTextureProperty( PbsProperty::NormalMapTex,  datablock,  PBSM_NORMAL );
            setTextureProperty( PbsProperty::SpecularMap,   datablock,  PBSM_SPECULAR );
            setTextureProperty( PbsProperty::RoughnessMap,  datablock,  PBSM_ROUGHNESS );
            setTextureProperty( PbsProperty::EmissiveMap,   datablock,  PBSM_EMISSIVE );
            setTextureProperty( PbsProperty::EnvProbeMap,   datablock,  PBSM_REFLECTION );
            setTextureProperty( PbsProperty::DetailWeightMap,datablock, PBSM_DETAIL_WEIGHT );

            //Save the name of the cubemap for hazard prevention
            //(don't sample the cubemap and render to it at the same time).
            const TextureGpu *reflectionTexture = datablock->getTexture( PBSM_REFLECTION );
            if( reflectionTexture )
            {
                //Manual reflection texture
                if( datablock->getCubemapProbe() )
                    setProperty( PbsProperty::UseParallaxCorrectCubemaps, 1 );
                setProperty( PbsProperty::EnvProbeMap,
                             static_cast<int32>( reflectionTexture->getName().mHash ) );
            }
        }

        if( datablock->_hasEmissive() )
        {
            if( datablock->hasEmissiveConstant() )
                setProperty( PbsProperty::EmissiveConstant, 1 );

            if( datablock->getTexture( PBSM_EMISSIVE ) )
            {
                if( datablock->getUseEmissiveAsLightmap() )
                    setProperty( PbsProperty::EmissiveAsLightmap, 1 );
            }
        }

        // normal maps used in this datablock
        StackVector<TextureGpu*, 5u> datablockNormalMaps;

        // normal maps that are being used and have also been loaded
        // NB We could just use the loadedNormalMaps for the logic below
        // however other parts of the code may make assumptions based on
        // the fact a normal map texture is registered with datablock but not loaded.
        StackVector<TextureGpu*, 5u> loadedNormalMaps;
        TextureGpu* tempTex;
        if( ( tempTex = datablock->getTexture( PBSM_NORMAL ) ) != 0 )
        {
            datablockNormalMaps.push_back( tempTex );
            if( tempTex->isMetadataReady() )
                loadedNormalMaps.push_back( tempTex );
        }

        for( size_t i=PBSM_DETAIL0_NM; i<=PBSM_DETAIL3_NM; ++i )
        {
            if( ( tempTex = datablock->getTexture( i ) ) != 0 )
            {
                datablockNormalMaps.push_back(tempTex);
                if( tempTex->isMetadataReady() )
                    loadedNormalMaps.push_back( tempTex );
            }
        }

        setProperty( PbsProperty::NormalMap, !datablockNormalMaps.empty() );

        /*setProperty( HlmsBaseProp::, !datablock->getTexture( PBSM_DETAIL0 ).isNull() );
        setProperty( HlmsBaseProp::DiffuseMap, !datablock->getTexture( PBSM_DETAIL1 ).isNull() );*/
        bool normalMapCanBeSupported = (getProperty( HlmsBaseProp::Normal ) &&
                                        getProperty( HlmsBaseProp::Tangent )) ||
                                        getProperty( HlmsBaseProp::QTangent );

        if( !normalMapCanBeSupported && !datablockNormalMaps.empty() )
        {
            OGRE_EXCEPT( Exception::ERR_INVALID_STATE,
                         "Renderable can't use normal maps but datablock wants normal maps. "
                         "Generate Tangents for this mesh to fix the problem or use a "
                         "datablock without normal maps.", "HlmsPbs::calculateHashForPreCreate" );
        }

        if( !datablockNormalMaps.empty() )
        {
            // NB if texture has not loaded yet, getPixelFormat will return PFG_UNKNOWN and so
            // isSigned may be incorrect. However calculateHasFor will be called again when it
            // has loaded, so just assume default for now.
            const bool isSigned = PixelFormatGpuUtils::isSigned(
                                      datablockNormalMaps[0]->getPixelFormat() );
            if (isSigned)
            {
                setProperty( PbsProperty::NormalSamplingFormat, PbsProperty::NormalRgSnorm.mHash );
                setProperty( PbsProperty::NormalRgSnorm, PbsProperty::NormalRgSnorm.mHash );
            }
            else
            {
                setProperty( PbsProperty::NormalSamplingFormat, PbsProperty::NormalRgUnorm.mHash );
                setProperty( PbsProperty::NormalRgUnorm, PbsProperty::NormalRgUnorm.mHash );
            }
            //Reserved for supporting LA textures in GLES2.
//            else
//            {
//                setProperty( PbsProperty::NormalSamplingFormat, PbsProperty::NormalLa.mHash );
//                setProperty( PbsProperty::NormalLa, PbsProperty::NormalLa.mHash );
//            }
        }

        // check and ensure all normal maps use the same signed convention
        if( !loadedNormalMaps.empty() )
        {
            const bool isSigned = PixelFormatGpuUtils::isSigned( loadedNormalMaps[0]->getPixelFormat() );

            // check normal maps all use the same one convention
            for( size_t i=1u; i<loadedNormalMaps.size(); ++i)
            {
                const bool isSignedOther = PixelFormatGpuUtils::isSigned(
                                               loadedNormalMaps[i]->getPixelFormat() );
                if( isSignedOther != isSigned )
                {
                    OGRE_EXCEPT( Exception::ERR_INVALID_STATE,
                        "Renderable can't use normal maps and detailed normal maps which have "
                        "different signed conventions in the same datablock. e.g. SNORM vs UNORM "
                        , "HlmsPbs::calculateHashForPreCreate" );
                }
            }
        }

        if( datablock->mUseAlphaFromTextures &&
            ( datablock->mBlendblock[0]->isAutoTransparent() ||  //
              datablock->mTransparencyMode == HlmsPbsDatablock::Refractive ) &&
            ( getProperty( PbsProperty::DiffuseMap ) ||  //
              getProperty( PbsProperty::DetailMapsDiffuse ) ) )
        {
            setProperty( PbsProperty::UseTextureAlpha, 1 );

            //When we don't use the alpha in the texture, transparency still works but
            //only at material level (i.e. what datablock->mTransparency says). The
            //alpha from the texture will be ignored.
            if( datablock->mTransparencyMode == HlmsPbsDatablock::Transparent )
                setProperty( PbsProperty::TransparentMode, 1 );
        }

#ifdef OGRE_BUILD_COMPONENT_PLANAR_REFLECTIONS
        if( mPlanarReflections && mPlanarReflections->hasPlanarReflections( renderable ) )
        {
            if( !mPlanarReflections->_isUpdatingRenderablesHlms() )
                mPlanarReflections->_notifyRenderableFlushedHlmsDatablock( renderable );
            else
                setProperty( PbsProperty::UsePlanarReflections, 1 );
        }
#endif

        if( mFastShaderBuildHack )
            setProperty( PbsProperty::MaterialsPerBuffer, static_cast<int>( 2 ) );
        else
            setProperty( PbsProperty::MaterialsPerBuffer, static_cast<int>( mSlotsPerPool ) );
    }
    //-----------------------------------------------------------------------------------
    void HlmsPbs::calculateHashForPreCaster( Renderable *renderable, PiecesMap *inOutPieces )
    {
        HlmsPbsDatablock *datablock = static_cast<HlmsPbsDatablock*>( renderable->getDatablock() );
        const bool hasAlphaTest = datablock->getAlphaTest() != CMPF_ALWAYS_PASS;

        HlmsPropertyVec::iterator itor = mSetProperties.begin();
        HlmsPropertyVec::iterator end  = mSetProperties.end();

        while( itor != end )
        {
            if( itor->keyName == PbsProperty::FirstValidDetailMapNm )
            {
                itor->value = 0;
                ++itor;
            }
            else if( itor->keyName != PbsProperty::HwGammaRead &&
                     itor->keyName != PbsProperty::UvDiffuse &&
                     itor->keyName != HlmsPsoProp::InputLayoutId &&
                     itor->keyName != HlmsBaseProp::Skeleton &&
                     itor->keyName != HlmsBaseProp::Pose &&
                     itor->keyName != HlmsBaseProp::PoseHalfPrecision &&
                     itor->keyName != HlmsBaseProp::PoseNormals &&
                     itor->keyName != HlmsBaseProp::BonesPerVertex &&
                     itor->keyName != HlmsBaseProp::DualParaboloidMapping &&
                     itor->keyName != HlmsBaseProp::AlphaTest &&
                     itor->keyName != HlmsBaseProp::AlphaBlend &&
                     (!hasAlphaTest || !requiredPropertyByAlphaTest( itor->keyName )) )
            {
                itor = mSetProperties.erase( itor );
                end  = mSetProperties.end();
            }
            else
            {
                ++itor;
            }
        }

        if( hasAlphaTest )
        {
            if (datablock->mSamplersDescSet)
                setProperty(PbsProperty::NumSamplers, datablock->mSamplersDescSet->mSamplers.size());

            //Keep GLSL happy by not declaring more textures than we'll actually need.
            uint8 numTextures = 0;
            if( datablock->mTexturesDescSet )
            {
                for( int i=0; i<4; ++i )
                {
                    uint8 idxToDescTex = datablock->getIndexToDescriptorTexture( PBSM_DETAIL0+i );
                    if( idxToDescTex < datablock->mTexturesDescSet->mTextures.size() )
                        numTextures = std::max<uint8>( numTextures, idxToDescTex + 1u );
                }

                {
                    uint8 idxToDescTex = datablock->getIndexToDescriptorTexture( PBSM_DIFFUSE );
                    if( idxToDescTex < datablock->mTexturesDescSet->mTextures.size() )
                        numTextures = std::max<uint8>( numTextures, idxToDescTex + 1u );
                }
            }
            setProperty( PbsProperty::NumTextures, numTextures );

            //Set the blending mode as a piece again
            for( size_t i=0; i<4; ++i )
            {
                uint8 blendMode = datablock->mBlendModes[i];
                if( datablock->getTexture( PBSM_DETAIL0 + i ) )
                {
                    inOutPieces[PixelShader][*PbsProperty::BlendModes[i]] =
                                                    "@insertpiece( " + c_pbsBlendModes[blendMode] + ")";
                }
            }
        }

        if( mFastShaderBuildHack )
            setProperty( PbsProperty::MaterialsPerBuffer, static_cast<int>( 2 ) );
        else
            setProperty( PbsProperty::MaterialsPerBuffer, static_cast<int>( mSlotsPerPool ) );
    }
    //-----------------------------------------------------------------------------------
    void HlmsPbs::notifyPropertiesMergedPreGenerationStep(void)
    {
        const bool hasVct = getProperty( PbsProperty::VctNumProbes ) > 0;
        if( getProperty( HlmsBaseProp::DecalsNormals ) ||
            hasVct )
        {
            //If decals normals are enabled or VCT is used, we need to generate the TBN matrix.
            bool normalMapCanBeSupported = (getProperty( HlmsBaseProp::Normal ) &&
                                            getProperty( HlmsBaseProp::Tangent )) ||
                                            getProperty( HlmsBaseProp::QTangent );

            setProperty( PbsProperty::NormalMap, normalMapCanBeSupported );
        }

        //If the pass does not have planar reflections, then the object cannot use it
        if( !getProperty( PbsProperty::HasPlanarReflections ) )
            setProperty( PbsProperty::UsePlanarReflections, 0 );

        if( getProperty( HlmsBaseProp::Pose ) > 0 )
            setProperty( HlmsBaseProp::VertexId, 1 );

        const int32 envProbeMapVal = getProperty( PbsProperty::EnvProbeMap );
        const bool canUseManualProbe = envProbeMapVal &&
                                       envProbeMapVal != getProperty( PbsProperty::TargetEnvprobeMap );
        if( canUseManualProbe ||
            getProperty( PbsProperty::ParallaxCorrectCubemaps ) )
        {
            setProperty( PbsProperty::UseEnvProbeMap, 1 );

            if( !canUseManualProbe )
            {
                /// "No cubemap"? Then we're in auto mode or...
                /// We're rendering to the cubemap probe we're using as manual.
                /// Use the auto mode as fallback.
                setProperty( PbsProperty::UseParallaxCorrectCubemaps, 1 );
            }
        }

        OGRE_ASSERT_MEDIUM( ( !getProperty( PbsProperty::UseParallaxCorrectCubemaps ) ||
                              getProperty( PbsProperty::ParallaxCorrectCubemaps ) ) &&
                            "Object with manual cubemap probe but "
                            "setParallaxCorrectedCubemap() was not called!" );

        const bool hasIrradianceField = getProperty( PbsProperty::IrradianceField ) != 0;

        bool bNeedsEnvBrdf = false;

        if( getProperty( HlmsBaseProp::UseSsr ) ||
            getProperty( PbsProperty::UseEnvProbeMap ) ||
            getProperty( PbsProperty::UsePlanarReflections ) ||
            getProperty( PbsProperty::AmbientHemisphere ) ||
            getProperty( PbsProperty::AmbientSh ) ||
            getProperty( PbsProperty::EnableCubemapsAuto ) ||
            hasIrradianceField ||
            hasVct )
        {
            setProperty( PbsProperty::NeedsReflDir, 1 );
            setProperty( PbsProperty::NeedsEnvBrdf, 1 );
            bNeedsEnvBrdf = true;
        }

        if( getProperty( HlmsBaseProp::LightsSpot ) ||
            getProperty( HlmsBaseProp::ForwardPlus ) ||
            getProperty( HlmsBaseProp::LightsAreaApprox ) ||
            getProperty( HlmsBaseProp::LightsAreaLtc ) ||
            bNeedsEnvBrdf ||
            hasIrradianceField ||
            hasVct )
        {
            setProperty( PbsProperty::NeedsViewDir, 1 );
        }

        int32 texUnit = mReservedTexSlots;
        if( getProperty( HlmsBaseProp::ForwardPlus ) )
        {
            setTextureReg( PixelShader, "f3dGrid", texUnit++ );
            setTextureReg( PixelShader, "f3dLightList", texUnit++ );
        }

        bool depthTextureDefined = false;

        if( getProperty( HlmsBaseProp::UsePrePass ) )
        {
            setTextureReg( PixelShader, "gBuf_normals",         texUnit++ );
            setTextureReg( PixelShader, "gBuf_shadowRoughness", texUnit++ );

            if( getProperty( HlmsBaseProp::UsePrePassMsaa ) )
            {
                setTextureReg( PixelShader, "gBuf_depthTexture", texUnit++ );
                depthTextureDefined = true;
            }

            if( getProperty( HlmsBaseProp::UseSsr ) )
                setTextureReg( PixelShader, "ssrTexture", texUnit++ );
        }

        const bool refractionsAvailable = getProperty( HlmsBaseProp::SsRefractionsAvailable );
        if( refractionsAvailable )
        {
            if( !depthTextureDefined && !getProperty( HlmsBaseProp::UsePrePassMsaa ) )
            {
                setTextureReg( PixelShader, "gBuf_depthTexture", texUnit++ );
                depthTextureDefined = true;
            }
            else
            {
                setTextureReg( PixelShader, "depthTextureNoMsaa", texUnit++ );
            }
            setTextureReg( PixelShader, "refractionMap", texUnit++ );
        }

        OGRE_ASSERT_HIGH(
            ( refractionsAvailable || getProperty( HlmsBaseProp::ScreenSpaceRefractions ) == 0 ) &&
            "A material that uses refractions is used in a pass where refractions are unavailable! See "
            "Samples/2.0/ApiUsage/Refractions for which pass refractions must be rendered in" );

        if( getProperty( PbsProperty::IrradianceVolumes ) &&
            getProperty( HlmsBaseProp::ShadowCaster ) == 0 )
        {
            setTextureReg( PixelShader, "irradianceVolume", texUnit++ );
        }

        if( getProperty( PbsProperty::VctNumProbes ) > 0 )
        {
            setTextureReg( PixelShader, "vctProbe", texUnit++ );
            if( getProperty( PbsProperty::VctAnisotropic ) )
            {
                setTextureReg( PixelShader, "vctProbeX", texUnit++ );
                setTextureReg( PixelShader, "vctProbeY", texUnit++ );
                setTextureReg( PixelShader, "vctProbeZ", texUnit++ );
            }
        }

        if( getProperty( PbsProperty::IrradianceField ) )
        {
            setTextureReg( PixelShader, "ifdColour", texUnit++ );
            setTextureReg( PixelShader, "ifdDepth", texUnit++ );
        }

        if( getProperty( HlmsBaseProp::LightsAreaTexMask ) > 0 )
            setTextureReg( PixelShader, "areaLightMasks", texUnit++ );

        if( getProperty( PbsProperty::LtcTextureAvailable ) )
        {
            if( bNeedsEnvBrdf || getProperty( HlmsBaseProp::LightsAreaLtc ) > 0 )
                setTextureReg( PixelShader, "ltcMatrix", texUnit++ );
            else
            {
                // Always occupy the texture unit
                ++texUnit;
            }
        }

        if( getProperty( HlmsBaseProp::EnableDecals ) )
        {
            const int32 decalsDiffuseProp = getProperty( HlmsBaseProp::DecalsDiffuse );
            //This is a regular property!
            setProperty( "decalsSampler", texUnit );

            if( decalsDiffuseProp )
                setTextureReg( PixelShader, "decalsDiffuseTex", texUnit++ );
            if( getProperty( HlmsBaseProp::DecalsNormals ) )
                setTextureReg( PixelShader, "decalsNormalsTex", texUnit++ );
            const int32 decalsEmissiveProp = getProperty( HlmsBaseProp::DecalsEmissive );
            if( decalsEmissiveProp && decalsEmissiveProp != decalsDiffuseProp )
                setTextureReg( PixelShader, "decalsEmissiveTex", texUnit++ );
        }

        const int32 numShadowMaps = getProperty( HlmsBaseProp::NumShadowMapTextures );
        if( numShadowMaps )
        {
            if( getProperty( HlmsBaseProp::NumShadowMapLights ) != 0 )
            {
                char tmpData[32];
                LwString texName = LwString::FromEmptyPointer( tmpData, sizeof(tmpData) );
                texName = "texShadowMap";
                const size_t baseTexSize = texName.size();

                for( int32 i=0; i<numShadowMaps; ++i )
                {
                    texName.resize( baseTexSize );
                    texName.a( i );   //texShadowMap0
                    setTextureReg( PixelShader, texName.c_str(), texUnit++ );
                }
            }
            else
            {
                //No visible lights casting shadow maps.
                texUnit += numShadowMaps;
            }
        }

        int cubemapTexUnit = 0;
        const int32 parallaxCorrectCubemaps = getProperty( PbsProperty::ParallaxCorrectCubemaps );
        if( parallaxCorrectCubemaps )
            cubemapTexUnit = texUnit++;

        const int32 hasPlanarReflections = getProperty( PbsProperty::HasPlanarReflections );
        if( hasPlanarReflections )
        {
            const bool usesPlanarReflections = getProperty( PbsProperty::UsePlanarReflections ) != 0;
            if( usesPlanarReflections )
                setTextureReg( PixelShader, "planarReflectionTex", texUnit );
            ++texUnit;
        }

        const int32 samplerStateStart = texUnit;
        {
            char tmpData[32];
            LwString texName = LwString::FromEmptyPointer( tmpData, sizeof(tmpData) );
            texName = "textureMaps";
            const size_t baseTexSize = texName.size();

            int32 numTextures = getProperty( PbsProperty::NumTextures );

            for( int32 i=0; i<numTextures; ++i )
            {
                texName.resize( baseTexSize );
                texName.a( i );   //textureMaps0
                setTextureReg( PixelShader, texName.c_str(), texUnit++ );
            }
        }

        const int32 envProbeMap         = getProperty( PbsProperty::EnvProbeMap );
        const int32 targetEnvProbeMap   = getProperty( PbsProperty::TargetEnvprobeMap );
        if( (envProbeMap && envProbeMap != targetEnvProbeMap) || parallaxCorrectCubemaps )
        {
            if( !envProbeMap || envProbeMap == targetEnvProbeMap )
                setTextureReg( PixelShader, "texEnvProbeMap", cubemapTexUnit );
            else
                setTextureReg( PixelShader, "texEnvProbeMap", texUnit++ );
        }

        //This is a regular property!
        setProperty( "samplerStateStart", samplerStateStart );
    }
    //-----------------------------------------------------------------------------------
    bool HlmsPbs::requiredPropertyByAlphaTest( IdString keyName )
    {
        bool retVal =
                keyName == PbsProperty::NumTextures ||
                keyName == PbsProperty::DiffuseMap ||
                keyName == PbsProperty::DetailWeightMap ||
                keyName == PbsProperty::DetailMap0 || keyName == PbsProperty::DetailMap1 ||
                keyName == PbsProperty::DetailMap2 || keyName == PbsProperty::DetailMap3 ||
                keyName == PbsProperty::DetailWeights ||
                keyName == PbsProperty::DetailOffsets0 || keyName == PbsProperty::DetailOffsets1 ||
                keyName == PbsProperty::DetailOffsets2 || keyName == PbsProperty::DetailOffsets3 ||
                keyName == PbsProperty::UvDetailWeight ||
                keyName == PbsProperty::UvDetail0 || keyName == PbsProperty::UvDetail1 ||
                keyName == PbsProperty::UvDetail2 || keyName == PbsProperty::UvDetail3 ||
                keyName == PbsProperty::BlendModeIndex0 || keyName == PbsProperty::BlendModeIndex1 ||
                keyName == PbsProperty::BlendModeIndex2 || keyName == PbsProperty::BlendModeIndex3 ||
                keyName == PbsProperty::DetailMapsDiffuse ||
                keyName == HlmsBaseProp::UvCount;

        for( int i=0; i<8 && !retVal; ++i )
            retVal |= keyName == *HlmsBaseProp::UvCountPtrs[i];

        return retVal;
    }
    //-----------------------------------------------------------------------------------
    static bool SortByTextureLightMaskIdx( const Light *_a, const Light *_b )
    {
        return _a->mTextureLightMaskIdx < _b->mTextureLightMaskIdx;
    }
    //-----------------------------------------------------------------------------------
#if OGRE_ENABLE_LIGHT_OBB_RESTRAINT
    inline float* fillObbRestraint( const Light *light, const Matrix4 &viewMatrix, float *passBufferPtr )
    {
        //float4x3 obbRestraint;
        Node *obbRestraint = light->getObbRestraint();
        if( obbRestraint )
        {
            Matrix4 obbMat = obbRestraint->_getFullTransform();
            obbMat = viewMatrix * obbMat;
            obbMat = obbMat.inverseAffine();
#if !OGRE_DOUBLE_PRECISION
            memcpy( passBufferPtr, &obbMat, sizeof( float ) * 12u );
            passBufferPtr += 12u;
#else
            for( size_t i=0u; i<12u; ++i )
                *passBufferPtr++ = static_cast<float>( obbMat[0][i] );
#endif
        }
        else
        {
            memset( passBufferPtr, 0, sizeof( float ) * 12u );
            passBufferPtr += 12u;
        }

        return passBufferPtr;
    }
#endif
    //-----------------------------------------------------------------------------------
    HlmsCache HlmsPbs::preparePassHash( const CompositorShadowNode *shadowNode, bool casterPass,
                                        bool dualParaboloid, SceneManager *sceneManager )
    {
        OgreProfileExhaustive( "HlmsPbs::preparePassHash" );

        mSetProperties.clear();

        if( shadowNode && mShadowFilter == ExponentialShadowMaps )
            setProperty( PbsProperty::ExponentialShadowMaps, mEsmK );

        //The properties need to be set before preparePassHash so that
        //they are considered when building the HlmsCache's hash.
        if( shadowNode && !casterPass )
        {
            //Shadow receiving can be improved in performance by using gather sampling.
            //(it's the only feature so far that uses gather)
            const RenderSystemCapabilities *capabilities = mRenderSystem->getCapabilities();
            if( capabilities->hasCapability( RSC_TEXTURE_GATHER ) )
                setProperty( HlmsBaseProp::TexGather, 1 );

            if( mShadowFilter == PCF_3x3 )
            {
                setProperty( PbsProperty::Pcf3x3, 1 );
                setProperty( PbsProperty::PcfIterations, 4 );
            }
            else if( mShadowFilter == PCF_4x4 )
            {
                setProperty( PbsProperty::Pcf4x4, 1 );
                setProperty( PbsProperty::PcfIterations, 9 );
            }
            else if( mShadowFilter == ExponentialShadowMaps )
            {
                //Already set
                //setProperty( PbsProperty::ExponentialShadowMaps, 1 );
            }
            else
            {
                setProperty( PbsProperty::PcfIterations, 1 );
            }

            if( mDebugPssmSplits )
            {
                int32 numPssmSplits = 0;
                const vector<Real>::type *pssmSplits = shadowNode->getPssmSplits( 0 );
                if( pssmSplits )
                {
                    numPssmSplits = static_cast<int32>( pssmSplits->size() - 1 );
                    if( numPssmSplits > 0 )
                        setProperty( PbsProperty::DebugPssmSplits, 1 );
                }
            }
        }

        mPrePassTextures = &sceneManager->getCurrentPrePassTextures();
        assert( mPrePassTextures->empty() || mPrePassTextures->size() == 2u );

        mPrePassMsaaDepthTexture = 0;
        if( !mPrePassTextures->empty() && (*mPrePassTextures)[0]->getMsaa() > 1u )
        {
            TextureGpu *msaaDepthTexture = sceneManager->getCurrentPrePassDepthTexture();
            if( msaaDepthTexture )
                mPrePassMsaaDepthTexture = msaaDepthTexture;
            assert( (mPrePassMsaaDepthTexture &&
                     mPrePassMsaaDepthTexture->getMsaa() == (*mPrePassTextures)[0]->getMsaa()) &&
                    "Prepass + MSAA must specify an MSAA depth texture" );
        }

        mDepthTexture = sceneManager->getCurrentPrePassDepthTexture();
        mDepthTextureNoMsaa = sceneManager->getCurrentPassDepthTextureNoMsaa();

        mSsrTexture = sceneManager->getCurrentSsrTexture();
        assert( !(mPrePassTextures->empty() && mSsrTexture) &&
                "Using SSR *requires* to be in prepass mode" );

        mRefractionsTexture = sceneManager->getCurrentRefractionsTexture();

        OGRE_ASSERT_LOW( ( !mRefractionsTexture || ( mRefractionsTexture && mDepthTextureNoMsaa ) ) &&
                         "Refractions texture requires a depth texture!" );

        const bool vctNeedsAmbientHemi = !casterPass && mVctLighting &&
                                         mVctLighting->needsAmbientHemisphere();

        AmbientLightMode ambientMode = mAmbientLightMode;
        ColourValue upperHemisphere = sceneManager->getAmbientLightUpperHemisphere();
        ColourValue lowerHemisphere = sceneManager->getAmbientLightLowerHemisphere();

        const float envMapScale = upperHemisphere.a;
        //Ignore alpha channel
        upperHemisphere.a = lowerHemisphere.a = 1.0;

        const CompositorPass *pass = sceneManager->getCurrentCompositorPass();
        CompositorPassSceneDef const *passSceneDef = 0;

        if( pass && pass->getType() == PASS_SCENE )
        {
            OGRE_ASSERT_HIGH( dynamic_cast<const CompositorPassSceneDef*>( pass->getDefinition() ) );
            passSceneDef = static_cast<const CompositorPassSceneDef*>( pass->getDefinition() );
        }
        const bool isInstancedStereo = passSceneDef && passSceneDef->mInstancedStereo;
        if( isInstancedStereo )
            setProperty( HlmsBaseProp::VPos, 1 );

        if( !casterPass )
        {
            if( mLtcMatrixTexture )
                setProperty( PbsProperty::LtcTextureAvailable, 1 );

            if( mAmbientLightMode == AmbientAuto )
            {
                if( upperHemisphere == lowerHemisphere )
                {
                    if( upperHemisphere == ColourValue::Black )
                        ambientMode = AmbientNone;
                    else
                        ambientMode = AmbientFixed;
                }
                else
                {
                    ambientMode = AmbientHemisphere;
                }
            }

            if( ambientMode == AmbientFixed )
                setProperty( PbsProperty::AmbientFixed, 1 );
            if( ambientMode == AmbientHemisphere )
                setProperty( PbsProperty::AmbientHemisphere, 1 );
            if( ambientMode == AmbientSh || ambientMode == AmbientShMonochrome )
            {
                setProperty( PbsProperty::AmbientSh, 1 );
                if( ambientMode == AmbientShMonochrome )
                    setProperty( PbsProperty::AmbientShMonochrome, 1 );
            }

            if( envMapScale != 1.0f )
                setProperty( PbsProperty::EnvMapScale, 1 );

            const uint32 envFeatures = sceneManager->getEnvFeatures();

            if( envFeatures & SceneManager::EnvFeatures_DiffuseGiFromReflectionProbe )
                setProperty( PbsProperty::CubemapsAsDiffuseGi, 1 );

            //Save cubemap's name so that we never try to render & sample to/from it at the same time
            RenderPassDescriptor *renderPassDescriptor = mRenderSystem->getCurrentPassDescriptor();
            if( renderPassDescriptor->getNumColourEntries() > 0u )
            {
                TextureGpu *firstColourTarget = renderPassDescriptor->mColour[0].texture;
                if( firstColourTarget->getTextureType() == TextureTypes::TypeCube )
                {
                    setProperty( PbsProperty::TargetEnvprobeMap,
                                 static_cast<int32>( firstColourTarget->getName().mHash ) );
                }
            }

            if( mParallaxCorrectedCubemap && !mParallaxCorrectedCubemap->isRendering() )
            {
                setProperty( PbsProperty::ParallaxCorrectCubemaps, 1 );
                if( mParallaxCorrectedCubemap->getAutomaticMode() )
                {
                    setProperty( PbsProperty::EnableCubemapsAuto, 1 );
                    if( mParallaxCorrectedCubemap->getUseDpm2DArray() )
                        setProperty( PbsProperty::CubemapsUseDpm, 1 );
                }
            }

            if( mVctLighting )
            {
                setProperty( PbsProperty::VctNumProbes, 1 );
                setProperty( PbsProperty::VctConeDirs, mVctFullConeCount ? 6 : 4 );
                setProperty( PbsProperty::VctAnisotropic, mVctLighting->isAnisotropic() );
                setProperty( PbsProperty::VctEnableSpecularSdfQuality,
                             mVctLighting->shouldEnableSpecularSdfQuality() );
                setProperty( PbsProperty::VctAmbientSphere, vctNeedsAmbientHemi );

                //'Static' reflections on cubemaps look horrible
                if( mParallaxCorrectedCubemap && mParallaxCorrectedCubemap->isRendering() )
                    setProperty( PbsProperty::VctDisableSpecular, 1 );
            }

            if( mIrradianceField )
            {
                setProperty( PbsProperty::IrradianceField, 1 );
                setProperty( PbsProperty::VctDisableDiffuse, 1 );
            }

            if( mIrradianceVolume )
                setProperty( PbsProperty::IrradianceVolumes, 1 );

            if( mAreaLightMasks )
            {
                const size_t numComponents =
                        PixelFormatGpuUtils::getNumberOfComponents( mAreaLightMasks->getPixelFormat() );
                if( numComponents > 2u )
                    setProperty( HlmsBaseProp::LightsAreaTexColour, 1 );
            }

#if OGRE_ENABLE_LIGHT_OBB_RESTRAINT
            if( mUseObbRestraintAreaApprox )
                setProperty( PbsProperty::ObbRestraintApprox, 1 );
            if( mUseObbRestraintAreaLtc )
                setProperty( PbsProperty::ObbRestraintLtc, 1 );
#endif

#ifdef OGRE_BUILD_COMPONENT_PLANAR_REFLECTIONS
            mHasPlanarReflections = false;
            mLastBoundPlanarReflection = 0u;
            if( mPlanarReflections &&
                mPlanarReflections->cameraMatches( sceneManager->getCamerasInProgress().renderingCamera ) )
            {
                mHasPlanarReflections = true;
                setProperty( PbsProperty::HasPlanarReflections,
                             mPlanarReflections->getMaxActiveActors() );
            }
#endif

#if !OGRE_NO_FINE_LIGHT_MASK_GRANULARITY
            if( mFineLightMaskGranularity )
                setProperty( HlmsBaseProp::FineLightMask, 1 );
#endif
        }

        if( mOptimizationStrategy == LowerGpuOverhead )
            setProperty( PbsProperty::LowerGpuOverhead, 1 );

        HlmsCache retVal = Hlms::preparePassHashBase( shadowNode, casterPass,
                                                      dualParaboloid, sceneManager );

        const RenderSystemCapabilities *capabilities = mRenderSystem->getCapabilities();
        setProperty( PbsProperty::HwGammaRead, capabilities->hasCapability( RSC_HW_GAMMA ) );
//        setProperty( PbsProperty::HwGammaWrite, capabilities->hasCapability( RSC_HW_GAMMA ) &&
//                                                        renderTarget->isHardwareGammaEnabled() );
        setProperty( PbsProperty::HwGammaWrite, 1 );
        retVal.setProperties = mSetProperties;

        CamerasInProgress cameras = sceneManager->getCamerasInProgress();
        Matrix4 viewMatrix = cameras.renderingCamera->getVrViewMatrix( 0 );

        Matrix4 projectionMatrix = cameras.renderingCamera->getProjectionMatrixWithRSDepth();
        RenderPassDescriptor *renderPassDesc = mRenderSystem->getCurrentPassDescriptor();

        if( renderPassDesc->requiresTextureFlipping() )
        {
            projectionMatrix[1][0] = -projectionMatrix[1][0];
            projectionMatrix[1][1] = -projectionMatrix[1][1];
            projectionMatrix[1][2] = -projectionMatrix[1][2];
            projectionMatrix[1][3] = -projectionMatrix[1][3];
        }

        int32 numLights             = getProperty( HlmsBaseProp::LightsSpot );
        int32 numDirectionalLights  = getProperty( HlmsBaseProp::LightsDirNonCaster );
        int32 numShadowMapLights    = getProperty( HlmsBaseProp::NumShadowMapLights );
        int32 numPssmSplits         = getProperty( HlmsBaseProp::PssmSplits );
        int32 numAreaApproxLights   = getProperty( HlmsBaseProp::LightsAreaApprox );
        int32 numAreaLtcLights      = getProperty( HlmsBaseProp::LightsAreaLtc );
        const uint32 realNumDirectionalLights = mRealNumDirectionalLights;
        const uint32 realNumAreaApproxLightsWithMask = mRealNumAreaApproxLightsWithMask;
        const uint32 realNumAreaApproxLights = mRealNumAreaApproxLights;
        const uint32 realNumAreaLtcLights = mRealNumAreaLtcLights;
#if OGRE_ENABLE_LIGHT_OBB_RESTRAINT
        const size_t numAreaApproxFloat4Vars = 7u + (mUseObbRestraintAreaApprox ? 4u : 0u);
        const size_t numAreaLtcFloat4Vars = 7u + (mUseObbRestraintAreaLtc ? 3u : 0u);
#else
        const size_t numAreaApproxFloat4Vars = 7u;
        const size_t numAreaLtcFloat4Vars = 7u;
#endif

        bool isPssmBlend = getProperty( HlmsBaseProp::PssmBlend ) != 0;
        bool isPssmFade = getProperty( HlmsBaseProp::PssmFade ) != 0;

        bool isShadowCastingPointLight = false;

        //mat4 viewProj;
        size_t mapSize = 16 * 4;

        mGridBuffer             = 0;
        mGlobalLightListBuffer  = 0;

        mDecalsTextures[0] = 0;
        mDecalsTextures[1] = 0;
        mDecalsTextures[2] = 0;
        mDecalsDiffuseMergedEmissive = true;

        ForwardPlusBase *forwardPlus = sceneManager->_getActivePassForwardPlus();

        if( !casterPass )
        {
            if( forwardPlus )
            {
                mapSize += forwardPlus->getConstBufferSize();
                mGridBuffer             = forwardPlus->getGridBuffer( cameras.cullingCamera );
                mGlobalLightListBuffer = forwardPlus->getGlobalLightListBuffer( cameras.cullingCamera );

                if( forwardPlus->getDecalsEnabled() )
                {
                    const PrePassMode prePassMode = sceneManager->getCurrentPrePassMode();
                    if( prePassMode != PrePassCreate )
                        mDecalsTextures[0] = sceneManager->getDecalsDiffuse();
                    if( prePassMode != PrePassUse )
                        mDecalsTextures[1] = sceneManager->getDecalsNormals();
                    if( prePassMode != PrePassCreate )
                        mDecalsTextures[2] = sceneManager->getDecalsEmissive();
                    mDecalsDiffuseMergedEmissive = sceneManager->isDecalsDiffuseEmissiveMerged();
                }
            }

            if( mParallaxCorrectedCubemap && !mParallaxCorrectedCubemap->isRendering() )
            {
                mParallaxCorrectedCubemap->_notifyPreparePassHash( viewMatrix );
                mapSize += mParallaxCorrectedCubemap->getConstBufferSize();
            }

            if( mVctLighting )
                mapSize += mVctLighting->getConstBufferSize();

            if( mIrradianceField )
                mapSize += mIrradianceField->getConstBufferSize();

            //mat4 view + mat4 shadowRcv[numShadowMapLights].texViewProj +
            //              vec2 shadowRcv[numShadowMapLights].shadowDepthRange +
            //              vec2 padding +
            //              vec4 shadowRcv[numShadowMapLights].invShadowMapSize +
            //mat3 invViewMatCubemap (upgraded to three vec4)
            mapSize += ( 16 + (16 + 2 + 2 + 4) * numShadowMapLights + 4 * 3 ) * 4;

<<<<<<< HEAD
            //float4 pccVctMinDistance_invPccVctInvDistance_rightEyePixelStartX_envMapNumMipmaps;
=======
            //float4 pccVctMinDistance_invPccVctInvDistance_rightEyePixelStartX_aspectRatio;
            mapSize += 4u * 4u;

            //float2 invWindowRes + float2 windowResolution
>>>>>>> cfe45c43
            mapSize += 4u * 4u;

            //vec4 shadowRcv[numShadowMapLights].texViewZRow
            if( mShadowFilter == ExponentialShadowMaps )
                mapSize += (4 * 4) * numShadowMapLights;

            //vec4 pixelOffset2x
            if( passSceneDef && passSceneDef->mUvBakingSet != 0xFF )
                mapSize += 4u * 4u;

            //vec3 ambientUpperHemi + float envMapScale
            if( ambientMode == AmbientFixed || ambientMode == AmbientHemisphere ||
                envMapScale != 1.0f || vctNeedsAmbientHemi )
            {
                mapSize += 4 * 4;
            }

            //vec3 ambientLowerHemi + padding + vec3 ambientHemisphereDir + padding
            if( ambientMode == AmbientHemisphere || vctNeedsAmbientHemi )
            {
                mapSize += 8 * 4;
            }

            // float4 sh0 - sh6;
            if( ambientMode == AmbientSh )
                mapSize += 7u * 4u * 4u;

            // float4 sh0 - sh2;
            if( ambientMode == AmbientShMonochrome )
                mapSize += 3u * 4u * 4u;

            //vec3 irradianceOrigin + float maxPower +
            //vec3 irradianceSize + float invHeight + mat4 invView
            if( mIrradianceVolume )
                mapSize += (4 + 4 + 4*4) * 4;

#ifdef OGRE_BUILD_COMPONENT_PLANAR_REFLECTIONS
            if( mHasPlanarReflections )
                mapSize += mPlanarReflections->getConstBufferSize();
#endif
            //float pssmSplitPoints N times.
            mapSize += numPssmSplits * 4;

            if( isPssmBlend )
            {
                //float pssmBlendPoints N-1 times.
                mapSize += ( numPssmSplits - 1 ) * 4;
            }
            if( isPssmFade )
            {
                //float pssmFadePoint.
                mapSize += 4;
            }

            mapSize = alignToNextMultiple( mapSize, 16 );

            if( numShadowMapLights > 0 )
            {
                //Six variables * 4 (padded vec3) * 4 (bytes) * numLights
                mapSize += ( 6 * 4 * 4 ) * numLights;
            }
            else
            {
                //Three variables * 4 (padded vec3) * 4 (bytes) * numDirectionalLights
                mapSize += ( 3 * 4 * 4 ) * numDirectionalLights;
            }

            mapSize += ( numAreaApproxFloat4Vars * 4 * 4 ) * numAreaApproxLights;
            mapSize += ( numAreaLtcFloat4Vars * 4 * 4 ) * numAreaLtcLights;
        }
        else
        {
            isShadowCastingPointLight = getProperty( HlmsBaseProp::ShadowCasterPoint ) != 0;
            //vec4 cameraPosWS
            if( isShadowCastingPointLight )
                mapSize += 4 * 4;
            //vec4 viewZRow
            if( mShadowFilter == ExponentialShadowMaps )
                mapSize += 4 * 4;
            //vec4 depthRange
            mapSize += (2 + 2) * 4;
        }

        const bool isCameraReflected = cameras.renderingCamera->isReflected();
        //vec4 clipPlane0
        if( isCameraReflected )
            mapSize += 4 * 4;

        //float4x4 viewProj[2] (second only) + float4 leftToRightView
        if( isInstancedStereo )
        {
            mapSize += 16u * 4u + 4u * 4u;

            //float4x4 leftEyeViewSpaceToCullCamClipSpace
            if( forwardPlus )
                mapSize += 16u * 4u;
        }

        mapSize += mListener->getPassBufferSize( shadowNode, casterPass, dualParaboloid,
                                                 sceneManager );

        //Arbitrary 16kb (minimum supported by GL), should be enough.
        const size_t maxBufferSize = 16 * 1024;

        assert( mapSize <= maxBufferSize );

        if( mCurrentPassBuffer >= mPassBuffers.size() )
        {
            mPassBuffers.push_back( mVaoManager->createConstBuffer( maxBufferSize, BT_DYNAMIC_PERSISTENT,
                                                                    0, false ) );
        }

        ConstBufferPacked *passBuffer = mPassBuffers[mCurrentPassBuffer++];
        float *passBufferPtr = reinterpret_cast<float*>( passBuffer->map( 0, mapSize ) );

#ifndef NDEBUG
        const float *startupPtr = passBufferPtr;
#endif

        //---------------------------------------------------------------------------
        //                          ---- VERTEX SHADER ----
        //---------------------------------------------------------------------------

        if( !isInstancedStereo )
        {
            //mat4 viewProj;
            Matrix4 viewProjMatrix = projectionMatrix * viewMatrix;
            for( size_t i=0u; i<16u; ++i )
                *passBufferPtr++ = (float)viewProjMatrix[0][i];
        }
        else
        {
            //float4x4 viewProj[2];
            Matrix4 vrViewMat[2];
            for( size_t eyeIdx=0u; eyeIdx<2u; ++eyeIdx )
            {
                vrViewMat[eyeIdx] = cameras.renderingCamera->getVrViewMatrix( eyeIdx );
                Matrix4 vrProjMat = cameras.renderingCamera->getVrProjectionMatrix( eyeIdx );
                if( renderPassDesc->requiresTextureFlipping() )
                {
                    vrProjMat[1][0] = -vrProjMat[1][0];
                    vrProjMat[1][1] = -vrProjMat[1][1];
                    vrProjMat[1][2] = -vrProjMat[1][2];
                    vrProjMat[1][3] = -vrProjMat[1][3];
                }
                Matrix4 viewProjMatrix = vrProjMat * vrViewMat[eyeIdx];
                for( size_t i=0; i<16; ++i )
                    *passBufferPtr++ = (float)viewProjMatrix[0][i];
            }

            //float4x4 leftEyeViewSpaceToCullCamClipSpace
            if( forwardPlus )
            {
                Matrix4 cullViewMat = cameras.cullingCamera->getViewMatrix( true );
                Matrix4 cullProjMat = cameras.cullingCamera->getProjectionMatrix();
                if( renderPassDesc->requiresTextureFlipping() )
                {
                    cullProjMat[1][0] = -cullProjMat[1][0];
                    cullProjMat[1][1] = -cullProjMat[1][1];
                    cullProjMat[1][2] = -cullProjMat[1][2];
                    cullProjMat[1][3] = -cullProjMat[1][3];
                }
                Matrix4 leftEyeViewSpaceToCullCamClipSpace;
                leftEyeViewSpaceToCullCamClipSpace = cullProjMat * cullViewMat *
                                                     vrViewMat[0].inverseAffine();
                for( size_t i=0u; i<16u; ++i )
                    *passBufferPtr++ = (float)leftEyeViewSpaceToCullCamClipSpace[0][i];
            }

            //float4 leftToRightView
            const VrData *vrData = cameras.renderingCamera->getVrData();
            if( vrData )
            {
                for( size_t i=0u; i<3u; ++i )
                    *passBufferPtr++ = (float)vrData->mLeftToRight[i];
                *passBufferPtr++ = 0;
            }
            else
            {
                for( size_t i=0u; i<4u; ++i )
                    *passBufferPtr++ = 0.0f;
            }
        }

        //vec4 clipPlane0
        if( isCameraReflected )
        {
            const Plane &reflPlane = cameras.renderingCamera->getReflectionPlane();
            *passBufferPtr++ = (float)reflPlane.normal.x;
            *passBufferPtr++ = (float)reflPlane.normal.y;
            *passBufferPtr++ = (float)reflPlane.normal.z;
            *passBufferPtr++ = (float)reflPlane.d;
        }

        //vec4 cameraPosWS;
        if( isShadowCastingPointLight )
        {
            const Vector3 &camPos = cameras.renderingCamera->getDerivedPosition();
            *passBufferPtr++ = (float)camPos.x;
            *passBufferPtr++ = (float)camPos.y;
            *passBufferPtr++ = (float)camPos.z;
            *passBufferPtr++ = 1.0f;
        }

        mPreparedPass.viewMatrix        = viewMatrix;

        mPreparedPass.shadowMaps.clear();

        Viewport *currViewports = mRenderSystem->getCurrentRenderViewports();
        TextureGpu *renderTarget = currViewports[0].getCurrentTarget();

        if( !casterPass )
        {
            //mat4 view;
            for( size_t i=0; i<16; ++i )
                *passBufferPtr++ = (float)viewMatrix[0][i];

            size_t shadowMapTexIdx = 0;
            const TextureGpuVec &contiguousShadowMapTex = shadowNode->getContiguousShadowMapTex();

            for( int32 i=0; i<numShadowMapLights; ++i )
            {
                //Skip inactive lights (e.g. no directional lights are available
                //and there's a shadow map that only accepts dir lights)
                while( !shadowNode->isShadowMapIdxActive( shadowMapTexIdx ) )
                    ++shadowMapTexIdx;

                //mat4 shadowRcv[numShadowMapLights].texViewProj
                Matrix4 viewProjTex = shadowNode->getViewProjectionMatrix( shadowMapTexIdx );
                for( size_t j=0; j<16; ++j )
                    *passBufferPtr++ = (float)viewProjTex[0][j];

                //vec4 texViewZRow;
                if( mShadowFilter == ExponentialShadowMaps )
                {
                    const Matrix4 &viewTex = shadowNode->getViewMatrix( shadowMapTexIdx );
                    *passBufferPtr++ = viewTex[2][0];
                    *passBufferPtr++ = viewTex[2][1];
                    *passBufferPtr++ = viewTex[2][2];
                    *passBufferPtr++ = viewTex[2][3];
                }

                const Light *shadowLight = shadowNode->getLightAssociatedWith( shadowMapTexIdx );

                //vec2 shadowRcv[numShadowMapLights].shadowDepthRange
                Real fNear, fFar;
                shadowNode->getMinMaxDepthRange( shadowMapTexIdx, fNear, fFar );
                const Real depthRange = fFar - fNear;
                if( shadowLight &&
                    shadowLight->getType() == Light::LT_POINT &&
                    mShadowFilter != ExponentialShadowMaps &&
                    mRenderSystem->isReverseDepth() )
                {
                    *passBufferPtr++ = fFar;
                }
                else
                {
                    *passBufferPtr++ = fNear;
                }
                *passBufferPtr++ = 1.0f / depthRange;
                *passBufferPtr++ = 0.0f;
                *passBufferPtr++ = 0.0f; //Padding


                //vec2 shadowRcv[numShadowMapLights].invShadowMapSize
                size_t shadowMapTexContigIdx =
                        shadowNode->getIndexToContiguousShadowMapTex( (size_t)shadowMapTexIdx );
                uint32 texWidth  = contiguousShadowMapTex[shadowMapTexContigIdx]->getWidth();
                uint32 texHeight = contiguousShadowMapTex[shadowMapTexContigIdx]->getHeight();
                *passBufferPtr++ = 1.0f / texWidth;
                *passBufferPtr++ = 1.0f / texHeight;
                *passBufferPtr++ = static_cast<float>( texWidth );
                *passBufferPtr++ = static_cast<float>( texHeight );

                ++shadowMapTexIdx;
            }

            //vec4 pixelOffset2x
            if( passSceneDef && passSceneDef->mUvBakingSet != 0xFF )
            {
                *passBufferPtr++ = static_cast<float>( passSceneDef->mUvBakingOffset.x * Real(2.0) /
                                                       renderTarget->getWidth() );
                *passBufferPtr++ = static_cast<float>( passSceneDef->mUvBakingOffset.y * Real(2.0) /
                                                       renderTarget->getHeight() );
                *passBufferPtr++ = 0.0f;
                *passBufferPtr++ = 0.0f;
            }
            //---------------------------------------------------------------------------
            //                          ---- PIXEL SHADER ----
            //---------------------------------------------------------------------------

            Matrix3 viewMatrix3, invViewMatrixCubemap;
            viewMatrix.extract3x3Matrix( viewMatrix3 );
            //Cubemaps are left-handed.
            invViewMatrixCubemap = viewMatrix3;
            invViewMatrixCubemap[0][2] = -invViewMatrixCubemap[0][2];
            invViewMatrixCubemap[1][2] = -invViewMatrixCubemap[1][2];
            invViewMatrixCubemap[2][2] = -invViewMatrixCubemap[2][2];
            invViewMatrixCubemap = invViewMatrixCubemap.Inverse();

            //mat3 invViewMatCubemap
            for( size_t i=0; i<9; ++i )
            {
#ifdef OGRE_GLES2_WORKAROUND_2
                Matrix3 xRot( 1.0f, 0.0f, 0.0f,
                              0.0f, 0.0f, -1.0f,
                              0.0f, 1.0f, 0.0f );
                xRot = xRot * invViewMatrixCubemap;
                *passBufferPtr++ = (float)xRot[0][i];
#else
                *passBufferPtr++ = (float)invViewMatrixCubemap[0][i];
#endif

                //Alignment: each row/column is one vec4, despite being 3x3
                if( !( (i+1) % 3 ) )
                    ++passBufferPtr;
            }

<<<<<<< HEAD
            //float4 pccVctMinDistance_invPccVctInvDistance_rightEyePixelStartX_envMapNumMipmaps
            *passBufferPtr++ = mPccVctMinDistance;
            *passBufferPtr++ = mInvPccVctInvDistance;
            *passBufferPtr++ = currViewports[1].getActualLeft();
            *passBufferPtr++ = mMaxSpecIblMipmap;
=======
>>>>>>> cfe45c43

            {
                const float windowWidth = renderTarget->getWidth();
                const float windowHeight = renderTarget->getHeight();

                //float4 pccVctMinDistance_invPccVctInvDistance_rightEyePixelStartX_aspectRatio
                *passBufferPtr++ = mPccVctMinDistance;
                *passBufferPtr++ = mInvPccVctInvDistance;
                *passBufferPtr++ = currViewports[1].getActualLeft();
                *passBufferPtr++ = windowWidth / windowHeight;

                //float2 invWindowRes + float2 windowResolution;
                *passBufferPtr++ = 1.0f / windowWidth;
                *passBufferPtr++ = 1.0f / windowHeight;
                *passBufferPtr++ = windowWidth;
                *passBufferPtr++ = windowHeight;
            }

            //vec3 ambientUpperHemi + padding
            if( ambientMode == AmbientFixed || ambientMode == AmbientHemisphere ||
                envMapScale != 1.0f || vctNeedsAmbientHemi )
            {
                *passBufferPtr++ = static_cast<float>( upperHemisphere.r );
                *passBufferPtr++ = static_cast<float>( upperHemisphere.g );
                *passBufferPtr++ = static_cast<float>( upperHemisphere.b );
                *passBufferPtr++ = envMapScale;
            }

            //vec3 ambientLowerHemi + padding + vec3 ambientHemisphereDir + padding
            if( ambientMode == AmbientHemisphere || vctNeedsAmbientHemi )
            {
                *passBufferPtr++ = static_cast<float>( lowerHemisphere.r );
                *passBufferPtr++ = static_cast<float>( lowerHemisphere.g );
                *passBufferPtr++ = static_cast<float>( lowerHemisphere.b );
                *passBufferPtr++ = 1.0f;

                Vector3 hemisphereDir = viewMatrix3 * sceneManager->getAmbientLightHemisphereDir();
                hemisphereDir.normalise();
                *passBufferPtr++ = static_cast<float>( hemisphereDir.x );
                *passBufferPtr++ = static_cast<float>( hemisphereDir.y );
                *passBufferPtr++ = static_cast<float>( hemisphereDir.z );
                *passBufferPtr++ = 1.0f;
            }

            // float4 sh0 - sh6;
            if( ambientMode == AmbientSh )
            {
                const float *ambientSphericalHarmonics = sceneManager->getSphericalHarmonics();
                for( size_t i = 0u; i < 9u; ++i )
                {
                    *passBufferPtr++ = ambientSphericalHarmonics[i * 3u + 0u];
                    *passBufferPtr++ = ambientSphericalHarmonics[i * 3u + 1u];
                    *passBufferPtr++ = ambientSphericalHarmonics[i * 3u + 2u];
                }
                *passBufferPtr++ = 0.0f; // Unused / padding
            }

            // float4 sh0 - sh2;
            if( ambientMode == AmbientShMonochrome )
            {
                const float *ambientSphericalHarmonics = sceneManager->getSphericalHarmonics();
                for( size_t i = 0u; i < 9u; ++i )
                    *passBufferPtr++ = ambientSphericalHarmonics[i * 3u + 0u];
                *passBufferPtr++ = 0.0f; // Unused / padding
                *passBufferPtr++ = 0.0f; // Unused / padding
                *passBufferPtr++ = 0.0f; // Unused / padding
            }

            if( mIrradianceVolume )
            {
                const Vector3 irradianceCellSize = mIrradianceVolume->getIrradianceCellSize();
                const Vector3 irradianceVolumeOrigin = mIrradianceVolume->getIrradianceOrigin() /
                                                       irradianceCellSize;
                const float fTexWidth = static_cast<float>(
                            mIrradianceVolume->getIrradianceVolumeTexture()->getWidth() );
                const float fTexDepth = static_cast<float>(
                            mIrradianceVolume->getIrradianceVolumeTexture()->getDepth() );

                *passBufferPtr++ = static_cast<float>( irradianceVolumeOrigin.x ) / fTexWidth;
                *passBufferPtr++ = static_cast<float>( irradianceVolumeOrigin.y );
                *passBufferPtr++ = static_cast<float>( irradianceVolumeOrigin.z ) / fTexDepth;
                *passBufferPtr++ = mIrradianceVolume->getIrradianceMaxPower() *
                                   mIrradianceVolume->getPowerScale();

                const float fTexHeight = static_cast<float>(
                            mIrradianceVolume->getIrradianceVolumeTexture()->getHeight() );

                *passBufferPtr++ = 1.0f / (fTexWidth * irradianceCellSize.x);
                *passBufferPtr++ = 1.0f / irradianceCellSize.y;
                *passBufferPtr++ = 1.0f / (fTexDepth * irradianceCellSize.z);
                *passBufferPtr++ = 1.0f / fTexHeight;

                //mat4 invView;
                Matrix4 invViewMatrix = viewMatrix.inverse();
                for( size_t i=0; i<16; ++i )
                    *passBufferPtr++ = (float)invViewMatrix[0][i];
            }

            //float pssmSplitPoints
            for( int32 i=0; i<numPssmSplits; ++i )
                *passBufferPtr++ = (*shadowNode->getPssmSplits(0))[i+1];

            int32 numPssmBlendsAndFade = 0;
            if( isPssmBlend )
            {
                numPssmBlendsAndFade += numPssmSplits - 1;

                //float pssmBlendPoints
                for( int32 i=0; i<numPssmSplits-1; ++i )
                    *passBufferPtr++ = (*shadowNode->getPssmBlends(0))[i];
            }
            if( isPssmFade )
            {
                numPssmBlendsAndFade += 1;

                //float pssmFadePoint
                *passBufferPtr++ = *shadowNode->getPssmFade(0);
            }

            passBufferPtr += alignToNextMultiple( numPssmSplits + numPssmBlendsAndFade, 4 ) -
                             ( numPssmSplits + numPssmBlendsAndFade );

            if( numShadowMapLights > 0 )
            {
                //All directional lights (caster and non-caster) are sent.
                //Then non-directional shadow-casting shadow lights are sent.
                size_t shadowLightIdx = 0;
                size_t nonShadowLightIdx = 0;
                const LightListInfo &globalLightList = sceneManager->getGlobalLightList();
                const LightClosestArray &lights = shadowNode->getShadowCastingLights();

                const CompositorShadowNode::LightsBitSet &affectedLights =
                        shadowNode->getAffectedLightsBitSet();

                int32 shadowCastingDirLights = getProperty( HlmsBaseProp::LightsDirectional );

                for( int32 i=0; i<numLights; ++i )
                {
                    Light const *light = 0;

                    if( i >= shadowCastingDirLights && i < numDirectionalLights )
                    {
                        if( i < realNumDirectionalLights )
                        {
                            while( affectedLights[nonShadowLightIdx] )
                                ++nonShadowLightIdx;

                            light = globalLightList.lights[nonShadowLightIdx++];

                            assert( light->getType() == Light::LT_DIRECTIONAL );
                        }
                        else
                        {
                            AutoParamDataSource *autoParamDataSource =
                                    sceneManager->_getAutoParamDataSource();
                            light = &autoParamDataSource->_getBlankLight();
                        }
                    }
                    else
                    {
                        //Skip inactive lights (e.g. no directional lights are available
                        //and there's a shadow map that only accepts dir lights)
                        while( !lights[shadowLightIdx].light )
                            ++shadowLightIdx;
                        light = lights[shadowLightIdx++].light;
                    }

                    Vector4 lightPos4 = light->getAs4DVector();
                    Vector3 lightPos;

                    if( light->getType() == Light::LT_DIRECTIONAL )
                        lightPos = viewMatrix3 * Vector3( lightPos4.x, lightPos4.y, lightPos4.z );
                    else
                        lightPos = viewMatrix * Vector3( lightPos4.x, lightPos4.y, lightPos4.z );

                    //vec3 lights[numLights].position
                    *passBufferPtr++ = lightPos.x;
                    *passBufferPtr++ = lightPos.y;
                    *passBufferPtr++ = lightPos.z;
#if !OGRE_NO_FINE_LIGHT_MASK_GRANULARITY
                    *reinterpret_cast<uint32 * RESTRICT_ALIAS>( passBufferPtr ) = light->getLightMask();
#endif
                    ++passBufferPtr;

                    //vec3 lights[numLights].diffuse
                    ColourValue colour = light->getDiffuseColour() *
                                         light->getPowerScale();
                    *passBufferPtr++ = colour.r;
                    *passBufferPtr++ = colour.g;
                    *passBufferPtr++ = colour.b;
                    *reinterpret_cast<uint32 * RESTRICT_ALIAS>( passBufferPtr ) =
                            realNumDirectionalLights - shadowCastingDirLights;
                    ++passBufferPtr;

                    //vec3 lights[numLights].specular
                    colour = light->getSpecularColour() * light->getPowerScale();
                    *passBufferPtr++ = colour.r;
                    *passBufferPtr++ = colour.g;
                    *passBufferPtr++ = colour.b;
                    ++passBufferPtr;

                    //vec3 lights[numLights].attenuation;
                    Real attenRange     = light->getAttenuationRange();
                    Real attenLinear    = light->getAttenuationLinear();
                    Real attenQuadratic = light->getAttenuationQuadric();
                    *passBufferPtr++ = attenRange;
                    *passBufferPtr++ = attenLinear;
                    *passBufferPtr++ = attenQuadratic;
                    ++passBufferPtr;

                    const Vector2 rectSize = light->getDerivedRectSize();

                    //vec4 lights[numLights].spotDirection;
                    Vector3 spotDir = viewMatrix3 * light->getDerivedDirection();
                    *passBufferPtr++ = spotDir.x;
                    *passBufferPtr++ = spotDir.y;
                    *passBufferPtr++ = spotDir.z;
                    *passBufferPtr++ = 1.0f / rectSize.x;

                    //vec4 lights[numLights].spotParams;
                    if( light->getType() != Light::LT_AREA_APPROX )
                    {
                        Radian innerAngle = light->getSpotlightInnerAngle();
                        Radian outerAngle = light->getSpotlightOuterAngle();
                        *passBufferPtr++ = 1.0f / ( cosf( innerAngle.valueRadians() * 0.5f ) -
                                                    cosf( outerAngle.valueRadians() * 0.5f ) );
                        *passBufferPtr++ = cosf( outerAngle.valueRadians() * 0.5f );
                        *passBufferPtr++ = light->getSpotlightFalloff();
                    }
                    else
                    {
                        Quaternion qRot = light->getParentNode()->_getDerivedOrientation();
                        Vector3 xAxis = viewMatrix3 * qRot.xAxis();
                        *passBufferPtr++ = xAxis.x;
                        *passBufferPtr++ = xAxis.y;
                        *passBufferPtr++ = xAxis.z;
                    }
                    *passBufferPtr++ = 1.0f / rectSize.y;

                }
            }
            else
            {
                //No shadow maps, only send directional lights
                const LightListInfo &globalLightList = sceneManager->getGlobalLightList();

                for( int32 i=0; i<realNumDirectionalLights; ++i )
                {
                    assert( globalLightList.lights[i]->getType() == Light::LT_DIRECTIONAL );

                    Vector4 lightPos4 = globalLightList.lights[i]->getAs4DVector();
                    Vector3 lightPos = viewMatrix3 * Vector3( lightPos4.x, lightPos4.y, lightPos4.z );

                    //vec3 lights[numLights].position
                    *passBufferPtr++ = lightPos.x;
                    *passBufferPtr++ = lightPos.y;
                    *passBufferPtr++ = lightPos.z;
#if !OGRE_NO_FINE_LIGHT_MASK_GRANULARITY
                    *reinterpret_cast<uint32 * RESTRICT_ALIAS>( passBufferPtr ) =
                            globalLightList.lights[i]->getLightMask();
#endif
                    ++passBufferPtr;

                    //vec3 lights[numLights].diffuse
                    ColourValue colour = globalLightList.lights[i]->getDiffuseColour() *
                                         globalLightList.lights[i]->getPowerScale();
                    *passBufferPtr++ = colour.r;
                    *passBufferPtr++ = colour.g;
                    *passBufferPtr++ = colour.b;
                    *reinterpret_cast<uint32 * RESTRICT_ALIAS>( passBufferPtr ) =
                            realNumDirectionalLights;
                    ++passBufferPtr;

                    //vec3 lights[numLights].specular
                    colour = globalLightList.lights[i]->getSpecularColour() * globalLightList.lights[i]->getPowerScale();
                    *passBufferPtr++ = colour.r;
                    *passBufferPtr++ = colour.g;
                    *passBufferPtr++ = colour.b;
                    ++passBufferPtr;
                }

                memset( passBufferPtr, 0,
                        (numDirectionalLights - realNumDirectionalLights) * sizeof(float) * 4u * 3u );
                passBufferPtr += (numDirectionalLights - realNumDirectionalLights) * 4u * 3u;
            }

            float areaLightNumMipmaps = 0.0f;
            float areaLightNumMipmapsSpecFactor = 0.0f;

            if( mAreaLightMasks )
            {
                //Roughness minimum value is 0.02, so we need to map
                //[0.02; 1.0] -> [0; 1] in the pixel shader that's why we divide by 0.98.
                //The 2.0 is just arbitrary (it looks good)
                areaLightNumMipmaps = (mAreaLightMasks->getNumMipmaps() - 1u);
                areaLightNumMipmapsSpecFactor = areaLightNumMipmaps * 2.0f / 0.98f;
            }

            //Send area lights. We need them sorted so textured ones
            //come first, as that what our shader expects
            mAreaLights.reserve( numAreaApproxLights );
            mAreaLights.clear();
            const LightListInfo &globalLightList = sceneManager->getGlobalLightList();
            size_t areaLightNumber = 0;
            for( size_t idx = mAreaLightsGlobalLightListStart;
                 idx<globalLightList.lights.size() && areaLightNumber < realNumAreaApproxLights; ++idx )
            {
                if( globalLightList.lights[idx]->getType() == Light::LT_AREA_APPROX )
                {
                    mAreaLights.push_back( globalLightList.lights[idx] );
                    ++areaLightNumber;
                }
            }

            std::sort( mAreaLights.begin(), mAreaLights.end(), SortByTextureLightMaskIdx );

            for( size_t i=0; i<realNumAreaApproxLights; ++i )
            {
                Light const *light = mAreaLights[i];

                Vector4 lightPos4 = light->getAs4DVector();
                Vector3 lightPos = viewMatrix * Vector3( lightPos4.x, lightPos4.y, lightPos4.z );

                //vec3 areaApproxLights[numLights].position
                *passBufferPtr++ = lightPos.x;
                *passBufferPtr++ = lightPos.y;
                *passBufferPtr++ = lightPos.z;
#if !OGRE_NO_FINE_LIGHT_MASK_GRANULARITY
                *reinterpret_cast<uint32 * RESTRICT_ALIAS>( passBufferPtr ) = light->getLightMask();
#endif
                ++passBufferPtr;

                //vec3 areaApproxLights[numLights].diffuse
                ColourValue colour = light->getDiffuseColour() *
                                     light->getPowerScale();
                *passBufferPtr++ = colour.r;
                *passBufferPtr++ = colour.g;
                *passBufferPtr++ = colour.b;
                *passBufferPtr++ = areaLightNumMipmaps *
                                   (light->mTexLightMaskDiffuseMipStart / 65535.0f);

                //vec3 areaApproxLights[numLights].specular
                colour = light->getSpecularColour() * light->getPowerScale();
                *passBufferPtr++ = colour.r;
                *passBufferPtr++ = colour.g;
                *passBufferPtr++ = colour.b;
                *passBufferPtr++ = areaLightNumMipmapsSpecFactor;

                //vec4 areaApproxLights[numLights].attenuation;
                Real attenRange     = light->getAttenuationRange();
                Real attenLinear    = light->getAttenuationLinear();
                Real attenQuadratic = light->getAttenuationQuadric();
                *passBufferPtr++ = attenRange;
                *passBufferPtr++ = attenLinear;
                *passBufferPtr++ = attenQuadratic;
                *passBufferPtr++ = static_cast<float>( light->mTextureLightMaskIdx );

                const Vector2 rectSize = light->getDerivedRectSize();

                //vec4 areaApproxLights[numLights].direction;
                Vector3 areaDir = viewMatrix3 * light->getDerivedDirection();
                *passBufferPtr++ = areaDir.x;
                *passBufferPtr++ = areaDir.y;
                *passBufferPtr++ = areaDir.z;
                *passBufferPtr++ = 1.0f / rectSize.x;

                //vec4 areaApproxLights[numLights].tangent;
                Quaternion qRot = light->getParentNode()->_getDerivedOrientation();
                Vector3 xAxis = viewMatrix3 * qRot.xAxis();
                *passBufferPtr++ = xAxis.x;
                *passBufferPtr++ = xAxis.y;
                *passBufferPtr++ = xAxis.z;
                *passBufferPtr++ = 1.0f / rectSize.y;

                //vec4 doubleSided;
                *passBufferPtr++ = light->getDoubleSided() ? 1.0f : 0.0f;
                *reinterpret_cast<uint32 * RESTRICT_ALIAS>( passBufferPtr ) =
                        realNumAreaApproxLights;
                ++passBufferPtr;
                *reinterpret_cast<uint32 * RESTRICT_ALIAS>( passBufferPtr ) =
                        realNumAreaApproxLightsWithMask;
                ++passBufferPtr;
                *passBufferPtr++ = 0.0f;

#if OGRE_ENABLE_LIGHT_OBB_RESTRAINT
                if( mUseObbRestraintAreaApprox )
                {
                    //float4 obbFadeFactorApprox
                    const Vector3 obbRestraintFadeFactor = light->_getObbRestraintFadeFactor();
                    *passBufferPtr++ = obbRestraintFadeFactor.x;
                    *passBufferPtr++ = obbRestraintFadeFactor.y;
                    *passBufferPtr++ = obbRestraintFadeFactor.z;
                    *passBufferPtr++ = 0.0f;

                    //float4x3 obbRestraint;
                    passBufferPtr = fillObbRestraint( light, viewMatrix, passBufferPtr );
                }
#endif
            }

            memset( passBufferPtr, 0, (numAreaApproxLights - realNumAreaApproxLights) *
                    sizeof(float) * 4u * numAreaApproxFloat4Vars );
            passBufferPtr += (numAreaApproxLights - realNumAreaApproxLights) *
                             4u * numAreaApproxFloat4Vars;

            mAreaLights.reserve( numAreaLtcLights );
            mAreaLights.clear();
            areaLightNumber = 0;
            for( size_t idx = mAreaLightsGlobalLightListStart;
                 idx<globalLightList.lights.size() && areaLightNumber < realNumAreaLtcLights; ++idx )
            {
                if( globalLightList.lights[idx]->getType() == Light::LT_AREA_LTC )
                {
                    mAreaLights.push_back( globalLightList.lights[idx] );
                    ++areaLightNumber;
                }
            }

            //std::sort( mAreaLights.begin(), mAreaLights.end(), SortByTextureLightMaskIdx );

            for( size_t i=0; i<realNumAreaLtcLights; ++i )
            {
                Light const *light = mAreaLights[i];

                Vector4 lightPos4 = light->getAs4DVector();
                Vector3 lightPos = viewMatrix * Vector3( lightPos4.x, lightPos4.y, lightPos4.z );

                //vec3 areaLtcLights[numLights].position
                *passBufferPtr++ = lightPos.x;
                *passBufferPtr++ = lightPos.y;
                *passBufferPtr++ = lightPos.z;
#if !OGRE_NO_FINE_LIGHT_MASK_GRANULARITY
                *reinterpret_cast<uint32 * RESTRICT_ALIAS>( passBufferPtr ) = light->getLightMask();
#endif
                ++passBufferPtr;

                const Real attenRange   = light->getAttenuationRange();

                //vec3 areaLtcLights[numLights].diffuse
                ColourValue colour = light->getDiffuseColour() *
                                     light->getPowerScale();
                *passBufferPtr++ = colour.r;
                *passBufferPtr++ = colour.g;
                *passBufferPtr++ = colour.b;
                *passBufferPtr++ = attenRange;

                //vec3 areaLtcLights[numLights].specular
                colour = light->getSpecularColour() * light->getPowerScale();
                *passBufferPtr++ = colour.r;
                *passBufferPtr++ = colour.g;
                *passBufferPtr++ = colour.b;
                *passBufferPtr++ = light->getDoubleSided() ? 1.0f : 0.0f;

                const Vector2 rectSize = light->getDerivedRectSize() * 0.5f;
                Quaternion qRot = light->getParentNode()->_getDerivedOrientation();
                Vector3 xAxis = (viewMatrix3 * qRot.xAxis()) * rectSize.x;
                Vector3 yAxis = (viewMatrix3 * qRot.yAxis()) * rectSize.y;

                Vector3 rectPoints[4];
                //vec4 areaLtcLights[numLights].points[4];
                rectPoints[0] = lightPos - xAxis - yAxis;
                rectPoints[1] = lightPos + xAxis - yAxis;
                rectPoints[2] = lightPos + xAxis + yAxis;
                rectPoints[3] = lightPos - xAxis + yAxis;

#if OGRE_ENABLE_LIGHT_OBB_RESTRAINT
                //float4 obbFadeFactorApprox
                const Vector3 obbRestraintFadeFactor = light->_getObbRestraintFadeFactor();
#endif

                for( size_t j=0; j<4u; ++j )
                {
                    *passBufferPtr++ = rectPoints[j].x;
                    *passBufferPtr++ = rectPoints[j].y;
                    *passBufferPtr++ = rectPoints[j].z;
#if OGRE_ENABLE_LIGHT_OBB_RESTRAINT
                    if( j == 0u )
                    {
                        *reinterpret_cast<uint32 * RESTRICT_ALIAS>(passBufferPtr) = realNumAreaLtcLights;
                        ++passBufferPtr;
                    }
                    else
                        *passBufferPtr++ = obbRestraintFadeFactor[j-1u];
#else
                    *reinterpret_cast<uint32 * RESTRICT_ALIAS>(passBufferPtr) = realNumAreaLtcLights;
                    ++passBufferPtr;
#endif
                }

#if OGRE_ENABLE_LIGHT_OBB_RESTRAINT
                if( mUseObbRestraintAreaLtc )
                {
                    //float4x3 obbRestraint;
                    passBufferPtr = fillObbRestraint( light, viewMatrix, passBufferPtr );
                }
#endif
            }

            memset( passBufferPtr, 0, (numAreaLtcLights - realNumAreaLtcLights) *
                    sizeof(float) * 4u * numAreaLtcFloat4Vars );
            passBufferPtr += (numAreaLtcLights - realNumAreaLtcLights) * 4u * numAreaLtcFloat4Vars;

            if( shadowNode )
            {
                mPreparedPass.shadowMaps.reserve( contiguousShadowMapTex.size() );

                TextureGpuVec::const_iterator itShadowMap = contiguousShadowMapTex.begin();
                TextureGpuVec::const_iterator enShadowMap = contiguousShadowMapTex.end();

                while( itShadowMap != enShadowMap )
                {
                    mPreparedPass.shadowMaps.push_back( *itShadowMap );
                    ++itShadowMap;
                }
            }

            if( forwardPlus )
            {
                forwardPlus->fillConstBufferData( sceneManager->getCurrentViewport0(), renderTarget,
                                                  mShaderSyntax, isInstancedStereo, passBufferPtr );
                passBufferPtr += forwardPlus->getConstBufferSize() >> 2u;
            }

#ifdef OGRE_BUILD_COMPONENT_PLANAR_REFLECTIONS
            if( mHasPlanarReflections )
            {
                mPlanarReflections->fillConstBufferData( renderTarget, cameras.renderingCamera,
                                                         projectionMatrix, passBufferPtr );
                passBufferPtr += mPlanarReflections->getConstBufferSize() >> 2u;
            }
#endif
            if( mParallaxCorrectedCubemap && !mParallaxCorrectedCubemap->isRendering() )
            {
                mParallaxCorrectedCubemap->fillConstBufferData( viewMatrix, passBufferPtr );
                passBufferPtr += mParallaxCorrectedCubemap->getConstBufferSize() >> 2u;
            }

            if( mVctLighting )
            {
                mVctLighting->fillConstBufferData( viewMatrix, passBufferPtr );
                passBufferPtr += mVctLighting->getConstBufferSize() >> 2u;
            }

            if( mIrradianceField )
            {
                mIrradianceField->fillConstBufferData( viewMatrix, passBufferPtr );
                passBufferPtr += mIrradianceField->getConstBufferSize() >> 2u;
            }
        }
        else
        {
            //vec4 viewZRow
            if( mShadowFilter == ExponentialShadowMaps )
            {
                *passBufferPtr++ = viewMatrix[2][0];
                *passBufferPtr++ = viewMatrix[2][1];
                *passBufferPtr++ = viewMatrix[2][2];
                *passBufferPtr++ = viewMatrix[2][3];
            }

            //vec2 depthRange;
            Real fNear, fFar;
            shadowNode->getMinMaxDepthRange( cameras.renderingCamera, fNear, fFar );
            const Real depthRange = fFar - fNear;
            *passBufferPtr++ = fNear;
            *passBufferPtr++ = 1.0f / depthRange;
            passBufferPtr += 2;
        }

        passBufferPtr = mListener->preparePassBuffer( shadowNode, casterPass, dualParaboloid,
                                                      sceneManager, passBufferPtr );

        assert( (size_t)(passBufferPtr - startupPtr) * 4u == mapSize );

        passBuffer->unmap( UO_KEEP_PERSISTENT );

        //mTexBuffers must hold at least one buffer to prevent out of bound exceptions.
        if( mTexBuffers.empty() )
        {
            size_t bufferSize = std::min<size_t>( mTextureBufferDefaultSize,
                                                  mVaoManager->getTexBufferMaxSize() );
            TexBufferPacked *newBuffer = mVaoManager->createTexBuffer( PFG_RGBA32_FLOAT, bufferSize,
                                                                       BT_DYNAMIC_PERSISTENT, 0, false );
            mTexBuffers.push_back( newBuffer );
        }

        mLastDescTexture = 0;
        mLastDescSampler = 0;
        mLastBoundPool = 0;

        if( mShadowFilter == ExponentialShadowMaps )
            mCurrentShadowmapSamplerblock = mShadowmapEsmSamplerblock;
        else if( mShadowmapSamplerblock && !getProperty( HlmsBaseProp::ShadowUsesDepthTexture ) )
            mCurrentShadowmapSamplerblock = mShadowmapSamplerblock;
        else
            mCurrentShadowmapSamplerblock = mShadowmapCmpSamplerblock;

        mTexUnitSlotStart = mPreparedPass.shadowMaps.size() + mReservedTexSlots;
#ifdef OGRE_BUILD_COMPONENT_PLANAR_REFLECTIONS
        if( mHasPlanarReflections )
            mTexUnitSlotStart += 1;
#endif
        if( !casterPass )
        {
            if( mGridBuffer )
                mTexUnitSlotStart += 2;
            if( mIrradianceVolume )
                mTexUnitSlotStart += 1;
            if( mVctLighting )
                mTexUnitSlotStart += mVctLighting->getNumVoxelTextures();
            if( mIrradianceField )
                mTexUnitSlotStart += 2u;
            if( mParallaxCorrectedCubemap && !mParallaxCorrectedCubemap->isRendering() )
                mTexUnitSlotStart += 1;
            if( !mPrePassTextures->empty() )
                mTexUnitSlotStart += 2;
            if( mPrePassMsaaDepthTexture )
                mTexUnitSlotStart += 1;
            if( mDepthTexture )
                mTexUnitSlotStart += 1;
            if( mSsrTexture )
                mTexUnitSlotStart += 1;
            if( mDepthTextureNoMsaa && mDepthTexture != mDepthTextureNoMsaa )
                mTexUnitSlotStart += 1;
            if( mRefractionsTexture )
                mTexUnitSlotStart += 1;
            if( mAreaLightMasks && getProperty( HlmsBaseProp::LightsAreaTexMask ) > 0 )
            {
                mTexUnitSlotStart += 1;
                mUsingAreaLightMasks = true;
            }
            else
            {
                mUsingAreaLightMasks = false;
            }

            /// LTC / BRDF IBL reserved slot
            if( mLtcMatrixTexture )
                ++mTexUnitSlotStart;

            for( size_t i=0; i<3u; ++i )
            {
                if( mDecalsTextures[i] &&
                    (i != 2u || !mDecalsDiffuseMergedEmissive) )
                {
                    ++mTexUnitSlotStart;
                }
            }
        }

        uploadDirtyDatablocks();

        return retVal;
    }
    //-----------------------------------------------------------------------------------
    uint32 HlmsPbs::fillBuffersFor( const HlmsCache *cache, const QueuedRenderable &queuedRenderable,
                                    bool casterPass, uint32 lastCacheHash,
                                    uint32 lastTextureHash )
    {
        OGRE_EXCEPT( Exception::ERR_NOT_IMPLEMENTED,
                     "Trying to use slow-path on a desktop implementation. "
                     "Change the RenderQueue settings.",
                     "HlmsPbs::fillBuffersFor" );
    }
    //-----------------------------------------------------------------------------------
    uint32 HlmsPbs::fillBuffersForV1( const HlmsCache *cache,
                                      const QueuedRenderable &queuedRenderable,
                                      bool casterPass, uint32 lastCacheHash,
                                      CommandBuffer *commandBuffer )
    {
        return fillBuffersFor( cache, queuedRenderable, casterPass,
                               lastCacheHash, commandBuffer, true );
    }
    //-----------------------------------------------------------------------------------
    uint32 HlmsPbs::fillBuffersForV2( const HlmsCache *cache,
                                      const QueuedRenderable &queuedRenderable,
                                      bool casterPass, uint32 lastCacheHash,
                                      CommandBuffer *commandBuffer )
    {
        return fillBuffersFor( cache, queuedRenderable, casterPass,
                               lastCacheHash, commandBuffer, false );
    }
    //-----------------------------------------------------------------------------------
    uint32 HlmsPbs::fillBuffersFor( const HlmsCache *cache, const QueuedRenderable &queuedRenderable,
                                    bool casterPass, uint32 lastCacheHash,
                                    CommandBuffer *commandBuffer, bool isV1 )
    {
        assert( dynamic_cast<const HlmsPbsDatablock*>( queuedRenderable.renderable->getDatablock() ) );
        const HlmsPbsDatablock *datablock = static_cast<const HlmsPbsDatablock*>(
                                                queuedRenderable.renderable->getDatablock() );

        if( OGRE_EXTRACT_HLMS_TYPE_FROM_CACHE_HASH( lastCacheHash ) != mType )
        {
            //layout(binding = 0) uniform PassBuffer {} pass
            ConstBufferPacked *passBuffer = mPassBuffers[mCurrentPassBuffer-1];
            *commandBuffer->addCommand<CbShaderBuffer>() = CbShaderBuffer( VertexShader,
                                                                           0, passBuffer, 0,
                                                                           passBuffer->
                                                                           getTotalSizeBytes() );
            *commandBuffer->addCommand<CbShaderBuffer>() = CbShaderBuffer( PixelShader,
                                                                           0, passBuffer, 0,
                                                                           passBuffer->
                                                                           getTotalSizeBytes() );

            if( !casterPass )
            {
                size_t texUnit = mReservedTexSlots;

                if( mGridBuffer )
                {
                    *commandBuffer->addCommand<CbShaderBuffer>() =
                            CbShaderBuffer( PixelShader, texUnit++, mGridBuffer, 0, 0 );
                    *commandBuffer->addCommand<CbShaderBuffer>() =
                            CbShaderBuffer( PixelShader, texUnit++, mGlobalLightListBuffer, 0, 0 );
                }

                if( !mPrePassTextures->empty() )
                {
                    *commandBuffer->addCommand<CbTexture>() =
                            CbTexture( texUnit++, (*mPrePassTextures)[0], 0 );
                    *commandBuffer->addCommand<CbTexture>() =
                            CbTexture( texUnit++, (*mPrePassTextures)[1], 0 );
                }

                if( mPrePassMsaaDepthTexture )
                {
                    *commandBuffer->addCommand<CbTexture>() =
                            CbTexture( texUnit++, mPrePassMsaaDepthTexture, 0 );
                }

                if( mDepthTexture )
                {
                    *commandBuffer->addCommand<CbTexture>() =
                            CbTexture( texUnit++, mDepthTexture, mDecalsSamplerblock );
                }

                if( mSsrTexture )
                {
                    *commandBuffer->addCommand<CbTexture>() =
                            CbTexture( texUnit++, mSsrTexture, 0 );
                }

                if( mDepthTextureNoMsaa && mDepthTextureNoMsaa != mPrePassMsaaDepthTexture )
                {
                    *commandBuffer->addCommand<CbTexture>() =
                            CbTexture( texUnit++, mDepthTextureNoMsaa, mDecalsSamplerblock );
                }

                if( mRefractionsTexture )
                {
                    *commandBuffer->addCommand<CbTexture>() =
                            CbTexture( texUnit++, mRefractionsTexture, mDecalsSamplerblock );
                }

                if( mIrradianceVolume )
                {
                    TextureGpu *irradianceTex = mIrradianceVolume->getIrradianceVolumeTexture();
                    const HlmsSamplerblock *samplerblock = mIrradianceVolume->getIrradSamplerblock();

                    *commandBuffer->addCommand<CbTexture>() = CbTexture( texUnit,
                                                                         irradianceTex,
                                                                         samplerblock );
                    ++texUnit;
                }

                if( mVctLighting )
                {
                    TextureGpu **lightVoxelTexs = mVctLighting->getLightVoxelTextures();
                    const size_t numVctTextures = mVctLighting->getNumVoxelTextures();
                    const HlmsSamplerblock *samplerblock =
                            mVctLighting->getBindTrilinearSamplerblock();
                    for( size_t i=0; i<numVctTextures; ++i )
                    {
                        *commandBuffer->addCommand<CbTexture>() = CbTexture( texUnit, lightVoxelTexs[i],
                                                                             samplerblock );
                        ++texUnit;
                    }
                }

                if( mIrradianceField )
                {
                    TODO_irradianceField_samplerblock;
                    const HlmsSamplerblock *samplerblock = mDecalsSamplerblock;
                    *commandBuffer->addCommand<CbTexture>() =
                        CbTexture( texUnit++, mIrradianceField->getIrradianceTex(), samplerblock );
                    *commandBuffer->addCommand<CbTexture>() =
                        CbTexture( texUnit++, mIrradianceField->getDepthVarianceTex(), samplerblock );
                }

                if( mUsingAreaLightMasks )
                {
                    *commandBuffer->addCommand<CbTexture>() = CbTexture( texUnit,
                                                                         mAreaLightMasks,
                                                                         mAreaLightMasksSamplerblock );
                    ++texUnit;
                }

                if( mLtcMatrixTexture )
                {
                    *commandBuffer->addCommand<CbTexture>() = CbTexture( texUnit,
                                                                         mLtcMatrixTexture,
                                                                         mAreaLightMasksSamplerblock );
                    ++texUnit;
                }

                for( size_t i=0; i<3u; ++i )
                {
                    if( mDecalsTextures[i] &&
                        (i != 2u || !mDecalsDiffuseMergedEmissive) )
                    {
                        *commandBuffer->addCommand<CbTexture>() = CbTexture( texUnit,
                                                                             mDecalsTextures[i],
                                                                             mDecalsSamplerblock );
                        ++texUnit;
                    }
                }

                //We changed HlmsType, rebind the shared textures.
                FastArray<TextureGpu*>::const_iterator itor = mPreparedPass.shadowMaps.begin();
                FastArray<TextureGpu*>::const_iterator end  = mPreparedPass.shadowMaps.end();
                while( itor != end )
                {
                    *commandBuffer->addCommand<CbTexture>() = CbTexture( texUnit, *itor,
                                                                         mCurrentShadowmapSamplerblock );
                    ++texUnit;
                    ++itor;
                }

                if( mParallaxCorrectedCubemap && !mParallaxCorrectedCubemap->isRendering() )
                {
                    TextureGpu *pccTexture = mParallaxCorrectedCubemap->getBindTexture();
                    const HlmsSamplerblock *samplerblock =
                            mParallaxCorrectedCubemap->getBindTrilinearSamplerblock();
                    *commandBuffer->addCommand<CbTexture>() = CbTexture( texUnit, pccTexture,
                                                                         samplerblock );
                    ++texUnit;
                }
            }

            mLastDescTexture = 0;
            mLastDescSampler = 0;
            mLastBoundPool = 0;

            //layout(binding = 2) uniform InstanceBuffer {} instance
            if( mCurrentConstBuffer < mConstBuffers.size() &&
                (size_t)((mCurrentMappedConstBuffer - mStartMappedConstBuffer) + 4) <=
                    mCurrentConstBufferSize )
            {
                *commandBuffer->addCommand<CbShaderBuffer>() =
                        CbShaderBuffer( VertexShader, 2, mConstBuffers[mCurrentConstBuffer], 0, 0 );
                *commandBuffer->addCommand<CbShaderBuffer>() =
                        CbShaderBuffer( PixelShader, 2, mConstBuffers[mCurrentConstBuffer], 0, 0 );
            }

            rebindTexBuffer( commandBuffer );

#ifdef OGRE_BUILD_COMPONENT_PLANAR_REFLECTIONS
            mLastBoundPlanarReflection = 0u;
#endif
            mListener->hlmsTypeChanged( casterPass, commandBuffer, datablock );
        }

        //Don't bind the material buffer on caster passes (important to keep
        //MDI & auto-instancing running on shadow map passes)
        if( mLastBoundPool != datablock->getAssignedPool() &&
            (!casterPass || datablock->getAlphaTest() != CMPF_ALWAYS_PASS) )
        {
            //layout(binding = 1) uniform MaterialBuf {} materialArray
            const ConstBufferPool::BufferPool *newPool = datablock->getAssignedPool();
            *commandBuffer->addCommand<CbShaderBuffer>() = CbShaderBuffer( PixelShader,
                                                                           1, newPool->materialBuffer, 0,
                                                                           newPool->materialBuffer->
                                                                           getTotalSizeBytes() );
            CubemapProbe *manualProbe = datablock->getCubemapProbe();
            if( manualProbe )
            {
                OGRE_ASSERT_HIGH( manualProbe->getCreator() == mParallaxCorrectedCubemap &&
                                  "Material has manual cubemap probe that does not match the "
                                  "PCC currently set" );
                ConstBufferPacked *probeConstBuf = manualProbe->getConstBufferForManualProbes();
                *commandBuffer->addCommand<CbShaderBuffer>() = CbShaderBuffer( PixelShader,
                                                                               3, probeConstBuf,
                                                                               0, 0 );
            }
            mLastBoundPool = newPool;
        }

        uint32 * RESTRICT_ALIAS currentMappedConstBuffer    = mCurrentMappedConstBuffer;
        float * RESTRICT_ALIAS currentMappedTexBuffer       = mCurrentMappedTexBuffer;

        bool hasSkeletonAnimation = queuedRenderable.renderable->hasSkeletonAnimation();
        uint32 numPoses = queuedRenderable.renderable->getNumPoses();
        uint32 poseWeightsNumFloats = ((numPoses >> 2u) + std::min(numPoses % 4u, 1u)) * 4u;

        const Matrix4 &worldMat = queuedRenderable.movableObject->_getParentNodeFullTransform();

        //---------------------------------------------------------------------------
        //                          ---- VERTEX SHADER ----
        //---------------------------------------------------------------------------

        if( !hasSkeletonAnimation && numPoses == 0 )
        {
            //We need to correct currentMappedConstBuffer to point to the right texture buffer's
            //offset, which may not be in sync if the previous draw had skeletal and/or pose animation.
            const size_t currentConstOffset = (currentMappedTexBuffer - mStartMappedTexBuffer) >>
                                                (2 + !casterPass);
            currentMappedConstBuffer =  currentConstOffset + mStartMappedConstBuffer;
            bool exceedsConstBuffer = (size_t)((currentMappedConstBuffer - mStartMappedConstBuffer) + 4)
                                        > mCurrentConstBufferSize;

            const size_t minimumTexBufferSize = 16 * (1 + !casterPass);
            bool exceedsTexBuffer = (currentMappedTexBuffer - mStartMappedTexBuffer) +
                                         minimumTexBufferSize >= mCurrentTexBufferSize;

            if( exceedsConstBuffer || exceedsTexBuffer )
            {
                currentMappedConstBuffer = mapNextConstBuffer( commandBuffer );

                if( exceedsTexBuffer )
                    mapNextTexBuffer( commandBuffer, minimumTexBufferSize * sizeof(float) );
                else
                    rebindTexBuffer( commandBuffer, true, minimumTexBufferSize * sizeof(float) );

                currentMappedTexBuffer = mCurrentMappedTexBuffer;
            }

            //uint worldMaterialIdx[]
            *currentMappedConstBuffer = datablock->getAssignedSlot() & 0x1FF;

            //mat4x3 world
#if !OGRE_DOUBLE_PRECISION
            memcpy( currentMappedTexBuffer, &worldMat, 4 * 3 * sizeof( float ) );
            currentMappedTexBuffer += 16;
#else
            for( int y = 0; y < 3; ++y )
            {
                for( int x = 0; x < 4; ++x )
                {
                    *currentMappedTexBuffer++ = worldMat[ y ][ x ];
                }
            }
            currentMappedTexBuffer += 4;
#endif

            //mat4 worldView
            Matrix4 tmp = mPreparedPass.viewMatrix.concatenateAffine( worldMat );
#if !OGRE_DOUBLE_PRECISION
            memcpy( currentMappedTexBuffer, &tmp, sizeof( Matrix4 ) * !casterPass );
            currentMappedTexBuffer += 16 * !casterPass;
#else
            if( !casterPass )
            {
                for( int y = 0; y < 4; ++y )
                {
                    for( int x = 0; x < 4; ++x )
                    {
                        *currentMappedTexBuffer++ = tmp[ y ][ x ];
                    }
                }
            }
#endif
        }
        else
        {
            bool exceedsConstBuffer = (size_t)((currentMappedConstBuffer - mStartMappedConstBuffer) + 4)
                                        > mCurrentConstBufferSize;

            if( hasSkeletonAnimation )
            {
                if( isV1 )
                {
                    uint16 numWorldTransforms = queuedRenderable.renderable->getNumWorldTransforms();
                    assert( numWorldTransforms <= 256u );

                    const size_t poseDataSize = numPoses > 0u ? (4u + poseWeightsNumFloats) : 0u;
                    const size_t minimumTexBufferSize = 12 * numWorldTransforms + poseDataSize;
                    bool exceedsTexBuffer = (currentMappedTexBuffer - mStartMappedTexBuffer) +
                            minimumTexBufferSize >= mCurrentTexBufferSize;

                    if( exceedsConstBuffer || exceedsTexBuffer )
                    {
                        currentMappedConstBuffer = mapNextConstBuffer( commandBuffer );

                        if( exceedsTexBuffer )
                            mapNextTexBuffer( commandBuffer, minimumTexBufferSize * sizeof(float) );
                        else
                            rebindTexBuffer( commandBuffer, true, minimumTexBufferSize * sizeof(float) );

                        currentMappedTexBuffer = mCurrentMappedTexBuffer;
                    }

                    //uint worldMaterialIdx[]
                    size_t distToWorldMatStart = mCurrentMappedTexBuffer - mStartMappedTexBuffer;
                    distToWorldMatStart >>= 2;
                    *currentMappedConstBuffer = (distToWorldMatStart << 9 ) |
                            (datablock->getAssignedSlot() & 0x1FF);

                    //vec4 worldMat[][3]
                    //TODO: Don't rely on a virtual function + make a direct 4x3 copy
                    Matrix4 tmp[256];
                    queuedRenderable.renderable->getWorldTransforms( tmp );
                    for( size_t i=0; i<numWorldTransforms; ++i )
                    {
    #if !OGRE_DOUBLE_PRECISION
                        memcpy( currentMappedTexBuffer, &tmp[ i ], 12 * sizeof( float ) );
                        currentMappedTexBuffer += 12;
    #else
                        for( int y = 0; y < 3; ++y )
                        {
                            for( int x = 0; x < 4; ++x )
                            {
                                *currentMappedTexBuffer++ = tmp[ i ][ y ][ x ];
                            }
                        }
    #endif
                    }
                }
                else
                {
                    SkeletonInstance *skeleton = queuedRenderable.movableObject->getSkeletonInstance();

    #if OGRE_DEBUG_MODE
                    assert( dynamic_cast<const RenderableAnimated*>( queuedRenderable.renderable ) );
    #endif

                    const RenderableAnimated *renderableAnimated = static_cast<const RenderableAnimated*>(
                                                                            queuedRenderable.renderable );

                    const RenderableAnimated::IndexMap *indexMap = renderableAnimated->getBlendIndexToBoneIndexMap();

                    const size_t poseDataSize = numPoses > 0u ? (4u + poseWeightsNumFloats) : 0u;
                    const size_t minimumTexBufferSize = 12 * indexMap->size() + poseDataSize;
                    bool exceedsTexBuffer = (currentMappedTexBuffer - mStartMappedTexBuffer) +
                                                minimumTexBufferSize >= mCurrentTexBufferSize;

                    if( exceedsConstBuffer || exceedsTexBuffer )
                    {
                        currentMappedConstBuffer = mapNextConstBuffer( commandBuffer );

                        if( exceedsTexBuffer )
                            mapNextTexBuffer( commandBuffer, minimumTexBufferSize * sizeof(float) );
                        else
                            rebindTexBuffer( commandBuffer, true, minimumTexBufferSize * sizeof(float) );

                        currentMappedTexBuffer = mCurrentMappedTexBuffer;
                    }

                    //uint worldMaterialIdx[]
                    size_t distToWorldMatStart = mCurrentMappedTexBuffer - mStartMappedTexBuffer;
                    distToWorldMatStart >>= 2;
                    *currentMappedConstBuffer = (distToWorldMatStart << 9 ) |
                            (datablock->getAssignedSlot() & 0x1FF);

                    RenderableAnimated::IndexMap::const_iterator itBone = indexMap->begin();
                    RenderableAnimated::IndexMap::const_iterator enBone = indexMap->end();

                    while( itBone != enBone )
                    {
                        const SimpleMatrixAf4x3 &mat4x3 = skeleton->_getBoneFullTransform( *itBone );
                        mat4x3.streamTo4x3( currentMappedTexBuffer );
                        currentMappedTexBuffer += 12;

                        ++itBone;
                    }
                }
            }

            if( numPoses > 0 )
            {
                if( !hasSkeletonAnimation )
                {
                    // If not combined with skeleton animation, pose animations are gonna need 1 vec4's
                    // for pose data (base vertex, num vertices), enough vec4's to accomodate
                    // the weight of each pose, 3 vec4's for worldMat, and 4 vec4's for worldView.
                    const size_t minimumTexBufferSize = 4 + poseWeightsNumFloats + 3*4 + 4*4;
                    bool exceedsTexBuffer = (currentMappedTexBuffer - mStartMappedTexBuffer) +
                                                minimumTexBufferSize >= mCurrentTexBufferSize;

                    if( exceedsConstBuffer || exceedsTexBuffer )
                    {
                        currentMappedConstBuffer = mapNextConstBuffer( commandBuffer );

                        if( exceedsTexBuffer )
                            mapNextTexBuffer( commandBuffer, minimumTexBufferSize * sizeof(float) );
                        else
                            rebindTexBuffer( commandBuffer, true, minimumTexBufferSize * sizeof(float) );

                        currentMappedTexBuffer = mCurrentMappedTexBuffer;
                    }

                    //uint worldMaterialIdx[]
                    size_t distToWorldMatStart = mCurrentMappedTexBuffer - mStartMappedTexBuffer;
                    distToWorldMatStart >>= 2;
                    *currentMappedConstBuffer = (distToWorldMatStart << 9 ) |
                            (datablock->getAssignedSlot() & 0x1FF);
                }

                uint8 meshLod = queuedRenderable.movableObject->getCurrentMeshLod();
                const VertexArrayObjectArray &vaos = queuedRenderable.renderable->getVaos(
                            static_cast<VertexPass>(casterPass) );
                VertexArrayObject *vao = vaos[meshLod];
                // According to this https://forums.ogre3d.org/viewtopic.php?f=25&t=95040#p545057
                // "macOS uses an old OpenGL version which doesn't use baseVertex"
        #ifdef __APPLE__
                size_t baseVertex = 0;
        #else
                size_t baseVertex = vao->getBaseVertexBuffer()->_getFinalBufferStart();
        #endif
                memcpy( currentMappedTexBuffer, &baseVertex, sizeof( baseVertex ) );
                size_t numVertices = vao->getBaseVertexBuffer()->getNumElements();
                memcpy( currentMappedTexBuffer + 1, &numVertices, sizeof( numVertices ) );
                currentMappedTexBuffer += 4;

                memcpy( currentMappedTexBuffer, queuedRenderable.renderable->getPoseWeights(),
                        sizeof(float) * numPoses);
                currentMappedTexBuffer += poseWeightsNumFloats;

                if( !hasSkeletonAnimation )
                {
                    //mat4x3 world
        #if !OGRE_DOUBLE_PRECISION
                    memcpy( currentMappedTexBuffer, &worldMat, 4 * 3 * sizeof( float ) );
                    currentMappedTexBuffer += 12;
        #else
                    for( int y = 0; y < 3; ++y )
                    {
                        for( int x = 0; x < 4; ++x )
                        {
                            *currentMappedTexBuffer++ = worldMat[ y ][ x ];
                        }
                    }
        #endif

                    //mat4 worldView
                    Matrix4 tmp = mPreparedPass.viewMatrix.concatenateAffine( worldMat );
        #if !OGRE_DOUBLE_PRECISION
                    memcpy( currentMappedTexBuffer, &tmp, sizeof( Matrix4 ) * !casterPass );
                    currentMappedTexBuffer += 16 * !casterPass;
        #else
                    if( !casterPass )
                    {
                        for( int y = 0; y < 4; ++y )
                        {
                            for( int x = 0; x < 4; ++x )
                            {
                                *currentMappedTexBuffer++ = tmp[ y ][ x ];
                            }
                        }
                    }
        #endif
                }

                TexBufferPacked* poseBuf = queuedRenderable.renderable->getPoseTexBuffer();
                *commandBuffer->addCommand<CbShaderBuffer>() = CbShaderBuffer( VertexShader,
                                                                               4, poseBuf, 0,
                                                                               poseBuf->
                                                                               getTotalSizeBytes() );
            }

            //If the next entity will not be skeletally animated, we'll need
            //currentMappedTexBuffer to be 16/32-byte aligned.
            //Non-skeletally animated objects are far more common than skeletal ones,
            //so we do this here instead of doing it before rendering the non-skeletal ones.
            size_t currentConstOffset = (size_t)(currentMappedTexBuffer - mStartMappedTexBuffer);
            currentConstOffset = alignToNextMultiple( currentConstOffset, 16 + 16 * !casterPass );
            currentConstOffset = std::min( currentConstOffset, mCurrentTexBufferSize );
            currentMappedTexBuffer = mStartMappedTexBuffer + currentConstOffset;
        }

        *reinterpret_cast<float * RESTRICT_ALIAS>( currentMappedConstBuffer+1 ) = datablock->
                                                                                    mShadowConstantBias;
#if !OGRE_NO_FINE_LIGHT_MASK_GRANULARITY
        *( currentMappedConstBuffer+2u ) = queuedRenderable.movableObject->getLightMask();
#endif
#ifdef OGRE_BUILD_COMPONENT_PLANAR_REFLECTIONS
        *( currentMappedConstBuffer+3u ) = queuedRenderable.renderable->mCustomParameter & 0x7F;
#endif
        currentMappedConstBuffer += 4;

        //---------------------------------------------------------------------------
        //                          ---- PIXEL SHADER ----
        //---------------------------------------------------------------------------

        if( !casterPass || datablock->getAlphaTest() != CMPF_ALWAYS_PASS )
        {
#ifdef OGRE_BUILD_COMPONENT_PLANAR_REFLECTIONS
            if( mHasPlanarReflections &&
                (queuedRenderable.renderable->mCustomParameter & 0x80) &&
                mLastBoundPlanarReflection != queuedRenderable.renderable->mCustomParameter )
            {
                const uint8 activeActorIdx = queuedRenderable.renderable->mCustomParameter & 0x7F;
                TextureGpu *planarReflTex = mPlanarReflections->getTexture( activeActorIdx );
                *commandBuffer->addCommand<CbTexture>() =
                        CbTexture( mTexUnitSlotStart - 1u, planarReflTex,
                                   mPlanarReflectionsSamplerblock );
                mLastBoundPlanarReflection = queuedRenderable.renderable->mCustomParameter;
            }
#endif
            if( datablock->mTexturesDescSet != mLastDescTexture )
            {
                if( datablock->mTexturesDescSet )
                {
                    //Rebind textures
                    size_t texUnit = mTexUnitSlotStart;

                    *commandBuffer->addCommand<CbTextures>() =
                            CbTextures( texUnit, datablock->mCubemapIdxInDescSet,
                                        datablock->mTexturesDescSet );

                    if( !mHasSeparateSamplers )
                    {
                        *commandBuffer->addCommand<CbSamplers>() =
                                CbSamplers( texUnit, datablock->mSamplersDescSet );
                    }
                    //texUnit += datablock->mTexturesDescSet->mTextures.size();
                }

                mLastDescTexture = datablock->mTexturesDescSet;
            }

            if( datablock->mSamplersDescSet != mLastDescSampler && mHasSeparateSamplers )
            {
                if( datablock->mSamplersDescSet )
                {
                    //Bind samplers
                    size_t texUnit = mTexUnitSlotStart;
                    *commandBuffer->addCommand<CbSamplers>() =
                            CbSamplers( texUnit, datablock->mSamplersDescSet );
                    mLastDescSampler = datablock->mSamplersDescSet;
                }
            }
        }

        mCurrentMappedConstBuffer   = currentMappedConstBuffer;
        mCurrentMappedTexBuffer     = currentMappedTexBuffer;

        return ((mCurrentMappedConstBuffer - mStartMappedConstBuffer) >> 2) - 1;
    }
    //-----------------------------------------------------------------------------------
    void HlmsPbs::destroyAllBuffers(void)
    {
        HlmsBufferManager::destroyAllBuffers();

        mCurrentPassBuffer  = 0;

        {
            ConstBufferPackedVec::const_iterator itor = mPassBuffers.begin();
            ConstBufferPackedVec::const_iterator end  = mPassBuffers.end();

            while( itor != end )
            {
                if( (*itor)->getMappingState() != MS_UNMAPPED )
                    (*itor)->unmap( UO_UNMAP_ALL );
                mVaoManager->destroyConstBuffer( *itor );
                ++itor;
            }

            mPassBuffers.clear();
        }
    }
    //-----------------------------------------------------------------------------------
    void HlmsPbs::postCommandBufferExecution( CommandBuffer *commandBuffer )
    {
        HlmsBufferManager::postCommandBufferExecution( commandBuffer );

        if( mPrePassMsaaDepthTexture )
        {
            //We need to unbind the depth texture, it may be used as a depth buffer later.
            size_t texUnit = mGridBuffer ? (mReservedTexSlots + 2u) : mReservedTexSlots;
            if( !mPrePassTextures->empty() )
                texUnit += 2;

            mRenderSystem->_setTexture( texUnit, 0 );
        }
    }
    //-----------------------------------------------------------------------------------
    void HlmsPbs::frameEnded(void)
    {
        HlmsBufferManager::frameEnded();
        mCurrentPassBuffer  = 0;
    }
    //-----------------------------------------------------------------------------------
    void HlmsPbs::resetIblSpecMipmap( uint8 numMipmaps )
    {
        if( numMipmaps != 0u )
        {
            mAutoSpecIblMaxMipmap = false;
            mMaxSpecIblMipmap = numMipmaps;
        }
        else
        {
            mAutoSpecIblMaxMipmap = true;
            mMaxSpecIblMipmap = 1.0f;

            HlmsDatablockMap::const_iterator itor = mDatablocks.begin();
            HlmsDatablockMap::const_iterator endt = mDatablocks.end();

            while( itor != endt )
            {
                assert( dynamic_cast<HlmsPbsDatablock*>( itor->second.datablock ) );
                HlmsPbsDatablock *datablock = static_cast<HlmsPbsDatablock*>(itor->second.datablock);

                TextureGpu *reflTexture = datablock->getTexture( PBSM_REFLECTION );
                if( reflTexture )
                {
                    mMaxSpecIblMipmap =
                            std::max<float>( reflTexture->getNumMipmaps(), mMaxSpecIblMipmap );
                }
                ++itor;
            }
        }
    }
    //-----------------------------------------------------------------------------------
    void HlmsPbs::_notifyIblSpecMipmap( uint8 numMipmaps )
    {
        if( mAutoSpecIblMaxMipmap )
            mMaxSpecIblMipmap = std::max<float>( numMipmaps, mMaxSpecIblMipmap );
    }
    //-----------------------------------------------------------------------------------
    void HlmsPbs::loadLtcMatrix(void)
    {
        const uint32 poolId = 992044u;

        TextureGpuManager *textureGpuManager = mRenderSystem->getTextureGpuManager();
        if( !textureGpuManager->hasPoolId( poolId, 64u, 64u, 1u, PFG_RGBA16_FLOAT ) )
            textureGpuManager->reservePoolId( poolId, 64u, 64u, 3u, 1u, PFG_RGBA16_FLOAT );

        TextureGpu *ltcMat0 = textureGpuManager->createOrRetrieveTexture(
                                  "ltcMatrix0.dds", GpuPageOutStrategy::Discard,
                                  TextureFlags::AutomaticBatching,
                                  TextureTypes::Type2D,
                                  ResourceGroupManager::AUTODETECT_RESOURCE_GROUP_NAME, 0, poolId );
        TextureGpu *ltcMat1 = textureGpuManager->createOrRetrieveTexture(
                                  "ltcMatrix1.dds", GpuPageOutStrategy::Discard,
                                  TextureFlags::AutomaticBatching,
                                  TextureTypes::Type2D,
                                  ResourceGroupManager::AUTODETECT_RESOURCE_GROUP_NAME, 0, poolId );
        TextureGpu *brtfLut2 = textureGpuManager->createOrRetrieveTexture(
                                  "brtfLutDfg.dds", GpuPageOutStrategy::Discard,
                                  TextureFlags::AutomaticBatching,
                                  TextureTypes::Type2D,
                                  ResourceGroupManager::AUTODETECT_RESOURCE_GROUP_NAME, 0, poolId );

        ltcMat0->scheduleTransitionTo( GpuResidency::Resident );
        ltcMat1->scheduleTransitionTo( GpuResidency::Resident );
        brtfLut2->scheduleTransitionTo( GpuResidency::Resident );

        ltcMat0->waitForMetadata();
        ltcMat1->waitForMetadata();
        brtfLut2->waitForMetadata();

        OGRE_ASSERT_LOW(
            ltcMat0->getTexturePool() == ltcMat1->getTexturePool() &&
            "ltcMatrix0.dds & ltcMatrix1.dds must be the same resolution and pixel format" );
        OGRE_ASSERT_LOW(
            ltcMat0->getTexturePool() == brtfLut2->getTexturePool() &&
            "ltcMatrix0.dds & brtfLutDfg2.dds must be the same resolution and pixel format" );
        OGRE_ASSERT_LOW( ltcMat0->getInternalSliceStart() == 0u );
        OGRE_ASSERT_LOW( ltcMat1->getInternalSliceStart() == 1u );
        OGRE_ASSERT_LOW( brtfLut2->getInternalSliceStart() == 2u );

        mLtcMatrixTexture = ltcMat0;
    }
    //-----------------------------------------------------------------------------------
    void HlmsPbs::getDefaultPaths( String &outDataFolderPath, StringVector &outLibraryFoldersPaths )
    {
        //We need to know what RenderSystem is currently in use, as the
        //name of the compatible shading language is part of the path
        Ogre::RenderSystem *renderSystem = Ogre::Root::getSingleton().getRenderSystem();
        Ogre::String shaderSyntax = "GLSL";
        if (renderSystem->getName() == "OpenGL ES 2.x Rendering Subsystem")
            shaderSyntax = "GLSLES";
        else if (renderSystem->getName() == "Direct3D11 Rendering Subsystem")
            shaderSyntax = "HLSL";
        else if (renderSystem->getName() == "Metal Rendering Subsystem")
            shaderSyntax = "Metal";

        //Fill the library folder paths with the relevant folders
        outLibraryFoldersPaths.clear();
        outLibraryFoldersPaths.push_back( "Hlms/Common/" + shaderSyntax );
        outLibraryFoldersPaths.push_back( "Hlms/Common/Any" );
        outLibraryFoldersPaths.push_back( "Hlms/Pbs/Any" );
        outLibraryFoldersPaths.push_back( "Hlms/Pbs/Any/Main" );

        //Fill the data folder path
        outDataFolderPath = "Hlms/Pbs/" + shaderSyntax;
    }
    //-----------------------------------------------------------------------------------
    void HlmsPbs::setDebugPssmSplits( bool bDebug )
    {
        mDebugPssmSplits = bDebug;
    }
    //-----------------------------------------------------------------------------------
    void HlmsPbs::setShadowSettings( ShadowFilter filter )
    {
        mShadowFilter = filter;

        if( mShadowFilter == ExponentialShadowMaps && mHlmsManager->getShadowMappingUseBackFaces() )
        {
            LogManager::getSingleton().logMessage(
                        "QUALITY WARNING: It is highly recommended that you call "
                        "mHlmsManager->setShadowMappingUseBackFaces( false ) when using Exponential "
                        "Shadow Maps (HlmsPbs::setShadowSettings)" );
        }
    }
    //-----------------------------------------------------------------------------------
    void HlmsPbs::setEsmK( uint16 K )
    {
        assert( K != 0 && "A value of K = 0 is invalid!" );
        mEsmK = K;
    }
    //-----------------------------------------------------------------------------------
    void HlmsPbs::setAmbientLightMode( AmbientLightMode mode )
    {
        mAmbientLightMode = mode;
    }
    //-----------------------------------------------------------------------------------
    void HlmsPbs::setParallaxCorrectedCubemap( ParallaxCorrectedCubemapBase *pcc,
                                               float pccVctMinDistance, float pccVctMaxDistance )
    {
        OGRE_ASSERT_LOW( pccVctMinDistance < pccVctMaxDistance );
        mParallaxCorrectedCubemap = pcc;
        mPccVctMinDistance = pccVctMinDistance;
        mInvPccVctInvDistance = 1.0f / (pccVctMaxDistance - pccVctMinDistance);
    }
    //-----------------------------------------------------------------------------------
    void HlmsPbs::setAreaLightMasks( TextureGpu *areaLightMask )
    {
        mAreaLightMasks = areaLightMask;
    }
#ifdef OGRE_BUILD_COMPONENT_PLANAR_REFLECTIONS
    //-----------------------------------------------------------------------------------
    void HlmsPbs::setPlanarReflections( PlanarReflections *planarReflections )
    {
        mPlanarReflections = planarReflections;
    }
    //-----------------------------------------------------------------------------------
    PlanarReflections* HlmsPbs::getPlanarReflections(void) const
    {
        return mPlanarReflections;
    }
#endif
#if OGRE_ENABLE_LIGHT_OBB_RESTRAINT
    //-----------------------------------------------------------------------------------
    void HlmsPbs::setUseObbRestraints( bool areaApprox, bool areaLtc )
    {
        mUseObbRestraintAreaApprox = areaApprox;
        mUseObbRestraintAreaLtc = areaLtc;
    }
#endif
#if !OGRE_NO_JSON
    //-----------------------------------------------------------------------------------
    void HlmsPbs::_loadJson( const rapidjson::Value &jsonValue, const HlmsJson::NamedBlocks &blocks,
                             HlmsDatablock *datablock, const String &resourceGroup,
                             HlmsJsonListener *listener, const String &additionalTextureExtension ) const
    {
        HlmsJsonPbs jsonPbs( mHlmsManager, mRenderSystem->getTextureGpuManager(),
                             listener, additionalTextureExtension );
        jsonPbs.loadMaterial( jsonValue, blocks, datablock, resourceGroup );
    }
    //-----------------------------------------------------------------------------------
    void HlmsPbs::_saveJson( const HlmsDatablock *datablock, String &outString,
                             HlmsJsonListener *listener,
                             const String &additionalTextureExtension ) const
    {
        HlmsJsonPbs jsonPbs( mHlmsManager, mRenderSystem->getTextureGpuManager(),
                             listener, additionalTextureExtension );
        jsonPbs.saveMaterial( datablock, outString );
    }
    //-----------------------------------------------------------------------------------
    void HlmsPbs::_collectSamplerblocks( set<const HlmsSamplerblock*>::type &outSamplerblocks,
                                         const HlmsDatablock *datablock ) const
    {
        HlmsJsonPbs::collectSamplerblocks( datablock, outSamplerblocks );
    }
#endif
    //-----------------------------------------------------------------------------------
    HlmsDatablock* HlmsPbs::createDatablockImpl( IdString datablockName,
                                                       const HlmsMacroblock *macroblock,
                                                       const HlmsBlendblock *blendblock,
                                                       const HlmsParamVec &paramVec )
    {
        return OGRE_NEW HlmsPbsDatablock( datablockName, this, macroblock, blendblock, paramVec );
    }
}<|MERGE_RESOLUTION|>--- conflicted
+++ resolved
@@ -1543,14 +1543,10 @@
             //mat3 invViewMatCubemap (upgraded to three vec4)
             mapSize += ( 16 + (16 + 2 + 2 + 4) * numShadowMapLights + 4 * 3 ) * 4;
 
-<<<<<<< HEAD
             //float4 pccVctMinDistance_invPccVctInvDistance_rightEyePixelStartX_envMapNumMipmaps;
-=======
-            //float4 pccVctMinDistance_invPccVctInvDistance_rightEyePixelStartX_aspectRatio;
             mapSize += 4u * 4u;
 
             //float2 invWindowRes + float2 windowResolution
->>>>>>> cfe45c43
             mapSize += 4u * 4u;
 
             //vec4 shadowRcv[numShadowMapLights].texViewZRow
@@ -1869,14 +1865,6 @@
                     ++passBufferPtr;
             }
 
-<<<<<<< HEAD
-            //float4 pccVctMinDistance_invPccVctInvDistance_rightEyePixelStartX_envMapNumMipmaps
-            *passBufferPtr++ = mPccVctMinDistance;
-            *passBufferPtr++ = mInvPccVctInvDistance;
-            *passBufferPtr++ = currViewports[1].getActualLeft();
-            *passBufferPtr++ = mMaxSpecIblMipmap;
-=======
->>>>>>> cfe45c43
 
             {
                 const float windowWidth = renderTarget->getWidth();
@@ -1886,7 +1874,7 @@
                 *passBufferPtr++ = mPccVctMinDistance;
                 *passBufferPtr++ = mInvPccVctInvDistance;
                 *passBufferPtr++ = currViewports[1].getActualLeft();
-                *passBufferPtr++ = windowWidth / windowHeight;
+                *passBufferPtr++ = mMaxSpecIblMipmap;
 
                 //float2 invWindowRes + float2 windowResolution;
                 *passBufferPtr++ = 1.0f / windowWidth;
