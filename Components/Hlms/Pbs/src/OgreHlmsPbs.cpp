--- conflicted
+++ resolved
@@ -328,10 +328,6 @@
                 mPlanarReflectionsSamplerblock = mHlmsManager->getSamplerblock( samplerblock );
             }
 #endif
-<<<<<<< HEAD
-            const RenderSystemCapabilities *caps = newRs->getCapabilities();
-            mHasSeparateSamplers = caps->hasCapability( RSC_SEPARATE_SAMPLERS_FROM_TEXTURES );
-=======
             if( !mAreaLightMasksSamplerblock )
             {
                 samplerblock.mMinFilter     = FO_LINEAR;
@@ -345,7 +341,9 @@
 
                 mAreaLightMasksSamplerblock = mHlmsManager->getSamplerblock( samplerblock );
             }
->>>>>>> 396ce438
+
+            const RenderSystemCapabilities *caps = newRs->getCapabilities();
+            mHasSeparateSamplers = caps->hasCapability( RSC_SEPARATE_SAMPLERS_FROM_TEXTURES );
         }
     }
     //-----------------------------------------------------------------------------------
