/*
-----------------------------------------------------------------------------
This source file is part of OGRE
    (Object-oriented Graphics Rendering Engine)
For the latest info, see http://www.ogre3d.org/

Copyright (c) 2000-2014 Torus Knot Software Ltd

Permission is hereby granted, free of charge, to any person obtaining a copy
of this software and associated documentation files (the "Software"), to deal
in the Software without restriction, including without limitation the rights
to use, copy, modify, merge, publish, distribute, sublicense, and/or sell
copies of the Software, and to permit persons to whom the Software is
furnished to do so, subject to the following conditions:

The above copyright notice and this permission notice shall be included in
all copies or substantial portions of the Software.

THE SOFTWARE IS PROVIDED "AS IS", WITHOUT WARRANTY OF ANY KIND, EXPRESS OR
IMPLIED, INCLUDING BUT NOT LIMITED TO THE WARRANTIES OF MERCHANTABILITY,
FITNESS FOR A PARTICULAR PURPOSE AND NONINFRINGEMENT. IN NO EVENT SHALL THE
AUTHORS OR COPYRIGHT HOLDERS BE LIABLE FOR ANY CLAIM, DAMAGES OR OTHER
LIABILITY, WHETHER IN AN ACTION OF CONTRACT, TORT OR OTHERWISE, ARISING FROM,
OUT OF OR IN CONNECTION WITH THE SOFTWARE OR THE USE OR OTHER DEALINGS IN
THE SOFTWARE.
-----------------------------------------------------------------------------
*/

#include "OgreStableHeaders.h"

#include "OgreHlmsPbs.h"
#include "OgreHlmsPbsDatablock.h"
#include "OgreHlmsManager.h"
#include "OgreHlmsListener.h"
#include "OgreLwString.h"

#if !OGRE_NO_JSON
    #include "OgreHlmsJsonPbs.h"
#endif

#include "OgreViewport.h"
#include "OgreRenderTarget.h"
#include "OgreCamera.h"
#include "OgreHighLevelGpuProgramManager.h"
#include "OgreHighLevelGpuProgram.h"
#include "OgreForward3D.h"
#include "Cubemaps/OgreParallaxCorrectedCubemap.h"
#include "OgreIrradianceVolume.h"

#include "OgreSceneManager.h"
#include "Compositor/OgreCompositorShadowNode.h"
#include "Vao/OgreVaoManager.h"
#include "Vao/OgreConstBufferPacked.h"
#include "Vao/OgreTexBufferPacked.h"

#include "CommandBuffer/OgreCommandBuffer.h"
#include "CommandBuffer/OgreCbTexture.h"
#include "CommandBuffer/OgreCbShaderBuffer.h"

#include "Animation/OgreSkeletonInstance.h"

#include "OgreTextureGpu.h"
#include "OgrePixelFormatGpuUtils.h"

#ifdef OGRE_BUILD_COMPONENT_PLANAR_REFLECTIONS
    #include "OgrePlanarReflections.h"
#endif

#include "OgreLogManager.h"

namespace Ogre
{
    const IdString PbsProperty::HwGammaRead       = IdString( "hw_gamma_read" );
    const IdString PbsProperty::HwGammaWrite      = IdString( "hw_gamma_write" );
    const IdString PbsProperty::MaterialsPerBuffer= IdString( "materials_per_buffer" );
    const IdString PbsProperty::LowerGpuOverhead  = IdString( "lower_gpu_overhead" );
    const IdString PbsProperty::DebugPssmSplits   = IdString( "debug_pssm_splits" );
    const IdString PbsProperty::HasPlanarReflections=IdString( "has_planar_reflections" );

    const IdString PbsProperty::NumTextures     = IdString( "num_textures" );
    const IdString PbsProperty::NumSamplers     = IdString( "num_samplers" );
    const char *PbsProperty::DiffuseMap         = "diffuse_map";
    const char *PbsProperty::NormalMapTex       = "normal_map_tex";
    const char *PbsProperty::SpecularMap        = "specular_map";
    const char *PbsProperty::RoughnessMap       = "roughness_map";
    const char *PbsProperty::EmissiveMap        = "emissive_map";
    const char *PbsProperty::EnvProbeMap        = "envprobe_map";
    const char *PbsProperty::DetailWeightMap    = "detail_weight_map";
    const char *PbsProperty::DetailMapN         = "detail_map";     //detail_map0-4
    const char *PbsProperty::DetailMapNmN       = "detail_map_nm";  //detail_map_nm0-4

    const IdString PbsProperty::DetailMap0      = "detail_map0";
    const IdString PbsProperty::DetailMap1      = "detail_map1";
    const IdString PbsProperty::DetailMap2      = "detail_map2";
    const IdString PbsProperty::DetailMap3      = "detail_map3";

    const IdString PbsProperty::NormalMap         = IdString( "normal_map" );

    const IdString PbsProperty::FresnelScalar     = IdString( "fresnel_scalar" );
    const IdString PbsProperty::UseTextureAlpha   = IdString( "use_texture_alpha" );
    const IdString PbsProperty::TransparentMode   = IdString( "transparent_mode" );
    const IdString PbsProperty::FresnelWorkflow   = IdString( "fresnel_workflow" );
    const IdString PbsProperty::MetallicWorkflow  = IdString( "metallic_workflow" );
    const IdString PbsProperty::TwoSidedLighting  = IdString( "two_sided_lighting" );
    const IdString PbsProperty::ReceiveShadows    = IdString( "receive_shadows" );
    const IdString PbsProperty::UsePlanarReflections=IdString( "use_planar_reflections" );

    const IdString PbsProperty::NormalSamplingFormat  = IdString( "normal_sampling_format" );
    const IdString PbsProperty::NormalLa              = IdString( "normal_la" );
    const IdString PbsProperty::NormalRgUnorm        = IdString( "normal_rg_unorm" );
    const IdString PbsProperty::NormalRgSnorm        = IdString( "normal_rg_snorm" );

    const IdString PbsProperty::NormalWeight          = IdString( "normal_weight" );
    const IdString PbsProperty::NormalWeightTex       = IdString( "normal_weight_tex" );
    const IdString PbsProperty::NormalWeightDetail0   = IdString( "normal_weight_detail0" );
    const IdString PbsProperty::NormalWeightDetail1   = IdString( "normal_weight_detail1" );
    const IdString PbsProperty::NormalWeightDetail2   = IdString( "normal_weight_detail2" );
    const IdString PbsProperty::NormalWeightDetail3   = IdString( "normal_weight_detail3" );

    const IdString PbsProperty::DetailWeights     = IdString( "detail_weights" );
    const IdString PbsProperty::DetailOffsets0    = IdString( "detail_offsets0" );
    const IdString PbsProperty::DetailOffsets1    = IdString( "detail_offsets1" );
    const IdString PbsProperty::DetailOffsets2    = IdString( "detail_offsets2" );
    const IdString PbsProperty::DetailOffsets3    = IdString( "detail_offsets3" );

    const IdString PbsProperty::UvDiffuse         = IdString( "uv_diffuse" );
    const IdString PbsProperty::UvNormal          = IdString( "uv_normal" );
    const IdString PbsProperty::UvSpecular        = IdString( "uv_specular" );
    const IdString PbsProperty::UvRoughness       = IdString( "uv_roughness" );
    const IdString PbsProperty::UvDetailWeight    = IdString( "uv_detail_weight" );
    const IdString PbsProperty::UvDetail0         = IdString( "uv_detail0" );
    const IdString PbsProperty::UvDetail1         = IdString( "uv_detail1" );
    const IdString PbsProperty::UvDetail2         = IdString( "uv_detail2" );
    const IdString PbsProperty::UvDetail3         = IdString( "uv_detail3" );
    const IdString PbsProperty::UvDetailNm0       = IdString( "uv_detail_nm0" );
    const IdString PbsProperty::UvDetailNm1       = IdString( "uv_detail_nm1" );
    const IdString PbsProperty::UvDetailNm2       = IdString( "uv_detail_nm2" );
    const IdString PbsProperty::UvDetailNm3       = IdString( "uv_detail_nm3" );
    const IdString PbsProperty::UvEmissive        = IdString( "uv_emissive" );

    const IdString PbsProperty::BlendModeIndex0   = IdString( "blend_mode_idx0" );
    const IdString PbsProperty::BlendModeIndex1   = IdString( "blend_mode_idx1" );
    const IdString PbsProperty::BlendModeIndex2   = IdString( "blend_mode_idx2" );
    const IdString PbsProperty::BlendModeIndex3   = IdString( "blend_mode_idx3" );

    const IdString PbsProperty::DetailMapsDiffuse = IdString( "detail_maps_diffuse" );
    const IdString PbsProperty::DetailMapsNormal  = IdString( "detail_maps_normal" );
    const IdString PbsProperty::FirstValidDetailMapNm= IdString( "first_valid_detail_map_nm" );
    const IdString PbsProperty::EmissiveConstant  = IdString( "emissive_constant" );

    const IdString PbsProperty::Pcf3x3            = IdString( "pcf_3x3" );
    const IdString PbsProperty::Pcf4x4            = IdString( "pcf_4x4" );
    const IdString PbsProperty::PcfIterations     = IdString( "pcf_iterations" );
    const IdString PbsProperty::ExponentialShadowMaps= IdString( "exponential_shadow_maps" );

    const IdString PbsProperty::EnvMapScale       = IdString( "envmap_scale" );
    const IdString PbsProperty::AmbientFixed      = IdString( "ambient_fixed" );
    const IdString PbsProperty::AmbientHemisphere = IdString( "ambient_hemisphere" );
    const IdString PbsProperty::TargetEnvprobeMap = IdString( "target_envprobe_map" );
    const IdString PbsProperty::ParallaxCorrectCubemaps = IdString( "parallax_correct_cubemaps" );
    const IdString PbsProperty::UseParallaxCorrectCubemaps= IdString( "use_parallax_correct_cubemaps" );
    const IdString PbsProperty::IrradianceVolumes = IdString( "irradiance_volumes" );

    const IdString PbsProperty::BrdfDefault       = IdString( "BRDF_Default" );
    const IdString PbsProperty::BrdfCookTorrance  = IdString( "BRDF_CookTorrance" );
    const IdString PbsProperty::BrdfBlinnPhong    = IdString( "BRDF_BlinnPhong" );
    const IdString PbsProperty::FresnelSeparateDiffuse  = IdString( "fresnel_separate_diffuse" );
    const IdString PbsProperty::GgxHeightCorrelated     = IdString( "GGX_height_correlated" );
    const IdString PbsProperty::LegacyMathBrdf          = IdString( "legacy_math_brdf" );
    const IdString PbsProperty::RoughnessIsShininess    = IdString( "roughness_is_shininess" );

    const IdString *PbsProperty::UvSourcePtrs[NUM_PBSM_SOURCES] =
    {
        &PbsProperty::UvDiffuse,
        &PbsProperty::UvNormal,
        &PbsProperty::UvSpecular,
        &PbsProperty::UvRoughness,
        &PbsProperty::UvDetailWeight,
        &PbsProperty::UvDetail0,
        &PbsProperty::UvDetail1,
        &PbsProperty::UvDetail2,
        &PbsProperty::UvDetail3,
        &PbsProperty::UvDetailNm0,
        &PbsProperty::UvDetailNm1,
        &PbsProperty::UvDetailNm2,
        &PbsProperty::UvDetailNm3,
        &PbsProperty::UvEmissive,
    };

    const IdString *PbsProperty::DetailNormalWeights[4] =
    {
        &PbsProperty::NormalWeightDetail0,
        &PbsProperty::NormalWeightDetail1,
        &PbsProperty::NormalWeightDetail2,
        &PbsProperty::NormalWeightDetail3
    };

    const IdString *PbsProperty::DetailOffsetsPtrs[4] =
    {
        &PbsProperty::DetailOffsets0,
        &PbsProperty::DetailOffsets1,
        &PbsProperty::DetailOffsets2,
        &PbsProperty::DetailOffsets3
    };

    const IdString *PbsProperty::BlendModes[4] =
    {
        &PbsProperty::BlendModeIndex0,
        &PbsProperty::BlendModeIndex1,
        &PbsProperty::BlendModeIndex2,
        &PbsProperty::BlendModeIndex3
    };

    extern const String c_pbsBlendModes[];

    HlmsPbs::HlmsPbs( Archive *dataFolder, ArchiveVec *libraryFolders ) :
        HlmsBufferManager( HLMS_PBS, "pbs", dataFolder, libraryFolders ),
        ConstBufferPool( HlmsPbsDatablock::MaterialSizeInGpuAligned,
                         ConstBufferPool::ExtraBufferParams() ),
        mShadowmapSamplerblock( 0 ),
        mShadowmapCmpSamplerblock( 0 ),
        mShadowmapEsmSamplerblock( 0 ),
        mCurrentShadowmapSamplerblock( 0 ),
        mParallaxCorrectedCubemap( 0 ),
        mCurrentPassBuffer( 0 ),
        mGridBuffer( 0 ),
        mGlobalLightListBuffer( 0 ),
        mTexUnitSlotStart( 0 ),
        mPrePassTextures( 0 ),
        mSsrTexture( 0 ),
        mIrradianceVolume( 0 ),
#ifdef OGRE_BUILD_COMPONENT_PLANAR_REFLECTIONS
        mPlanarReflections( 0 ),
        mPlanarReflectionsSamplerblock( 0 ),
        mHasPlanarReflections( false ),
        mLastBoundPlanarReflection( 0u ),
#endif
        mAreaLightMasks( 0 ),
        mAreaLightMasksSamplerblock( 0 ),
        mUsingAreaLightMasks( false ),
        mLastBoundPool( 0 ),
        mHasSeparateSamplers( 0 ),
        mLastDescTexture( 0 ),
        mLastDescSampler( 0 ),
#if !OGRE_NO_FINE_LIGHT_MASK_GRANULARITY
        mFineLightMaskGranularity( true ),
#endif
        mDebugPssmSplits( false ),
        mShadowFilter( PCF_3x3 ),
        mEsmK( 600u ),
        mAmbientLightMode( AmbientAuto )
    {
        //Override defaults
        mLightGatheringMode = LightGatherForwardPlus;
    }
    //-----------------------------------------------------------------------------------
    HlmsPbs::~HlmsPbs()
    {
        destroyAllBuffers();
    }
    //-----------------------------------------------------------------------------------
    void HlmsPbs::_changeRenderSystem( RenderSystem *newRs )
    {
        ConstBufferPool::_changeRenderSystem( newRs );
        HlmsBufferManager::_changeRenderSystem( newRs );

        if( newRs )
        {
            HlmsDatablockMap::const_iterator itor = mDatablocks.begin();
            HlmsDatablockMap::const_iterator end  = mDatablocks.end();

            while( itor != end )
            {
                assert( dynamic_cast<HlmsPbsDatablock*>( itor->second.datablock ) );
                HlmsPbsDatablock *datablock = static_cast<HlmsPbsDatablock*>( itor->second.datablock );

                requestSlot( datablock->mTextureHash, datablock, false );
                ++itor;
            }

            HlmsSamplerblock samplerblock;
            samplerblock.mU             = TAM_BORDER;
            samplerblock.mV             = TAM_BORDER;
            samplerblock.mW             = TAM_CLAMP;
            samplerblock.mBorderColour  = ColourValue( std::numeric_limits<float>::max(),
                                                       std::numeric_limits<float>::max(),
                                                       std::numeric_limits<float>::max(),
                                                       std::numeric_limits<float>::max() );

            if( mShaderProfile != "hlsl" )
            {
                samplerblock.mMinFilter = FO_POINT;
                samplerblock.mMagFilter = FO_POINT;
                samplerblock.mMipFilter = FO_NONE;

                if( !mShadowmapSamplerblock )
                    mShadowmapSamplerblock = mHlmsManager->getSamplerblock( samplerblock );
            }

            if( !mShadowmapEsmSamplerblock )
            {
                samplerblock.mMinFilter     = FO_LINEAR;
                samplerblock.mMagFilter     = FO_LINEAR;
                samplerblock.mMipFilter     = FO_NONE;

                mShadowmapEsmSamplerblock = mHlmsManager->getSamplerblock( samplerblock );
            }

            samplerblock.mMinFilter     = FO_LINEAR;
            samplerblock.mMagFilter     = FO_LINEAR;
            samplerblock.mMipFilter     = FO_NONE;
            samplerblock.mCompareFunction   = CMPF_LESS_EQUAL;

            if( !mShadowmapCmpSamplerblock )
                mShadowmapCmpSamplerblock = mHlmsManager->getSamplerblock( samplerblock );

#ifdef OGRE_BUILD_COMPONENT_PLANAR_REFLECTIONS
            if( !mPlanarReflectionsSamplerblock )
            {
                samplerblock.mMinFilter     = FO_LINEAR;
                samplerblock.mMagFilter     = FO_LINEAR;
                samplerblock.mMipFilter     = FO_LINEAR;
                samplerblock.mCompareFunction   = NUM_COMPARE_FUNCTIONS;

                samplerblock.mU             = TAM_CLAMP;
                samplerblock.mV             = TAM_CLAMP;
                samplerblock.mW             = TAM_CLAMP;

                mPlanarReflectionsSamplerblock = mHlmsManager->getSamplerblock( samplerblock );
            }
#endif
            if( !mAreaLightMasksSamplerblock )
            {
                samplerblock.mMinFilter     = FO_LINEAR;
                samplerblock.mMagFilter     = FO_LINEAR;
                samplerblock.mMipFilter     = FO_LINEAR;
                samplerblock.mCompareFunction   = NUM_COMPARE_FUNCTIONS;

                samplerblock.mU             = TAM_CLAMP;
                samplerblock.mV             = TAM_CLAMP;
                samplerblock.mW             = TAM_CLAMP;

                mAreaLightMasksSamplerblock = mHlmsManager->getSamplerblock( samplerblock );
            }

            const RenderSystemCapabilities *caps = newRs->getCapabilities();
            mHasSeparateSamplers = caps->hasCapability( RSC_SEPARATE_SAMPLERS_FROM_TEXTURES );
        }
    }
    //-----------------------------------------------------------------------------------
    const HlmsCache* HlmsPbs::createShaderCacheEntry( uint32 renderableHash,
                                                            const HlmsCache &passCache,
                                                            uint32 finalHash,
                                                            const QueuedRenderable &queuedRenderable )
    {
        const HlmsCache *retVal = Hlms::createShaderCacheEntry( renderableHash, passCache, finalHash,
                                                                queuedRenderable );

        if( mShaderProfile == "hlsl" || mShaderProfile == "metal" )
        {
            mListener->shaderCacheEntryCreated( mShaderProfile, retVal, passCache,
                                                mSetProperties, queuedRenderable );
            return retVal; //D3D embeds the texture slots in the shader.
        }

        //Set samplers.
        if( !retVal->pso.pixelShader.isNull() )
        {
            GpuProgramParametersSharedPtr psParams = retVal->pso.pixelShader->getDefaultParameters();

            int texUnit = 1; //Vertex shader consumes 1 slot with its tbuffer.

            //Forward3D consumes 2 more slots.
            if( mGridBuffer )
            {
                psParams->setNamedConstant( "f3dGrid",      1 );
                psParams->setNamedConstant( "f3dLightList", 2 );
                texUnit += 2;
            }

            if( !mPrePassTextures->empty() )
            {
                psParams->setNamedConstant( "gBuf_normals",         texUnit++ );
                psParams->setNamedConstant( "gBuf_shadowRoughness", texUnit++ );

                if( mPrePassMsaaDepthTexture )
                    psParams->setNamedConstant( "gBuf_depthTexture", texUnit++ );

                if( mSsrTexture )
                    psParams->setNamedConstant( "ssrTexture", texUnit++ );
            }

            if( mIrradianceVolume && getProperty( HlmsBaseProp::ShadowCaster ) == 0 )
                psParams->setNamedConstant( "irradianceVolume", texUnit++ );

            if( mAreaLightMasks && getProperty( HlmsBaseProp::LightsAreaTexMask ) > 0 )
                psParams->setNamedConstant( "areaLightMasks", texUnit++ );

            if( !mPreparedPass.shadowMaps.empty() )
            {
                if( getProperty( HlmsBaseProp::NumShadowMapLights ) != 0 )
                {
                    char tmpData[32];
                    LwString texName = LwString::FromEmptyPointer( tmpData, sizeof(tmpData) );
                    texName = "texShadowMap";
                    const size_t baseTexSize = texName.size();

                    for( size_t i=0; i<mPreparedPass.shadowMaps.size(); ++i )
                    {
                        texName.resize( baseTexSize );
                        texName.a( (uint32)i );   //texShadowMap0
                        psParams->setNamedConstant( texName.c_str(), &texUnit, 1, 1 );
                        ++texUnit;
                    }
                }
                else
                {
                    //No visible lights casting shadow maps.
                    texUnit += mPreparedPass.shadowMaps.size();
                }
            }

            int cubemapTexUnit = 0;
            const int32 parallaxCorrectCubemaps = getProperty( PbsProperty::ParallaxCorrectCubemaps );
            if( parallaxCorrectCubemaps )
                cubemapTexUnit = texUnit++;

#ifdef OGRE_BUILD_COMPONENT_PLANAR_REFLECTIONS
            if( mHasPlanarReflections )
            {
                const bool usesPlanarReflections = getProperty( PbsProperty::UsePlanarReflections ) != 0;
                if( usesPlanarReflections )
                    psParams->setNamedConstant( "planarReflectionTex", texUnit );
                ++texUnit;
            }
#endif
            assert( dynamic_cast<const HlmsPbsDatablock*>( queuedRenderable.renderable->getDatablock() ) );
            const HlmsPbsDatablock *datablock = static_cast<const HlmsPbsDatablock*>(
                                                        queuedRenderable.renderable->getDatablock() );

            int numTextures = getProperty( PbsProperty::NumTextures );
            for( int i=0; i<numTextures; ++i )
            {
                psParams->setNamedConstant( "textureMaps[" + StringConverter::toString( i ) + "]",
                                            texUnit++ );
            }

            const int32 envProbeMap         = getProperty( PbsProperty::EnvProbeMap );
            const int32 targetEnvProbeMap   = getProperty( PbsProperty::TargetEnvprobeMap );
            if( (envProbeMap && envProbeMap != targetEnvProbeMap) || parallaxCorrectCubemaps )
            {
                assert( datablock->getTexture( PBSM_REFLECTION ) || parallaxCorrectCubemaps );
                if( !envProbeMap || envProbeMap == targetEnvProbeMap )
                    psParams->setNamedConstant( "texEnvProbeMap", cubemapTexUnit );
                else
                    psParams->setNamedConstant( "texEnvProbeMap", texUnit++ );
            }
        }

        GpuProgramParametersSharedPtr vsParams = retVal->pso.vertexShader->getDefaultParameters();
        vsParams->setNamedConstant( "worldMatBuf", 0 );

        mListener->shaderCacheEntryCreated( mShaderProfile, retVal, passCache,
                                            mSetProperties, queuedRenderable );

        mRenderSystem->_setPipelineStateObject( &retVal->pso );

        mRenderSystem->bindGpuProgramParameters( GPT_VERTEX_PROGRAM, vsParams, GPV_ALL );
        if( !retVal->pso.pixelShader.isNull() )
        {
            GpuProgramParametersSharedPtr psParams = retVal->pso.pixelShader->getDefaultParameters();
            mRenderSystem->bindGpuProgramParameters( GPT_FRAGMENT_PROGRAM, psParams, GPV_ALL );
        }

        if( !mRenderSystem->getCapabilities()->hasCapability( RSC_CONST_BUFFER_SLOTS_IN_SHADER ) )
        {
            //Setting it to the vertex shader will set it to the PSO actually.
            retVal->pso.vertexShader->setUniformBlockBinding( "PassBuffer", 0 );
            retVal->pso.vertexShader->setUniformBlockBinding( "MaterialBuf", 1 );
            retVal->pso.vertexShader->setUniformBlockBinding( "InstanceBuffer", 2 );
        }

        return retVal;
    }
    //-----------------------------------------------------------------------------------
    void HlmsPbs::setDetailMapProperties( HlmsPbsDatablock *datablock, PiecesMap *inOutPieces )
    {
        uint32 minNormalMap = 4;
        bool hasDiffuseMaps = false;
        bool hasNormalMaps = false;
        bool anyDetailWeight = false;
        for( size_t i=0; i<4; ++i )
        {
            uint8 blendMode = datablock->mBlendModes[i];

            setDetailTextureProperty( PbsProperty::DetailMapN,   datablock, PBSM_DETAIL0, i );
            setDetailTextureProperty( PbsProperty::DetailMapNmN, datablock, PBSM_DETAIL0_NM, i );

            if( datablock->getTexture( PBSM_DETAIL0 + i ) )
            {
                inOutPieces[PixelShader][*PbsProperty::BlendModes[i]] =
                                                "@insertpiece( " + c_pbsBlendModes[blendMode] + ")";
                hasDiffuseMaps = true;
            }

            if( datablock->getTexture( PBSM_DETAIL0_NM + i ) )
            {
                minNormalMap = std::min<uint32>( minNormalMap, i );
                hasNormalMaps = true;
            }

            if( datablock->getDetailMapOffsetScale( i ) != Vector4( 0, 0, 1, 1 ) )
                setProperty( *PbsProperty::DetailOffsetsPtrs[i], 1 );

            if( datablock->mDetailWeight[i] != 1.0f &&
                (datablock->getTexture( PBSM_DETAIL0 + i ) ||
                 datablock->getTexture( PBSM_DETAIL0_NM + i )) )
            {
                anyDetailWeight = true;
            }
        }

        if( hasDiffuseMaps )
            setProperty( PbsProperty::DetailMapsDiffuse, 4 );

        if( hasNormalMaps )
            setProperty( PbsProperty::DetailMapsNormal, 4 );

        setProperty( PbsProperty::FirstValidDetailMapNm, minNormalMap );

        if( anyDetailWeight )
            setProperty( PbsProperty::DetailWeights, 1 );
    }
    //-----------------------------------------------------------------------------------
    void HlmsPbs::setTextureProperty( const char *propertyName, HlmsPbsDatablock *datablock,
                                      PbsTextureTypes texType )
    {
        uint8 idx = datablock->getIndexToDescriptorTexture( texType );
        if( idx != NUM_PBSM_TEXTURE_TYPES )
        {
            char tmpData[64];
            LwString propName = LwString::FromEmptyPointer( tmpData, sizeof(tmpData) );

            propName = propertyName; //diffuse_map

            const size_t basePropSize = propName.size(); // diffuse_map

            //In the template the we subtract the "+1" for the index.
            //We need to increment it now otherwise @property( diffuse_map )
            //can translate to @property( 0 ) which is not what we want.
            setProperty( propertyName, idx + 1 );

            propName.resize( basePropSize );
            propName.a( "_idx" ); //diffuse_map_idx
            setProperty( propName.c_str(), idx );

            if( mHasSeparateSamplers )
            {
                const uint8 samplerIdx = datablock->getIndexToDescriptorSampler( texType );
                propName.resize( basePropSize );
                propName.a( "_sampler" );           //diffuse_map_sampler
                setProperty( propName.c_str(), samplerIdx );
            }
        }
    }
    //-----------------------------------------------------------------------------------
    void HlmsPbs::setDetailTextureProperty( const char *propertyName, HlmsPbsDatablock *datablock,
                                            PbsTextureTypes baseTexType, uint8 detailIdx )
    {
        const PbsTextureTypes texType = static_cast<PbsTextureTypes>( baseTexType + detailIdx );
        char tmpData[32];
        LwString propName = LwString::FromEmptyPointer( tmpData, sizeof(tmpData) );
        propName.a( propertyName, detailIdx ); //detail_map0
        setTextureProperty( propName.c_str(), datablock, texType );
    }
    //-----------------------------------------------------------------------------------
    void HlmsPbs::calculateHashFor( Renderable *renderable, uint32 &outHash, uint32 &outCasterHash )
    {
        assert( dynamic_cast<HlmsPbsDatablock*>( renderable->getDatablock() ) );
        HlmsPbsDatablock *datablock = static_cast<HlmsPbsDatablock*>( renderable->getDatablock() );
        if( datablock->getDirtyFlags() & (DirtyTextures|DirtySamplers) )
        {
            //Delay hash generation for later, when we have the final (or temporary) descriptor sets.
            outHash = 0;
            outCasterHash = 0;
        }
        else
        {
            Hlms::calculateHashFor( renderable, outHash, outCasterHash );
        }

        datablock->loadAllTextures();
    }
    //-----------------------------------------------------------------------------------
    void HlmsPbs::calculateHashForPreCreate( Renderable *renderable, PiecesMap *inOutPieces )
    {
        assert( dynamic_cast<HlmsPbsDatablock*>( renderable->getDatablock() ) );
        HlmsPbsDatablock *datablock = static_cast<HlmsPbsDatablock*>(
                                                        renderable->getDatablock() );

        const bool metallicWorkflow = datablock->getWorkflow() == HlmsPbsDatablock::MetallicWorkflow;
        const bool fresnelWorkflow = datablock->getWorkflow() ==
                                                        HlmsPbsDatablock::SpecularAsFresnelWorkflow;

        setProperty( PbsProperty::FresnelScalar, datablock->hasSeparateFresnel() || metallicWorkflow );
        setProperty( PbsProperty::FresnelWorkflow, fresnelWorkflow );
        setProperty( PbsProperty::MetallicWorkflow, metallicWorkflow );

        if( datablock->getTwoSidedLighting() )
            setProperty( PbsProperty::TwoSidedLighting, 1 );

        if( datablock->getReceiveShadows() )
            setProperty( PbsProperty::ReceiveShadows, 1 );

        uint32 brdf = datablock->getBrdf();
        if( (brdf & PbsBrdf::BRDF_MASK) == PbsBrdf::Default )
        {
            setProperty( PbsProperty::BrdfDefault, 1 );

            if( !(brdf & PbsBrdf::FLAG_UNCORRELATED) )
                setProperty( PbsProperty::GgxHeightCorrelated, 1 );
        }
        else if( (brdf & PbsBrdf::BRDF_MASK) == PbsBrdf::CookTorrance )
            setProperty( PbsProperty::BrdfCookTorrance, 1 );
        else if( (brdf & PbsBrdf::BRDF_MASK) == PbsBrdf::BlinnPhong )
            setProperty( PbsProperty::BrdfBlinnPhong, 1 );

        if( brdf & PbsBrdf::FLAG_SPERATE_DIFFUSE_FRESNEL )
            setProperty( PbsProperty::FresnelSeparateDiffuse, 1 );

        if( brdf & PbsBrdf::FLAG_LEGACY_MATH )
            setProperty( PbsProperty::LegacyMathBrdf, 1 );
        if( brdf & PbsBrdf::FLAG_FULL_LEGACY )
            setProperty( PbsProperty::RoughnessIsShininess, 1 );

        for( size_t i=0; i<PBSM_REFLECTION; ++i )
        {
            uint8 uvSource = datablock->mUvSource[i];
            setProperty( *PbsProperty::UvSourcePtrs[i], uvSource );

            if( datablock->getTexture( i ) &&
                getProperty( *HlmsBaseProp::UvCountPtrs[uvSource] ) < 2 )
            {
                OGRE_EXCEPT( Exception::ERR_INVALID_STATE,
                             "Renderable needs at least 2 coordinates in UV set #" +
                             StringConverter::toString( uvSource ) +
                             ". Either change the mesh, or change the UV source settings",
                             "HlmsPbs::calculateHashForPreCreate" );
            }
        }

        int numNormalWeights = 0;
        if( datablock->getNormalMapWeight() != 1.0f && datablock->getTexture( PBSM_NORMAL ) )
        {
            setProperty( PbsProperty::NormalWeightTex, 1 );
            ++numNormalWeights;
        }

        {
            size_t validDetailMaps = 0;
            for( size_t i=0; i<4; ++i )
            {
                if( datablock->getTexture( PBSM_DETAIL0_NM + i ) )
                {
                    if( datablock->getDetailNormalWeight( i ) != 1.0f )
                    {
                        setProperty( *PbsProperty::DetailNormalWeights[validDetailMaps], 1 );
                        ++numNormalWeights;
                    }

                    ++validDetailMaps;
                }
            }
        }

        setProperty( PbsProperty::NormalWeight, numNormalWeights );

        setDetailMapProperties( datablock, inOutPieces );

        if( datablock->mSamplersDescSet )
            setProperty( PbsProperty::NumSamplers, datablock->mSamplersDescSet->mSamplers.size() );

        if( datablock->mTexturesDescSet )
        {
            bool envMap = datablock->getTexture( PBSM_REFLECTION ) != 0;
            setProperty( PbsProperty::NumTextures,
                         datablock->mTexturesDescSet->mTextures.size() - envMap );

            setTextureProperty( PbsProperty::DiffuseMap,    datablock,  PBSM_DIFFUSE );
            setTextureProperty( PbsProperty::NormalMapTex,  datablock,  PBSM_NORMAL );
            setTextureProperty( PbsProperty::SpecularMap,   datablock,  PBSM_SPECULAR );
            setTextureProperty( PbsProperty::RoughnessMap,  datablock,  PBSM_ROUGHNESS );
            setTextureProperty( PbsProperty::EmissiveMap,   datablock,  PBSM_EMISSIVE );
            setTextureProperty( PbsProperty::EnvProbeMap,   datablock,  PBSM_REFLECTION );
            setTextureProperty( PbsProperty::DetailWeightMap,datablock, PBSM_DETAIL_WEIGHT );

            //Save the name of the cubemap for hazard prevention
            //(don't sample the cubemap and render to it at the same time).
            const TextureGpu *reflectionTexture = datablock->getTexture( PBSM_REFLECTION );
            if( reflectionTexture )
            {
                //Manual reflection texture
                if( datablock->getCubemapProbe() )
                    setProperty( PbsProperty::UseParallaxCorrectCubemaps, 1 );
                setProperty( PbsProperty::EnvProbeMap,
                             static_cast<int32>( reflectionTexture->getName().mHash ) );
            }
        }

        if( datablock->hasEmissive() )
        {
            if( datablock->getEmissive() != Vector3::ZERO )
                setProperty( PbsProperty::EmissiveConstant, 1 );
        }

        bool usesNormalMap = datablock->getTexture( PBSM_NORMAL ) != 0;
        for( size_t i=PBSM_DETAIL0_NM; i<=PBSM_DETAIL3_NM; ++i )
            usesNormalMap |= datablock->getTexture( i ) != 0;
        setProperty( PbsProperty::NormalMap, usesNormalMap );

        /*setProperty( HlmsBaseProp::, !datablock->getTexture( PBSM_DETAIL0 ).isNull() );
        setProperty( HlmsBaseProp::DiffuseMap, !datablock->getTexture( PBSM_DETAIL1 ).isNull() );*/
        bool normalMapCanBeSupported = (getProperty( HlmsBaseProp::Normal ) &&
                                        getProperty( HlmsBaseProp::Tangent )) ||
                                        getProperty( HlmsBaseProp::QTangent );

        if( !normalMapCanBeSupported && usesNormalMap )
        {
            OGRE_EXCEPT( Exception::ERR_INVALID_STATE,
                         "Renderable can't use normal maps but datablock wants normal maps. "
                         "Generate Tangents for this mesh to fix the problem or use a "
                         "datablock without normal maps.", "HlmsPbs::calculateHashForPreCreate" );
        }

        if( usesNormalMap )
        {
            TextureGpu *normalMapTex = datablock->getTexture( PBSM_NORMAL );
            if( PixelFormatGpuUtils::isSigned( normalMapTex->getPixelFormat() ) )
            {
                setProperty( PbsProperty::NormalSamplingFormat, PbsProperty::NormalRgSnorm.mHash );
                setProperty( PbsProperty::NormalRgSnorm, PbsProperty::NormalRgSnorm.mHash );
            }
            else
            {
                setProperty( PbsProperty::NormalSamplingFormat, PbsProperty::NormalRgUnorm.mHash );
                setProperty( PbsProperty::NormalRgUnorm, PbsProperty::NormalRgUnorm.mHash );
            }
            //Reserved for supporting LA textures in GLES2.
//            else
//            {
//                setProperty( PbsProperty::NormalSamplingFormat, PbsProperty::NormalLa.mHash );
//                setProperty( PbsProperty::NormalLa, PbsProperty::NormalLa.mHash );
//            }
        }

        if( datablock->mUseAlphaFromTextures && datablock->mBlendblock[0]->mIsTransparent &&
            (getProperty( PbsProperty::DiffuseMap ) || getProperty( PbsProperty::DetailMapsDiffuse )) )
        {
            setProperty( PbsProperty::UseTextureAlpha, 1 );

            //When we don't use the alpha in the texture, transparency still works but
            //only at material level (i.e. what datablock->mTransparency says). The
            //alpha from the texture will be ignored.
            if( datablock->mTransparencyMode == HlmsPbsDatablock::Transparent )
                setProperty( PbsProperty::TransparentMode, 1 );
        }

#ifdef OGRE_BUILD_COMPONENT_PLANAR_REFLECTIONS
        if( mPlanarReflections && mPlanarReflections->hasPlanarReflections( renderable ) )
        {
            if( !mPlanarReflections->_isUpdatingRenderablesHlms() )
                mPlanarReflections->_notifyRenderableFlushedHlmsDatablock( renderable );
            else
                setProperty( PbsProperty::UsePlanarReflections, 1 );
        }
#endif

        if( mFastShaderBuildHack )
            setProperty( PbsProperty::MaterialsPerBuffer, static_cast<int>( 2 ) );
        else
            setProperty( PbsProperty::MaterialsPerBuffer, static_cast<int>( mSlotsPerPool ) );
    }
    //-----------------------------------------------------------------------------------
    void HlmsPbs::calculateHashForPreCaster( Renderable *renderable, PiecesMap *inOutPieces )
    {
        HlmsPbsDatablock *datablock = static_cast<HlmsPbsDatablock*>( renderable->getDatablock() );
        const bool hasAlphaTest = datablock->getAlphaTest() != CMPF_ALWAYS_PASS;

        HlmsPropertyVec::iterator itor = mSetProperties.begin();
        HlmsPropertyVec::iterator end  = mSetProperties.end();

        while( itor != end )
        {
            if( itor->keyName == PbsProperty::FirstValidDetailMapNm )
            {
                itor->value = 0;
                ++itor;
            }
            else if( itor->keyName != PbsProperty::HwGammaRead &&
                     itor->keyName != PbsProperty::UvDiffuse &&
                     itor->keyName != HlmsBaseProp::Skeleton &&
                     itor->keyName != HlmsBaseProp::BonesPerVertex &&
                     itor->keyName != HlmsBaseProp::DualParaboloidMapping &&
                     itor->keyName != HlmsBaseProp::AlphaTest &&
                     itor->keyName != HlmsBaseProp::AlphaBlend &&
                     (!hasAlphaTest || !requiredPropertyByAlphaTest( itor->keyName )) )
            {
                itor = mSetProperties.erase( itor );
                end  = mSetProperties.end();
            }
            else
            {
                ++itor;
            }
        }

        if( hasAlphaTest )
        {
            //Keep GLSL happy by not declaring more textures than we'll actually need.
            uint8 numTextures = 0;
            for( int i=0; i<4; ++i )
            {
                uint8 idxToDescTex = datablock->getIndexToDescriptorTexture( PBSM_DETAIL0+i );
                if( idxToDescTex < datablock->mTexturesDescSet->mTextures.size() )
                    numTextures = std::max<uint8>( numTextures, idxToDescTex + 1u );
            }

            {
                uint8 idxToDescTex = datablock->getIndexToDescriptorTexture( PBSM_DIFFUSE );
                if( idxToDescTex < datablock->mTexturesDescSet->mTextures.size() )
                    numTextures = std::max<uint8>( numTextures, idxToDescTex + 1u );
            }

            setProperty( PbsProperty::NumTextures, numTextures );

            //Set the blending mode as a piece again
            for( size_t i=0; i<4; ++i )
            {
                uint8 blendMode = datablock->mBlendModes[i];
                if( datablock->getTexture( PBSM_DETAIL0 + i ) )
                {
                    inOutPieces[PixelShader][*PbsProperty::BlendModes[i]] =
                                                    "@insertpiece( " + c_pbsBlendModes[blendMode] + ")";
                }
            }
        }

        if( mFastShaderBuildHack )
            setProperty( PbsProperty::MaterialsPerBuffer, static_cast<int>( 2 ) );
        else
            setProperty( PbsProperty::MaterialsPerBuffer, static_cast<int>( mSlotsPerPool ) );
    }
    //-----------------------------------------------------------------------------------
    bool HlmsPbs::requiredPropertyByAlphaTest( IdString keyName )
    {
        bool retVal =
                keyName == PbsProperty::NumTextures ||
                keyName == PbsProperty::DiffuseMap ||
                keyName == PbsProperty::DetailWeightMap ||
                keyName == PbsProperty::DetailMap0 || keyName == PbsProperty::DetailMap1 ||
                keyName == PbsProperty::DetailMap2 || keyName == PbsProperty::DetailMap3 ||
                keyName == PbsProperty::DetailWeights ||
                keyName == PbsProperty::DetailOffsets0 || keyName == PbsProperty::DetailOffsets1 ||
                keyName == PbsProperty::DetailOffsets2 || keyName == PbsProperty::DetailOffsets3 ||
                keyName == PbsProperty::UvDetailWeight ||
                keyName == PbsProperty::UvDetail0 || keyName == PbsProperty::UvDetail1 ||
                keyName == PbsProperty::UvDetail2 || keyName == PbsProperty::UvDetail3 ||
                keyName == PbsProperty::BlendModeIndex0 || keyName == PbsProperty::BlendModeIndex1 ||
                keyName == PbsProperty::BlendModeIndex2 || keyName == PbsProperty::BlendModeIndex3 ||
                keyName == PbsProperty::DetailMapsDiffuse ||
                keyName == HlmsBaseProp::UvCount;

        for( int i=0; i<8 && !retVal; ++i )
            retVal |= keyName == *HlmsBaseProp::UvCountPtrs[i];

        return retVal;
    }
    //-----------------------------------------------------------------------------------
    static bool SortByTextureLightMaskIdx( const Light *_a, const Light *_b )
    {
        return _a->mTextureLightMaskIdx < _b->mTextureLightMaskIdx;
    }
    //-----------------------------------------------------------------------------------
    HlmsCache HlmsPbs::preparePassHash( const CompositorShadowNode *shadowNode, bool casterPass,
                                        bool dualParaboloid, SceneManager *sceneManager )
    {
        mSetProperties.clear();

        if( shadowNode && mShadowFilter == ExponentialShadowMaps )
            setProperty( PbsProperty::ExponentialShadowMaps, mEsmK );

        //The properties need to be set before preparePassHash so that
        //they are considered when building the HlmsCache's hash.
        if( shadowNode && !casterPass )
        {
            //Shadow receiving can be improved in performance by using gather sampling.
            //(it's the only feature so far that uses gather)
            const RenderSystemCapabilities *capabilities = mRenderSystem->getCapabilities();
            if( capabilities->hasCapability( RSC_TEXTURE_GATHER ) )
                setProperty( HlmsBaseProp::TexGather, 1 );

            if( mShadowFilter == PCF_3x3 )
            {
                setProperty( PbsProperty::Pcf3x3, 1 );
                setProperty( PbsProperty::PcfIterations, 4 );
            }
            else if( mShadowFilter == PCF_4x4 )
            {
                setProperty( PbsProperty::Pcf4x4, 1 );
                setProperty( PbsProperty::PcfIterations, 9 );
            }
            else if( mShadowFilter == ExponentialShadowMaps )
            {
                //Already set
                //setProperty( PbsProperty::ExponentialShadowMaps, 1 );
            }
            else
            {
                setProperty( PbsProperty::PcfIterations, 1 );
            }

            if( mDebugPssmSplits )
            {
                int32 numPssmSplits = 0;
                const vector<Real>::type *pssmSplits = shadowNode->getPssmSplits( 0 );
                if( pssmSplits )
                {
                    numPssmSplits = static_cast<int32>( pssmSplits->size() - 1 );
                    if( numPssmSplits > 0 )
                        setProperty( PbsProperty::DebugPssmSplits, 1 );
                }
            }
        }

        mPrePassTextures = &sceneManager->getCurrentPrePassTextures();
        assert( mPrePassTextures->empty() || mPrePassTextures->size() == 2u );

        mPrePassMsaaDepthTexture = 0;
        if( !mPrePassTextures->empty() && (*mPrePassTextures)[0]->getMsaa() > 1u )
        {
            TextureGpu *msaaDepthTexture = sceneManager->getCurrentPrePassDepthTexture();
            if( msaaDepthTexture )
                mPrePassMsaaDepthTexture = msaaDepthTexture;
            assert( (mPrePassMsaaDepthTexture &&
                     mPrePassMsaaDepthTexture->getMsaa() == (*mPrePassTextures)[0]->getMsaa()) &&
                    "Prepass + MSAA must specify an MSAA depth texture" );
        }

        mSsrTexture = sceneManager->getCurrentSsrTexture();
        assert( !(mPrePassTextures->empty() && mSsrTexture) &&
                "Using SSR *requires* to be in prepass mode" );

        AmbientLightMode ambientMode = mAmbientLightMode;
        ColourValue upperHemisphere = sceneManager->getAmbientLightUpperHemisphere();
        ColourValue lowerHemisphere = sceneManager->getAmbientLightLowerHemisphere();

        const float envMapScale = upperHemisphere.a;
        //Ignore alpha channel
        upperHemisphere.a = lowerHemisphere.a = 1.0;

        if( !casterPass )
        {
            if( mAmbientLightMode == AmbientAuto )
            {
                if( upperHemisphere == lowerHemisphere )
                {
                    if( upperHemisphere == ColourValue::Black )
                        ambientMode = AmbientNone;
                    else
                        ambientMode = AmbientFixed;
                }
                else
                {
                    ambientMode = AmbientHemisphere;
                }
            }

            if( ambientMode == AmbientFixed )
                setProperty( PbsProperty::AmbientFixed, 1 );
            if( ambientMode == AmbientHemisphere )
                setProperty( PbsProperty::AmbientHemisphere, 1 );

            if( envMapScale != 1.0f )
                setProperty( PbsProperty::EnvMapScale, 1 );

            //Save cubemap's name so that we never try to render & sample to/from it at the same time
            RenderPassDescriptor *renderPassDescriptor = mRenderSystem->getCurrentPassDescriptor();
            if( renderPassDescriptor->getNumColourEntries() > 0u )
            {
                TextureGpu *firstColourTarget = renderPassDescriptor->mColour[0].texture;
                if( firstColourTarget->getTextureType() == TextureTypes::TypeCube )
                {
                    setProperty( PbsProperty::TargetEnvprobeMap,
                                 static_cast<int32>( firstColourTarget->getName().mHash ) );
                }
            }

            if( mParallaxCorrectedCubemap )
                setProperty( PbsProperty::ParallaxCorrectCubemaps, 1 );

            if( mIrradianceVolume )
                setProperty( PbsProperty::IrradianceVolumes, 1 );

            if( mAreaLightMasks )
            {
                const size_t numComponents =
<<<<<<< HEAD
                        PixelFormatGpuUtils::getNumberOfComponents( mAreaLightMasks->getPixelFormat() );
=======
                        PixelUtil::getComponentCount( mAreaLightMasks->getFormat() );
>>>>>>> 9b1927b7
                if( numComponents > 2u )
                    setProperty( HlmsBaseProp::LightsAreaTexColour, 1 );
            }

#ifdef OGRE_BUILD_COMPONENT_PLANAR_REFLECTIONS
            mHasPlanarReflections = false;
            mLastBoundPlanarReflection = 0u;
            if( mPlanarReflections &&
                mPlanarReflections->cameraMatches( sceneManager->getCameraInProgress() ) )
            {
                mHasPlanarReflections = true;
                setProperty( PbsProperty::HasPlanarReflections,
                             mPlanarReflections->getMaxActiveActors() );
            }
#endif

#if !OGRE_NO_FINE_LIGHT_MASK_GRANULARITY
            if( mFineLightMaskGranularity )
                setProperty( HlmsBaseProp::FineLightMask, 1 );
#endif
        }

        if( mOptimizationStrategy == LowerGpuOverhead )
            setProperty( PbsProperty::LowerGpuOverhead, 1 );

        HlmsCache retVal = Hlms::preparePassHashBase( shadowNode, casterPass,
                                                      dualParaboloid, sceneManager );

        const RenderSystemCapabilities *capabilities = mRenderSystem->getCapabilities();
        setProperty( PbsProperty::HwGammaRead, capabilities->hasCapability( RSC_HW_GAMMA ) );
//        setProperty( PbsProperty::HwGammaWrite, capabilities->hasCapability( RSC_HW_GAMMA ) &&
//                                                        renderTarget->isHardwareGammaEnabled() );
        setProperty( PbsProperty::HwGammaWrite, 1 );
        retVal.setProperties = mSetProperties;

        Camera *camera = sceneManager->getCameraInProgress();
        Matrix4 viewMatrix = camera->getViewMatrix(true);

        Matrix4 projectionMatrix = camera->getProjectionMatrixWithRSDepth();
        RenderPassDescriptor *renderPassDesc = mRenderSystem->getCurrentPassDescriptor();

        if( renderPassDesc->requiresTextureFlipping() )
        {
            projectionMatrix[1][0] = -projectionMatrix[1][0];
            projectionMatrix[1][1] = -projectionMatrix[1][1];
            projectionMatrix[1][2] = -projectionMatrix[1][2];
            projectionMatrix[1][3] = -projectionMatrix[1][3];
        }

        int32 numLights             = getProperty( HlmsBaseProp::LightsSpot );
        int32 numDirectionalLights  = getProperty( HlmsBaseProp::LightsDirNonCaster );
        int32 numShadowMapLights    = getProperty( HlmsBaseProp::NumShadowMapLights );
        int32 numPssmSplits         = getProperty( HlmsBaseProp::PssmSplits );
        int32 numAreaApproxLights   = getProperty( HlmsBaseProp::LightsAreaApprox );
        const size_t realNumAreaLights = mRealNumAreaLights;

        bool isPssmBlend = getProperty( HlmsBaseProp::PssmBlend ) != 0;
        bool isPssmFade = getProperty( HlmsBaseProp::PssmFade ) != 0;

        bool isShadowCastingPointLight = false;

        //mat4 viewProj;
        size_t mapSize = 16 * 4;

        mGridBuffer             = 0;
        mGlobalLightListBuffer  = 0;

        if( !casterPass )
        {
            ForwardPlusBase *forwardPlus = sceneManager->_getActivePassForwardPlus();
            if( forwardPlus )
            {
                mapSize += forwardPlus->getConstBufferSize();
                mGridBuffer             = forwardPlus->getGridBuffer( camera );
                mGlobalLightListBuffer  = forwardPlus->getGlobalLightListBuffer( camera );
            }

            if( mParallaxCorrectedCubemap )
            {
                mParallaxCorrectedCubemap->_notifyPreparePassHash( viewMatrix );
                mapSize += mParallaxCorrectedCubemap->getConstBufferSize();
            }

            //mat4 view + mat4 shadowRcv[numShadowMapLights].texViewProj +
            //              vec2 shadowRcv[numShadowMapLights].shadowDepthRange +
            //              vec2 padding +
            //              vec4 shadowRcv[numShadowMapLights].invShadowMapSize +
            //mat3 invViewMatCubemap (upgraded to three vec4)
            mapSize += ( 16 + (16 + 2 + 2 + 4) * numShadowMapLights + 4 * 3 ) * 4;

            //vec4 shadowRcv[numShadowMapLights].texViewZRow
            if( mShadowFilter == ExponentialShadowMaps )
                mapSize += (4 * 4) * numShadowMapLights;

            //float windowHeight + padding
            if( !mPrePassTextures->empty() )
                mapSize += 4 * 4;

            //vec3 ambientUpperHemi + float envMapScale
            if( ambientMode == AmbientFixed || ambientMode == AmbientHemisphere || envMapScale != 1.0f )
                mapSize += 4 * 4;

            //vec3 ambientLowerHemi + padding + vec3 ambientHemisphereDir + padding
            if( ambientMode == AmbientHemisphere )
                mapSize += 8 * 4;

            //vec3 irradianceOrigin + float maxPower +
            //vec3 irradianceSize + float invHeight + mat4 invView
            if( mIrradianceVolume )
                mapSize += (4 + 4 + 4*4) * 4;

#ifdef OGRE_BUILD_COMPONENT_PLANAR_REFLECTIONS
            if( mHasPlanarReflections )
                mapSize += mPlanarReflections->getConstBufferSize();
#endif
            //float pssmSplitPoints N times.
            mapSize += numPssmSplits * 4;

            if( isPssmBlend )
            {
                //float pssmBlendPoints N-1 times.
                mapSize += ( numPssmSplits - 1 ) * 4;
            }
            if( isPssmFade )
            {
                //float pssmFadePoint.
                mapSize += 4;
            }

            mapSize = alignToNextMultiple( mapSize, 16 );

            if( numShadowMapLights > 0 )
            {
                //Six variables * 4 (padded vec3) * 4 (bytes) * numLights
                mapSize += ( 6 * 4 * 4 ) * numLights;
            }
            else
            {
                //Three variables * 4 (padded vec3) * 4 (bytes) * numDirectionalLights
                mapSize += ( 3 * 4 * 4 ) * numDirectionalLights;
            }

            mapSize += ( 7 * 4 * 4 ) * numAreaApproxLights;
        }
        else
        {
            isShadowCastingPointLight = getProperty( HlmsBaseProp::ShadowCasterPoint ) != 0;
            //vec4 cameraPosWS
            if( isShadowCastingPointLight )
                mapSize += 4 * 4;
            //vec4 viewZRow
            if( mShadowFilter == ExponentialShadowMaps )
                mapSize += 4 * 4;
            //vec4 depthRange
            mapSize += (2 + 2) * 4;
        }

        const bool isCameraReflected = camera->isReflected();
        //vec4 clipPlane0
        if( isCameraReflected )
            mapSize += 4 * 4;

        mapSize += mListener->getPassBufferSize( shadowNode, casterPass, dualParaboloid,
                                                 sceneManager );

        //Arbitrary 16kb (minimum supported by GL), should be enough.
        const size_t maxBufferSize = 16 * 1024;

        assert( mapSize <= maxBufferSize );

        if( mCurrentPassBuffer >= mPassBuffers.size() )
        {
            mPassBuffers.push_back( mVaoManager->createConstBuffer( maxBufferSize, BT_DYNAMIC_PERSISTENT,
                                                                    0, false ) );
        }

        ConstBufferPacked *passBuffer = mPassBuffers[mCurrentPassBuffer++];
        float *passBufferPtr = reinterpret_cast<float*>( passBuffer->map( 0, mapSize ) );

#ifndef NDEBUG
        const float *startupPtr = passBufferPtr;
#endif

        //---------------------------------------------------------------------------
        //                          ---- VERTEX SHADER ----
        //---------------------------------------------------------------------------

        //mat4 viewProj;
        Matrix4 viewProjMatrix = projectionMatrix * viewMatrix;
        for( size_t i=0; i<16; ++i )
            *passBufferPtr++ = (float)viewProjMatrix[0][i];

        //vec4 clipPlane0
        if( isCameraReflected )
        {
            const Plane &reflPlane = camera->getReflectionPlane();
            *passBufferPtr++ = (float)reflPlane.normal.x;
            *passBufferPtr++ = (float)reflPlane.normal.y;
            *passBufferPtr++ = (float)reflPlane.normal.z;
            *passBufferPtr++ = (float)reflPlane.d;
        }

        //vec4 cameraPosWS;
        if( isShadowCastingPointLight )
        {
            const Vector3 &camPos = camera->getDerivedPosition();
            *passBufferPtr++ = (float)camPos.x;
            *passBufferPtr++ = (float)camPos.y;
            *passBufferPtr++ = (float)camPos.z;
            *passBufferPtr++ = 1.0f;
        }

        mPreparedPass.viewMatrix        = viewMatrix;

        mPreparedPass.shadowMaps.clear();

        TextureGpu *renderTarget = mRenderSystem->_getViewport()->getCurrentTarget();

        if( !casterPass )
        {
            //mat4 view;
            for( size_t i=0; i<16; ++i )
                *passBufferPtr++ = (float)viewMatrix[0][i];

            size_t shadowMapTexIdx = 0;
            const TextureGpuVec &contiguousShadowMapTex = shadowNode->getContiguousShadowMapTex();

            for( int32 i=0; i<numShadowMapLights; ++i )
            {
                //Skip inactive lights (e.g. no directional lights are available
                //and there's a shadow map that only accepts dir lights)
                while( !shadowNode->isShadowMapIdxActive( shadowMapTexIdx ) )
                    ++shadowMapTexIdx;

                //mat4 shadowRcv[numShadowMapLights].texViewProj
                Matrix4 viewProjTex = shadowNode->getViewProjectionMatrix( shadowMapTexIdx );
                for( size_t j=0; j<16; ++j )
                    *passBufferPtr++ = (float)viewProjTex[0][j];

                //vec4 texViewZRow;
                if( mShadowFilter == ExponentialShadowMaps )
                {
                    const Matrix4 &viewTex = shadowNode->getViewMatrix( shadowMapTexIdx );
                    *passBufferPtr++ = viewTex[2][0];
                    *passBufferPtr++ = viewTex[2][1];
                    *passBufferPtr++ = viewTex[2][2];
                    *passBufferPtr++ = viewTex[2][3];
                }

                //vec2 shadowRcv[numShadowMapLights].shadowDepthRange
                Real fNear, fFar;
                shadowNode->getMinMaxDepthRange( shadowMapTexIdx, fNear, fFar );
                const Real depthRange = fFar - fNear;
                *passBufferPtr++ = fNear;
                *passBufferPtr++ = 1.0f / depthRange;
                ++passBufferPtr; //Padding
                ++passBufferPtr; //Padding


                //vec2 shadowRcv[numShadowMapLights].invShadowMapSize
                size_t shadowMapTexContigIdx =
                        shadowNode->getIndexToContiguousShadowMapTex( (size_t)shadowMapTexIdx );
                uint32 texWidth  = contiguousShadowMapTex[shadowMapTexContigIdx]->getWidth();
                uint32 texHeight = contiguousShadowMapTex[shadowMapTexContigIdx]->getHeight();
                *passBufferPtr++ = 1.0f / texWidth;
                *passBufferPtr++ = 1.0f / texHeight;
                *passBufferPtr++ = static_cast<float>( texWidth );
                *passBufferPtr++ = static_cast<float>( texHeight );

                ++shadowMapTexIdx;
            }

            //---------------------------------------------------------------------------
            //                          ---- PIXEL SHADER ----
            //---------------------------------------------------------------------------

            Matrix3 viewMatrix3, invViewMatrixCubemap;
            viewMatrix.extract3x3Matrix( viewMatrix3 );
            //Cubemaps are left-handed.
            invViewMatrixCubemap = viewMatrix3;
            invViewMatrixCubemap[0][2] = -invViewMatrixCubemap[0][2];
            invViewMatrixCubemap[1][2] = -invViewMatrixCubemap[1][2];
            invViewMatrixCubemap[2][2] = -invViewMatrixCubemap[2][2];
            invViewMatrixCubemap = invViewMatrixCubemap.Inverse();

            //mat3 invViewMatCubemap
            for( size_t i=0; i<9; ++i )
            {
#ifdef OGRE_GLES2_WORKAROUND_2
                Matrix3 xRot( 1.0f, 0.0f, 0.0f,
                              0.0f, 0.0f, -1.0f,
                              0.0f, 1.0f, 0.0f );
                xRot = xRot * invViewMatrixCubemap;
                *passBufferPtr++ = (float)xRot[0][i];
#else
                *passBufferPtr++ = (float)invViewMatrixCubemap[0][i];
#endif

                //Alignment: each row/column is one vec4, despite being 3x3
                if( !( (i+1) % 3 ) )
                    ++passBufferPtr;
            }

            if( !mPrePassTextures->empty() )
            {
                //vec4 windowHeight
                const float windowHeight = renderTarget->getHeight();
                *passBufferPtr++ = windowHeight;
                *passBufferPtr++ = windowHeight;
                *passBufferPtr++ = windowHeight;
                *passBufferPtr++ = windowHeight;
            }

            //vec3 ambientUpperHemi + padding
            if( ambientMode == AmbientFixed || ambientMode == AmbientHemisphere || envMapScale != 1.0f )
            {
                *passBufferPtr++ = static_cast<float>( upperHemisphere.r );
                *passBufferPtr++ = static_cast<float>( upperHemisphere.g );
                *passBufferPtr++ = static_cast<float>( upperHemisphere.b );
                *passBufferPtr++ = envMapScale;
            }

            //vec3 ambientLowerHemi + padding + vec3 ambientHemisphereDir + padding
            if( ambientMode == AmbientHemisphere )
            {
                *passBufferPtr++ = static_cast<float>( lowerHemisphere.r );
                *passBufferPtr++ = static_cast<float>( lowerHemisphere.g );
                *passBufferPtr++ = static_cast<float>( lowerHemisphere.b );
                *passBufferPtr++ = 1.0f;

                Vector3 hemisphereDir = viewMatrix3 * sceneManager->getAmbientLightHemisphereDir();
                hemisphereDir.normalise();
                *passBufferPtr++ = static_cast<float>( hemisphereDir.x );
                *passBufferPtr++ = static_cast<float>( hemisphereDir.y );
                *passBufferPtr++ = static_cast<float>( hemisphereDir.z );
                *passBufferPtr++ = 1.0f;
            }

            if( mIrradianceVolume )
            {
                const Vector3 irradianceCellSize = mIrradianceVolume->getIrradianceCellSize();
                const Vector3 irradianceVolumeOrigin = mIrradianceVolume->getIrradianceOrigin() /
                                                       irradianceCellSize;
                const float fTexWidth = static_cast<float>(
                            mIrradianceVolume->getIrradianceVolumeTexture()->getWidth() );
                const float fTexDepth = static_cast<float>(
                            mIrradianceVolume->getIrradianceVolumeTexture()->getDepth() );

                *passBufferPtr++ = static_cast<float>( irradianceVolumeOrigin.x ) / fTexWidth;
                *passBufferPtr++ = static_cast<float>( irradianceVolumeOrigin.y );
                *passBufferPtr++ = static_cast<float>( irradianceVolumeOrigin.z ) / fTexDepth;
                *passBufferPtr++ = mIrradianceVolume->getIrradianceMaxPower() *
                                   mIrradianceVolume->getPowerScale();

                const float fTexHeight = static_cast<float>(
                            mIrradianceVolume->getIrradianceVolumeTexture()->getHeight() );

                *passBufferPtr++ = 1.0f / (fTexWidth * irradianceCellSize.x);
                *passBufferPtr++ = 1.0f / irradianceCellSize.y;
                *passBufferPtr++ = 1.0f / (fTexDepth * irradianceCellSize.z);
                *passBufferPtr++ = 1.0f / fTexHeight;

                //mat4 invView;
                Matrix4 invViewMatrix = viewMatrix.inverse();
                for( size_t i=0; i<16; ++i )
                    *passBufferPtr++ = (float)invViewMatrix[0][i];
            }

            //float pssmSplitPoints
            for( int32 i=0; i<numPssmSplits; ++i )
                *passBufferPtr++ = (*shadowNode->getPssmSplits(0))[i+1];

            int32 numPssmBlendsAndFade = 0;
            if( isPssmBlend )
            {
                numPssmBlendsAndFade += numPssmSplits - 1;

                //float pssmBlendPoints
                for( int32 i=0; i<numPssmSplits-1; ++i )
                    *passBufferPtr++ = (*shadowNode->getPssmBlends(0))[i];
            }
            if( isPssmFade )
            {
                numPssmBlendsAndFade += 1;

                //float pssmFadePoint
                *passBufferPtr++ = *shadowNode->getPssmFade(0);
            }

            passBufferPtr += alignToNextMultiple( numPssmSplits + numPssmBlendsAndFade, 4 ) - ( numPssmSplits + numPssmBlendsAndFade );

            if( numShadowMapLights > 0 )
            {
                //All directional lights (caster and non-caster) are sent.
                //Then non-directional shadow-casting shadow lights are sent.
                size_t shadowLightIdx = 0;
                size_t nonShadowLightIdx = 0;
                const LightListInfo &globalLightList = sceneManager->getGlobalLightList();
                const LightClosestArray &lights = shadowNode->getShadowCastingLights();

                const CompositorShadowNode::LightsBitSet &affectedLights =
                        shadowNode->getAffectedLightsBitSet();

                int32 shadowCastingDirLights = getProperty( HlmsBaseProp::LightsDirectional );

                for( int32 i=0; i<numLights; ++i )
                {
                    Light const *light = 0;

                    if( i >= shadowCastingDirLights && i < numDirectionalLights )
                    {
                        while( affectedLights[nonShadowLightIdx] )
                            ++nonShadowLightIdx;

                        light = globalLightList.lights[nonShadowLightIdx++];

                        assert( light->getType() == Light::LT_DIRECTIONAL );
                    }
                    else
                    {
                        //Skip inactive lights (e.g. no directional lights are available
                        //and there's a shadow map that only accepts dir lights)
                        while( !lights[shadowLightIdx].light )
                            ++shadowLightIdx;
                        light = lights[shadowLightIdx++].light;
                    }

                    Vector4 lightPos4 = light->getAs4DVector();
                    Vector3 lightPos;

                    if( light->getType() == Light::LT_DIRECTIONAL )
                        lightPos = viewMatrix3 * Vector3( lightPos4.x, lightPos4.y, lightPos4.z );
                    else
                        lightPos = viewMatrix * Vector3( lightPos4.x, lightPos4.y, lightPos4.z );

                    //vec3 lights[numLights].position
                    *passBufferPtr++ = lightPos.x;
                    *passBufferPtr++ = lightPos.y;
                    *passBufferPtr++ = lightPos.z;
#if !OGRE_NO_FINE_LIGHT_MASK_GRANULARITY
                    *reinterpret_cast<uint32 * RESTRICT_ALIAS>( passBufferPtr ) = light->getLightMask();
#endif
                    ++passBufferPtr;

                    //vec3 lights[numLights].diffuse
                    ColourValue colour = light->getDiffuseColour() *
                                         light->getPowerScale();
                    *passBufferPtr++ = colour.r;
                    *passBufferPtr++ = colour.g;
                    *passBufferPtr++ = colour.b;
                    ++passBufferPtr;

                    //vec3 lights[numLights].specular
                    colour = light->getSpecularColour() * light->getPowerScale();
                    *passBufferPtr++ = colour.r;
                    *passBufferPtr++ = colour.g;
                    *passBufferPtr++ = colour.b;
                    ++passBufferPtr;

                    //vec3 lights[numLights].attenuation;
                    Real attenRange     = light->getAttenuationRange();
                    Real attenLinear    = light->getAttenuationLinear();
                    Real attenQuadratic = light->getAttenuationQuadric();
                    *passBufferPtr++ = attenRange;
                    *passBufferPtr++ = attenLinear;
                    *passBufferPtr++ = attenQuadratic;
                    ++passBufferPtr;

                    const Vector2 rectSize = light->getDerivedRectSize();

                    //vec4 lights[numLights].spotDirection;
                    Vector3 spotDir = viewMatrix3 * light->getDerivedDirection();
                    *passBufferPtr++ = spotDir.x;
                    *passBufferPtr++ = spotDir.y;
                    *passBufferPtr++ = spotDir.z;
                    *passBufferPtr++ = 1.0f / rectSize.x;

                    //vec4 lights[numLights].spotParams;
                    if( light->getType() != Light::LT_AREA_APPROX )
                    {
                        Radian innerAngle = light->getSpotlightInnerAngle();
                        Radian outerAngle = light->getSpotlightOuterAngle();
                        *passBufferPtr++ = 1.0f / ( cosf( innerAngle.valueRadians() * 0.5f ) -
                                                    cosf( outerAngle.valueRadians() * 0.5f ) );
                        *passBufferPtr++ = cosf( outerAngle.valueRadians() * 0.5f );
                        *passBufferPtr++ = light->getSpotlightFalloff();
                    }
                    else
                    {
                        Quaternion qRot = light->getParentNode()->_getDerivedOrientation();
                        Vector3 xAxis = viewMatrix3 * qRot.xAxis();
                        *passBufferPtr++ = xAxis.x;
                        *passBufferPtr++ = xAxis.y;
                        *passBufferPtr++ = xAxis.z;
                    }
                    *passBufferPtr++ = 1.0f / rectSize.y;

                }
            }
            else
            {
                //No shadow maps, only send directional lights
                const LightListInfo &globalLightList = sceneManager->getGlobalLightList();

                for( int32 i=0; i<numDirectionalLights; ++i )
                {
                    assert( globalLightList.lights[i]->getType() == Light::LT_DIRECTIONAL );

                    Vector4 lightPos4 = globalLightList.lights[i]->getAs4DVector();
                    Vector3 lightPos = viewMatrix3 * Vector3( lightPos4.x, lightPos4.y, lightPos4.z );

                    //vec3 lights[numLights].position
                    *passBufferPtr++ = lightPos.x;
                    *passBufferPtr++ = lightPos.y;
                    *passBufferPtr++ = lightPos.z;
#if !OGRE_NO_FINE_LIGHT_MASK_GRANULARITY
                    *reinterpret_cast<uint32 * RESTRICT_ALIAS>( passBufferPtr ) =
                            globalLightList.lights[i]->getLightMask();
#endif
                    ++passBufferPtr;

                    //vec3 lights[numLights].diffuse
                    ColourValue colour = globalLightList.lights[i]->getDiffuseColour() *
                                         globalLightList.lights[i]->getPowerScale();
                    *passBufferPtr++ = colour.r;
                    *passBufferPtr++ = colour.g;
                    *passBufferPtr++ = colour.b;
                    ++passBufferPtr;

                    //vec3 lights[numLights].specular
                    colour = globalLightList.lights[i]->getSpecularColour() * globalLightList.lights[i]->getPowerScale();
                    *passBufferPtr++ = colour.r;
                    *passBufferPtr++ = colour.g;
                    *passBufferPtr++ = colour.b;
                    ++passBufferPtr;
                }
            }

            float areaLightNumMipmaps = 0.0f;
            float areaLightNumMipmapsSpecFactor = 0.0f;

            if( mAreaLightMasks )
            {
                //Roughness minimum value is 0.02, so we need to map
                //[0.02; 1.0] -> [0; 1] in the pixel shader that's why we divide by 0.98.
                //The 2.0 is just arbitrary (it looks good)
<<<<<<< HEAD
                areaLightNumMipmaps = (mAreaLightMasks->getNumMipmaps() - 1u);
=======
                areaLightNumMipmaps = mAreaLightMasks->getNumMipmaps();
>>>>>>> 9b1927b7
                areaLightNumMipmapsSpecFactor = areaLightNumMipmaps * 2.0f / 0.98f;
            }

            //Send area lights. We need them sorted so textured ones
            //come first, as that what our shader expects
            mAreaLights.reserve( numAreaApproxLights );
            mAreaLights.clear();
            const LightListInfo &globalLightList = sceneManager->getGlobalLightList();
            for( size_t i=0; i<realNumAreaLights; ++i )
            {
                const size_t idx = mAreaLightsGlobalLightListStart + i;
                assert( globalLightList.lights[idx]->getType() == Light::LT_AREA_APPROX );
                mAreaLights.push_back( globalLightList.lights[idx] );
            }

            std::sort( mAreaLights.begin(), mAreaLights.end(), SortByTextureLightMaskIdx );

            for( size_t i=0; i<realNumAreaLights; ++i )
            {
                /*const size_t idx = mAreaLightsGlobalLightListStart + (size_t)i;
                assert( globalLightList.lights[idx]->getType() == Light::LT_AREA_APPROX );

                Light const *light = globalLightList.lights[idx];*/
                Light const *light = mAreaLights[i];

                Vector4 lightPos4 = light->getAs4DVector();
                Vector3 lightPos = viewMatrix * Vector3( lightPos4.x, lightPos4.y, lightPos4.z );

                //vec3 areaApproxLights[numLights].position
                *passBufferPtr++ = lightPos.x;
                *passBufferPtr++ = lightPos.y;
                *passBufferPtr++ = lightPos.z;
#if !OGRE_NO_FINE_LIGHT_MASK_GRANULARITY
                *reinterpret_cast<uint32 * RESTRICT_ALIAS>( passBufferPtr ) = light->getLightMask();
#endif
                ++passBufferPtr;

                //vec3 areaApproxLights[numLights].diffuse
                ColourValue colour = light->getDiffuseColour() *
                                     light->getPowerScale();
                *passBufferPtr++ = colour.r;
                *passBufferPtr++ = colour.g;
                *passBufferPtr++ = colour.b;
                *passBufferPtr++ = areaLightNumMipmaps *
                                   (light->mTexLightMaskDiffuseMipStart / 65535.0f);

                //vec3 areaApproxLights[numLights].specular
                colour = light->getSpecularColour() * light->getPowerScale();
                *passBufferPtr++ = colour.r;
                *passBufferPtr++ = colour.g;
                *passBufferPtr++ = colour.b;
                *passBufferPtr++ = areaLightNumMipmapsSpecFactor;

                //vec4 areaApproxLights[numLights].attenuation;
                Real attenRange     = light->getAttenuationRange();
                Real attenLinear    = light->getAttenuationLinear();
                Real attenQuadratic = light->getAttenuationQuadric();
                *passBufferPtr++ = attenRange;
                *passBufferPtr++ = attenLinear;
                *passBufferPtr++ = attenQuadratic;
                *passBufferPtr++ = static_cast<float>( light->mTextureLightMaskIdx );

                const Vector2 rectSize = light->getDerivedRectSize();

                //vec4 areaApproxLights[numLights].direction;
                Vector3 areaDir = viewMatrix3 * light->getDerivedDirection();
                *passBufferPtr++ = areaDir.x;
                *passBufferPtr++ = areaDir.y;
                *passBufferPtr++ = areaDir.z;
                *passBufferPtr++ = 1.0f / rectSize.x;

                //vec4 areaApproxLights[numLights].tangent;
                Quaternion qRot = light->getParentNode()->_getDerivedOrientation();
                Vector3 xAxis = viewMatrix3 * qRot.xAxis();
                *passBufferPtr++ = xAxis.x;
                *passBufferPtr++ = xAxis.y;
                *passBufferPtr++ = xAxis.z;
                *passBufferPtr++ = 1.0f / rectSize.y;

                //vec4 doubleSided;
                *passBufferPtr++ = light->getDoubleSided() ? 1.0f : 0.0f;
                *passBufferPtr++ = 0.0f;
                *passBufferPtr++ = 0.0f;
                *passBufferPtr++ = 0.0f;
            }

            for( int32 i=realNumAreaLights; i<numAreaApproxLights; ++i )
            {
                //vec3 areaApproxLights[numLights].position
                *passBufferPtr++ = 0;
                *passBufferPtr++ = 0;
                *passBufferPtr++ = 0;
                *passBufferPtr++ = 0;

                //vec3 areaApproxLights[numLights].diffuse
                *passBufferPtr++ = 0;
                *passBufferPtr++ = 0;
                *passBufferPtr++ = 0;
                *passBufferPtr++ = 1000.0f;

                //vec3 areaApproxLights[numLights].specular
                *passBufferPtr++ = 0;
                *passBufferPtr++ = 0;
                *passBufferPtr++ = 0;
                *passBufferPtr++ = 1000.0f;

                //vec4 areaApproxLights[numLights].attenuation;
                *passBufferPtr++ = 0;
                *passBufferPtr++ = 1;
                *passBufferPtr++ = 1;
                *passBufferPtr++ = 0;

                //vec4 areaApproxLights[numLights].direction;
                *passBufferPtr++ = 0;
                *passBufferPtr++ = 0;
                *passBufferPtr++ = 0;
                *passBufferPtr++ = 1.0f;

                //vec4 areaApproxLights[numLights].tangent;
                *passBufferPtr++ = 0;
                *passBufferPtr++ = 0;
                *passBufferPtr++ = 0;
                *passBufferPtr++ = 1.0f;

                //vec4 doubleSided;
                *passBufferPtr++ = 0.0f;
                *passBufferPtr++ = 0.0f;
                *passBufferPtr++ = 0.0f;
                *passBufferPtr++ = 0.0f;
            }

            if( shadowNode )
            {
                mPreparedPass.shadowMaps.reserve( contiguousShadowMapTex.size() );

                TextureGpuVec::const_iterator itShadowMap = contiguousShadowMapTex.begin();
                TextureGpuVec::const_iterator enShadowMap = contiguousShadowMapTex.end();

                while( itShadowMap != enShadowMap )
                {
                    mPreparedPass.shadowMaps.push_back( *itShadowMap );
                    ++itShadowMap;
                }
            }

            ForwardPlusBase *forwardPlus = sceneManager->_getActivePassForwardPlus();
            if( forwardPlus )
            {
                forwardPlus->fillConstBufferData( sceneManager->getCurrentViewport(), renderTarget,
                                                  mShaderSyntax, passBufferPtr );
                passBufferPtr += forwardPlus->getConstBufferSize() >> 2u;
            }

#ifdef OGRE_BUILD_COMPONENT_PLANAR_REFLECTIONS
            if( mHasPlanarReflections )
            {
                mPlanarReflections->fillConstBufferData( renderTarget, camera,
                                                         projectionMatrix, passBufferPtr );
                passBufferPtr += mPlanarReflections->getConstBufferSize() >> 2u;
            }
#endif
            if( mParallaxCorrectedCubemap )
            {
                mParallaxCorrectedCubemap->fillConstBufferData( viewMatrix, passBufferPtr );
                passBufferPtr += mParallaxCorrectedCubemap->getConstBufferSize() >> 2u;
            }
        }
        else
        {
            //vec4 viewZRow
            if( mShadowFilter == ExponentialShadowMaps )
            {
                *passBufferPtr++ = viewMatrix[2][0];
                *passBufferPtr++ = viewMatrix[2][1];
                *passBufferPtr++ = viewMatrix[2][2];
                *passBufferPtr++ = viewMatrix[2][3];
            }

            //vec2 depthRange;
            Real fNear, fFar;
            shadowNode->getMinMaxDepthRange( camera, fNear, fFar );
            const Real depthRange = fFar - fNear;
            *passBufferPtr++ = fNear;
            *passBufferPtr++ = 1.0f / depthRange;
            passBufferPtr += 2;
        }

        passBufferPtr = mListener->preparePassBuffer( shadowNode, casterPass, dualParaboloid,
                                                      sceneManager, passBufferPtr );

        assert( (size_t)(passBufferPtr - startupPtr) * 4u == mapSize );

        passBuffer->unmap( UO_KEEP_PERSISTENT );

        //mTexBuffers must hold at least one buffer to prevent out of bound exceptions.
        if( mTexBuffers.empty() )
        {
            size_t bufferSize = std::min<size_t>( mTextureBufferDefaultSize,
                                                  mVaoManager->getTexBufferMaxSize() );
            TexBufferPacked *newBuffer = mVaoManager->createTexBuffer( PF_FLOAT32_RGBA, bufferSize,
                                                                       BT_DYNAMIC_PERSISTENT, 0, false );
            mTexBuffers.push_back( newBuffer );
        }

        mLastDescTexture = 0;
        mLastDescSampler = 0;
        mLastBoundPool = 0;

        if( mShadowFilter == ExponentialShadowMaps )
            mCurrentShadowmapSamplerblock = mShadowmapEsmSamplerblock;
        else if( mShadowmapSamplerblock && !getProperty( HlmsBaseProp::ShadowUsesDepthTexture ) )
            mCurrentShadowmapSamplerblock = mShadowmapSamplerblock;
        else
            mCurrentShadowmapSamplerblock = mShadowmapCmpSamplerblock;

        mTexUnitSlotStart = mPreparedPass.shadowMaps.size() + 1;
        if( mGridBuffer )
            mTexUnitSlotStart += 2;
        if( mIrradianceVolume )
            mTexUnitSlotStart += 1;
        if( mParallaxCorrectedCubemap )
            mTexUnitSlotStart += 1;
        if( !mPrePassTextures->empty() )
            mTexUnitSlotStart += 2;
        if( mPrePassMsaaDepthTexture )
            mTexUnitSlotStart += 1;
        if( mSsrTexture )
            mTexUnitSlotStart += 1;
#ifdef OGRE_BUILD_COMPONENT_PLANAR_REFLECTIONS
        if( mHasPlanarReflections )
            mTexUnitSlotStart += 1;
#endif
        if( mAreaLightMasks && getProperty( HlmsBaseProp::LightsAreaTexMask ) > 0 )
        {
            mTexUnitSlotStart += 1;
            mUsingAreaLightMasks = true;
        }
        else
        {
            mUsingAreaLightMasks = false;
        }

        uploadDirtyDatablocks();

        return retVal;
    }
    //-----------------------------------------------------------------------------------
    uint32 HlmsPbs::fillBuffersFor( const HlmsCache *cache, const QueuedRenderable &queuedRenderable,
                                    bool casterPass, uint32 lastCacheHash,
                                    uint32 lastTextureHash )
    {
        OGRE_EXCEPT( Exception::ERR_NOT_IMPLEMENTED,
                     "Trying to use slow-path on a desktop implementation. "
                     "Change the RenderQueue settings.",
                     "HlmsPbs::fillBuffersFor" );
    }
    //-----------------------------------------------------------------------------------
    uint32 HlmsPbs::fillBuffersForV1( const HlmsCache *cache,
                                      const QueuedRenderable &queuedRenderable,
                                      bool casterPass, uint32 lastCacheHash,
                                      CommandBuffer *commandBuffer )
    {
        return fillBuffersFor( cache, queuedRenderable, casterPass,
                               lastCacheHash, commandBuffer, true );
    }
    //-----------------------------------------------------------------------------------
    uint32 HlmsPbs::fillBuffersForV2( const HlmsCache *cache,
                                      const QueuedRenderable &queuedRenderable,
                                      bool casterPass, uint32 lastCacheHash,
                                      CommandBuffer *commandBuffer )
    {
        return fillBuffersFor( cache, queuedRenderable, casterPass,
                               lastCacheHash, commandBuffer, false );
    }
    //-----------------------------------------------------------------------------------
    uint32 HlmsPbs::fillBuffersFor( const HlmsCache *cache, const QueuedRenderable &queuedRenderable,
                                    bool casterPass, uint32 lastCacheHash,
                                    CommandBuffer *commandBuffer, bool isV1 )
    {
        assert( dynamic_cast<const HlmsPbsDatablock*>( queuedRenderable.renderable->getDatablock() ) );
        const HlmsPbsDatablock *datablock = static_cast<const HlmsPbsDatablock*>(
                                                queuedRenderable.renderable->getDatablock() );

        if( OGRE_EXTRACT_HLMS_TYPE_FROM_CACHE_HASH( lastCacheHash ) != mType )
        {
            //layout(binding = 0) uniform PassBuffer {} pass
            ConstBufferPacked *passBuffer = mPassBuffers[mCurrentPassBuffer-1];
            *commandBuffer->addCommand<CbShaderBuffer>() = CbShaderBuffer( VertexShader,
                                                                           0, passBuffer, 0,
                                                                           passBuffer->
                                                                           getTotalSizeBytes() );
            *commandBuffer->addCommand<CbShaderBuffer>() = CbShaderBuffer( PixelShader,
                                                                           0, passBuffer, 0,
                                                                           passBuffer->
                                                                           getTotalSizeBytes() );

            if( !casterPass )
            {
                size_t texUnit = 1;

                if( mGridBuffer )
                {
                    texUnit = 3;
                    *commandBuffer->addCommand<CbShaderBuffer>() =
                            CbShaderBuffer( PixelShader, 1, mGridBuffer, 0, 0 );
                    *commandBuffer->addCommand<CbShaderBuffer>() =
                            CbShaderBuffer( PixelShader, 2, mGlobalLightListBuffer, 0, 0 );
                }

                if( !mPrePassTextures->empty() )
                {
                    *commandBuffer->addCommand<CbTexture>() =
                            CbTexture( texUnit++, (*mPrePassTextures)[0], 0 );
                    *commandBuffer->addCommand<CbTexture>() =
                            CbTexture( texUnit++, (*mPrePassTextures)[1], 0 );
                }

                if( mPrePassMsaaDepthTexture )
                {
                    *commandBuffer->addCommand<CbTexture>() =
                            CbTexture( texUnit++, mPrePassMsaaDepthTexture, 0 );
                }

                if( mSsrTexture )
                {
                    *commandBuffer->addCommand<CbTexture>() =
                            CbTexture( texUnit++, mSsrTexture, 0 );
                }

                if( mIrradianceVolume )
                {
                    TextureGpu *irradianceTex = mIrradianceVolume->getIrradianceVolumeTexture();
                    const HlmsSamplerblock *samplerblock = mIrradianceVolume->getIrradSamplerblock();

                    *commandBuffer->addCommand<CbTexture>() = CbTexture( texUnit,
                                                                         irradianceTex,
                                                                         samplerblock );
                    ++texUnit;
                }

                if( mUsingAreaLightMasks )
                {
                    *commandBuffer->addCommand<CbTexture>() = CbTexture( texUnit,
                                                                         mAreaLightMasks,
                                                                         mAreaLightMasksSamplerblock );
                    ++texUnit;
                }

                //We changed HlmsType, rebind the shared textures.
                FastArray<TextureGpu*>::const_iterator itor = mPreparedPass.shadowMaps.begin();
                FastArray<TextureGpu*>::const_iterator end  = mPreparedPass.shadowMaps.end();
                while( itor != end )
                {
                    *commandBuffer->addCommand<CbTexture>() = CbTexture( texUnit, *itor,
                                                                         mCurrentShadowmapSamplerblock );
                    ++texUnit;
                    ++itor;
                }

                if( mParallaxCorrectedCubemap )
                {
                    TextureGpu *pccTexture = mParallaxCorrectedCubemap->getBlendCubemap();
                    const HlmsSamplerblock *samplerblock =
                            mParallaxCorrectedCubemap->getBlendCubemapTrilinearSamplerblock();
                    *commandBuffer->addCommand<CbTexture>() = CbTexture( texUnit, pccTexture,
                                                                         samplerblock );
                    ++texUnit;
                }
            }

            mLastDescTexture = 0;
            mLastDescSampler = 0;
            mLastBoundPool = 0;

            //layout(binding = 2) uniform InstanceBuffer {} instance
            if( mCurrentConstBuffer < mConstBuffers.size() &&
                (size_t)((mCurrentMappedConstBuffer - mStartMappedConstBuffer) + 4) <=
                    mCurrentConstBufferSize )
            {
                *commandBuffer->addCommand<CbShaderBuffer>() =
                        CbShaderBuffer( VertexShader, 2, mConstBuffers[mCurrentConstBuffer], 0, 0 );
                *commandBuffer->addCommand<CbShaderBuffer>() =
                        CbShaderBuffer( PixelShader, 2, mConstBuffers[mCurrentConstBuffer], 0, 0 );
            }

            rebindTexBuffer( commandBuffer );

#ifdef OGRE_BUILD_COMPONENT_PLANAR_REFLECTIONS
            mLastBoundPlanarReflection = 0u;
#endif
            mListener->hlmsTypeChanged( casterPass, commandBuffer, datablock );
        }

        //Don't bind the material buffer on caster passes (important to keep
        //MDI & auto-instancing running on shadow map passes)
        if( mLastBoundPool != datablock->getAssignedPool() &&
            (!casterPass || datablock->getAlphaTest() != CMPF_ALWAYS_PASS) )
        {
            //layout(binding = 1) uniform MaterialBuf {} materialArray
            const ConstBufferPool::BufferPool *newPool = datablock->getAssignedPool();
            *commandBuffer->addCommand<CbShaderBuffer>() = CbShaderBuffer( PixelShader,
                                                                           1, newPool->materialBuffer, 0,
                                                                           newPool->materialBuffer->
                                                                           getTotalSizeBytes() );
            CubemapProbe *manualProbe = datablock->getCubemapProbe();
            if( manualProbe )
            {
                ConstBufferPacked *probeConstBuf = manualProbe->getConstBufferForManualProbes();
                *commandBuffer->addCommand<CbShaderBuffer>() = CbShaderBuffer( PixelShader,
                                                                               3, probeConstBuf,
                                                                               0, 0 );
            }
            mLastBoundPool = newPool;
        }

        uint32 * RESTRICT_ALIAS currentMappedConstBuffer    = mCurrentMappedConstBuffer;
        float * RESTRICT_ALIAS currentMappedTexBuffer       = mCurrentMappedTexBuffer;

        bool hasSkeletonAnimation = queuedRenderable.renderable->hasSkeletonAnimation();

        const Matrix4 &worldMat = queuedRenderable.movableObject->_getParentNodeFullTransform();

        //---------------------------------------------------------------------------
        //                          ---- VERTEX SHADER ----
        //---------------------------------------------------------------------------

        if( !hasSkeletonAnimation )
        {
            //We need to correct currentMappedConstBuffer to point to the right texture buffer's
            //offset, which may not be in sync if the previous draw had skeletal animation.
            const size_t currentConstOffset = (currentMappedTexBuffer - mStartMappedTexBuffer) >>
                                                (2 + !casterPass);
            currentMappedConstBuffer =  currentConstOffset + mStartMappedConstBuffer;
            bool exceedsConstBuffer = (size_t)((currentMappedConstBuffer - mStartMappedConstBuffer) + 4)
                                        > mCurrentConstBufferSize;

            const size_t minimumTexBufferSize = 16 * (1 + !casterPass);
            bool exceedsTexBuffer = (currentMappedTexBuffer - mStartMappedTexBuffer) +
                                         minimumTexBufferSize >= mCurrentTexBufferSize;

            if( exceedsConstBuffer || exceedsTexBuffer )
            {
                currentMappedConstBuffer = mapNextConstBuffer( commandBuffer );

                if( exceedsTexBuffer )
                    mapNextTexBuffer( commandBuffer, minimumTexBufferSize * sizeof(float) );
                else
                    rebindTexBuffer( commandBuffer, true, minimumTexBufferSize * sizeof(float) );

                currentMappedTexBuffer = mCurrentMappedTexBuffer;
            }

            //uint worldMaterialIdx[]
            *currentMappedConstBuffer = datablock->getAssignedSlot() & 0x1FF;

            //mat4x3 world
#if !OGRE_DOUBLE_PRECISION
            memcpy( currentMappedTexBuffer, &worldMat, 4 * 3 * sizeof( float ) );
            currentMappedTexBuffer += 16;
#else
            for( int y = 0; y < 3; ++y )
            {
                for( int x = 0; x < 4; ++x )
                {
                    *currentMappedTexBuffer++ = worldMat[ y ][ x ];
                }
            }
            currentMappedTexBuffer += 4;
#endif

            //mat4 worldView
            Matrix4 tmp = mPreparedPass.viewMatrix.concatenateAffine( worldMat );
    #ifdef OGRE_GLES2_WORKAROUND_1
            tmp = tmp.transpose();
#endif
#if !OGRE_DOUBLE_PRECISION
            memcpy( currentMappedTexBuffer, &tmp, sizeof( Matrix4 ) * !casterPass );
            currentMappedTexBuffer += 16 * !casterPass;
#else
            if( !casterPass )
            {
                for( int y = 0; y < 4; ++y )
                {
                    for( int x = 0; x < 4; ++x )
                    {
                        *currentMappedTexBuffer++ = tmp[ y ][ x ];
                    }
                }
            }
#endif
        }
        else
        {
            bool exceedsConstBuffer = (size_t)((currentMappedConstBuffer - mStartMappedConstBuffer) + 4)
                                        > mCurrentConstBufferSize;

            if( isV1 )
            {
                uint16 numWorldTransforms = queuedRenderable.renderable->getNumWorldTransforms();
                assert( numWorldTransforms <= 256u );

                const size_t minimumTexBufferSize = 12 * numWorldTransforms;
                bool exceedsTexBuffer = (currentMappedTexBuffer - mStartMappedTexBuffer) +
                        minimumTexBufferSize >= mCurrentTexBufferSize;

                if( exceedsConstBuffer || exceedsTexBuffer )
                {
                    currentMappedConstBuffer = mapNextConstBuffer( commandBuffer );

                    if( exceedsTexBuffer )
                        mapNextTexBuffer( commandBuffer, minimumTexBufferSize * sizeof(float) );
                    else
                        rebindTexBuffer( commandBuffer, true, minimumTexBufferSize * sizeof(float) );

                    currentMappedTexBuffer = mCurrentMappedTexBuffer;
                }

                //uint worldMaterialIdx[]
                size_t distToWorldMatStart = mCurrentMappedTexBuffer - mStartMappedTexBuffer;
                distToWorldMatStart >>= 2;
                *currentMappedConstBuffer = (distToWorldMatStart << 9 ) |
                        (datablock->getAssignedSlot() & 0x1FF);

                //vec4 worldMat[][3]
                //TODO: Don't rely on a virtual function + make a direct 4x3 copy
                Matrix4 tmp[256];
                queuedRenderable.renderable->getWorldTransforms( tmp );
                for( size_t i=0; i<numWorldTransforms; ++i )
                {
#if !OGRE_DOUBLE_PRECISION
                    memcpy( currentMappedTexBuffer, &tmp[ i ], 12 * sizeof( float ) );
                    currentMappedTexBuffer += 12;
#else
                    for( int y = 0; y < 3; ++y )
                    {
                        for( int x = 0; x < 4; ++x )
                        {
                            *currentMappedTexBuffer++ = tmp[ i ][ y ][ x ];
                        }
                    }
#endif
                }
            }
            else
            {
                SkeletonInstance *skeleton = queuedRenderable.movableObject->getSkeletonInstance();

#if OGRE_DEBUG_MODE
                assert( dynamic_cast<const RenderableAnimated*>( queuedRenderable.renderable ) );
#endif

                const RenderableAnimated *renderableAnimated = static_cast<const RenderableAnimated*>(
                                                                        queuedRenderable.renderable );

                const RenderableAnimated::IndexMap *indexMap = renderableAnimated->getBlendIndexToBoneIndexMap();

                const size_t minimumTexBufferSize = 12 * indexMap->size();
                bool exceedsTexBuffer = (currentMappedTexBuffer - mStartMappedTexBuffer) +
                                            minimumTexBufferSize >= mCurrentTexBufferSize;

                if( exceedsConstBuffer || exceedsTexBuffer )
                {
                    currentMappedConstBuffer = mapNextConstBuffer( commandBuffer );

                    if( exceedsTexBuffer )
                        mapNextTexBuffer( commandBuffer, minimumTexBufferSize * sizeof(float) );
                    else
                        rebindTexBuffer( commandBuffer, true, minimumTexBufferSize * sizeof(float) );

                    currentMappedTexBuffer = mCurrentMappedTexBuffer;
                }

                //uint worldMaterialIdx[]
                size_t distToWorldMatStart = mCurrentMappedTexBuffer - mStartMappedTexBuffer;
                distToWorldMatStart >>= 2;
                *currentMappedConstBuffer = (distToWorldMatStart << 9 ) |
                        (datablock->getAssignedSlot() & 0x1FF);

                RenderableAnimated::IndexMap::const_iterator itBone = indexMap->begin();
                RenderableAnimated::IndexMap::const_iterator enBone = indexMap->end();

                while( itBone != enBone )
                {
                    const SimpleMatrixAf4x3 &mat4x3 = skeleton->_getBoneFullTransform( *itBone );
                    mat4x3.streamTo4x3( currentMappedTexBuffer );
                    currentMappedTexBuffer += 12;

                    ++itBone;
                }
            }

            //If the next entity will not be skeletally animated, we'll need
            //currentMappedTexBuffer to be 16/32-byte aligned.
            //Non-skeletally animated objects are far more common than skeletal ones,
            //so we do this here instead of doing it before rendering the non-skeletal ones.
            size_t currentConstOffset = (size_t)(currentMappedTexBuffer - mStartMappedTexBuffer);
            currentConstOffset = alignToNextMultiple( currentConstOffset, 16 + 16 * !casterPass );
            currentConstOffset = std::min( currentConstOffset, mCurrentTexBufferSize );
            currentMappedTexBuffer = mStartMappedTexBuffer + currentConstOffset;
        }

        *reinterpret_cast<float * RESTRICT_ALIAS>( currentMappedConstBuffer+1 ) = datablock->
                                                                                    mShadowConstantBias;
#if !OGRE_NO_FINE_LIGHT_MASK_GRANULARITY
        *( currentMappedConstBuffer+2u ) = queuedRenderable.movableObject->getLightMask();
#endif
#ifdef OGRE_BUILD_COMPONENT_PLANAR_REFLECTIONS
        *( currentMappedConstBuffer+3u ) = queuedRenderable.renderable->mCustomParameter & 0x7F;
#endif
        currentMappedConstBuffer += 4;

        //---------------------------------------------------------------------------
        //                          ---- PIXEL SHADER ----
        //---------------------------------------------------------------------------

        if( !casterPass || datablock->getAlphaTest() != CMPF_ALWAYS_PASS )
        {
#ifdef OGRE_BUILD_COMPONENT_PLANAR_REFLECTIONS
            if( mHasPlanarReflections &&
                (queuedRenderable.renderable->mCustomParameter & 0x80) &&
                mLastBoundPlanarReflection != queuedRenderable.renderable->mCustomParameter )
            {
                const uint8 activeActorIdx = queuedRenderable.renderable->mCustomParameter & 0x7F;
                TextureGpu *planarReflTex = mPlanarReflections->getTexture( activeActorIdx );
                *commandBuffer->addCommand<CbTexture>() =
                        CbTexture( mTexUnitSlotStart - 1u, planarReflTex,
                                   mPlanarReflectionsSamplerblock );
                mLastBoundPlanarReflection = queuedRenderable.renderable->mCustomParameter;
            }
#endif
            if( datablock->mTexturesDescSet != mLastDescTexture )
            {
                if( datablock->mTexturesDescSet )
                {
                    //Rebind textures
                    size_t texUnit = mTexUnitSlotStart;

                    *commandBuffer->addCommand<CbTextures>() =
                            CbTextures( texUnit, datablock->mCubemapIdxInDescSet,
                                        datablock->mTexturesDescSet );

                    if( !mHasSeparateSamplers )
                    {
                        *commandBuffer->addCommand<CbSamplers>() =
                                CbSamplers( texUnit, datablock->mSamplersDescSet );
                    }
                    //texUnit += datablock->mTexturesDescSet->mTextures.size();
                }

                mLastDescTexture = datablock->mTexturesDescSet;
            }

            if( datablock->mSamplersDescSet != mLastDescSampler && mHasSeparateSamplers )
            {
                if( datablock->mSamplersDescSet )
                {
                    //Bind samplers
                    size_t texUnit = mTexUnitSlotStart;
                    *commandBuffer->addCommand<CbSamplers>() =
                            CbSamplers( texUnit, datablock->mSamplersDescSet );
                    mLastDescSampler = datablock->mSamplersDescSet;
                }
            }
        }

        mCurrentMappedConstBuffer   = currentMappedConstBuffer;
        mCurrentMappedTexBuffer     = currentMappedTexBuffer;

        return ((mCurrentMappedConstBuffer - mStartMappedConstBuffer) >> 2) - 1;
    }
    //-----------------------------------------------------------------------------------
    void HlmsPbs::destroyAllBuffers(void)
    {
        HlmsBufferManager::destroyAllBuffers();

        mCurrentPassBuffer  = 0;

        {
            ConstBufferPackedVec::const_iterator itor = mPassBuffers.begin();
            ConstBufferPackedVec::const_iterator end  = mPassBuffers.end();

            while( itor != end )
            {
                if( (*itor)->getMappingState() != MS_UNMAPPED )
                    (*itor)->unmap( UO_UNMAP_ALL );
                mVaoManager->destroyConstBuffer( *itor );
                ++itor;
            }

            mPassBuffers.clear();
        }
    }
    //-----------------------------------------------------------------------------------
    void HlmsPbs::postCommandBufferExecution( CommandBuffer *commandBuffer )
    {
        HlmsBufferManager::postCommandBufferExecution( commandBuffer );

        if( mPrePassMsaaDepthTexture )
        {
            //We need to unbind the depth texture, it may be used as a depth buffer later.
            size_t texUnit = mGridBuffer ? 3 : 1;
            if( !mPrePassTextures->empty() )
                texUnit += 2;

            mRenderSystem->_setTexture( texUnit, 0 );
        }
    }
    //-----------------------------------------------------------------------------------
    void HlmsPbs::frameEnded(void)
    {
        HlmsBufferManager::frameEnded();
        mCurrentPassBuffer  = 0;
    }
    //-----------------------------------------------------------------------------------
    void HlmsPbs::getDefaultPaths( String &outDataFolderPath, StringVector &outLibraryFoldersPaths )
    {
        //We need to know what RenderSystem is currently in use, as the
        //name of the compatible shading language is part of the path
        Ogre::RenderSystem *renderSystem = Ogre::Root::getSingleton().getRenderSystem();
        Ogre::String shaderSyntax = "GLSL";
        if (renderSystem->getName() == "Direct3D11 Rendering Subsystem")
            shaderSyntax = "HLSL";
        else if (renderSystem->getName() == "Metal Rendering Subsystem")
            shaderSyntax = "Metal";

        //Fill the library folder paths with the relevant folders
        outLibraryFoldersPaths.clear();
        outLibraryFoldersPaths.push_back( "Hlms/Common/" + shaderSyntax );
        outLibraryFoldersPaths.push_back( "Hlms/Common/Any" );
        outLibraryFoldersPaths.push_back( "Hlms/Pbs/Any" );

        //Fill the data folder path
        outDataFolderPath = "Hlms/Pbs/" + shaderSyntax;
    }
    //-----------------------------------------------------------------------------------
    void HlmsPbs::setDebugPssmSplits( bool bDebug )
    {
        mDebugPssmSplits = bDebug;
    }
    //-----------------------------------------------------------------------------------
    void HlmsPbs::setShadowSettings( ShadowFilter filter )
    {
        mShadowFilter = filter;

        if( mShadowFilter == ExponentialShadowMaps && mHlmsManager->getShadowMappingUseBackFaces() )
        {
            LogManager::getSingleton().logMessage(
                        "QUALITY WARNING: It is highly recommended that you call "
                        "mHlmsManager->setShadowMappingUseBackFaces( false ) when using Exponential "
                        "Shadow Maps (HlmsPbs::setShadowSettings)" );
        }
    }
    //-----------------------------------------------------------------------------------
    void HlmsPbs::setEsmK( uint16 K )
    {
        assert( K != 0 && "A value of K = 0 is invalid!" );
        mEsmK = K;
    }
    //-----------------------------------------------------------------------------------
    void HlmsPbs::setAmbientLightMode( AmbientLightMode mode )
    {
        mAmbientLightMode = mode;
    }
    //-----------------------------------------------------------------------------------
    void HlmsPbs::setAreaLightMasks( TextureGpu *areaLightMask )
    {
        mAreaLightMasks = areaLightMask;
    }
#ifdef OGRE_BUILD_COMPONENT_PLANAR_REFLECTIONS
    //-----------------------------------------------------------------------------------
    void HlmsPbs::setPlanarReflections( PlanarReflections *planarReflections )
    {
        mPlanarReflections = planarReflections;
    }
    //-----------------------------------------------------------------------------------
    PlanarReflections* HlmsPbs::getPlanarReflections(void) const
    {
        return mPlanarReflections;
    }
#endif
#if !OGRE_NO_JSON
    //-----------------------------------------------------------------------------------
    void HlmsPbs::_loadJson( const rapidjson::Value &jsonValue, const HlmsJson::NamedBlocks &blocks,
                             HlmsDatablock *datablock, const String &resourceGroup,
                             HlmsJsonListener *listener, const String &additionalTextureExtension ) const
    {
        HlmsJsonPbs jsonPbs( mHlmsManager, mRenderSystem->getTextureGpuManager(),
                             listener, additionalTextureExtension );
        jsonPbs.loadMaterial( jsonValue, blocks, datablock, resourceGroup );
    }
    //-----------------------------------------------------------------------------------
    void HlmsPbs::_saveJson( const HlmsDatablock *datablock, String &outString,
                             HlmsJsonListener *listener,
                             const String &additionalTextureExtension ) const
    {
        HlmsJsonPbs jsonPbs( mHlmsManager, mRenderSystem->getTextureGpuManager(),
                             listener, additionalTextureExtension );
        jsonPbs.saveMaterial( datablock, outString );
    }
    //-----------------------------------------------------------------------------------
    void HlmsPbs::_collectSamplerblocks( set<const HlmsSamplerblock*>::type &outSamplerblocks,
                                         const HlmsDatablock *datablock ) const
    {
        HlmsJsonPbs::collectSamplerblocks( datablock, outSamplerblocks );
    }
#endif
    //-----------------------------------------------------------------------------------
    HlmsDatablock* HlmsPbs::createDatablockImpl( IdString datablockName,
                                                       const HlmsMacroblock *macroblock,
                                                       const HlmsBlendblock *blendblock,
                                                       const HlmsParamVec &paramVec )
    {
        return OGRE_NEW HlmsPbsDatablock( datablockName, this, macroblock, blendblock, paramVec );
    }
}<|MERGE_RESOLUTION|>--- conflicted
+++ resolved
@@ -1004,11 +1004,7 @@
             if( mAreaLightMasks )
             {
                 const size_t numComponents =
-<<<<<<< HEAD
                         PixelFormatGpuUtils::getNumberOfComponents( mAreaLightMasks->getPixelFormat() );
-=======
-                        PixelUtil::getComponentCount( mAreaLightMasks->getFormat() );
->>>>>>> 9b1927b7
                 if( numComponents > 2u )
                     setProperty( HlmsBaseProp::LightsAreaTexColour, 1 );
             }
@@ -1555,11 +1551,7 @@
                 //Roughness minimum value is 0.02, so we need to map
                 //[0.02; 1.0] -> [0; 1] in the pixel shader that's why we divide by 0.98.
                 //The 2.0 is just arbitrary (it looks good)
-<<<<<<< HEAD
                 areaLightNumMipmaps = (mAreaLightMasks->getNumMipmaps() - 1u);
-=======
-                areaLightNumMipmaps = mAreaLightMasks->getNumMipmaps();
->>>>>>> 9b1927b7
                 areaLightNumMipmapsSpecFactor = areaLightNumMipmaps * 2.0f / 0.98f;
             }
 
