/*
-----------------------------------------------------------------------------
This source file is part of OGRE
    (Object-oriented Graphics Rendering Engine)
For the latest info, see http://www.ogre3d.org/

Copyright (c) 2000-2014 Torus Knot Software Ltd

Permission is hereby granted, free of charge, to any person obtaining a copy
of this software and associated documentation files (the "Software"), to deal
in the Software without restriction, including without limitation the rights
to use, copy, modify, merge, publish, distribute, sublicense, and/or sell
copies of the Software, and to permit persons to whom the Software is
furnished to do so, subject to the following conditions:

The above copyright notice and this permission notice shall be included in
all copies or substantial portions of the Software.

THE SOFTWARE IS PROVIDED "AS IS", WITHOUT WARRANTY OF ANY KIND, EXPRESS OR
IMPLIED, INCLUDING BUT NOT LIMITED TO THE WARRANTIES OF MERCHANTABILITY,
FITNESS FOR A PARTICULAR PURPOSE AND NONINFRINGEMENT. IN NO EVENT SHALL THE
AUTHORS OR COPYRIGHT HOLDERS BE LIABLE FOR ANY CLAIM, DAMAGES OR OTHER
LIABILITY, WHETHER IN AN ACTION OF CONTRACT, TORT OR OTHERWISE, ARISING FROM,
OUT OF OR IN CONNECTION WITH THE SOFTWARE OR THE USE OR OTHER DEALINGS IN
THE SOFTWARE.
-----------------------------------------------------------------------------
*/

#include "OgreStableHeaders.h"

#include "OgreHlmsPbs.h"
#include "OgreHlmsPbsDatablock.h"
#include "OgreHlmsManager.h"
#include "OgreHlmsListener.h"
#include "OgreLwString.h"

#if !OGRE_NO_JSON
    #include "OgreHlmsJsonPbs.h"
#endif

#include "OgreViewport.h"
#include "OgreRenderTarget.h"
#include "OgreCamera.h"
#include "OgreHighLevelGpuProgramManager.h"
#include "OgreHighLevelGpuProgram.h"
#include "OgreForward3D.h"
#include "Cubemaps/OgreParallaxCorrectedCubemap.h"
#include "OgreIrradianceVolume.h"

#include "OgreSceneManager.h"
#include "Compositor/OgreCompositorShadowNode.h"
#include "Vao/OgreVaoManager.h"
#include "Vao/OgreConstBufferPacked.h"
#include "Vao/OgreTexBufferPacked.h"

#include "CommandBuffer/OgreCommandBuffer.h"
#include "CommandBuffer/OgreCbTexture.h"
#include "CommandBuffer/OgreCbShaderBuffer.h"

#include "Animation/OgreSkeletonInstance.h"

#include "OgreTextureGpu.h"
#include "OgrePixelFormatGpuUtils.h"

#ifdef OGRE_BUILD_COMPONENT_PLANAR_REFLECTIONS
    #include "OgrePlanarReflections.h"
#endif

#include "OgreLogManager.h"

namespace Ogre
{
    const IdString PbsProperty::HwGammaRead       = IdString( "hw_gamma_read" );
    const IdString PbsProperty::HwGammaWrite      = IdString( "hw_gamma_write" );
    const IdString PbsProperty::MaterialsPerBuffer= IdString( "materials_per_buffer" );
    const IdString PbsProperty::LowerGpuOverhead  = IdString( "lower_gpu_overhead" );
    const IdString PbsProperty::DebugPssmSplits   = IdString( "debug_pssm_splits" );
    const IdString PbsProperty::HasPlanarReflections=IdString( "has_planar_reflections" );

    const IdString PbsProperty::NumTextures     = IdString( "num_textures" );
    const IdString PbsProperty::NumSamplers     = IdString( "num_samplers" );
    const char *PbsProperty::DiffuseMap         = "diffuse_map";
    const char *PbsProperty::NormalMapTex       = "normal_map_tex";
    const char *PbsProperty::SpecularMap        = "specular_map";
    const char *PbsProperty::RoughnessMap       = "roughness_map";
    const char *PbsProperty::EmissiveMap        = "emissive_map";
    const char *PbsProperty::EnvProbeMap        = "envprobe_map";
    const char *PbsProperty::DetailWeightMap    = "detail_weight_map";
    const char *PbsProperty::DetailMapN         = "detail_map";     //detail_map0-4
    const char *PbsProperty::DetailMapNmN       = "detail_map_nm";  //detail_map_nm0-4

    const IdString PbsProperty::DetailMap0      = "detail_map0";
    const IdString PbsProperty::DetailMap1      = "detail_map1";
    const IdString PbsProperty::DetailMap2      = "detail_map2";
    const IdString PbsProperty::DetailMap3      = "detail_map3";

    const IdString PbsProperty::NormalMap         = IdString( "normal_map" );

    const IdString PbsProperty::FresnelScalar     = IdString( "fresnel_scalar" );
    const IdString PbsProperty::UseTextureAlpha   = IdString( "use_texture_alpha" );
    const IdString PbsProperty::TransparentMode   = IdString( "transparent_mode" );
    const IdString PbsProperty::FresnelWorkflow   = IdString( "fresnel_workflow" );
    const IdString PbsProperty::MetallicWorkflow  = IdString( "metallic_workflow" );
    const IdString PbsProperty::TwoSidedLighting  = IdString( "two_sided_lighting" );
    const IdString PbsProperty::ReceiveShadows    = IdString( "receive_shadows" );
    const IdString PbsProperty::UsePlanarReflections=IdString( "use_planar_reflections" );

    const IdString PbsProperty::NormalSamplingFormat  = IdString( "normal_sampling_format" );
    const IdString PbsProperty::NormalLa              = IdString( "normal_la" );
    const IdString PbsProperty::NormalRgUnorm        = IdString( "normal_rg_unorm" );
    const IdString PbsProperty::NormalRgSnorm        = IdString( "normal_rg_snorm" );

    const IdString PbsProperty::NormalWeight          = IdString( "normal_weight" );
    const IdString PbsProperty::NormalWeightTex       = IdString( "normal_weight_tex" );
    const IdString PbsProperty::NormalWeightDetail0   = IdString( "normal_weight_detail0" );
    const IdString PbsProperty::NormalWeightDetail1   = IdString( "normal_weight_detail1" );
    const IdString PbsProperty::NormalWeightDetail2   = IdString( "normal_weight_detail2" );
    const IdString PbsProperty::NormalWeightDetail3   = IdString( "normal_weight_detail3" );

    const IdString PbsProperty::DetailWeights     = IdString( "detail_weights" );
    const IdString PbsProperty::DetailOffsets0    = IdString( "detail_offsets0" );
    const IdString PbsProperty::DetailOffsets1    = IdString( "detail_offsets1" );
    const IdString PbsProperty::DetailOffsets2    = IdString( "detail_offsets2" );
    const IdString PbsProperty::DetailOffsets3    = IdString( "detail_offsets3" );

    const IdString PbsProperty::UvDiffuse         = IdString( "uv_diffuse" );
    const IdString PbsProperty::UvNormal          = IdString( "uv_normal" );
    const IdString PbsProperty::UvSpecular        = IdString( "uv_specular" );
    const IdString PbsProperty::UvRoughness       = IdString( "uv_roughness" );
    const IdString PbsProperty::UvDetailWeight    = IdString( "uv_detail_weight" );
    const IdString PbsProperty::UvDetail0         = IdString( "uv_detail0" );
    const IdString PbsProperty::UvDetail1         = IdString( "uv_detail1" );
    const IdString PbsProperty::UvDetail2         = IdString( "uv_detail2" );
    const IdString PbsProperty::UvDetail3         = IdString( "uv_detail3" );
    const IdString PbsProperty::UvDetailNm0       = IdString( "uv_detail_nm0" );
    const IdString PbsProperty::UvDetailNm1       = IdString( "uv_detail_nm1" );
    const IdString PbsProperty::UvDetailNm2       = IdString( "uv_detail_nm2" );
    const IdString PbsProperty::UvDetailNm3       = IdString( "uv_detail_nm3" );
    const IdString PbsProperty::UvEmissive        = IdString( "uv_emissive" );

    const IdString PbsProperty::BlendModeIndex0   = IdString( "blend_mode_idx0" );
    const IdString PbsProperty::BlendModeIndex1   = IdString( "blend_mode_idx1" );
    const IdString PbsProperty::BlendModeIndex2   = IdString( "blend_mode_idx2" );
    const IdString PbsProperty::BlendModeIndex3   = IdString( "blend_mode_idx3" );

    const IdString PbsProperty::DetailMapsDiffuse = IdString( "detail_maps_diffuse" );
    const IdString PbsProperty::DetailMapsNormal  = IdString( "detail_maps_normal" );
    const IdString PbsProperty::FirstValidDetailMapNm= IdString( "first_valid_detail_map_nm" );
    const IdString PbsProperty::EmissiveConstant  = IdString( "emissive_constant" );

    const IdString PbsProperty::Pcf3x3            = IdString( "pcf_3x3" );
    const IdString PbsProperty::Pcf4x4            = IdString( "pcf_4x4" );
    const IdString PbsProperty::PcfIterations     = IdString( "pcf_iterations" );
    const IdString PbsProperty::ExponentialShadowMaps= IdString( "exponential_shadow_maps" );

    const IdString PbsProperty::EnvMapScale       = IdString( "envmap_scale" );
    const IdString PbsProperty::AmbientFixed      = IdString( "ambient_fixed" );
    const IdString PbsProperty::AmbientHemisphere = IdString( "ambient_hemisphere" );
    const IdString PbsProperty::TargetEnvprobeMap = IdString( "target_envprobe_map" );
    const IdString PbsProperty::ParallaxCorrectCubemaps = IdString( "parallax_correct_cubemaps" );
    const IdString PbsProperty::UseParallaxCorrectCubemaps= IdString( "use_parallax_correct_cubemaps" );
    const IdString PbsProperty::IrradianceVolumes = IdString( "irradiance_volumes" );

    const IdString PbsProperty::BrdfDefault       = IdString( "BRDF_Default" );
    const IdString PbsProperty::BrdfCookTorrance  = IdString( "BRDF_CookTorrance" );
    const IdString PbsProperty::BrdfBlinnPhong    = IdString( "BRDF_BlinnPhong" );
    const IdString PbsProperty::FresnelSeparateDiffuse  = IdString( "fresnel_separate_diffuse" );
    const IdString PbsProperty::GgxHeightCorrelated     = IdString( "GGX_height_correlated" );
    const IdString PbsProperty::LegacyMathBrdf          = IdString( "legacy_math_brdf" );
    const IdString PbsProperty::RoughnessIsShininess    = IdString( "roughness_is_shininess" );

    const IdString *PbsProperty::UvSourcePtrs[NUM_PBSM_SOURCES] =
    {
        &PbsProperty::UvDiffuse,
        &PbsProperty::UvNormal,
        &PbsProperty::UvSpecular,
        &PbsProperty::UvRoughness,
        &PbsProperty::UvDetailWeight,
        &PbsProperty::UvDetail0,
        &PbsProperty::UvDetail1,
        &PbsProperty::UvDetail2,
        &PbsProperty::UvDetail3,
        &PbsProperty::UvDetailNm0,
        &PbsProperty::UvDetailNm1,
        &PbsProperty::UvDetailNm2,
        &PbsProperty::UvDetailNm3,
        &PbsProperty::UvEmissive,
    };

    const IdString *PbsProperty::DetailNormalWeights[4] =
    {
        &PbsProperty::NormalWeightDetail0,
        &PbsProperty::NormalWeightDetail1,
        &PbsProperty::NormalWeightDetail2,
        &PbsProperty::NormalWeightDetail3
    };

    const IdString *PbsProperty::DetailOffsetsPtrs[4] =
    {
        &PbsProperty::DetailOffsets0,
        &PbsProperty::DetailOffsets1,
        &PbsProperty::DetailOffsets2,
        &PbsProperty::DetailOffsets3
    };

    const IdString *PbsProperty::BlendModes[4] =
    {
        &PbsProperty::BlendModeIndex0,
        &PbsProperty::BlendModeIndex1,
        &PbsProperty::BlendModeIndex2,
        &PbsProperty::BlendModeIndex3
    };

    extern const String c_pbsBlendModes[];

    HlmsPbs::HlmsPbs( Archive *dataFolder, ArchiveVec *libraryFolders ) :
        HlmsBufferManager( HLMS_PBS, "pbs", dataFolder, libraryFolders ),
        ConstBufferPool( HlmsPbsDatablock::MaterialSizeInGpuAligned,
                         ConstBufferPool::ExtraBufferParams() ),
        mShadowmapSamplerblock( 0 ),
        mShadowmapCmpSamplerblock( 0 ),
        mShadowmapEsmSamplerblock( 0 ),
        mCurrentShadowmapSamplerblock( 0 ),
        mParallaxCorrectedCubemap( 0 ),
        mCurrentPassBuffer( 0 ),
        mGridBuffer( 0 ),
        mGlobalLightListBuffer( 0 ),
        mTexUnitSlotStart( 0 ),
        mPrePassTextures( 0 ),
        mSsrTexture( 0 ),
        mIrradianceVolume( 0 ),
#ifdef OGRE_BUILD_COMPONENT_PLANAR_REFLECTIONS
        mPlanarReflections( 0 ),
        mPlanarReflectionsSamplerblock( 0 ),
        mHasPlanarReflections( false ),
        mLastBoundPlanarReflection( 0u ),
#endif
        mLastBoundPool( 0 ),
        mHasSeparateSamplers( 0 ),
        mLastDescTexture( 0 ),
        mLastDescSampler( 0 ),
#if !OGRE_NO_FINE_LIGHT_MASK_GRANULARITY
        mFineLightMaskGranularity( true ),
#endif
        mDebugPssmSplits( false ),
        mShadowFilter( PCF_3x3 ),
        mEsmK( 600u ),
        mAmbientLightMode( AmbientAuto )
    {
        //Override defaults
        mLightGatheringMode = LightGatherForwardPlus;
    }
    //-----------------------------------------------------------------------------------
    HlmsPbs::~HlmsPbs()
    {
        destroyAllBuffers();
    }
    //-----------------------------------------------------------------------------------
    void HlmsPbs::_changeRenderSystem( RenderSystem *newRs )
    {
        ConstBufferPool::_changeRenderSystem( newRs );
        HlmsBufferManager::_changeRenderSystem( newRs );

        if( newRs )
        {
            HlmsDatablockMap::const_iterator itor = mDatablocks.begin();
            HlmsDatablockMap::const_iterator end  = mDatablocks.end();

            while( itor != end )
            {
                assert( dynamic_cast<HlmsPbsDatablock*>( itor->second.datablock ) );
                HlmsPbsDatablock *datablock = static_cast<HlmsPbsDatablock*>( itor->second.datablock );

                requestSlot( datablock->mTextureHash, datablock, false );
                ++itor;
            }

            HlmsSamplerblock samplerblock;
            samplerblock.mU             = TAM_BORDER;
            samplerblock.mV             = TAM_BORDER;
            samplerblock.mW             = TAM_CLAMP;
            samplerblock.mBorderColour  = ColourValue( std::numeric_limits<float>::max(),
                                                       std::numeric_limits<float>::max(),
                                                       std::numeric_limits<float>::max(),
                                                       std::numeric_limits<float>::max() );

            if( mShaderProfile != "hlsl" )
            {
                samplerblock.mMinFilter = FO_POINT;
                samplerblock.mMagFilter = FO_POINT;
                samplerblock.mMipFilter = FO_NONE;

                if( !mShadowmapSamplerblock )
                    mShadowmapSamplerblock = mHlmsManager->getSamplerblock( samplerblock );
            }

            if( !mShadowmapEsmSamplerblock )
            {
                samplerblock.mMinFilter     = FO_LINEAR;
                samplerblock.mMagFilter     = FO_LINEAR;
                samplerblock.mMipFilter     = FO_NONE;

                mShadowmapEsmSamplerblock = mHlmsManager->getSamplerblock( samplerblock );
            }

            samplerblock.mMinFilter     = FO_LINEAR;
            samplerblock.mMagFilter     = FO_LINEAR;
            samplerblock.mMipFilter     = FO_NONE;
            samplerblock.mCompareFunction   = CMPF_LESS_EQUAL;

            if( !mShadowmapCmpSamplerblock )
                mShadowmapCmpSamplerblock = mHlmsManager->getSamplerblock( samplerblock );

#ifdef OGRE_BUILD_COMPONENT_PLANAR_REFLECTIONS
            if( !mPlanarReflectionsSamplerblock )
            {
                samplerblock.mMinFilter     = FO_LINEAR;
                samplerblock.mMagFilter     = FO_LINEAR;
                samplerblock.mMipFilter     = FO_LINEAR;
                samplerblock.mCompareFunction   = NUM_COMPARE_FUNCTIONS;

                samplerblock.mU             = TAM_CLAMP;
                samplerblock.mV             = TAM_CLAMP;
                samplerblock.mW             = TAM_CLAMP;

                mPlanarReflectionsSamplerblock = mHlmsManager->getSamplerblock( samplerblock );
            }
#endif
            const RenderSystemCapabilities *caps = newRs->getCapabilities();
            mHasSeparateSamplers = caps->hasCapability( RSC_SEPARATE_SAMPLERS_FROM_TEXTURES );
        }
    }
    //-----------------------------------------------------------------------------------
    const HlmsCache* HlmsPbs::createShaderCacheEntry( uint32 renderableHash,
                                                            const HlmsCache &passCache,
                                                            uint32 finalHash,
                                                            const QueuedRenderable &queuedRenderable )
    {
        const HlmsCache *retVal = Hlms::createShaderCacheEntry( renderableHash, passCache, finalHash,
                                                                queuedRenderable );

        if( mShaderProfile == "hlsl" || mShaderProfile == "metal" )
        {
            mListener->shaderCacheEntryCreated( mShaderProfile, retVal, passCache,
                                                mSetProperties, queuedRenderable );
            return retVal; //D3D embeds the texture slots in the shader.
        }

        //Set samplers.
        if( !retVal->pso.pixelShader.isNull() )
        {
            GpuProgramParametersSharedPtr psParams = retVal->pso.pixelShader->getDefaultParameters();

            int texUnit = 1; //Vertex shader consumes 1 slot with its tbuffer.

            //Forward3D consumes 2 more slots.
            if( mGridBuffer )
            {
                psParams->setNamedConstant( "f3dGrid",      1 );
                psParams->setNamedConstant( "f3dLightList", 2 );
                texUnit += 2;
            }

            if( !mPrePassTextures->empty() )
            {
                psParams->setNamedConstant( "gBuf_normals",         texUnit++ );
                psParams->setNamedConstant( "gBuf_shadowRoughness", texUnit++ );

                if( mPrePassMsaaDepthTexture )
                    psParams->setNamedConstant( "gBuf_depthTexture", texUnit++ );

                if( mSsrTexture )
                    psParams->setNamedConstant( "ssrTexture", texUnit++ );
            }

            if( mIrradianceVolume && getProperty( HlmsBaseProp::ShadowCaster ) == 0 )
                psParams->setNamedConstant( "irradianceVolume", texUnit++ );

            if( !mPreparedPass.shadowMaps.empty() )
            {
                if( getProperty( HlmsBaseProp::NumShadowMapLights ) != 0 )
                {
                    char tmpData[32];
                    LwString texName = LwString::FromEmptyPointer( tmpData, sizeof(tmpData) );
                    texName = "texShadowMap";
                    const size_t baseTexSize = texName.size();

                    for( size_t i=0; i<mPreparedPass.shadowMaps.size(); ++i )
                    {
                        texName.resize( baseTexSize );
                        texName.a( (uint32)i );   //texShadowMap0
                        psParams->setNamedConstant( texName.c_str(), &texUnit, 1, 1 );
                        ++texUnit;
                    }
                }
                else
                {
                    //No visible lights casting shadow maps.
                    texUnit += mPreparedPass.shadowMaps.size();
                }
            }

            int cubemapTexUnit = 0;
            const int32 parallaxCorrectCubemaps = getProperty( PbsProperty::ParallaxCorrectCubemaps );
            if( parallaxCorrectCubemaps )
                cubemapTexUnit = texUnit++;

#ifdef OGRE_BUILD_COMPONENT_PLANAR_REFLECTIONS
            if( mHasPlanarReflections )
            {
                const bool usesPlanarReflections = getProperty( PbsProperty::UsePlanarReflections ) != 0;
                if( usesPlanarReflections )
                    psParams->setNamedConstant( "planarReflectionTex", texUnit );
                ++texUnit;
            }
#endif
            assert( dynamic_cast<const HlmsPbsDatablock*>( queuedRenderable.renderable->getDatablock() ) );
            const HlmsPbsDatablock *datablock = static_cast<const HlmsPbsDatablock*>(
                                                        queuedRenderable.renderable->getDatablock() );

            int numTextures = getProperty( PbsProperty::NumTextures );
            for( int i=0; i<numTextures; ++i )
            {
                psParams->setNamedConstant( "textureMaps[" + StringConverter::toString( i ) + "]",
                                            texUnit++ );
            }

            const int32 envProbeMap         = getProperty( PbsProperty::EnvProbeMap );
            const int32 targetEnvProbeMap   = getProperty( PbsProperty::TargetEnvprobeMap );
            if( (envProbeMap && envProbeMap != targetEnvProbeMap) || parallaxCorrectCubemaps )
            {
                assert( datablock->getTexture( PBSM_REFLECTION ) || parallaxCorrectCubemaps );
                if( !envProbeMap || envProbeMap == targetEnvProbeMap )
                    psParams->setNamedConstant( "texEnvProbeMap", cubemapTexUnit );
                else
                    psParams->setNamedConstant( "texEnvProbeMap", texUnit++ );
            }
        }

        GpuProgramParametersSharedPtr vsParams = retVal->pso.vertexShader->getDefaultParameters();
        vsParams->setNamedConstant( "worldMatBuf", 0 );

        mListener->shaderCacheEntryCreated( mShaderProfile, retVal, passCache,
                                            mSetProperties, queuedRenderable );

        mRenderSystem->_setPipelineStateObject( &retVal->pso );

        mRenderSystem->bindGpuProgramParameters( GPT_VERTEX_PROGRAM, vsParams, GPV_ALL );
        if( !retVal->pso.pixelShader.isNull() )
        {
            GpuProgramParametersSharedPtr psParams = retVal->pso.pixelShader->getDefaultParameters();
            mRenderSystem->bindGpuProgramParameters( GPT_FRAGMENT_PROGRAM, psParams, GPV_ALL );
        }

        if( !mRenderSystem->getCapabilities()->hasCapability( RSC_CONST_BUFFER_SLOTS_IN_SHADER ) )
        {
            //Setting it to the vertex shader will set it to the PSO actually.
            retVal->pso.vertexShader->setUniformBlockBinding( "PassBuffer", 0 );
            retVal->pso.vertexShader->setUniformBlockBinding( "MaterialBuf", 1 );
            retVal->pso.vertexShader->setUniformBlockBinding( "InstanceBuffer", 2 );
        }

        return retVal;
    }
    //-----------------------------------------------------------------------------------
    void HlmsPbs::setDetailMapProperties( HlmsPbsDatablock *datablock, PiecesMap *inOutPieces )
    {
        uint32 minNormalMap = 4;
        bool hasDiffuseMaps = false;
        bool hasNormalMaps = false;
        bool anyDetailWeight = false;
        for( size_t i=0; i<4; ++i )
        {
            uint8 blendMode = datablock->mBlendModes[i];

            setDetailTextureProperty( PbsProperty::DetailMapN,   datablock, PBSM_DETAIL0, i );
            setDetailTextureProperty( PbsProperty::DetailMapNmN, datablock, PBSM_DETAIL0_NM, i );

            if( datablock->getTexture( PBSM_DETAIL0 + i ) )
            {
                inOutPieces[PixelShader][*PbsProperty::BlendModes[i]] =
                                                "@insertpiece( " + c_pbsBlendModes[blendMode] + ")";
                hasDiffuseMaps = true;
            }

            if( datablock->getTexture( PBSM_DETAIL0_NM + i ) )
            {
                minNormalMap = std::min<uint32>( minNormalMap, i );
                hasNormalMaps = true;
            }

            if( datablock->getDetailMapOffsetScale( i ) != Vector4( 0, 0, 1, 1 ) )
                setProperty( *PbsProperty::DetailOffsetsPtrs[i], 1 );

            if( datablock->mDetailWeight[i] != 1.0f &&
                (datablock->getTexture( PBSM_DETAIL0 + i ) ||
                 datablock->getTexture( PBSM_DETAIL0_NM + i )) )
            {
                anyDetailWeight = true;
            }
        }

        if( hasDiffuseMaps )
            setProperty( PbsProperty::DetailMapsDiffuse, 4 );

        if( hasNormalMaps )
            setProperty( PbsProperty::DetailMapsNormal, 4 );

        setProperty( PbsProperty::FirstValidDetailMapNm, minNormalMap );

        if( anyDetailWeight )
            setProperty( PbsProperty::DetailWeights, 1 );
    }
    //-----------------------------------------------------------------------------------
    void HlmsPbs::setTextureProperty( const char *propertyName, HlmsPbsDatablock *datablock,
                                      PbsTextureTypes texType )
    {
        uint8 idx = datablock->getIndexToDescriptorTexture( texType );
        if( idx != NUM_PBSM_TEXTURE_TYPES )
        {
            char tmpData[64];
            LwString propName = LwString::FromEmptyPointer( tmpData, sizeof(tmpData) );

            propName = propertyName; //diffuse_map

            const size_t basePropSize = propName.size(); // diffuse_map

            //In the template the we subtract the "+1" for the index.
            //We need to increment it now otherwise @property( diffuse_map )
            //can translate to @property( 0 ) which is not what we want.
            setProperty( propertyName, idx + 1 );

            propName.resize( basePropSize );
            propName.a( "_idx" ); //diffuse_map_idx
            setProperty( propName.c_str(), idx );

            if( mHasSeparateSamplers )
            {
                const uint8 samplerIdx = datablock->getIndexToDescriptorSampler( texType );
                propName.resize( basePropSize );
                propName.a( "_sampler" );           //diffuse_map_sampler
                setProperty( propName.c_str(), samplerIdx );
            }
        }
    }
    //-----------------------------------------------------------------------------------
    void HlmsPbs::setDetailTextureProperty( const char *propertyName, HlmsPbsDatablock *datablock,
                                            PbsTextureTypes baseTexType, uint8 detailIdx )
    {
        const PbsTextureTypes texType = static_cast<PbsTextureTypes>( baseTexType + detailIdx );
        char tmpData[32];
        LwString propName = LwString::FromEmptyPointer( tmpData, sizeof(tmpData) );
        propName.a( propertyName, detailIdx ); //detail_map0
        setTextureProperty( propName.c_str(), datablock, texType );
    }
    //-----------------------------------------------------------------------------------
    void HlmsPbs::calculateHashFor( Renderable *renderable, uint32 &outHash, uint32 &outCasterHash )
    {
        assert( dynamic_cast<HlmsPbsDatablock*>( renderable->getDatablock() ) );
        HlmsPbsDatablock *datablock = static_cast<HlmsPbsDatablock*>( renderable->getDatablock() );
        if( datablock->getDirtyFlags() & (DirtyTextures|DirtySamplers) )
        {
            //Delay hash generation for later, when we have the final (or temporary) descriptor sets.
            outHash = 0;
            outCasterHash = 0;
        }
        else
        {
            Hlms::calculateHashFor( renderable, outHash, outCasterHash );
        }

        datablock->loadAllTextures();
    }
    //-----------------------------------------------------------------------------------
    void HlmsPbs::calculateHashForPreCreate( Renderable *renderable, PiecesMap *inOutPieces )
    {
        assert( dynamic_cast<HlmsPbsDatablock*>( renderable->getDatablock() ) );
        HlmsPbsDatablock *datablock = static_cast<HlmsPbsDatablock*>(
                                                        renderable->getDatablock() );

        const bool metallicWorkflow = datablock->getWorkflow() == HlmsPbsDatablock::MetallicWorkflow;
        const bool fresnelWorkflow = datablock->getWorkflow() ==
                                                        HlmsPbsDatablock::SpecularAsFresnelWorkflow;

        setProperty( PbsProperty::FresnelScalar, datablock->hasSeparateFresnel() || metallicWorkflow );
        setProperty( PbsProperty::FresnelWorkflow, fresnelWorkflow );
        setProperty( PbsProperty::MetallicWorkflow, metallicWorkflow );

        if( datablock->getTwoSidedLighting() )
            setProperty( PbsProperty::TwoSidedLighting, 1 );

        if( datablock->getReceiveShadows() )
            setProperty( PbsProperty::ReceiveShadows, 1 );

        uint32 brdf = datablock->getBrdf();
        if( (brdf & PbsBrdf::BRDF_MASK) == PbsBrdf::Default )
        {
            setProperty( PbsProperty::BrdfDefault, 1 );

            if( !(brdf & PbsBrdf::FLAG_UNCORRELATED) )
                setProperty( PbsProperty::GgxHeightCorrelated, 1 );
        }
        else if( (brdf & PbsBrdf::BRDF_MASK) == PbsBrdf::CookTorrance )
            setProperty( PbsProperty::BrdfCookTorrance, 1 );
        else if( (brdf & PbsBrdf::BRDF_MASK) == PbsBrdf::BlinnPhong )
            setProperty( PbsProperty::BrdfBlinnPhong, 1 );

        if( brdf & PbsBrdf::FLAG_SPERATE_DIFFUSE_FRESNEL )
            setProperty( PbsProperty::FresnelSeparateDiffuse, 1 );

        if( brdf & PbsBrdf::FLAG_LEGACY_MATH )
            setProperty( PbsProperty::LegacyMathBrdf, 1 );
        if( brdf & PbsBrdf::FLAG_FULL_LEGACY )
            setProperty( PbsProperty::RoughnessIsShininess, 1 );

        for( size_t i=0; i<PBSM_REFLECTION; ++i )
        {
            uint8 uvSource = datablock->mUvSource[i];
            setProperty( *PbsProperty::UvSourcePtrs[i], uvSource );

            if( datablock->getTexture( i ) &&
                getProperty( *HlmsBaseProp::UvCountPtrs[uvSource] ) < 2 )
            {
                OGRE_EXCEPT( Exception::ERR_INVALID_STATE,
                             "Renderable needs at least 2 coordinates in UV set #" +
                             StringConverter::toString( uvSource ) +
                             ". Either change the mesh, or change the UV source settings",
                             "HlmsPbs::calculateHashForPreCreate" );
            }
        }

        int numNormalWeights = 0;
        if( datablock->getNormalMapWeight() != 1.0f && datablock->getTexture( PBSM_NORMAL ) )
        {
            setProperty( PbsProperty::NormalWeightTex, 1 );
            ++numNormalWeights;
        }

        {
            size_t validDetailMaps = 0;
            for( size_t i=0; i<4; ++i )
            {
                if( datablock->getTexture( PBSM_DETAIL0_NM + i ) )
                {
                    if( datablock->getDetailNormalWeight( i ) != 1.0f )
                    {
                        setProperty( *PbsProperty::DetailNormalWeights[validDetailMaps], 1 );
                        ++numNormalWeights;
                    }

                    ++validDetailMaps;
                }
            }
        }

        setProperty( PbsProperty::NormalWeight, numNormalWeights );

        setDetailMapProperties( datablock, inOutPieces );

        if( datablock->mSamplersDescSet )
            setProperty( PbsProperty::NumSamplers, datablock->mSamplersDescSet->mSamplers.size() );

        if( datablock->mTexturesDescSet )
        {
            bool envMap = datablock->getTexture( PBSM_REFLECTION ) != 0;
            setProperty( PbsProperty::NumTextures,
                         datablock->mTexturesDescSet->mTextures.size() - envMap );

            setTextureProperty( PbsProperty::DiffuseMap,    datablock,  PBSM_DIFFUSE );
            setTextureProperty( PbsProperty::NormalMapTex,  datablock,  PBSM_NORMAL );
            setTextureProperty( PbsProperty::SpecularMap,   datablock,  PBSM_SPECULAR );
            setTextureProperty( PbsProperty::RoughnessMap,  datablock,  PBSM_ROUGHNESS );
            setTextureProperty( PbsProperty::EmissiveMap,   datablock,  PBSM_EMISSIVE );
            setTextureProperty( PbsProperty::EnvProbeMap,   datablock,  PBSM_REFLECTION );
            setTextureProperty( PbsProperty::DetailWeightMap,datablock, PBSM_DETAIL_WEIGHT );

            //Save the name of the cubemap for hazard prevention
            //(don't sample the cubemap and render to it at the same time).
            const TextureGpu *reflectionTexture = datablock->getTexture( PBSM_REFLECTION );
            if( reflectionTexture )
            {
                //Manual reflection texture
                if( datablock->getCubemapProbe() )
                    setProperty( PbsProperty::UseParallaxCorrectCubemaps, 1 );
                setProperty( PbsProperty::EnvProbeMap,
                             static_cast<int32>( reflectionTexture->getName().mHash ) );
            }
        }

        if( datablock->hasEmissive() )
        {
            if( datablock->getEmissive() != Vector3::ZERO )
                setProperty( PbsProperty::EmissiveConstant, 1 );
        }

        bool usesNormalMap = datablock->getTexture( PBSM_NORMAL ) != 0;
        for( size_t i=PBSM_DETAIL0_NM; i<=PBSM_DETAIL3_NM; ++i )
            usesNormalMap |= datablock->getTexture( i ) != 0;
        setProperty( PbsProperty::NormalMap, usesNormalMap );

        /*setProperty( HlmsBaseProp::, !datablock->getTexture( PBSM_DETAIL0 ).isNull() );
        setProperty( HlmsBaseProp::DiffuseMap, !datablock->getTexture( PBSM_DETAIL1 ).isNull() );*/
        bool normalMapCanBeSupported = (getProperty( HlmsBaseProp::Normal ) &&
                                        getProperty( HlmsBaseProp::Tangent )) ||
                                        getProperty( HlmsBaseProp::QTangent );

        if( !normalMapCanBeSupported && usesNormalMap )
        {
            OGRE_EXCEPT( Exception::ERR_INVALID_STATE,
                         "Renderable can't use normal maps but datablock wants normal maps. "
                         "Generate Tangents for this mesh to fix the problem or use a "
                         "datablock without normal maps.", "HlmsPbs::calculateHashForPreCreate" );
        }

        if( usesNormalMap )
        {
            TextureGpu *normalMapTex = datablock->getTexture( PBSM_NORMAL );
            if( PixelFormatGpuUtils::isSigned( normalMapTex->getPixelFormat() ) )
            {
                setProperty( PbsProperty::NormalSamplingFormat, PbsProperty::NormalRgSnorm.mHash );
                setProperty( PbsProperty::NormalRgSnorm, PbsProperty::NormalRgSnorm.mHash );
            }
            else
            {
                setProperty( PbsProperty::NormalSamplingFormat, PbsProperty::NormalRgUnorm.mHash );
                setProperty( PbsProperty::NormalRgUnorm, PbsProperty::NormalRgUnorm.mHash );
            }
            //Reserved for supporting LA textures in GLES2.
//            else
//            {
//                setProperty( PbsProperty::NormalSamplingFormat, PbsProperty::NormalLa.mHash );
//                setProperty( PbsProperty::NormalLa, PbsProperty::NormalLa.mHash );
//            }
        }

        if( datablock->mUseAlphaFromTextures && datablock->mBlendblock[0]->mIsTransparent &&
            (getProperty( PbsProperty::DiffuseMap ) || getProperty( PbsProperty::DetailMapsDiffuse )) )
        {
            setProperty( PbsProperty::UseTextureAlpha, 1 );

            //When we don't use the alpha in the texture, transparency still works but
            //only at material level (i.e. what datablock->mTransparency says). The
            //alpha from the texture will be ignored.
            if( datablock->mTransparencyMode == HlmsPbsDatablock::Transparent )
                setProperty( PbsProperty::TransparentMode, 1 );
        }

#ifdef OGRE_BUILD_COMPONENT_PLANAR_REFLECTIONS
        if( mPlanarReflections && mPlanarReflections->hasPlanarReflections( renderable ) )
        {
            if( !mPlanarReflections->_isUpdatingRenderablesHlms() )
                mPlanarReflections->_notifyRenderableFlushedHlmsDatablock( renderable );
            else
                setProperty( PbsProperty::UsePlanarReflections, 1 );
        }
#endif

        if( mFastShaderBuildHack )
            setProperty( PbsProperty::MaterialsPerBuffer, static_cast<int>( 2 ) );
        else
            setProperty( PbsProperty::MaterialsPerBuffer, static_cast<int>( mSlotsPerPool ) );
    }
    //-----------------------------------------------------------------------------------
    void HlmsPbs::calculateHashForPreCaster( Renderable *renderable, PiecesMap *inOutPieces )
    {
        HlmsPbsDatablock *datablock = static_cast<HlmsPbsDatablock*>( renderable->getDatablock() );
        const bool hasAlphaTest = datablock->getAlphaTest() != CMPF_ALWAYS_PASS;

        HlmsPropertyVec::iterator itor = mSetProperties.begin();
        HlmsPropertyVec::iterator end  = mSetProperties.end();

        while( itor != end )
        {
            if( itor->keyName == PbsProperty::FirstValidDetailMapNm )
            {
                itor->value = 0;
                ++itor;
            }
            else if( itor->keyName != PbsProperty::HwGammaRead &&
                     itor->keyName != PbsProperty::UvDiffuse &&
                     itor->keyName != HlmsBaseProp::Skeleton &&
                     itor->keyName != HlmsBaseProp::BonesPerVertex &&
                     itor->keyName != HlmsBaseProp::DualParaboloidMapping &&
                     itor->keyName != HlmsBaseProp::AlphaTest &&
                     itor->keyName != HlmsBaseProp::AlphaBlend &&
                     (!hasAlphaTest || !requiredPropertyByAlphaTest( itor->keyName )) )
            {
                itor = mSetProperties.erase( itor );
                end  = mSetProperties.end();
            }
            else
            {
                ++itor;
            }
        }

        if( hasAlphaTest )
        {
            //Keep GLSL happy by not declaring more textures than we'll actually need.
            uint8 numTextures = 0;
            for( int i=0; i<4; ++i )
            {
                uint8 idxToDescTex = datablock->getIndexToDescriptorTexture( PBSM_DETAIL0+i );
                if( idxToDescTex < datablock->mTexturesDescSet->mTextures.size() )
                    numTextures = std::max<uint8>( numTextures, idxToDescTex + 1u );
            }

            {
                uint8 idxToDescTex = datablock->getIndexToDescriptorTexture( PBSM_DIFFUSE );
                if( idxToDescTex < datablock->mTexturesDescSet->mTextures.size() )
                    numTextures = std::max<uint8>( numTextures, idxToDescTex + 1u );
            }

            setProperty( PbsProperty::NumTextures, numTextures );

            //Set the blending mode as a piece again
            for( size_t i=0; i<4; ++i )
            {
                uint8 blendMode = datablock->mBlendModes[i];
                if( datablock->getTexture( PBSM_DETAIL0 + i ) )
                {
                    inOutPieces[PixelShader][*PbsProperty::BlendModes[i]] =
                                                    "@insertpiece( " + c_pbsBlendModes[blendMode] + ")";
                }
            }
        }

        if( mFastShaderBuildHack )
            setProperty( PbsProperty::MaterialsPerBuffer, static_cast<int>( 2 ) );
        else
            setProperty( PbsProperty::MaterialsPerBuffer, static_cast<int>( mSlotsPerPool ) );
    }
    //-----------------------------------------------------------------------------------
    bool HlmsPbs::requiredPropertyByAlphaTest( IdString keyName )
    {
        bool retVal =
                keyName == PbsProperty::NumTextures ||
                keyName == PbsProperty::DiffuseMap ||
                keyName == PbsProperty::DetailWeightMap ||
                keyName == PbsProperty::DetailMap0 || keyName == PbsProperty::DetailMap1 ||
                keyName == PbsProperty::DetailMap2 || keyName == PbsProperty::DetailMap3 ||
                keyName == PbsProperty::DetailWeights ||
                keyName == PbsProperty::DetailOffsets0 || keyName == PbsProperty::DetailOffsets1 ||
                keyName == PbsProperty::DetailOffsets2 || keyName == PbsProperty::DetailOffsets3 ||
                keyName == PbsProperty::UvDetailWeight ||
                keyName == PbsProperty::UvDetail0 || keyName == PbsProperty::UvDetail1 ||
                keyName == PbsProperty::UvDetail2 || keyName == PbsProperty::UvDetail3 ||
                keyName == PbsProperty::BlendModeIndex0 || keyName == PbsProperty::BlendModeIndex1 ||
                keyName == PbsProperty::BlendModeIndex2 || keyName == PbsProperty::BlendModeIndex3 ||
                keyName == PbsProperty::DetailMapsDiffuse ||
                keyName == HlmsBaseProp::UvCount;

        for( int i=0; i<8 && !retVal; ++i )
            retVal |= keyName == *HlmsBaseProp::UvCountPtrs[i];

        return retVal;
    }
    //-----------------------------------------------------------------------------------
    HlmsCache HlmsPbs::preparePassHash( const CompositorShadowNode *shadowNode, bool casterPass,
                                        bool dualParaboloid, SceneManager *sceneManager )
    {
        mSetProperties.clear();

        if( shadowNode && mShadowFilter == ExponentialShadowMaps )
            setProperty( PbsProperty::ExponentialShadowMaps, mEsmK );

        //The properties need to be set before preparePassHash so that
        //they are considered when building the HlmsCache's hash.
        if( shadowNode && !casterPass )
        {
            //Shadow receiving can be improved in performance by using gather sampling.
            //(it's the only feature so far that uses gather)
            const RenderSystemCapabilities *capabilities = mRenderSystem->getCapabilities();
            if( capabilities->hasCapability( RSC_TEXTURE_GATHER ) )
                setProperty( HlmsBaseProp::TexGather, 1 );

            if( mShadowFilter == PCF_3x3 )
            {
                setProperty( PbsProperty::Pcf3x3, 1 );
                setProperty( PbsProperty::PcfIterations, 4 );
            }
            else if( mShadowFilter == PCF_4x4 )
            {
                setProperty( PbsProperty::Pcf4x4, 1 );
                setProperty( PbsProperty::PcfIterations, 9 );
            }
            else if( mShadowFilter == ExponentialShadowMaps )
            {
                //Already set
                //setProperty( PbsProperty::ExponentialShadowMaps, 1 );
            }
            else
            {
                setProperty( PbsProperty::PcfIterations, 1 );
            }

            if( mDebugPssmSplits )
            {
                int32 numPssmSplits = 0;
                const vector<Real>::type *pssmSplits = shadowNode->getPssmSplits( 0 );
                if( pssmSplits )
                {
                    numPssmSplits = static_cast<int32>( pssmSplits->size() - 1 );
                    if( numPssmSplits > 0 )
                        setProperty( PbsProperty::DebugPssmSplits, 1 );
                }
            }
        }

        mPrePassTextures = &sceneManager->getCurrentPrePassTextures();
        assert( mPrePassTextures->empty() || mPrePassTextures->size() == 2u );

        mPrePassMsaaDepthTexture = 0;
        if( !mPrePassTextures->empty() && (*mPrePassTextures)[0]->getMsaa() > 1u )
        {
            TextureGpu *msaaDepthTexture = sceneManager->getCurrentPrePassDepthTexture();
            if( msaaDepthTexture )
                mPrePassMsaaDepthTexture = msaaDepthTexture;
            assert( (mPrePassMsaaDepthTexture &&
                     mPrePassMsaaDepthTexture->getMsaa() == (*mPrePassTextures)[0]->getMsaa()) &&
                    "Prepass + MSAA must specify an MSAA depth texture" );
        }

        mSsrTexture = sceneManager->getCurrentSsrTexture();
        assert( !(mPrePassTextures->empty() && mSsrTexture) &&
                "Using SSR *requires* to be in prepass mode" );

        AmbientLightMode ambientMode = mAmbientLightMode;
        ColourValue upperHemisphere = sceneManager->getAmbientLightUpperHemisphere();
        ColourValue lowerHemisphere = sceneManager->getAmbientLightLowerHemisphere();

        const float envMapScale = upperHemisphere.a;
        //Ignore alpha channel
        upperHemisphere.a = lowerHemisphere.a = 1.0;

        if( !casterPass )
        {
            if( mAmbientLightMode == AmbientAuto )
            {
                if( upperHemisphere == lowerHemisphere )
                {
                    if( upperHemisphere == ColourValue::Black )
                        ambientMode = AmbientNone;
                    else
                        ambientMode = AmbientFixed;
                }
                else
                {
                    ambientMode = AmbientHemisphere;
                }
            }

            if( ambientMode == AmbientFixed )
                setProperty( PbsProperty::AmbientFixed, 1 );
            if( ambientMode == AmbientHemisphere )
                setProperty( PbsProperty::AmbientHemisphere, 1 );

            if( envMapScale != 1.0f )
                setProperty( PbsProperty::EnvMapScale, 1 );

            //Save cubemap's name so that we never try to render & sample to/from it at the same time
            RenderPassDescriptor *renderPassDescriptor = mRenderSystem->getCurrentPassDescriptor();
            if( renderPassDescriptor->getNumColourEntries() > 0u )
            {
                TextureGpu *firstColourTarget = renderPassDescriptor->mColour[0].texture;
                if( firstColourTarget->getTextureType() == TextureTypes::TypeCube )
                {
                    setProperty( PbsProperty::TargetEnvprobeMap,
                                 static_cast<int32>( firstColourTarget->getName().mHash ) );
                }
            }

            if( mParallaxCorrectedCubemap )
                setProperty( PbsProperty::ParallaxCorrectCubemaps, 1 );

            if( mIrradianceVolume )
                setProperty( PbsProperty::IrradianceVolumes, 1 );

#ifdef OGRE_BUILD_COMPONENT_PLANAR_REFLECTIONS
            mHasPlanarReflections = false;
            mLastBoundPlanarReflection = 0u;
            if( mPlanarReflections &&
                mPlanarReflections->cameraMatches( sceneManager->getCameraInProgress() ) )
            {
                mHasPlanarReflections = true;
                setProperty( PbsProperty::HasPlanarReflections,
                             mPlanarReflections->getMaxActiveActors() );
            }
#endif

#if !OGRE_NO_FINE_LIGHT_MASK_GRANULARITY
            if( mFineLightMaskGranularity )
                setProperty( HlmsBaseProp::FineLightMask, 1 );
#endif
        }

        if( mOptimizationStrategy == LowerGpuOverhead )
            setProperty( PbsProperty::LowerGpuOverhead, 1 );

        HlmsCache retVal = Hlms::preparePassHashBase( shadowNode, casterPass,
                                                      dualParaboloid, sceneManager );

        const RenderSystemCapabilities *capabilities = mRenderSystem->getCapabilities();
        setProperty( PbsProperty::HwGammaRead, capabilities->hasCapability( RSC_HW_GAMMA ) );
//        setProperty( PbsProperty::HwGammaWrite, capabilities->hasCapability( RSC_HW_GAMMA ) &&
//                                                        renderTarget->isHardwareGammaEnabled() );
        setProperty( PbsProperty::HwGammaWrite, 1 );
        retVal.setProperties = mSetProperties;

        Camera *camera = sceneManager->getCameraInProgress();
        Matrix4 viewMatrix = camera->getViewMatrix(true);

        Matrix4 projectionMatrix = camera->getProjectionMatrixWithRSDepth();
        RenderPassDescriptor *renderPassDesc = mRenderSystem->getCurrentPassDescriptor();

        if( renderPassDesc->requiresTextureFlipping() )
        {
            projectionMatrix[1][0] = -projectionMatrix[1][0];
            projectionMatrix[1][1] = -projectionMatrix[1][1];
            projectionMatrix[1][2] = -projectionMatrix[1][2];
            projectionMatrix[1][3] = -projectionMatrix[1][3];
        }

        int32 numLights             = getProperty( HlmsBaseProp::LightsSpot );
        int32 numDirectionalLights  = getProperty( HlmsBaseProp::LightsDirNonCaster );
        int32 numShadowMapLights    = getProperty( HlmsBaseProp::NumShadowMapLights );
        int32 numPssmSplits         = getProperty( HlmsBaseProp::PssmSplits );

        bool isPssmBlend = getProperty( HlmsBaseProp::PssmBlend ) != 0;
        bool isPssmFade = getProperty( HlmsBaseProp::PssmFade ) != 0;

        bool isShadowCastingPointLight = false;

        //mat4 viewProj;
        size_t mapSize = 16 * 4;

        mGridBuffer             = 0;
        mGlobalLightListBuffer  = 0;

        if( !casterPass )
        {
            ForwardPlusBase *forwardPlus = sceneManager->_getActivePassForwardPlus();
            if( forwardPlus )
            {
                mapSize += forwardPlus->getConstBufferSize();
                mGridBuffer             = forwardPlus->getGridBuffer( camera );
                mGlobalLightListBuffer  = forwardPlus->getGlobalLightListBuffer( camera );
            }

            if( mParallaxCorrectedCubemap )
            {
                mParallaxCorrectedCubemap->_notifyPreparePassHash( viewMatrix );
                mapSize += mParallaxCorrectedCubemap->getConstBufferSize();
            }

            //mat4 view + mat4 shadowRcv[numShadowMapLights].texViewProj +
            //              vec2 shadowRcv[numShadowMapLights].shadowDepthRange +
            //              vec2 padding +
            //              vec4 shadowRcv[numShadowMapLights].invShadowMapSize +
            //mat3 invViewMatCubemap (upgraded to three vec4)
            mapSize += ( 16 + (16 + 2 + 2 + 4) * numShadowMapLights + 4 * 3 ) * 4;

            //vec4 shadowRcv[numShadowMapLights].texViewZRow
            if( mShadowFilter == ExponentialShadowMaps )
                mapSize += (4 * 4) * numShadowMapLights;

            //float windowHeight + padding
            if( !mPrePassTextures->empty() )
                mapSize += 4 * 4;

            //vec3 ambientUpperHemi + float envMapScale
            if( ambientMode == AmbientFixed || ambientMode == AmbientHemisphere || envMapScale != 1.0f )
                mapSize += 4 * 4;

            //vec3 ambientLowerHemi + padding + vec3 ambientHemisphereDir + padding
            if( ambientMode == AmbientHemisphere )
                mapSize += 8 * 4;

            //vec3 irradianceOrigin + float maxPower +
            //vec3 irradianceSize + float invHeight + mat4 invView
            if( mIrradianceVolume )
                mapSize += (4 + 4 + 4*4) * 4;

#ifdef OGRE_BUILD_COMPONENT_PLANAR_REFLECTIONS
            if( mHasPlanarReflections )
                mapSize += mPlanarReflections->getConstBufferSize();
#endif
            //float pssmSplitPoints N times.
            mapSize += numPssmSplits * 4;

            if( isPssmBlend )
            {
                //float pssmBlendPoints N-1 times.
                mapSize += ( numPssmSplits - 1 ) * 4;
            }
            if( isPssmFade )
            {
                //float pssmFadePoint.
                mapSize += 4;
            }

            mapSize = alignToNextMultiple( mapSize, 16 );

            if( numShadowMapLights > 0 )
            {
                //Six variables * 4 (padded vec3) * 4 (bytes) * numLights
                mapSize += ( 6 * 4 * 4 ) * numLights;
            }
            else
            {
                //Three variables * 4 (padded vec3) * 4 (bytes) * numDirectionalLights
                mapSize += ( 3 * 4 * 4 ) * numDirectionalLights;
            }
        }
        else
        {
            isShadowCastingPointLight = getProperty( HlmsBaseProp::ShadowCasterPoint ) != 0;
            //vec4 cameraPosWS
            if( isShadowCastingPointLight )
                mapSize += 4 * 4;
            //vec4 viewZRow
            if( mShadowFilter == ExponentialShadowMaps )
                mapSize += 4 * 4;
            //vec4 depthRange
            mapSize += (2 + 2) * 4;
        }

        const bool isCameraReflected = camera->isReflected();
        //vec4 clipPlane0
        if( isCameraReflected )
            mapSize += 4 * 4;

        mapSize += mListener->getPassBufferSize( shadowNode, casterPass, dualParaboloid,
                                                 sceneManager );

        //Arbitrary 16kb (minimum supported by GL), should be enough.
        const size_t maxBufferSize = 16 * 1024;

        assert( mapSize <= maxBufferSize );

        if( mCurrentPassBuffer >= mPassBuffers.size() )
        {
            mPassBuffers.push_back( mVaoManager->createConstBuffer( maxBufferSize, BT_DYNAMIC_PERSISTENT,
                                                                    0, false ) );
        }

        ConstBufferPacked *passBuffer = mPassBuffers[mCurrentPassBuffer++];
        float *passBufferPtr = reinterpret_cast<float*>( passBuffer->map( 0, mapSize ) );

#ifndef NDEBUG
        const float *startupPtr = passBufferPtr;
#endif

        //---------------------------------------------------------------------------
        //                          ---- VERTEX SHADER ----
        //---------------------------------------------------------------------------

        //mat4 viewProj;
        Matrix4 viewProjMatrix = projectionMatrix * viewMatrix;
        for( size_t i=0; i<16; ++i )
            *passBufferPtr++ = (float)viewProjMatrix[0][i];

        //vec4 clipPlane0
        if( isCameraReflected )
        {
            const Plane &reflPlane = camera->getReflectionPlane();
            *passBufferPtr++ = (float)reflPlane.normal.x;
            *passBufferPtr++ = (float)reflPlane.normal.y;
            *passBufferPtr++ = (float)reflPlane.normal.z;
            *passBufferPtr++ = (float)reflPlane.d;
        }

        //vec4 cameraPosWS;
        if( isShadowCastingPointLight )
        {
            const Vector3 &camPos = camera->getDerivedPosition();
            *passBufferPtr++ = (float)camPos.x;
            *passBufferPtr++ = (float)camPos.y;
            *passBufferPtr++ = (float)camPos.z;
            *passBufferPtr++ = 1.0f;
        }

        mPreparedPass.viewMatrix        = viewMatrix;

        mPreparedPass.shadowMaps.clear();

        TextureGpu *renderTarget = mRenderSystem->_getViewport()->getCurrentTarget();

        if( !casterPass )
        {
            //mat4 view;
            for( size_t i=0; i<16; ++i )
                *passBufferPtr++ = (float)viewMatrix[0][i];

            size_t shadowMapTexIdx = 0;
            const TextureGpuVec &contiguousShadowMapTex = shadowNode->getContiguousShadowMapTex();

            for( int32 i=0; i<numShadowMapLights; ++i )
            {
                //Skip inactive lights (e.g. no directional lights are available
                //and there's a shadow map that only accepts dir lights)
                while( !shadowNode->isShadowMapIdxActive( shadowMapTexIdx ) )
                    ++shadowMapTexIdx;

                //mat4 shadowRcv[numShadowMapLights].texViewProj
                Matrix4 viewProjTex = shadowNode->getViewProjectionMatrix( shadowMapTexIdx );
                for( size_t j=0; j<16; ++j )
                    *passBufferPtr++ = (float)viewProjTex[0][j];

                //vec4 texViewZRow;
                if( mShadowFilter == ExponentialShadowMaps )
                {
                    const Matrix4 &viewTex = shadowNode->getViewMatrix( shadowMapTexIdx );
                    *passBufferPtr++ = viewTex[2][0];
                    *passBufferPtr++ = viewTex[2][1];
                    *passBufferPtr++ = viewTex[2][2];
                    *passBufferPtr++ = viewTex[2][3];
                }

                //vec2 shadowRcv[numShadowMapLights].shadowDepthRange
                Real fNear, fFar;
                shadowNode->getMinMaxDepthRange( shadowMapTexIdx, fNear, fFar );
                const Real depthRange = fFar - fNear;
                *passBufferPtr++ = fNear;
                *passBufferPtr++ = 1.0f / depthRange;
                ++passBufferPtr; //Padding
                ++passBufferPtr; //Padding


                //vec2 shadowRcv[numShadowMapLights].invShadowMapSize
                size_t shadowMapTexContigIdx =
                        shadowNode->getIndexToContiguousShadowMapTex( (size_t)shadowMapTexIdx );
                uint32 texWidth  = contiguousShadowMapTex[shadowMapTexContigIdx]->getWidth();
                uint32 texHeight = contiguousShadowMapTex[shadowMapTexContigIdx]->getHeight();
                *passBufferPtr++ = 1.0f / texWidth;
                *passBufferPtr++ = 1.0f / texHeight;
                *passBufferPtr++ = static_cast<float>( texWidth );
                *passBufferPtr++ = static_cast<float>( texHeight );

                ++shadowMapTexIdx;
            }

            //---------------------------------------------------------------------------
            //                          ---- PIXEL SHADER ----
            //---------------------------------------------------------------------------

            Matrix3 viewMatrix3, invViewMatrixCubemap;
            viewMatrix.extract3x3Matrix( viewMatrix3 );
            //Cubemaps are left-handed.
            invViewMatrixCubemap = viewMatrix3;
            invViewMatrixCubemap[0][2] = -invViewMatrixCubemap[0][2];
            invViewMatrixCubemap[1][2] = -invViewMatrixCubemap[1][2];
            invViewMatrixCubemap[2][2] = -invViewMatrixCubemap[2][2];
            invViewMatrixCubemap = invViewMatrixCubemap.Inverse();

            //mat3 invViewMatCubemap
            for( size_t i=0; i<9; ++i )
            {
#ifdef OGRE_GLES2_WORKAROUND_2
                Matrix3 xRot( 1.0f, 0.0f, 0.0f,
                              0.0f, 0.0f, -1.0f,
                              0.0f, 1.0f, 0.0f );
                xRot = xRot * invViewMatrixCubemap;
                *passBufferPtr++ = (float)xRot[0][i];
#else
                *passBufferPtr++ = (float)invViewMatrixCubemap[0][i];
#endif

                //Alignment: each row/column is one vec4, despite being 3x3
                if( !( (i+1) % 3 ) )
                    ++passBufferPtr;
            }

            if( !mPrePassTextures->empty() )
            {
                //vec4 windowHeight
                const float windowHeight = renderTarget->getHeight();
                *passBufferPtr++ = windowHeight;
                *passBufferPtr++ = windowHeight;
                *passBufferPtr++ = windowHeight;
                *passBufferPtr++ = windowHeight;
            }

            //vec3 ambientUpperHemi + padding
            if( ambientMode == AmbientFixed || ambientMode == AmbientHemisphere || envMapScale != 1.0f )
            {
                *passBufferPtr++ = static_cast<float>( upperHemisphere.r );
                *passBufferPtr++ = static_cast<float>( upperHemisphere.g );
                *passBufferPtr++ = static_cast<float>( upperHemisphere.b );
                *passBufferPtr++ = envMapScale;
            }

            //vec3 ambientLowerHemi + padding + vec3 ambientHemisphereDir + padding
            if( ambientMode == AmbientHemisphere )
            {
                *passBufferPtr++ = static_cast<float>( lowerHemisphere.r );
                *passBufferPtr++ = static_cast<float>( lowerHemisphere.g );
                *passBufferPtr++ = static_cast<float>( lowerHemisphere.b );
                *passBufferPtr++ = 1.0f;

                Vector3 hemisphereDir = viewMatrix3 * sceneManager->getAmbientLightHemisphereDir();
                hemisphereDir.normalise();
                *passBufferPtr++ = static_cast<float>( hemisphereDir.x );
                *passBufferPtr++ = static_cast<float>( hemisphereDir.y );
                *passBufferPtr++ = static_cast<float>( hemisphereDir.z );
                *passBufferPtr++ = 1.0f;
            }

            if( mIrradianceVolume )
            {
                const Vector3 irradianceCellSize = mIrradianceVolume->getIrradianceCellSize();
                const Vector3 irradianceVolumeOrigin = mIrradianceVolume->getIrradianceOrigin() /
                                                       irradianceCellSize;
                const float fTexWidth = static_cast<float>(
                            mIrradianceVolume->getIrradianceVolumeTexture()->getWidth() );
                const float fTexDepth = static_cast<float>(
                            mIrradianceVolume->getIrradianceVolumeTexture()->getDepth() );

                *passBufferPtr++ = static_cast<float>( irradianceVolumeOrigin.x ) / fTexWidth;
                *passBufferPtr++ = static_cast<float>( irradianceVolumeOrigin.y );
                *passBufferPtr++ = static_cast<float>( irradianceVolumeOrigin.z ) / fTexDepth;
                *passBufferPtr++ = mIrradianceVolume->getIrradianceMaxPower() *
                                   mIrradianceVolume->getPowerScale();

                const float fTexHeight = static_cast<float>(
                            mIrradianceVolume->getIrradianceVolumeTexture()->getHeight() );

                *passBufferPtr++ = 1.0f / (fTexWidth * irradianceCellSize.x);
                *passBufferPtr++ = 1.0f / irradianceCellSize.y;
                *passBufferPtr++ = 1.0f / (fTexDepth * irradianceCellSize.z);
                *passBufferPtr++ = 1.0f / fTexHeight;

                //mat4 invView;
                Matrix4 invViewMatrix = viewMatrix.inverse();
                for( size_t i=0; i<16; ++i )
                    *passBufferPtr++ = (float)invViewMatrix[0][i];
            }

            //float pssmSplitPoints
            for( int32 i=0; i<numPssmSplits; ++i )
                *passBufferPtr++ = (*shadowNode->getPssmSplits(0))[i+1];

            int32 numPssmBlendsAndFade = 0;
            if( isPssmBlend )
            {
                numPssmBlendsAndFade += numPssmSplits - 1;

                //float pssmBlendPoints
                for( int32 i=0; i<numPssmSplits-1; ++i )
                    *passBufferPtr++ = (*shadowNode->getPssmBlends(0))[i];
            }
            if( isPssmFade )
            {
                numPssmBlendsAndFade += 1;

                //float pssmFadePoint
                *passBufferPtr++ = *shadowNode->getPssmFade(0);
            }

            passBufferPtr += alignToNextMultiple( numPssmSplits + numPssmBlendsAndFade, 4 ) - ( numPssmSplits + numPssmBlendsAndFade );

            if( numShadowMapLights > 0 )
            {
                //All directional lights (caster and non-caster) are sent.
                //Then non-directional shadow-casting shadow lights are sent.
                size_t shadowLightIdx = 0;
                size_t nonShadowLightIdx = 0;
                const LightListInfo &globalLightList = sceneManager->getGlobalLightList();
                const LightClosestArray &lights = shadowNode->getShadowCastingLights();

                const CompositorShadowNode::LightsBitSet &affectedLights =
                        shadowNode->getAffectedLightsBitSet();

                int32 shadowCastingDirLights = getProperty( HlmsBaseProp::LightsDirectional );

                for( int32 i=0; i<numLights; ++i )
                {
                    Light const *light = 0;

                    if( i >= shadowCastingDirLights && i < numDirectionalLights )
                    {
                        while( affectedLights[nonShadowLightIdx] )
                            ++nonShadowLightIdx;

                        light = globalLightList.lights[nonShadowLightIdx++];

                        assert( light->getType() == Light::LT_DIRECTIONAL );
                    }
                    else
                    {
                        //Skip inactive lights (e.g. no directional lights are available
                        //and there's a shadow map that only accepts dir lights)
                        while( !lights[shadowLightIdx].light )
                            ++shadowLightIdx;
                        light = lights[shadowLightIdx++].light;
                    }

                    Vector4 lightPos4 = light->getAs4DVector();
                    Vector3 lightPos;

                    if( light->getType() == Light::LT_DIRECTIONAL )
                        lightPos = viewMatrix3 * Vector3( lightPos4.x, lightPos4.y, lightPos4.z );
                    else
                        lightPos = viewMatrix * Vector3( lightPos4.x, lightPos4.y, lightPos4.z );

                    //vec3 lights[numLights].position
                    *passBufferPtr++ = lightPos.x;
                    *passBufferPtr++ = lightPos.y;
                    *passBufferPtr++ = lightPos.z;
#if !OGRE_NO_FINE_LIGHT_MASK_GRANULARITY
                    *reinterpret_cast<uint32 * RESTRICT_ALIAS>( passBufferPtr ) = light->getLightMask();
#endif
                    ++passBufferPtr;

                    //vec3 lights[numLights].diffuse
                    ColourValue colour = light->getDiffuseColour() *
                                         light->getPowerScale();
                    *passBufferPtr++ = colour.r;
                    *passBufferPtr++ = colour.g;
                    *passBufferPtr++ = colour.b;
                    ++passBufferPtr;

                    //vec3 lights[numLights].specular
                    colour = light->getSpecularColour() * light->getPowerScale();
                    *passBufferPtr++ = colour.r;
                    *passBufferPtr++ = colour.g;
                    *passBufferPtr++ = colour.b;
                    ++passBufferPtr;

                    //vec3 lights[numLights].attenuation;
                    Real attenRange     = light->getAttenuationRange();
                    Real attenLinear    = light->getAttenuationLinear();
                    Real attenQuadratic = light->getAttenuationQuadric();
                    *passBufferPtr++ = attenRange;
                    *passBufferPtr++ = attenLinear;
                    *passBufferPtr++ = attenQuadratic;
                    ++passBufferPtr;

                    //vec3 lights[numLights].spotDirection;
                    Vector3 spotDir = viewMatrix3 * light->getDerivedDirection();
                    *passBufferPtr++ = spotDir.x;
                    *passBufferPtr++ = spotDir.y;
                    *passBufferPtr++ = spotDir.z;
                    ++passBufferPtr;

                    //vec3 lights[numLights].spotParams;
                    Radian innerAngle = light->getSpotlightInnerAngle();
                    Radian outerAngle = light->getSpotlightOuterAngle();
                    *passBufferPtr++ = 1.0f / ( cosf( innerAngle.valueRadians() * 0.5f ) -
                                             cosf( outerAngle.valueRadians() * 0.5f ) );
                    *passBufferPtr++ = cosf( outerAngle.valueRadians() * 0.5f );
                    *passBufferPtr++ = light->getSpotlightFalloff();
                    ++passBufferPtr;
                }
            }
            else
            {
                //No shadow maps, only send directional lights
                const LightListInfo &globalLightList = sceneManager->getGlobalLightList();

                for( int32 i=0; i<numDirectionalLights; ++i )
                {
                    assert( globalLightList.lights[i]->getType() == Light::LT_DIRECTIONAL );

                    Vector4 lightPos4 = globalLightList.lights[i]->getAs4DVector();
                    Vector3 lightPos = viewMatrix3 * Vector3( lightPos4.x, lightPos4.y, lightPos4.z );

                    //vec3 lights[numLights].position
                    *passBufferPtr++ = lightPos.x;
                    *passBufferPtr++ = lightPos.y;
                    *passBufferPtr++ = lightPos.z;
#if !OGRE_NO_FINE_LIGHT_MASK_GRANULARITY
                    *reinterpret_cast<uint32 * RESTRICT_ALIAS>( passBufferPtr ) =
                            globalLightList.lights[i]->getLightMask();
#endif
                    ++passBufferPtr;

                    //vec3 lights[numLights].diffuse
                    ColourValue colour = globalLightList.lights[i]->getDiffuseColour() *
                                         globalLightList.lights[i]->getPowerScale();
                    *passBufferPtr++ = colour.r;
                    *passBufferPtr++ = colour.g;
                    *passBufferPtr++ = colour.b;
                    ++passBufferPtr;

                    //vec3 lights[numLights].specular
                    colour = globalLightList.lights[i]->getSpecularColour() * globalLightList.lights[i]->getPowerScale();
                    *passBufferPtr++ = colour.r;
                    *passBufferPtr++ = colour.g;
                    *passBufferPtr++ = colour.b;
                    ++passBufferPtr;
                }
            }

            if( shadowNode )
            {
                mPreparedPass.shadowMaps.reserve( contiguousShadowMapTex.size() );

                TextureGpuVec::const_iterator itShadowMap = contiguousShadowMapTex.begin();
                TextureGpuVec::const_iterator enShadowMap = contiguousShadowMapTex.end();

                while( itShadowMap != enShadowMap )
                {
                    mPreparedPass.shadowMaps.push_back( *itShadowMap );
                    ++itShadowMap;
                }
            }

            ForwardPlusBase *forwardPlus = sceneManager->_getActivePassForwardPlus();
            if( forwardPlus )
            {
                forwardPlus->fillConstBufferData( sceneManager->getCurrentViewport(), renderTarget,
                                                  mShaderSyntax, passBufferPtr );
                passBufferPtr += forwardPlus->getConstBufferSize() >> 2u;
            }

#ifdef OGRE_BUILD_COMPONENT_PLANAR_REFLECTIONS
            if( mHasPlanarReflections )
            {
                mPlanarReflections->fillConstBufferData( renderTarget, camera,
                                                         projectionMatrix, passBufferPtr );
                passBufferPtr += mPlanarReflections->getConstBufferSize() >> 2u;
            }
#endif
            if( mParallaxCorrectedCubemap )
            {
                mParallaxCorrectedCubemap->fillConstBufferData( viewMatrix, passBufferPtr );
                passBufferPtr += mParallaxCorrectedCubemap->getConstBufferSize() >> 2u;
            }
        }
        else
        {
            //vec4 viewZRow
            if( mShadowFilter == ExponentialShadowMaps )
            {
                *passBufferPtr++ = viewMatrix[2][0];
                *passBufferPtr++ = viewMatrix[2][1];
                *passBufferPtr++ = viewMatrix[2][2];
                *passBufferPtr++ = viewMatrix[2][3];
            }

            //vec2 depthRange;
            Real fNear, fFar;
            shadowNode->getMinMaxDepthRange( camera, fNear, fFar );
            const Real depthRange = fFar - fNear;
            *passBufferPtr++ = fNear;
            *passBufferPtr++ = 1.0f / depthRange;
            passBufferPtr += 2;
        }

        passBufferPtr = mListener->preparePassBuffer( shadowNode, casterPass, dualParaboloid,
                                                      sceneManager, passBufferPtr );

        assert( (size_t)(passBufferPtr - startupPtr) * 4u == mapSize );

        passBuffer->unmap( UO_KEEP_PERSISTENT );

        //mTexBuffers must hold at least one buffer to prevent out of bound exceptions.
        if( mTexBuffers.empty() )
        {
            size_t bufferSize = std::min<size_t>( mTextureBufferDefaultSize,
                                                  mVaoManager->getTexBufferMaxSize() );
            TexBufferPacked *newBuffer = mVaoManager->createTexBuffer( PF_FLOAT32_RGBA, bufferSize,
                                                                       BT_DYNAMIC_PERSISTENT, 0, false );
            mTexBuffers.push_back( newBuffer );
        }

        mLastDescTexture = 0;
        mLastDescSampler = 0;
        mLastBoundPool = 0;

        if( mShadowFilter == ExponentialShadowMaps )
            mCurrentShadowmapSamplerblock = mShadowmapEsmSamplerblock;
        else if( mShadowmapSamplerblock && !getProperty( HlmsBaseProp::ShadowUsesDepthTexture ) )
            mCurrentShadowmapSamplerblock = mShadowmapSamplerblock;
        else
            mCurrentShadowmapSamplerblock = mShadowmapCmpSamplerblock;

        mTexUnitSlotStart = mPreparedPass.shadowMaps.size() + 1;
        if( mGridBuffer )
            mTexUnitSlotStart += 2;
        if( mIrradianceVolume )
            mTexUnitSlotStart += 1;
        if( mParallaxCorrectedCubemap )
            mTexUnitSlotStart += 1;
        if( !mPrePassTextures->empty() )
            mTexUnitSlotStart += 2;
        if( mPrePassMsaaDepthTexture )
            mTexUnitSlotStart += 1;
        if( mSsrTexture )
            mTexUnitSlotStart += 1;
#ifdef OGRE_BUILD_COMPONENT_PLANAR_REFLECTIONS
        if( mHasPlanarReflections )
            mTexUnitSlotStart += 1;
#endif

        uploadDirtyDatablocks();

        return retVal;
    }
    //-----------------------------------------------------------------------------------
    uint32 HlmsPbs::fillBuffersFor( const HlmsCache *cache, const QueuedRenderable &queuedRenderable,
                                    bool casterPass, uint32 lastCacheHash,
                                    uint32 lastTextureHash )
    {
        OGRE_EXCEPT( Exception::ERR_NOT_IMPLEMENTED,
                     "Trying to use slow-path on a desktop implementation. "
                     "Change the RenderQueue settings.",
                     "HlmsPbs::fillBuffersFor" );
    }
    //-----------------------------------------------------------------------------------
    uint32 HlmsPbs::fillBuffersForV1( const HlmsCache *cache,
                                      const QueuedRenderable &queuedRenderable,
                                      bool casterPass, uint32 lastCacheHash,
                                      CommandBuffer *commandBuffer )
    {
        return fillBuffersFor( cache, queuedRenderable, casterPass,
                               lastCacheHash, commandBuffer, true );
    }
    //-----------------------------------------------------------------------------------
    uint32 HlmsPbs::fillBuffersForV2( const HlmsCache *cache,
                                      const QueuedRenderable &queuedRenderable,
                                      bool casterPass, uint32 lastCacheHash,
                                      CommandBuffer *commandBuffer )
    {
        return fillBuffersFor( cache, queuedRenderable, casterPass,
                               lastCacheHash, commandBuffer, false );
    }
    //-----------------------------------------------------------------------------------
    uint32 HlmsPbs::fillBuffersFor( const HlmsCache *cache, const QueuedRenderable &queuedRenderable,
                                    bool casterPass, uint32 lastCacheHash,
                                    CommandBuffer *commandBuffer, bool isV1 )
    {
        assert( dynamic_cast<const HlmsPbsDatablock*>( queuedRenderable.renderable->getDatablock() ) );
        const HlmsPbsDatablock *datablock = static_cast<const HlmsPbsDatablock*>(
                                                queuedRenderable.renderable->getDatablock() );

        if( OGRE_EXTRACT_HLMS_TYPE_FROM_CACHE_HASH( lastCacheHash ) != mType )
        {
            //layout(binding = 0) uniform PassBuffer {} pass
            ConstBufferPacked *passBuffer = mPassBuffers[mCurrentPassBuffer-1];
            *commandBuffer->addCommand<CbShaderBuffer>() = CbShaderBuffer( VertexShader,
                                                                           0, passBuffer, 0,
                                                                           passBuffer->
                                                                           getTotalSizeBytes() );
            *commandBuffer->addCommand<CbShaderBuffer>() = CbShaderBuffer( PixelShader,
                                                                           0, passBuffer, 0,
                                                                           passBuffer->
                                                                           getTotalSizeBytes() );

            if( !casterPass )
            {
                size_t texUnit = 1;

                if( mGridBuffer )
                {
                    texUnit = 3;
                    *commandBuffer->addCommand<CbShaderBuffer>() =
                            CbShaderBuffer( PixelShader, 1, mGridBuffer, 0, 0 );
                    *commandBuffer->addCommand<CbShaderBuffer>() =
                            CbShaderBuffer( PixelShader, 2, mGlobalLightListBuffer, 0, 0 );
                }

                if( !mPrePassTextures->empty() )
                {
                    *commandBuffer->addCommand<CbTexture>() =
                            CbTexture( texUnit++, (*mPrePassTextures)[0], 0 );
                    *commandBuffer->addCommand<CbTexture>() =
                            CbTexture( texUnit++, (*mPrePassTextures)[1], 0 );
                }

                if( mPrePassMsaaDepthTexture )
                {
                    *commandBuffer->addCommand<CbTexture>() =
                            CbTexture( texUnit++, mPrePassMsaaDepthTexture, 0 );
                }

                if( mSsrTexture )
                {
                    *commandBuffer->addCommand<CbTexture>() =
                            CbTexture( texUnit++, mSsrTexture, 0 );
                }

                if( mIrradianceVolume )
                {
                    TextureGpu *irradianceTex = mIrradianceVolume->getIrradianceVolumeTexture();
                    const HlmsSamplerblock *samplerblock = mIrradianceVolume->getIrradSamplerblock();

                    *commandBuffer->addCommand<CbTexture>() = CbTexture( texUnit,
                                                                         irradianceTex,
                                                                         samplerblock );
                    ++texUnit;
                }

                //We changed HlmsType, rebind the shared textures.
                FastArray<TextureGpu*>::const_iterator itor = mPreparedPass.shadowMaps.begin();
                FastArray<TextureGpu*>::const_iterator end  = mPreparedPass.shadowMaps.end();
                while( itor != end )
                {
                    *commandBuffer->addCommand<CbTexture>() = CbTexture( texUnit, *itor,
                                                                         mCurrentShadowmapSamplerblock );
                    ++texUnit;
                    ++itor;
                }

                if( mParallaxCorrectedCubemap )
                {
                    TextureGpu *pccTexture = mParallaxCorrectedCubemap->getBlendCubemap();
                    const HlmsSamplerblock *samplerblock =
                            mParallaxCorrectedCubemap->getBlendCubemapTrilinearSamplerblock();
                    *commandBuffer->addCommand<CbTexture>() = CbTexture( texUnit, pccTexture,
                                                                         samplerblock );
                    ++texUnit;
                }
            }

            mLastDescTexture = 0;
            mLastDescSampler = 0;
            mLastBoundPool = 0;

            //layout(binding = 2) uniform InstanceBuffer {} instance
            if( mCurrentConstBuffer < mConstBuffers.size() &&
                (size_t)((mCurrentMappedConstBuffer - mStartMappedConstBuffer) + 4) <=
                    mCurrentConstBufferSize )
            {
                *commandBuffer->addCommand<CbShaderBuffer>() =
                        CbShaderBuffer( VertexShader, 2, mConstBuffers[mCurrentConstBuffer], 0, 0 );
                *commandBuffer->addCommand<CbShaderBuffer>() =
                        CbShaderBuffer( PixelShader, 2, mConstBuffers[mCurrentConstBuffer], 0, 0 );
            }

            rebindTexBuffer( commandBuffer );

#ifdef OGRE_BUILD_COMPONENT_PLANAR_REFLECTIONS
            mLastBoundPlanarReflection = 0u;
#endif
            mListener->hlmsTypeChanged( casterPass, commandBuffer, datablock );
        }

        //Don't bind the material buffer on caster passes (important to keep
        //MDI & auto-instancing running on shadow map passes)
        if( mLastBoundPool != datablock->getAssignedPool() &&
            (!casterPass || datablock->getAlphaTest() != CMPF_ALWAYS_PASS) )
        {
            //layout(binding = 1) uniform MaterialBuf {} materialArray
            const ConstBufferPool::BufferPool *newPool = datablock->getAssignedPool();
            *commandBuffer->addCommand<CbShaderBuffer>() = CbShaderBuffer( PixelShader,
                                                                           1, newPool->materialBuffer, 0,
                                                                           newPool->materialBuffer->
                                                                           getTotalSizeBytes() );
            CubemapProbe *manualProbe = datablock->getCubemapProbe();
            if( manualProbe )
            {
                ConstBufferPacked *probeConstBuf = manualProbe->getConstBufferForManualProbes();
                *commandBuffer->addCommand<CbShaderBuffer>() = CbShaderBuffer( PixelShader,
                                                                               3, probeConstBuf,
                                                                               0, 0 );
            }
            mLastBoundPool = newPool;
        }

        uint32 * RESTRICT_ALIAS currentMappedConstBuffer    = mCurrentMappedConstBuffer;
        float * RESTRICT_ALIAS currentMappedTexBuffer       = mCurrentMappedTexBuffer;

        bool hasSkeletonAnimation = queuedRenderable.renderable->hasSkeletonAnimation();

        const Matrix4 &worldMat = queuedRenderable.movableObject->_getParentNodeFullTransform();

        //---------------------------------------------------------------------------
        //                          ---- VERTEX SHADER ----
        //---------------------------------------------------------------------------

        if( !hasSkeletonAnimation )
        {
            //We need to correct currentMappedConstBuffer to point to the right texture buffer's
            //offset, which may not be in sync if the previous draw had skeletal animation.
            const size_t currentConstOffset = (currentMappedTexBuffer - mStartMappedTexBuffer) >>
                                                (2 + !casterPass);
            currentMappedConstBuffer =  currentConstOffset + mStartMappedConstBuffer;
            bool exceedsConstBuffer = (size_t)((currentMappedConstBuffer - mStartMappedConstBuffer) + 4)
                                        > mCurrentConstBufferSize;

            const size_t minimumTexBufferSize = 16 * (1 + !casterPass);
            bool exceedsTexBuffer = (currentMappedTexBuffer - mStartMappedTexBuffer) +
                                         minimumTexBufferSize >= mCurrentTexBufferSize;

            if( exceedsConstBuffer || exceedsTexBuffer )
            {
                currentMappedConstBuffer = mapNextConstBuffer( commandBuffer );

                if( exceedsTexBuffer )
                    mapNextTexBuffer( commandBuffer, minimumTexBufferSize * sizeof(float) );
                else
                    rebindTexBuffer( commandBuffer, true, minimumTexBufferSize * sizeof(float) );

                currentMappedTexBuffer = mCurrentMappedTexBuffer;
            }

            //uint worldMaterialIdx[]
            *currentMappedConstBuffer = datablock->getAssignedSlot() & 0x1FF;

            //mat4x3 world
#if !OGRE_DOUBLE_PRECISION
            memcpy( currentMappedTexBuffer, &worldMat, 4 * 3 * sizeof( float ) );
            currentMappedTexBuffer += 16;
#else
            for( int y = 0; y < 3; ++y )
            {
                for( int x = 0; x < 4; ++x )
                {
                    *currentMappedTexBuffer++ = worldMat[ y ][ x ];
                }
            }
            currentMappedTexBuffer += 4;
#endif

            //mat4 worldView
            Matrix4 tmp = mPreparedPass.viewMatrix.concatenateAffine( worldMat );
    #ifdef OGRE_GLES2_WORKAROUND_1
            tmp = tmp.transpose();
#endif
#if !OGRE_DOUBLE_PRECISION
            memcpy( currentMappedTexBuffer, &tmp, sizeof( Matrix4 ) * !casterPass );
            currentMappedTexBuffer += 16 * !casterPass;
#else
            if( !casterPass )
            {
                for( int y = 0; y < 4; ++y )
                {
                    for( int x = 0; x < 4; ++x )
                    {
                        *currentMappedTexBuffer++ = tmp[ y ][ x ];
                    }
                }
            }
#endif
        }
        else
        {
            bool exceedsConstBuffer = (size_t)((currentMappedConstBuffer - mStartMappedConstBuffer) + 4)
                                        > mCurrentConstBufferSize;

            if( isV1 )
            {
                uint16 numWorldTransforms = queuedRenderable.renderable->getNumWorldTransforms();
                assert( numWorldTransforms <= 256u );

                const size_t minimumTexBufferSize = 12 * numWorldTransforms;
                bool exceedsTexBuffer = (currentMappedTexBuffer - mStartMappedTexBuffer) +
                        minimumTexBufferSize >= mCurrentTexBufferSize;

                if( exceedsConstBuffer || exceedsTexBuffer )
                {
                    currentMappedConstBuffer = mapNextConstBuffer( commandBuffer );

                    if( exceedsTexBuffer )
                        mapNextTexBuffer( commandBuffer, minimumTexBufferSize * sizeof(float) );
                    else
                        rebindTexBuffer( commandBuffer, true, minimumTexBufferSize * sizeof(float) );

                    currentMappedTexBuffer = mCurrentMappedTexBuffer;
                }

                //uint worldMaterialIdx[]
                size_t distToWorldMatStart = mCurrentMappedTexBuffer - mStartMappedTexBuffer;
                distToWorldMatStart >>= 2;
                *currentMappedConstBuffer = (distToWorldMatStart << 9 ) |
                        (datablock->getAssignedSlot() & 0x1FF);

                //vec4 worldMat[][3]
                //TODO: Don't rely on a virtual function + make a direct 4x3 copy
                Matrix4 tmp[256];
                queuedRenderable.renderable->getWorldTransforms( tmp );
                for( size_t i=0; i<numWorldTransforms; ++i )
                {
#if !OGRE_DOUBLE_PRECISION
                    memcpy( currentMappedTexBuffer, &tmp[ i ], 12 * sizeof( float ) );
                    currentMappedTexBuffer += 12;
#else
                    for( int y = 0; y < 3; ++y )
                    {
                        for( int x = 0; x < 4; ++x )
                        {
                            *currentMappedTexBuffer++ = tmp[ i ][ y ][ x ];
                        }
                    }
#endif
                }
            }
            else
            {
                SkeletonInstance *skeleton = queuedRenderable.movableObject->getSkeletonInstance();

#if OGRE_DEBUG_MODE
                assert( dynamic_cast<const RenderableAnimated*>( queuedRenderable.renderable ) );
#endif

                const RenderableAnimated *renderableAnimated = static_cast<const RenderableAnimated*>(
                                                                        queuedRenderable.renderable );

                const RenderableAnimated::IndexMap *indexMap = renderableAnimated->getBlendIndexToBoneIndexMap();

                const size_t minimumTexBufferSize = 12 * indexMap->size();
                bool exceedsTexBuffer = (currentMappedTexBuffer - mStartMappedTexBuffer) +
                                            minimumTexBufferSize >= mCurrentTexBufferSize;

                if( exceedsConstBuffer || exceedsTexBuffer )
                {
                    currentMappedConstBuffer = mapNextConstBuffer( commandBuffer );

                    if( exceedsTexBuffer )
                        mapNextTexBuffer( commandBuffer, minimumTexBufferSize * sizeof(float) );
                    else
                        rebindTexBuffer( commandBuffer, true, minimumTexBufferSize * sizeof(float) );

                    currentMappedTexBuffer = mCurrentMappedTexBuffer;
                }

                //uint worldMaterialIdx[]
                size_t distToWorldMatStart = mCurrentMappedTexBuffer - mStartMappedTexBuffer;
                distToWorldMatStart >>= 2;
                *currentMappedConstBuffer = (distToWorldMatStart << 9 ) |
                        (datablock->getAssignedSlot() & 0x1FF);

                RenderableAnimated::IndexMap::const_iterator itBone = indexMap->begin();
                RenderableAnimated::IndexMap::const_iterator enBone = indexMap->end();

                while( itBone != enBone )
                {
                    const SimpleMatrixAf4x3 &mat4x3 = skeleton->_getBoneFullTransform( *itBone );
                    mat4x3.streamTo4x3( currentMappedTexBuffer );
                    currentMappedTexBuffer += 12;

                    ++itBone;
                }
            }

            //If the next entity will not be skeletally animated, we'll need
            //currentMappedTexBuffer to be 16/32-byte aligned.
            //Non-skeletally animated objects are far more common than skeletal ones,
            //so we do this here instead of doing it before rendering the non-skeletal ones.
            size_t currentConstOffset = (size_t)(currentMappedTexBuffer - mStartMappedTexBuffer);
            currentConstOffset = alignToNextMultiple( currentConstOffset, 16 + 16 * !casterPass );
            currentConstOffset = std::min( currentConstOffset, mCurrentTexBufferSize );
            currentMappedTexBuffer = mStartMappedTexBuffer + currentConstOffset;
        }

        *reinterpret_cast<float * RESTRICT_ALIAS>( currentMappedConstBuffer+1 ) = datablock->
                                                                                    mShadowConstantBias;
#if !OGRE_NO_FINE_LIGHT_MASK_GRANULARITY
        *( currentMappedConstBuffer+2u ) = queuedRenderable.movableObject->getLightMask();
#endif
#ifdef OGRE_BUILD_COMPONENT_PLANAR_REFLECTIONS
        *( currentMappedConstBuffer+3u ) = queuedRenderable.renderable->mCustomParameter & 0x7F;
#endif
        currentMappedConstBuffer += 4;

        //---------------------------------------------------------------------------
        //                          ---- PIXEL SHADER ----
        //---------------------------------------------------------------------------

        if( !casterPass || datablock->getAlphaTest() != CMPF_ALWAYS_PASS )
        {
#ifdef OGRE_BUILD_COMPONENT_PLANAR_REFLECTIONS
            if( mHasPlanarReflections &&
                (queuedRenderable.renderable->mCustomParameter & 0x80) &&
                mLastBoundPlanarReflection != queuedRenderable.renderable->mCustomParameter )
            {
                const uint8 activeActorIdx = queuedRenderable.renderable->mCustomParameter & 0x7F;
                TextureGpu *planarReflTex = mPlanarReflections->getTexture( activeActorIdx );
                *commandBuffer->addCommand<CbTexture>() =
                        CbTexture( mTexUnitSlotStart - 1u, planarReflTex,
                                   mPlanarReflectionsSamplerblock );
                mLastBoundPlanarReflection = queuedRenderable.renderable->mCustomParameter;
            }
#endif
            if( datablock->mTexturesDescSet != mLastDescTexture )
            {
                if( datablock->mTexturesDescSet )
                {
                    //Rebind textures
                    size_t texUnit = mTexUnitSlotStart;

                    *commandBuffer->addCommand<CbTextures>() =
                            CbTextures( texUnit, datablock->mCubemapIdxInDescSet,
                                        datablock->mTexturesDescSet );

                    if( !mHasSeparateSamplers )
                    {
                        *commandBuffer->addCommand<CbSamplers>() =
                                CbSamplers( texUnit, datablock->mSamplersDescSet );
                    }
                    //texUnit += datablock->mTexturesDescSet->mTextures.size();
                }

                mLastDescTexture = datablock->mTexturesDescSet;
            }

            if( datablock->mSamplersDescSet != mLastDescSampler && mHasSeparateSamplers )
            {
                if( datablock->mSamplersDescSet )
                {
                    //Bind samplers
                    size_t texUnit = mTexUnitSlotStart;
                    *commandBuffer->addCommand<CbSamplers>() =
                            CbSamplers( texUnit, datablock->mSamplersDescSet );
                    mLastDescSampler = datablock->mSamplersDescSet;
                }
            }
        }

        mCurrentMappedConstBuffer   = currentMappedConstBuffer;
        mCurrentMappedTexBuffer     = currentMappedTexBuffer;

        return ((mCurrentMappedConstBuffer - mStartMappedConstBuffer) >> 2) - 1;
    }
    //-----------------------------------------------------------------------------------
    void HlmsPbs::destroyAllBuffers(void)
    {
        HlmsBufferManager::destroyAllBuffers();

        mCurrentPassBuffer  = 0;

        {
            ConstBufferPackedVec::const_iterator itor = mPassBuffers.begin();
            ConstBufferPackedVec::const_iterator end  = mPassBuffers.end();

            while( itor != end )
            {
                if( (*itor)->getMappingState() != MS_UNMAPPED )
                    (*itor)->unmap( UO_UNMAP_ALL );
                mVaoManager->destroyConstBuffer( *itor );
                ++itor;
            }

            mPassBuffers.clear();
        }
    }
    //-----------------------------------------------------------------------------------
    void HlmsPbs::postCommandBufferExecution( CommandBuffer *commandBuffer )
    {
        HlmsBufferManager::postCommandBufferExecution( commandBuffer );

        if( mPrePassMsaaDepthTexture )
        {
            //We need to unbind the depth texture, it may be used as a depth buffer later.
            size_t texUnit = mGridBuffer ? 3 : 1;
            if( !mPrePassTextures->empty() )
                texUnit += 2;

            mRenderSystem->_setTexture( texUnit, 0 );
        }
    }
    //-----------------------------------------------------------------------------------
    void HlmsPbs::frameEnded(void)
    {
        HlmsBufferManager::frameEnded();
        mCurrentPassBuffer  = 0;
    }
    //-----------------------------------------------------------------------------------
    void HlmsPbs::getDefaultPaths( String &outDataFolderPath, StringVector &outLibraryFoldersPaths )
    {
        //We need to know what RenderSystem is currently in use, as the
        //name of the compatible shading language is part of the path
        Ogre::RenderSystem *renderSystem = Ogre::Root::getSingleton().getRenderSystem();
        Ogre::String shaderSyntax = "GLSL";
        if (renderSystem->getName() == "Direct3D11 Rendering Subsystem")
            shaderSyntax = "HLSL";
        else if (renderSystem->getName() == "Metal Rendering Subsystem")
            shaderSyntax = "Metal";

        //Fill the library folder paths with the relevant folders
        outLibraryFoldersPaths.clear();
        outLibraryFoldersPaths.push_back( "Hlms/Common/" + shaderSyntax );
        outLibraryFoldersPaths.push_back( "Hlms/Common/Any" );
        outLibraryFoldersPaths.push_back( "Hlms/Pbs/Any" );

        //Fill the data folder path
        outDataFolderPath = "Hlms/Pbs/" + shaderSyntax;
    }
    //-----------------------------------------------------------------------------------
    void HlmsPbs::setDebugPssmSplits( bool bDebug )
    {
        mDebugPssmSplits = bDebug;
    }
    //-----------------------------------------------------------------------------------
    void HlmsPbs::setShadowSettings( ShadowFilter filter )
    {
        mShadowFilter = filter;

        if( mShadowFilter == ExponentialShadowMaps && mHlmsManager->getShadowMappingUseBackFaces() )
        {
            LogManager::getSingleton().logMessage(
                        "QUALITY WARNING: It is highly recommended that you call "
                        "mHlmsManager->setShadowMappingUseBackFaces( false ) when using Exponential "
                        "Shadow Maps (HlmsPbs::setShadowSettings)" );
        }
    }
    //-----------------------------------------------------------------------------------
    void HlmsPbs::setEsmK( uint16 K )
    {
        assert( K != 0 && "A value of K = 0 is invalid!" );
        mEsmK = K;
    }
    //-----------------------------------------------------------------------------------
    void HlmsPbs::setAmbientLightMode( AmbientLightMode mode )
    {
        mAmbientLightMode = mode;
    }
#ifdef OGRE_BUILD_COMPONENT_PLANAR_REFLECTIONS
    //-----------------------------------------------------------------------------------
    void HlmsPbs::setPlanarReflections( PlanarReflections *planarReflections )
    {
        mPlanarReflections = planarReflections;
    }
    //-----------------------------------------------------------------------------------
    PlanarReflections* HlmsPbs::getPlanarReflections(void) const
    {
        return mPlanarReflections;
    }
#endif
#if !OGRE_NO_JSON
    //-----------------------------------------------------------------------------------
    void HlmsPbs::_loadJson( const rapidjson::Value &jsonValue, const HlmsJson::NamedBlocks &blocks,
<<<<<<< HEAD
                             HlmsDatablock *datablock, const String &resourceGroup ) const
    {
        HlmsJsonPbs jsonPbs( mHlmsManager, mRenderSystem->getTextureGpuManager() );
        jsonPbs.loadMaterial( jsonValue, blocks, datablock, resourceGroup );
=======
                             HlmsDatablock *datablock, HlmsJsonListener *listener,
                             const String &additionalTextureExtension ) const
    {
        HlmsJsonPbs jsonPbs( mHlmsManager, listener, additionalTextureExtension );
        jsonPbs.loadMaterial( jsonValue, blocks, datablock );
>>>>>>> 6c54969c
    }
    //-----------------------------------------------------------------------------------
    void HlmsPbs::_saveJson( const HlmsDatablock *datablock, String &outString,
                             HlmsJsonListener *listener,
                             const String &additionalTextureExtension ) const
    {
<<<<<<< HEAD
        HlmsJsonPbs jsonPbs( mHlmsManager, mRenderSystem->getTextureGpuManager() );
=======
        HlmsJsonPbs jsonPbs( mHlmsManager, listener, additionalTextureExtension );
>>>>>>> 6c54969c
        jsonPbs.saveMaterial( datablock, outString );
    }
    //-----------------------------------------------------------------------------------
    void HlmsPbs::_collectSamplerblocks( set<const HlmsSamplerblock*>::type &outSamplerblocks,
                                         const HlmsDatablock *datablock ) const
    {
        HlmsJsonPbs::collectSamplerblocks( datablock, outSamplerblocks );
    }
#endif
    //-----------------------------------------------------------------------------------
    HlmsDatablock* HlmsPbs::createDatablockImpl( IdString datablockName,
                                                       const HlmsMacroblock *macroblock,
                                                       const HlmsBlendblock *blendblock,
                                                       const HlmsParamVec &paramVec )
    {
        return OGRE_NEW HlmsPbsDatablock( datablockName, this, macroblock, blendblock, paramVec );
    }
}<|MERGE_RESOLUTION|>--- conflicted
+++ resolved
@@ -2122,29 +2122,20 @@
 #if !OGRE_NO_JSON
     //-----------------------------------------------------------------------------------
     void HlmsPbs::_loadJson( const rapidjson::Value &jsonValue, const HlmsJson::NamedBlocks &blocks,
-<<<<<<< HEAD
-                             HlmsDatablock *datablock, const String &resourceGroup ) const
-    {
-        HlmsJsonPbs jsonPbs( mHlmsManager, mRenderSystem->getTextureGpuManager() );
+                             HlmsDatablock *datablock, const String &resourceGroup,
+                             HlmsJsonListener *listener, const String &additionalTextureExtension ) const
+    {
+        HlmsJsonPbs jsonPbs( mHlmsManager, mRenderSystem->getTextureGpuManager(),
+                             listener, additionalTextureExtension );
         jsonPbs.loadMaterial( jsonValue, blocks, datablock, resourceGroup );
-=======
-                             HlmsDatablock *datablock, HlmsJsonListener *listener,
-                             const String &additionalTextureExtension ) const
-    {
-        HlmsJsonPbs jsonPbs( mHlmsManager, listener, additionalTextureExtension );
-        jsonPbs.loadMaterial( jsonValue, blocks, datablock );
->>>>>>> 6c54969c
     }
     //-----------------------------------------------------------------------------------
     void HlmsPbs::_saveJson( const HlmsDatablock *datablock, String &outString,
                              HlmsJsonListener *listener,
                              const String &additionalTextureExtension ) const
     {
-<<<<<<< HEAD
-        HlmsJsonPbs jsonPbs( mHlmsManager, mRenderSystem->getTextureGpuManager() );
-=======
-        HlmsJsonPbs jsonPbs( mHlmsManager, listener, additionalTextureExtension );
->>>>>>> 6c54969c
+        HlmsJsonPbs jsonPbs( mHlmsManager, mRenderSystem->getTextureGpuManager(),
+                             listener, additionalTextureExtension );
         jsonPbs.saveMaterial( datablock, outString );
     }
     //-----------------------------------------------------------------------------------
