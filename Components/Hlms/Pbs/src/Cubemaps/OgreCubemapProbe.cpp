/*
-----------------------------------------------------------------------------
This source file is part of OGRE
    (Object-oriented Graphics Rendering Engine)
For the latest info, see http://www.ogre3d.org/

Copyright (c) 2000-2014 Torus Knot Software Ltd

Permission is hereby granted, free of charge, to any person obtaining a copy
of this software and associated documentation files (the "Software"), to deal
in the Software without restriction, including without limitation the rights
to use, copy, modify, merge, publish, distribute, sublicense, and/or sell
copies of the Software, and to permit persons to whom the Software is
furnished to do so, subject to the following conditions:

The above copyright notice and this permission notice shall be included in
all copies or substantial portions of the Software.

THE SOFTWARE IS PROVIDED "AS IS", WITHOUT WARRANTY OF ANY KIND, EXPRESS OR
IMPLIED, INCLUDING BUT NOT LIMITED TO THE WARRANTIES OF MERCHANTABILITY,
FITNESS FOR A PARTICULAR PURPOSE AND NONINFRINGEMENT. IN NO EVENT SHALL THE
AUTHORS OR COPYRIGHT HOLDERS BE LIABLE FOR ANY CLAIM, DAMAGES OR OTHER
LIABILITY, WHETHER IN AN ACTION OF CONTRACT, TORT OR OTHERWISE, ARISING FROM,
OUT OF OR IN CONNECTION WITH THE SOFTWARE OR THE USE OR OTHER DEALINGS IN
THE SOFTWARE.
-----------------------------------------------------------------------------
*/

#include "OgreStableHeaders.h"

#include "Cubemaps/OgreCubemapProbe.h"
#include "Cubemaps/OgreParallaxCorrectedCubemap.h"

#include "OgreTextureGpuManager.h"
#include "OgrePixelFormatGpuUtils.h"
#include "OgreLogManager.h"
#include "OgreLwString.h"
#include "OgreId.h"

#include "Compositor/OgreCompositorManager2.h"
#include "Compositor/OgreCompositorWorkspace.h"
#include "OgreSceneManager.h"

#include "Vao/OgreConstBufferPacked.h"

//Disable as OpenGL version of copyToTexture is super slow (makes a GPU->CPU->GPU roundtrip)
#define USE_RTT_DIRECTLY 1

namespace Ogre
{
    CubemapProbe::CubemapProbe( ParallaxCorrectedCubemap *creator ) :
        mProbeCameraPos( Vector3::ZERO ),
        mArea( Aabb::BOX_NULL ),
        mAreaInnerRegion( Vector3::ZERO ),
        mOrientation( Matrix3::IDENTITY ),
        mInvOrientation( Matrix3::IDENTITY ),
        mProbeShape( Aabb::BOX_NULL ),
        mTexture( 0 ),
        mMsaa( 1u ),
        mClearWorkspace( 0 ),
        mWorkspace( 0 ),
        mCamera( 0 ),
        mCreator( creator ),
        mConstBufferForManualProbes( 0 ),
        mNumDatablockUsers( 0 ),
        mStatic( true ),
        mEnabled( true ),
        mDirty( true ),
        mNumIterations( 8 ),
        mMask( 0xffffffff )
    {
    }
    //-----------------------------------------------------------------------------------
    CubemapProbe::~CubemapProbe()
    {
        destroyWorkspace();
        destroyTexture();

        assert( !mNumDatablockUsers &&
                "There's still datablocks using this probe! Pointers will become dangling!" );
        if( mConstBufferForManualProbes )
        {
            SceneManager *sceneManager = mCreator->getSceneManager();
            VaoManager *vaoManager = sceneManager->getDestinationRenderSystem()->getVaoManager();
            vaoManager->destroyConstBuffer( mConstBufferForManualProbes );
            mConstBufferForManualProbes = 0;
            mCreator->_removeManuallyActiveProbe( this );
        }
    }
    //-----------------------------------------------------------------------------------
    void CubemapProbe::destroyWorkspace(void)
    {
        if( mWorkspace )
        {
#if !USE_RTT_DIRECTLY
            if( mStatic )
            {
                TextureGpu *channel = mWorkspace->getExternalRenderTargets()[0];
                mCreator->releaseTmpRtt( channel.textures[0] );
            }
#endif

            CompositorManager2 *compositorManager = mWorkspace->getCompositorManager();
            compositorManager->removeWorkspace( mWorkspace );
            mWorkspace = 0;
        }

        if( mClearWorkspace )
        {
            CompositorManager2 *compositorManager = mClearWorkspace->getCompositorManager();
            compositorManager->removeWorkspace( mClearWorkspace );
            mClearWorkspace = 0;
        }

<<<<<<< HEAD
        if( mTexture && mTexture->getResidencyStatus() != GpuResidency::OnStorage )
            mTexture->_transitionTo( GpuResidency::OnStorage, (uint8*)0 );
=======
        if( mCamera )
        {
            SceneManager *sceneManager = mCamera->getSceneManager();
            sceneManager->destroyCamera( mCamera );
            mCamera = 0;
        }
>>>>>>> 2fc56e9b
    }
    //-----------------------------------------------------------------------------------
    void CubemapProbe::destroyTexture(void)
    {
        assert( !mWorkspace );
        if( mTexture )
        {
            SceneManager *sceneManager = mCreator->getSceneManager();
            TextureGpuManager *textureManager =
                    sceneManager->getDestinationRenderSystem()->getTextureGpuManager();
            textureManager->destroyTexture( mTexture );
            mTexture = 0;
        }
    }
    //-----------------------------------------------------------------------------------
    void CubemapProbe::setTextureParams( uint32 width, uint32 height, bool useManual,
                                         PixelFormatGpu pf, bool isStatic, uint8 msaa )
    {
        float cameraNear = 0.5;
        float cameraFar = 1000;

        if( mCamera )
        {
            cameraNear = mCamera->getNearClipDistance();
            cameraFar = mCamera->getFarClipDistance();
        }

        const bool reinitWorkspace = isInitialized();
        destroyWorkspace();
        destroyTexture();

        char tmpBuffer[64];
        LwString texName( LwString::FromEmptyPointer( tmpBuffer, sizeof(tmpBuffer) ) );
        texName.a( "CubemapProbe_", Id::generateNewId<CubemapProbe>() );

#if !USE_RTT_DIRECTLY
        const uint32 flags = isStatic ? TU_STATIC_WRITE_ONLY : (TU_RENDERTARGET|TU_AUTOMIPMAP);
#else
    #if GENERATE_MIPMAPS_ON_BLEND
        uint32 flags = TextureFlags::RenderToTexture;
    #else
        const uint32 flags = TextureFlags::RenderToTexture|TextureFlags::AllowAutomipmaps;
    #endif
#endif

#if GENERATE_MIPMAPS_ON_BLEND
        uint numMips = 1u;
        if( useManual )
        {
            numMips = PixelFormatGpuUtils::getMaxMipmapCount( width, height );
            flags |= TextureFlags::AllowAutomipmaps;
        }
#else
        const uint numMips = PixelUtil::getMaxMipmapCount( width, height, 1 );
#endif

        mMsaa = msaa;
        msaa = isStatic ? 0 : msaa;

        SceneManager *sceneManager = mCreator->getSceneManager();
        TextureGpuManager *textureManager =
                sceneManager->getDestinationRenderSystem()->getTextureGpuManager();
        mTexture = textureManager->createTexture(texName.c_str(), GpuPageOutStrategy::Discard,
                                                flags, TextureTypes::TypeCube );
        mTexture->setResolution( width, height );
        mTexture->setPixelFormat( pf );
        mTexture->setNumMipmaps( numMips );
        mTexture->setMsaa( msaa );
        mStatic = isStatic;
        mDirty = true;

        if( reinitWorkspace )
            initWorkspace( cameraNear, cameraFar, mWorkspaceDefName );
    }
    //-----------------------------------------------------------------------------------
    void CubemapProbe::initWorkspace( float cameraNear, float cameraFar, IdString workspaceDefOverride )
    {
        assert( mTexture != 0 && "Call setTextureParams first!" );

        destroyWorkspace();

        CompositorWorkspaceDef const *workspaceDef = mCreator->getDefaultWorkspaceDef();
        CompositorManager2 *compositorManager = workspaceDef->getCompositorManager();

        if( workspaceDefOverride != IdString() )
            workspaceDef = compositorManager->getWorkspaceDefinition( workspaceDefOverride );

        mWorkspaceDefName = workspaceDef->getName();
        SceneManager *sceneManager = mCreator->getSceneManager();
        mCamera = sceneManager->createCamera( mTexture->getNameStr(), true, true );
        mCamera->setFOVy( Degree(90) );
        mCamera->setAspectRatio( 1 );
        mCamera->setFixedYawAxis(false);
        mCamera->setNearClipDistance( cameraNear );
        mCamera->setFarClipDistance( cameraFar );

        TextureGpu *rtt = mTexture;
        if( mStatic )
        {
#if !USE_RTT_DIRECTLY
            //Grab tmp texture
            rtt = mCreator->findTmpRtt( mTexture );
#endif
            //Set camera to skip light culling (efficiency)
            mCamera->setLightCullingVisibility( false, false );
        }
        else
        {
            mCamera->setLightCullingVisibility( true, true );
        }

        mTexture->_transitionTo( GpuResidency::Resident, (uint8*)0 );

        CompositorChannelVec channels( 1, rtt );
        mWorkspace = compositorManager->addWorkspace( sceneManager, channels, mCamera,
                                                      mWorkspaceDefName, false );

        if( !mStatic )
        {
            mClearWorkspace =
                    compositorManager->addWorkspace( sceneManager, channels,
                                                     mCamera,
                                                     "AutoGen_ParallaxCorrectedCubemapClear_Workspace",
                                                     false );
        }
    }
    //-----------------------------------------------------------------------------------
    bool CubemapProbe::isInitialized(void) const
    {
        return mWorkspace != 0;
    }
    //-----------------------------------------------------------------------------------
    void CubemapProbe::set( const Vector3 &cameraPos, const Aabb &area, const Vector3 &areaInnerRegion,
                            const Matrix3 &orientation, const Aabb &probeShape )
    {
        mProbeCameraPos     = cameraPos;
        mArea               = area;
        mAreaInnerRegion    = areaInnerRegion;
        mOrientation        = orientation;
        mInvOrientation     = mOrientation.Inverse();
        mProbeShape         = probeShape;
        mProbeShape.mHalfSize *= 1.005; //Add some padding.

        mAreaInnerRegion.makeCeil( Vector3::ZERO );
        mAreaInnerRegion.makeFloor( Vector3::UNIT_SCALE );

        Aabb areaLocalToShape = mArea;
        areaLocalToShape.mCenter -= mProbeShape.mCenter;
        areaLocalToShape.mCenter = mInvOrientation * areaLocalToShape.mCenter;
        areaLocalToShape.mCenter += mProbeShape.mCenter;

        if( !mProbeShape.contains( mArea ) )
        {
            LogManager::getSingleton().logMessage(
                        "WARNING: Area must be fully inside probe's shape otherwise "
                        "artifacts appear. Forcing area to be inside probe" );
            Vector3 vMin = mArea.getMinimum() * 0.98f;
            Vector3 vMax = mArea.getMaximum() * 0.98f;

            vMin.makeCeil( mProbeShape.getMinimum() );
            vMax.makeFloor( mProbeShape.getMaximum() );
            mArea.setExtents( vMin, vMax );
        }

        mDirty = true;
    }
    //-----------------------------------------------------------------------------------
    void CubemapProbe::setStatic( bool isStatic )
    {
        if( mStatic != isStatic && mTexture )
        {
            setTextureParams( mTexture->getWidth(), mTexture->getHeight(), mTexture->getNumMipmaps() > 0,
                              mTexture->getPixelFormat(), isStatic, mTexture->getMsaa() );
        }
        else
        {
            //We're not initialized yet, but still save the intention...
            mStatic = isStatic;
        }
    }
    //-----------------------------------------------------------------------------------
    Real CubemapProbe::getNDF( const Vector3 &posLS ) const
    {
        //Work in the upper left corner of the box. (Like Aabb::distance)
        Vector3 dist;
        dist.x = Math::Abs( posLS.x );
        dist.y = Math::Abs( posLS.y );
        dist.z = Math::Abs( posLS.z );

        const Vector3 innerRange = mArea.mHalfSize * mAreaInnerRegion;
        const Vector3 outerRange = mArea.mHalfSize;

        //1e-6f avoids division by zero.
        Vector3 ndf = (dist - innerRange) / (outerRange - innerRange + Real(1e-6f));

        return Ogre::max( Ogre::max( ndf.x, ndf.y ), ndf.z );
    }
    //-----------------------------------------------------------------------------------
    void CubemapProbe::_prepareForRendering(void)
    {
        mCamera->setPosition( mProbeCameraPos );
        mCamera->setOrientation( Quaternion( mOrientation ) );
        if( mStatic )
            mCamera->setLightCullingVisibility( true, true );
    }
    //-----------------------------------------------------------------------------------
    void CubemapProbe::_clearCubemap(void)
    {
        if( !mClearWorkspace )
        {
            CompositorWorkspaceDef const *workspaceDef = mCreator->getDefaultWorkspaceDef();
            CompositorManager2 *compositorManager = workspaceDef->getCompositorManager();

            SceneManager *sceneManager = mCreator->getSceneManager();
            CompositorChannelVec channels( mWorkspace->getExternalRenderTargets() );
            mClearWorkspace =
                    compositorManager->addWorkspace( sceneManager, channels,
                                                     mCamera,
                                                     "AutoGen_ParallaxCorrectedCubemapClear_Workspace",
                                                     false );
        }

        mClearWorkspace->_update();

        if( mStatic )
        {
            CompositorManager2 *compositorManager = mClearWorkspace->getCompositorManager();
            compositorManager->removeWorkspace( mClearWorkspace );
            mClearWorkspace = 0;
        }
    }
    //-----------------------------------------------------------------------------------
    void CubemapProbe::_updateRender(void)
    {
        assert( mDirty || !mStatic );
        mWorkspace->_update();

        if( mStatic )
        {
#if !USE_RTT_DIRECTLY
            //Copy from tmp RTT to real texture.
            TextureGpu *channel = mWorkspace->getExternalRenderTargets()[0];
            channel.textures[0]->copyToTexture( mTexture );
#endif

            mCamera->setLightCullingVisibility( false, false );
        }
    }
    //-----------------------------------------------------------------------------------
    void CubemapProbe::_addReference(void)
    {
        ++mNumDatablockUsers;

        if( !mConstBufferForManualProbes )
        {
            SceneManager *sceneManager = mCreator->getSceneManager();
            VaoManager *vaoManager = sceneManager->getDestinationRenderSystem()->getVaoManager();
            mConstBufferForManualProbes = vaoManager->createConstBuffer(
                        ParallaxCorrectedCubemap::getConstBufferSize(),
                        BT_DEFAULT, 0, false );
            mCreator->_addManuallyActiveProbe( this );
        }
    }
    //-----------------------------------------------------------------------------------
    void CubemapProbe::_removeReference(void)
    {
        --mNumDatablockUsers;
        if( !mNumDatablockUsers )
        {
            assert( mConstBufferForManualProbes );
            if( mConstBufferForManualProbes )
            {
                SceneManager *sceneManager = mCreator->getSceneManager();
                VaoManager *vaoManager = sceneManager->getDestinationRenderSystem()->getVaoManager();
                vaoManager->destroyConstBuffer( mConstBufferForManualProbes );
                mConstBufferForManualProbes = 0;
                mCreator->_removeManuallyActiveProbe( this );
            }
        }
    }
}<|MERGE_RESOLUTION|>--- conflicted
+++ resolved
@@ -112,17 +112,15 @@
             mClearWorkspace = 0;
         }
 
-<<<<<<< HEAD
         if( mTexture && mTexture->getResidencyStatus() != GpuResidency::OnStorage )
             mTexture->_transitionTo( GpuResidency::OnStorage, (uint8*)0 );
-=======
+
         if( mCamera )
         {
             SceneManager *sceneManager = mCamera->getSceneManager();
             sceneManager->destroyCamera( mCamera );
             mCamera = 0;
         }
->>>>>>> 2fc56e9b
     }
     //-----------------------------------------------------------------------------------
     void CubemapProbe::destroyTexture(void)
