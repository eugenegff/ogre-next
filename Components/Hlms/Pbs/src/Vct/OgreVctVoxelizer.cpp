--- conflicted
+++ resolved
@@ -1396,11 +1396,6 @@
 
         const uint32 *threadsPerGroup = mComputeJobs[0]->getThreadsPerGroup();
 
-<<<<<<< HEAD
-        //const Vector3 voxelOrigin = getVoxelOrigin();
-
-=======
->>>>>>> c5731f3a
         ShaderParams::Param paramInstanceRange;
         ShaderParams::Param paramVoxelOrigin;
         ShaderParams::Param paramVoxelCellSize;
