/*
-----------------------------------------------------------------------------
This source file is part of OGRE
(Object-oriented Graphics Rendering Engine)
For the latest info, see http://www.ogre3d.org

Copyright (c) 2000-2014 Torus Knot Software Ltd
Permission is hereby granted, free of charge, to any person obtaining a copy
of this software and associated documentation files (the "Software"), to deal
in the Software without restriction, including without limitation the rights
to use, copy, modify, merge, publish, distribute, sublicense, and/or sell
copies of the Software, and to permit persons to whom the Software is
furnished to do so, subject to the following conditions:

The above copyright notice and this permission notice shall be included in
all copies or substantial portions of the Software.

THE SOFTWARE IS PROVIDED "AS IS", WITHOUT WARRANTY OF ANY KIND, EXPRESS OR
IMPLIED, INCLUDING BUT NOT LIMITED TO THE WARRANTIES OF MERCHANTABILITY,
FITNESS FOR A PARTICULAR PURPOSE AND NONINFRINGEMENT. IN NO EVENT SHALL THE
AUTHORS OR COPYRIGHT HOLDERS BE LIABLE FOR ANY CLAIM, DAMAGES OR OTHER
LIABILITY, WHETHER IN AN ACTION OF CONTRACT, TORT OR OTHERWISE, ARISING FROM,
OUT OF OR IN CONNECTION WITH THE SOFTWARE OR THE USE OR OTHER DEALINGS IN
THE SOFTWARE.
-----------------------------------------------------------------------------
*/
#ifndef _ShaderGenerator_
#define _ShaderGenerator_

#include "OgreShaderPrerequisites.h"
#include "OgreSingleton.h"
#include "OgreRenderObjectListener.h"
#include "OgreSceneManager.h"
#include "OgreShaderRenderState.h"
#include "OgreScriptTranslator.h"
#include "OgreShaderScriptTranslator.h"


namespace Ogre {

    class FileSystemLayer;

namespace RTShader {

/** \addtogroup Core
*  @{
*/
/** \addtogroup RTShader
*  @{
*/

/** Shader generator system main interface. This singleton based class
enables automatic generation of shader code based on existing material techniques.
*/
class _OgreRTSSExport ShaderGenerator : public Singleton<ShaderGenerator>, public RTShaderSystemAlloc
{
// Interface.
public:

    /** 
    Initialize the Shader Generator System.
    Return true upon success.
    */
    static bool initialize();

    /** 
    Destroy the Shader Generator instance.
    */
    static void destroy();


    /** Override standard Singleton retrieval.
    @remarks
    Why do we do this? Well, it's because the Singleton
    implementation is in a .h file, which means it gets compiled
    into anybody who includes it. This is needed for the
    Singleton template to work, but we actually only want it
    compiled into the implementation of the class based on the
    Singleton, not all of them. If we don't change this, we get
    link errors when trying to use the Singleton-based class from
    an outside dll.
    @par
    This method just delegates to the template version anyway,
    but the implementation stays in this single compilation unit,
    preventing link errors.
    */
    static ShaderGenerator& getSingleton(); 


    /** Override standard Singleton retrieval.
    @remarks
    Why do we do this? Well, it's because the Singleton
    implementation is in a .h file, which means it gets compiled
    into anybody who includes it. This is needed for the
    Singleton template to work, but we actually only want it
    compiled into the implementation of the class based on the
    Singleton, not all of them. If we don't change this, we get
    link errors when trying to use the Singleton-based class from
    an outside dll.
    @par
    This method just delegates to the template version anyway,
    but the implementation stays in this single compilation unit,
    preventing link errors.
    */
    static ShaderGenerator* getSingletonPtr();

    /** 
    Add a scene manager to the shader generator scene managers list.
    @param sceneMgr The scene manager to add to the list.
    */
    void addSceneManager(SceneManager* sceneMgr);

    /** 
    Remove a scene manager from the shader generator scene managers list.
    @param sceneMgr The scene manager to remove from the list.
    */
    void removeSceneManager(SceneManager* sceneMgr);

    /** 
    Get the active scene manager that is doint the actual scene rendering.
    This attribute will be update on the call to preFindVisibleObjects. 
    */
    SceneManager* getActiveSceneManager();

    /** 
    Set the active scene manager against which new render states are compiled.
    Note that normally the setting of the active scene manager is updated through the
    preFindVisibleObjects method.
    */

    void _setActiveSceneManager(SceneManager* sceneManager);

    /** 
    Set the target shader language.
    @param shaderLanguage The output shader language to use.    
    @remarks The default shader language is cg.
    */
    void setTargetLanguage(const String& shaderLanguage,const float version = 1.0);

    /** 
    Return if hlsl 4.0 shading language is currently in use.        
    */
    bool IsHlsl4() const { return mShaderLanguage == "hlsl" && mShaderLanguageVersion == 4.0f; }
    /** 
    Return the target shader language currently in use.     
    */
    const String& getTargetLanguage() const { return mShaderLanguage; }

    /** 
    Return the target shader language version currently in use.     
    */
    float getTargetLanguageVersion() const { return mShaderLanguageVersion; }

    /** 
    Set the output vertex shader target profiles.
    @param vertexShaderProfiles The target profiles for the vertex shader.  
    */
    void setVertexShaderProfiles(const String& vertexShaderProfiles);

    /** 
    Get the output vertex shader target profiles.   
    */
    const String& getVertexShaderProfiles() const { return mVertexShaderProfiles; }

    /** 
    Get the output vertex shader target profiles as list of strings.    
    */
    const StringVector& getVertexShaderProfilesList() const { return mVertexShaderProfilesList; }


    /** 
    Set the output fragment shader target profiles.
    @param fragmentShaderProfiles The target profiles for the fragment shader.  
    */
    void setFragmentShaderProfiles(const String& fragmentShaderProfiles);

    /** 
    Get the output fragment shader target profiles. 
    */
    const String& getFragmentShaderProfiles() const { return mFragmentShaderProfiles; }

    /** 
    Get the output fragment shader target profiles as list of strings.
    */
    const StringVector& getFragmentShaderProfilesList() const { return mFragmentShaderProfilesList; }

    /** 
    Set the output shader cache path. Generated shader code will be written to this path.
    In case of empty cache path shaders will be generated directly from system memory.
    @param cachePath The cache path of the shader.  
    The default is empty cache path.
    */
    void setShaderCachePath(const String& cachePath);

    /** 
    Get the output shader cache path.
    */
    const String& getShaderCachePath() const { return mShaderCachePath; }

    /** 
    Flush the shader cache. This operation will cause all active sachems to be invalidated and will
    destroy any CPU/GPU program that created by this shader generator.
    */
    void flushShaderCache();

    /** 
    Return a global render state associated with the given scheme name.
    Modifying this render state will affect all techniques that belongs to that scheme.
    This is the best way to apply global changes to all techniques.
    After altering the render state one should call invalidateScheme method in order to 
    regenerate shaders.
    @param schemeName The destination scheme name.
    */
    RenderState* getRenderState(const String& schemeName);


    typedef std::pair<RenderState*, bool> RenderStateCreateOrRetrieveResult;
    /** 
    Returns a requested render state. If the render state does not exist this function creates it.
    @param schemeName The scheme name to retrieve.
    */
    RenderStateCreateOrRetrieveResult createOrRetrieveRenderState(const String& schemeName);


    /** 
    Tells if a given render state exists
    @param schemeName The scheme name to check.
    */
    bool hasRenderState(const String& schemeName) const;
    

    /** 
    Get render state of specific pass.
    Using this method allows the user to customize the behavior of a specific pass.
    @param schemeName The destination scheme name.
    @param materialName The specific material name.
    @param passIndex The pass index.
    */
    RenderState* getRenderState(const String& schemeName, const String& materialName, unsigned short passIndex);

    /**
     Get render state of specific pass.
     Using this method allows the user to customize the behavior of a specific pass.
     @param schemeName The destination scheme name.
     @param materialName The specific material name.
     @param groupName The specific material name.
     @param passIndex The pass index.
     */
    RenderState* getRenderState(const String& schemeName, const String& materialName, const String& groupName, unsigned short passIndex);

    /** 
    Add sub render state factory. Plugins or 3d party applications may implement sub classes of
    SubRenderState interface. Add the matching factory will allow the application to create instances 
    of these sub classes.
    @param factory The factory to add.
    */
    void addSubRenderStateFactory(SubRenderStateFactory* factory);

    /** 
    Returns the number of existing factories
    */
    size_t getNumSubRenderStateFactories() const;

    /** 
    Returns a sub render state factory by index
    @note index must be lower than the value returned by getNumSubRenderStateFactories()
    */
    SubRenderStateFactory* getSubRenderStateFactory(size_t index);

    /** 
    Returns a sub render state factory by name
    */
    SubRenderStateFactory* getSubRenderStateFactory(const String& type);

    /** 
    Remove sub render state factory. 
    @param factory The factory to remove.
    */
    void removeSubRenderStateFactory(SubRenderStateFactory* factory);

    /** 
    Create an instance of sub render state from a given type. 
    @param type The type of sub render state to create.
    */
    SubRenderState* createSubRenderState(const String& type);

    
    /** 
    Destroy an instance of sub render state. 
    @param subRenderState The instance to destroy.
    */
    void destroySubRenderState(SubRenderState* subRenderState);


    /** 
    Checks if a shader based technique has been created for a given technique. 
    Return true if exist. False if not.
    @param materialName The source material name.
    @param srcTechniqueSchemeName The source technique scheme name.
    @param dstTechniqueSchemeName The destination shader based technique scheme name.
    */
    bool hasShaderBasedTechnique(const String& materialName, const String& srcTechniqueSchemeName, const String& dstTechniqueSchemeName) const;

    /**
     Checks if a shader based technique has been created for a given technique.
     Return true if exist. False if not.
     @param materialName The source material name.
     @param groupName The source group name.
     @param srcTechniqueSchemeName The source technique scheme name.
     @param dstTechniqueSchemeName The destination shader based technique scheme name.
     */
    bool hasShaderBasedTechnique(const String& materialName, const String& groupName, const String& srcTechniqueSchemeName, const String& dstTechniqueSchemeName) const;

    /** 
    Create shader based technique from a given technique. 
    Return true upon success. Failure may occur if the source technique is not FFP pure, or different
    source technique is mapped to the requested destination scheme.
    @param materialName The source material name.
    @param srcTechniqueSchemeName The source technique scheme name.
    @param dstTechniqueSchemeName The destination shader based technique scheme name.
    @param overProgrammable If true a shader will be created even if the material has shaders
    */
    bool createShaderBasedTechnique(const String& materialName, const String& srcTechniqueSchemeName, const String& dstTechniqueSchemeName, bool overProgrammable = false);

    /**
     Create shader based technique from a given technique.
     Return true upon success. Failure may occur if the source technique is not FFP pure, or different
     source technique is mapped to the requested destination scheme.
     @param materialName The source material name.
     @param groupName The source group name.
     @param srcTechniqueSchemeName The source technique scheme name.
     @param dstTechniqueSchemeName The destination shader based technique scheme name.
     @param overProgrammable If true a shader will be created even if the material has shaders
     */
    bool createShaderBasedTechnique(const String& materialName, const String& groupName, const String& srcTechniqueSchemeName, const String& dstTechniqueSchemeName, bool overProgrammable = false);


    /** 
    Remove shader based technique from a given technique. 
    Return true upon success. Failure may occur if the given source technique was not previously
    registered successfully using the createShaderBasedTechnique method.
    @param materialName The source material name.
    @param srcTechniqueSchemeName The source technique scheme name.
    @param dstTechniqueSchemeName The destination shader based technique scheme name.
    */
    bool removeShaderBasedTechnique(const String& materialName, const String& srcTechniqueSchemeName, const String& dstTechniqueSchemeName);

    /**
     Remove shader based technique from a given technique.
     Return true upon success. Failure may occur if the given source technique was not previously
     registered successfully using the createShaderBasedTechnique method.
     @param materialName The source material name.
     @param groupName The source group name.
     @param srcTechniqueSchemeName The source technique scheme name.
     @param dstTechniqueSchemeName The destination shader based technique scheme name.
     */
    bool removeShaderBasedTechnique(const String& materialName, const String& groupName, const String& srcTechniqueSchemeName, const String& dstTechniqueSchemeName);


<<<<<<< HEAD
    /** 
    Remove all shader based techniques of the given material. 
    Return true upon success.
    @param materialName The source material name.   
    @param groupName The source group name. 
    */
    bool removeAllShaderBasedTechniques(const String& materialName, const String& groupName = ResourceGroupManager::AUTODETECT_RESOURCE_GROUP_NAME);

    /** 
    Clone all shader based techniques from one material to another.
    This function can be used in conjunction with the Material::clone() function to copy 
    both material properties and RTSS state from one material to another.
    @param srcMaterialName The source material name.    
    @param srcGroupName The source group name.  
    @param dstMaterialName The destination material name.   
    @param dstGroupName The destination group name. 
    @return True if successful
    */
    bool cloneShaderBasedTechniques(const String& srcMaterialName, 
        const String& srcGroupName, const String& dstMaterialName, const String& dstGroupName);

    /** 
    Remove all shader based techniques that created by this shader generator.   
    */
    void removeAllShaderBasedTechniques();

    /** 
    Create a scheme.
    @param schemeName The scheme name to create.
    */
    void createScheme(const String& schemeName);

    /** 
    Invalidate a given scheme. This action will lead to shader regeneration of all techniques belongs to the
    given scheme name.
    @param schemeName The scheme to invalidate.
    */
    void invalidateScheme(const String& schemeName);

    /** 
    Validate a given scheme. This action will generate shader programs for all techniques of the
    given scheme name.
    @param schemeName The scheme to validate.
    */
    bool validateScheme(const String& schemeName);
    
    /** 
    Invalidate specific material scheme. This action will lead to shader regeneration of the technique belongs to the
    given scheme name.
    @param schemeName The scheme to invalidate.
    @param materialName The material to invalidate.
    @param groupName The source group name. 
    */
    void invalidateMaterial(const String& schemeName, const String& materialName, const String& groupName = ResourceGroupManager::AUTODETECT_RESOURCE_GROUP_NAME);

    /** 
    Validate specific material scheme. This action will generate shader programs for the technique of the
    given scheme name.
    @param schemeName The scheme to validate.
    @param materialName The material to validate.
    @param groupName The source group name. 
    */
    bool validateMaterial(const String& schemeName, const String& materialName, const String& groupName = ResourceGroupManager::AUTODETECT_RESOURCE_GROUP_NAME);    


    /** 
    Return custom material Serializer of the shader generator.
    This is useful when you'd like to export certain material that contains shader generator effects.
    I.E - when writing an exporter you may want mark your material as shader generated material 
    so in the next time you will load it by your application it will automatically generate shaders with custom
    attributes you wanted. To do it you'll have to do the following steps:
    1. Create shader based technique for you material via the createShaderBasedTechnique() method.
    2. Create MaterialSerializer instance.
    3. Add the return instance of serializer listener to the MaterialSerializer.
    4. Call one of the export methods of MaterialSerializer.
    */
    SGMaterialSerializerListener* getMaterialSerializerListener();


    /** Return the current number of generated vertex shaders. */
    size_t getVertexShaderCount() const;


    /** Return the current number of generated fragment shaders. */
    size_t getFragmentShaderCount() const;



    /** Set the vertex shader outputs compaction policy. 
    @see VSOutputCompactPolicy.
    @param policy The policy to set.
    */
    void setVertexShaderOutputsCompactPolicy(VSOutputCompactPolicy policy)  { mVSOutputCompactPolicy = policy; }
    
    /** Get the vertex shader outputs compaction policy. 
    @see VSOutputCompactPolicy. 
    */
    VSOutputCompactPolicy getVertexShaderOutputsCompactPolicy() const { return mVSOutputCompactPolicy; }


    /** Sets whether shaders are created for passes with shaders.
    Note that this only refers to when the system parses the materials itself.
    Not for when calling the createShaderBasedTechnique() function directly
    @param value The value to set this attribute pass.  
    */
    void setCreateShaderOverProgrammablePass(bool value) { mCreateShaderOverProgrammablePass = value; }

    /** Returns whether shaders are created for passes with shaders.
    @see setCreateShaderOverProgrammablePass(). 
    */
    bool getCreateShaderOverProgrammablePass() const { return mCreateShaderOverProgrammablePass; }


    /** Returns the amount of schemes used in the for RT shader generation
    */
    size_t getRTShaderSchemeCount() const;

    /** Returns the scheme name used in the for RT shader generation by index
    */
    const String& getRTShaderScheme(size_t index) const;

    /// Default material scheme of the shader generator.
    static String DEFAULT_SCHEME_NAME;

// Protected types.
protected:
    class SGPass;
    class SGTechnique;
    class SGMaterial;
    class SGScheme;

    typedef std::pair<String,String>                MatGroupPair;
    struct MatGroupPair_less
    {
        // ensure we arrange the list first by material name then by group name
        bool operator()(const MatGroupPair& p1, const MatGroupPair& p2) const
        {
            int cmpVal = strcmp(p1.first.c_str(),p2.first.c_str());
            return (cmpVal < 0) || ((cmpVal == 0) && (strcmp(p1.second.c_str(),p2.second.c_str()) < 0));
        }
    };

    typedef vector<SGPass*>::type                   SGPassList;
    typedef SGPassList::iterator                        SGPassIterator;
    typedef SGPassList::const_iterator              SGPassConstIterator;

    typedef vector<SGTechnique*>::type              SGTechniqueList;
    typedef SGTechniqueList::iterator               SGTechniqueIterator;
    typedef SGTechniqueList::const_iterator         SGTechniqueConstIterator;

    typedef map<SGTechnique*, SGTechnique*>::type   SGTechniqueMap;
    typedef SGTechniqueMap::iterator                    SGTechniqueMapIterator;
    
    typedef map<MatGroupPair, SGMaterial*, MatGroupPair_less>::type SGMaterialMap;
    typedef SGMaterialMap::iterator                 SGMaterialIterator;
    typedef SGMaterialMap::const_iterator           SGMaterialConstIterator;

    typedef map<String, SGScheme*>::type                SGSchemeMap;
    typedef SGSchemeMap::iterator                   SGSchemeIterator;
    typedef SGSchemeMap::const_iterator             SGSchemeConstIterator;

    typedef map<String, ScriptTranslator*>::type        SGScriptTranslatorMap;
    typedef SGScriptTranslatorMap::iterator         SGScriptTranslatorIterator;
    typedef SGScriptTranslatorMap::const_iterator   SGScriptTranslatorConstIterator;


    
    /** Shader generator pass wrapper class. */
    class _OgreRTSSExport SGPass : public RTShaderSystemAlloc
    {
    public:
        SGPass(SGTechnique* parent, Pass* srcPass, Pass* dstPass);
        ~SGPass();
    
        /** Build the render state. */
        void buildTargetRenderState();

        /** Acquire the CPU/GPU programs for this pass. */
        void acquirePrograms();

        /** Release the CPU/GPU programs of this pass. */
        void releasePrograms();


        /** Called when a single object is about to be rendered. */
        void notifyRenderSingleObject(Renderable* rend, const AutoParamDataSource* source, const LightList* pLightList, bool suppressRenderStateChanges);

        /** Get source pass. */
        Pass* getSrcPass() { return mSrcPass; }

        /** Get destination pass. */
        Pass* getDstPass() { return mDstPass; }

        /** Get custom FPP sub state of this pass. */
        SubRenderState* getCustomFFPSubState(int subStateOrder);

        /** Get custom render state of this pass. */
        RenderState* getCustomRenderState() { return mCustomRenderState; }

        /** Set the custom render state of this pass. */
        void setCustomRenderState(RenderState* customRenderState) { mCustomRenderState = customRenderState; }

        /// Key name for associating with a Pass instance.
        static String UserKey;
    
    protected:
        SubRenderState* getCustomFFPSubState(int subStateOrder, const RenderState* renderState);

    protected:
        // Parent technique.
        SGTechnique* mParent;
        // Source pass.
        Pass* mSrcPass;
        // Destination pass.
        Pass* mDstPass;
        // Custom render state.
        RenderState* mCustomRenderState;
        // The compiled render state.
        TargetRenderState* mTargetRenderState;
    };

    
    /** Shader generator technique wrapper class. */
    class _OgreRTSSExport SGTechnique : public RTShaderSystemAlloc
    {
    public:
        SGTechnique(SGMaterial* parent, Technique* srcTechnique, const String& dstTechniqueSchemeName);     
        ~SGTechnique();
        
        /** Get the parent SGMaterial */
        const SGMaterial* getParent() const { return mParent; }
        
        /** Get the source technique. */
        Technique* getSourceTechnique() { return mSrcTechnique; }

        /** Get the destination technique. */
        Technique* getDestinationTechnique() { return mDstTechnique; }

        /** Get the destination technique scheme name. */
        const String& getDestinationTechniqueSchemeName() const { return mDstTechniqueSchemeName; }
        
        /** Build the render state. */
        void buildTargetRenderState();

        /** Acquire the CPU/GPU programs for this technique. */
        void acquirePrograms();

        /** Release the CPU/GPU programs of this technique. */
        void releasePrograms();

        /** Tells the technique that it needs to generate shader code. */
        void setBuildDestinationTechnique(bool buildTechnique)  { mBuildDstTechnique = buildTechnique; }        

        /** Tells if the destination technique should be build. */
        bool getBuildDestinationTechnique() const               { return mBuildDstTechnique; }

        /** Get render state of specific pass.
        @param passIndex The pass index.
        */
        RenderState* getRenderState(unsigned short passIndex);
        /** Tells if a custom render state exists for the given pass. */
        bool hasRenderState(unsigned short passIndex);

        // Key name for associating with a Technique instance.
        static String UserKey;

    protected:
        
        /** Create the passes entries. */
        void createSGPasses();

        /** Destroy the passes entries. */
        void destroySGPasses();
        
    protected:
        // Parent material.     
        SGMaterial* mParent;
        // Source technique.
        Technique* mSrcTechnique;
        // Destination technique.
        Technique* mDstTechnique;
        // All passes entries.
        SGPassList mPassEntries;
        // The custom render states of all passes.
        RenderStateList mCustomRenderStates;
        // Flag that tells if destination technique should be build.        
        bool mBuildDstTechnique;
        // Scheme name of destination technique.
        String mDstTechniqueSchemeName;
    };

    
    /** Shader generator material wrapper class. */
    class _OgreRTSSExport SGMaterial : public RTShaderSystemAlloc
    {   
    
    public:
        /** Class constructor. */
        SGMaterial(const String& materialName, const String& groupName) : mName(materialName), mGroup(groupName) 
        {

        }

        /** Get the material name. */
        const String& getMaterialName() const   { return mName; }
        
        /** Get the group name. */
        const String& getGroupName() const  { return mGroup; }

        /** Get the const techniques list of this material. */
        const SGTechniqueList& getTechniqueList() const  { return mTechniqueEntries; }

        /** Get the techniques list of this material. */
        SGTechniqueList& getTechniqueList()              { return mTechniqueEntries; }
    
    protected:
        // The material name.
        String mName;
        // The group name.
        String mGroup;
        // All passes entries.
        SGTechniqueList mTechniqueEntries;
    };

    
    /** Shader generator scheme class. */
    class _OgreRTSSExport SGScheme : public RTShaderSystemAlloc
    {   
    public:
        SGScheme(const String& schemeName);
        ~SGScheme();    


        /** Return true if this scheme dose not contains any techniques.
        */
        bool empty() const  { return mTechniqueEntries.empty(); }
        
        /** Invalidate the whole scheme.
        @see ShaderGenerator::invalidateScheme.
        */
        void invalidate();

        /** Validate the whole scheme.
        @see ShaderGenerator::validateScheme.
        */
        void validate();

        /** Invalidate specific material.
        @see ShaderGenerator::invalidateMaterial.
        */
        void invalidate(const String& materialName, const String& groupName = ResourceGroupManager::AUTODETECT_RESOURCE_GROUP_NAME);

        /** Validate specific material.
        @see ShaderGenerator::validateMaterial.
        */
        bool validate(const String& materialName, const String& groupName = ResourceGroupManager::AUTODETECT_RESOURCE_GROUP_NAME);
                
        /** Add a technique to current techniques list. */
        void addTechniqueEntry(SGTechnique* techEntry);

        /** Remove a technique from the current techniques list. */
        void removeTechniqueEntry(SGTechnique* techEntry);


        /** Get global render state of this scheme. 
        @see ShaderGenerator::getRenderState.
        */
        RenderState* getRenderState();

        /** Get specific pass render state. 
        @see ShaderGenerator::getRenderState.
        */
        RenderState* getRenderState(const String& materialName, const String& groupName, unsigned short passIndex);

    protected:
        /** Synchronize the current light settings of this scheme with the current settings of the scene. */
        void synchronizeWithLightSettings();

        /** Synchronize the fog settings of this scheme with the current settings of the scene. */
        void synchronizeWithFogSettings();


    protected:
        // Scheme name.
        String mName;
        // Technique entries.
        SGTechniqueList mTechniqueEntries;
        // Tells if this scheme is out of date.
        bool mOutOfDate;
        // The global render state of this scheme.
        RenderState* mRenderState;
        // Current fog mode.
        FogMode mFogMode;
    };
=======
	/** 
	Remove all shader based techniques of the given material. 
	Return true upon success.
	@param materialName The source material name.	
	@param groupName The source group name.	
	*/
	bool removeAllShaderBasedTechniques(const String& materialName, const String& groupName = ResourceGroupManager::AUTODETECT_RESOURCE_GROUP_NAME);

	/** 
	Clone all shader based techniques from one material to another.
	This function can be used in conjunction with the Material::clone() function to copy 
	both material properties and RTSS state from one material to another.
	@param srcMaterialName The source material name.	
	@param srcGroupName The source group name.	
	@param dstMaterialName The destination material name.	
	@param dstGroupName The destination group name.	
	@return True if successful
	*/
	bool cloneShaderBasedTechniques(const String& srcMaterialName, 
		const String& srcGroupName,	const String& dstMaterialName, const String& dstGroupName);

	/** 
	Remove all shader based techniques that created by this shader generator.	
	*/
	void removeAllShaderBasedTechniques();

	/** 
	Create a scheme.
	@param schemeName The scheme name to create.
	*/
	void createScheme(const String& schemeName);

	/** 
	Invalidate a given scheme. This action will lead to shader regeneration of all techniques belongs to the
	given scheme name.
	@param schemeName The scheme to invalidate.
	*/
	void invalidateScheme(const String& schemeName);

	/** 
	Validate a given scheme. This action will generate shader programs for all techniques of the
	given scheme name.
	@param schemeName The scheme to validate.
	*/
	bool validateScheme(const String& schemeName);
	
	/** 
	Invalidate specific material scheme. This action will lead to shader regeneration of the technique belongs to the
	given scheme name.
	@param schemeName The scheme to invalidate.
	@param materialName The material to invalidate.
	@param groupName The source group name.	
	*/
	void invalidateMaterial(const String& schemeName, const String& materialName, const String& groupName = ResourceGroupManager::AUTODETECT_RESOURCE_GROUP_NAME);

	/** 
	Validate specific material scheme. This action will generate shader programs for the technique of the
	given scheme name.
	@param schemeName The scheme to validate.
	@param materialName The material to validate.
	@param groupName The source group name.	
	*/
	bool validateMaterial(const String& schemeName, const String& materialName, const String& groupName = ResourceGroupManager::AUTODETECT_RESOURCE_GROUP_NAME);	

	/**
	Invalidate specific material scheme. This action will lead to shader regeneration of the technique belongs to the
	given scheme name.
	@param schemeName The scheme to invalidate.
	@param materialName The material to invalidate.
	@param groupName The source group name.
	*/
	void invalidateMaterialIlluminationPasses(const String& schemeName, const String& materialName, const String& groupName = ResourceGroupManager::AUTODETECT_RESOURCE_GROUP_NAME);

	/**
	Validate specific material scheme. This action will generate shader programs illumination passes of the technique of the
	given scheme name.
	@param schemeName The scheme to validate.
	@param materialName The material to validate.
	@param groupName The source group name.
	*/
	bool validateMaterialIlluminationPasses(const String& schemeName, const String& materialName, const String& groupName = ResourceGroupManager::AUTODETECT_RESOURCE_GROUP_NAME);

	/** 
	Return custom material Serializer of the shader generator.
	This is useful when you'd like to export certain material that contains shader generator effects.
	I.E - when writing an exporter you may want mark your material as shader generated material 
	so in the next time you will load it by your application it will automatically generate shaders with custom
	attributes you wanted. To do it you'll have to do the following steps:
	1. Create shader based technique for you material via the createShaderBasedTechnique() method.
	2. Create MaterialSerializer instance.
	3. Add the return instance of serializer listener to the MaterialSerializer.
	4. Call one of the export methods of MaterialSerializer.
	*/
	SGMaterialSerializerListener* getMaterialSerializerListener();


	/** Return the current number of generated vertex shaders. */
	size_t getVertexShaderCount() const;


	/** Return the current number of generated fragment shaders. */
	size_t getFragmentShaderCount() const;



	/** Set the vertex shader outputs compaction policy. 
	@see VSOutputCompactPolicy.
	@param policy The policy to set.
	*/
	void setVertexShaderOutputsCompactPolicy(VSOutputCompactPolicy policy)  { mVSOutputCompactPolicy = policy; }
	
	/** Get the vertex shader outputs compaction policy. 
	@see VSOutputCompactPolicy.	
	*/
	VSOutputCompactPolicy getVertexShaderOutputsCompactPolicy() const { return mVSOutputCompactPolicy; }


	/** Sets whether shaders are created for passes with shaders.
	Note that this only refers to when the system parses the materials itself.
	Not for when calling the createShaderBasedTechnique() function directly
	@param value The value to set this attribute pass.	
	*/
	void setCreateShaderOverProgrammablePass(bool value) { mCreateShaderOverProgrammablePass = value; }

	/** Returns whether shaders are created for passes with shaders.
	@see setCreateShaderOverProgrammablePass().	
	*/
	bool getCreateShaderOverProgrammablePass() const { return mCreateShaderOverProgrammablePass; }


	/** Returns the amount of schemes used in the for RT shader generation
	*/
	size_t getRTShaderSchemeCount() const;

	/** Returns the scheme name used in the for RT shader generation by index
	*/
	const String& getRTShaderScheme(size_t index) const;

	/// Default material scheme of the shader generator.
	static String DEFAULT_SCHEME_NAME;

// Protected types.
protected:
	class SGPass;
	class SGTechnique;
	class SGMaterial;
	class SGScheme;

	typedef std::pair<String,String>				MatGroupPair;
	struct MatGroupPair_less
	{
		// ensure we arrange the list first by material name then by group name
		bool operator()(const MatGroupPair& p1, const MatGroupPair& p2) const
		{
			int cmpVal = strcmp(p1.first.c_str(),p2.first.c_str());
			return (cmpVal < 0) || ((cmpVal == 0) && (strcmp(p1.second.c_str(),p2.second.c_str()) < 0));
		}
	};

	typedef vector<SGPass*>::type					SGPassList;
	typedef SGPassList::iterator					SGPassIterator;
	typedef SGPassList::const_iterator				SGPassConstIterator;

	typedef vector<SGTechnique*>::type				SGTechniqueList;
	typedef SGTechniqueList::iterator				SGTechniqueIterator;
	typedef SGTechniqueList::const_iterator			SGTechniqueConstIterator;

	typedef map<SGTechnique*, SGTechnique*>::type	SGTechniqueMap;
	typedef SGTechniqueMap::iterator				SGTechniqueMapIterator;
	
	typedef map<MatGroupPair, SGMaterial*, MatGroupPair_less>::type	SGMaterialMap;
	typedef SGMaterialMap::iterator					SGMaterialIterator;
	typedef SGMaterialMap::const_iterator			SGMaterialConstIterator;

	typedef map<String, SGScheme*>::type			SGSchemeMap;
	typedef SGSchemeMap::iterator					SGSchemeIterator;
	typedef SGSchemeMap::const_iterator				SGSchemeConstIterator;

	typedef map<String, ScriptTranslator*>::type	SGScriptTranslatorMap;
	typedef SGScriptTranslatorMap::iterator			SGScriptTranslatorIterator;
	typedef SGScriptTranslatorMap::const_iterator	SGScriptTranslatorConstIterator;


	
	/** Shader generator pass wrapper class. */
	class _OgreRTSSExport SGPass : public RTShaderSystemAlloc
	{
	public:
		SGPass(SGTechnique* parent, Pass* srcPass, Pass* dstPass, IlluminationStage stage);
		~SGPass();
	
		/** Build the render state. */
		void buildTargetRenderState();

		/** Acquire the CPU/GPU programs for this pass. */
		void acquirePrograms();

		/** Release the CPU/GPU programs of this pass. */
		void releasePrograms();


		/** Called when a single object is about to be rendered. */
		void notifyRenderSingleObject(Renderable* rend, const AutoParamDataSource* source, const LightList* pLightList, bool suppressRenderStateChanges);

		/** Get source pass. */
		Pass* getSrcPass() { return mSrcPass; }

		/** Get destination pass. */
		Pass* getDstPass() { return mDstPass; }

		/** Get illumination stage. */
		IlluminationStage getIlluminationStage() { return mStage; }

		/** Get illumination state. */
		bool isIlluminationPass() { return mStage != IS_UNKNOWN; }

		/** Get custom FPP sub state of this pass. */
		SubRenderState* getCustomFFPSubState(int subStateOrder);

		/** Get custom render state of this pass. */
		RenderState* getCustomRenderState() { return mCustomRenderState; }

		/** Set the custom render state of this pass. */
		void setCustomRenderState(RenderState* customRenderState) { mCustomRenderState = customRenderState; }

		// Key name for associating with a Pass instance.
		static String UserKey;
	
	protected:
		SubRenderState* getCustomFFPSubState(int subStateOrder, const RenderState* renderState);

	protected:
		// Parent technique.
		SGTechnique* mParent;
		// Source pass.
		Pass* mSrcPass;
		// Destination pass.
		Pass* mDstPass;
		// Illumination stage
		IlluminationStage mStage;
		// Custom render state.
		RenderState* mCustomRenderState;
		// The compiled render state.		
		TargetRenderState* mTargetRenderState;
	};

	
	/** Shader generator technique wrapper class. */
	class _OgreRTSSExport SGTechnique : public RTShaderSystemAlloc
	{
	public:
		SGTechnique(SGMaterial* parent, Technique* srcTechnique, const String& dstTechniqueSchemeName);		
		~SGTechnique();
		
		/** Get the parent SGMaterial */
		const SGMaterial* getParent() const { return mParent; }
		
		/** Get the source technique. */
		Technique* getSourceTechnique() { return mSrcTechnique; }

		/** Get the destination technique. */
		Technique* getDestinationTechnique() { return mDstTechnique; }

		/** Get the destination technique scheme name. */
		const String& getDestinationTechniqueSchemeName() const { return mDstTechniqueSchemeName; }
		
		/** Build the render state. */
		void buildTargetRenderState();

		/** Acquire the CPU/GPU programs for this technique. */
		void acquirePrograms();

		/** Build the render state for illumination passes. */
		void buildIlluminationTargetRenderState();

		/** Acquire the CPU/GPU programs for illumination passes of this technique. */
		void acquireIlluminationPrograms();

		/** Destroy the illumination passes entries. */
		void destroyIlluminationSGPasses();

		/** Release the CPU/GPU programs of this technique. */
		void releasePrograms();

		/** Tells the technique that it needs to generate shader code. */
		void setBuildDestinationTechnique(bool buildTechnique)	{ mBuildDstTechnique = buildTechnique; }		

		/** Tells if the destination technique should be build. */
		bool getBuildDestinationTechnique() const				{ return mBuildDstTechnique; }

		/** Get render state of specific pass.
		@param passIndex The pass index.
		*/
		RenderState* getRenderState(unsigned short passIndex);
		/** Tells if a custom render state exists for the given pass. */
		bool hasRenderState(unsigned short passIndex);

		// Key name for associating with a Technique instance.
		static String UserKey;

	protected:
		
		/** Create the passes entries. */
		void createSGPasses();

		/** Create the illumination passes entries. */
		void createIlluminationSGPasses();

		/** Destroy the passes entries. */
		void destroySGPasses();
		
	protected:
		// Parent material.		
		SGMaterial* mParent;
		// Source technique.
		Technique* mSrcTechnique;
		// Destination technique.
		Technique* mDstTechnique;
		// All passes entries, both normal and illumination.
		SGPassList mPassEntries;
		// The custom render states of all passes.
		RenderStateList mCustomRenderStates;
		// Flag that tells if destination technique should be build.		
		bool mBuildDstTechnique;
		// Scheme name of destination technique.
		String mDstTechniqueSchemeName;
    };

	
	/** Shader generator material wrapper class. */
	class _OgreRTSSExport SGMaterial : public RTShaderSystemAlloc
	{	
	
	public:
		/** Class constructor. */
		SGMaterial(const String& materialName, const String& groupName)	: mName(materialName), mGroup(groupName) 
		{

		}

		/** Get the material name. */
		const String& getMaterialName() const	{ return mName; }
		
		/** Get the group name. */
		const String& getGroupName() const	{ return mGroup; }

		/** Get the const techniques list of this material. */
		const SGTechniqueList& getTechniqueList() const	 { return mTechniqueEntries; }

		/** Get the techniques list of this material. */
		SGTechniqueList& getTechniqueList() 			 { return mTechniqueEntries; }
	
	protected:
		// The material name.
		String mName;
		// The group name.
		String mGroup;
		// All passes entries.
		SGTechniqueList mTechniqueEntries;
	};

	
	/** Shader generator scheme class. */
	class _OgreRTSSExport SGScheme : public RTShaderSystemAlloc
	{	
	public:
		SGScheme(const String& schemeName);
		~SGScheme();	


		/** Return true if this scheme dose not contains any techniques.
		*/
		bool empty() const  { return mTechniqueEntries.empty(); }
		
		/** Invalidate the whole scheme.
		@see ShaderGenerator::invalidateScheme.
		*/
		void invalidate();

		/** Validate the whole scheme.
		@see ShaderGenerator::validateScheme.
		*/
		void validate();

		/** Invalidate specific material.
		@see ShaderGenerator::invalidateMaterial.
		*/
		void invalidate(const String& materialName, const String& groupName = ResourceGroupManager::AUTODETECT_RESOURCE_GROUP_NAME);

		/** Validate specific material.
		@see ShaderGenerator::validateMaterial.
		*/
		bool validate(const String& materialName, const String& groupName = ResourceGroupManager::AUTODETECT_RESOURCE_GROUP_NAME);

		/** Validate illumination passes of the specific material.
		@see ShaderGenerator::invalidateMaterialIlluminationPasses.
		*/
		void invalidateIlluminationPasses(const String& materialName, const String& groupName = ResourceGroupManager::AUTODETECT_RESOURCE_GROUP_NAME);

		/** Validate illumination passes of the specific material.
		@see ShaderGenerator::validateMaterialIlluminationPasses.
		*/
		bool validateIlluminationPasses(const String& materialName, const String& groupName = ResourceGroupManager::AUTODETECT_RESOURCE_GROUP_NAME);

		/** Add a technique to current techniques list. */
		void addTechniqueEntry(SGTechnique* techEntry);

		/** Remove a technique from the current techniques list. */
		void removeTechniqueEntry(SGTechnique* techEntry);


		/** Get global render state of this scheme. 
		@see ShaderGenerator::getRenderState.
		*/
		RenderState* getRenderState();

		/** Get specific pass render state. 
		@see ShaderGenerator::getRenderState.
		*/
		RenderState* getRenderState(const String& materialName, const String& groupName, unsigned short passIndex);

	protected:
		/** Synchronize the current light settings of this scheme with the current settings of the scene. */
		void synchronizeWithLightSettings();

		/** Synchronize the fog settings of this scheme with the current settings of the scene. */
		void synchronizeWithFogSettings();


	protected:
		// Scheme name.
		String mName;
		// Technique entries.
		SGTechniqueList mTechniqueEntries;
		// Tells if this scheme is out of date.
		bool mOutOfDate;
		// The global render state of this scheme.
		RenderState* mRenderState;
		// Current fog mode.
		FogMode mFogMode;
	};
>>>>>>> 41e3e01c


// Protected types.
protected:
    
    /** Shader generator RenderObjectListener sub class. */
    class _OgreRTSSExport SGRenderObjectListener : public RenderObjectListener, public RTShaderSystemAlloc
    {
    public:
        SGRenderObjectListener(ShaderGenerator* owner)
        {
            mOwner = owner;
        }

        /** 
        Listener overridden function notify the shader generator when rendering single object.
        */
        virtual void notifyRenderSingleObject(Renderable* rend, const Pass* pass,  
            const AutoParamDataSource* source, 
            const LightList* pLightList, bool suppressRenderStateChanges)
        {
            mOwner->notifyRenderSingleObject(rend, pass, source, pLightList, suppressRenderStateChanges);
        }

    protected:
        ShaderGenerator* mOwner;
    };

    /** Shader generator scene manager sub class. */
    class _OgreRTSSExport SGSceneManagerListener : public SceneManager::Listener, public RTShaderSystemAlloc
    {
    public:
        SGSceneManagerListener(ShaderGenerator* owner)
        {
            mOwner = owner;
        }

        /** 
        Listener overridden function notify the shader generator when finding visible objects process started.
        */
        virtual void preFindVisibleObjects(SceneManager* source, 
            SceneManager::IlluminationRenderStage irs, Viewport* v)
        {
            mOwner->preFindVisibleObjects(source, irs, v);
        }

        virtual void postFindVisibleObjects(SceneManager* source, 
            SceneManager::IlluminationRenderStage irs, Viewport* v)
        {

        }

        virtual void shadowTexturesUpdated(size_t numberOfShadowTextures) 
        {

        }

        virtual void shadowTextureCasterPreViewProj(Light* light, 
            Camera* camera, size_t iteration) 
        {

        }

        virtual void shadowTextureReceiverPreViewProj(Light* light, 
            Frustum* frustum)
        {

        }

    protected:
        // The shader generator instance.
        ShaderGenerator* mOwner;
    };

    /** Shader generator ScriptTranslatorManager sub class. */
    class _OgreRTSSExport SGScriptTranslatorManager : public ScriptTranslatorManager
    {
    public:
        SGScriptTranslatorManager(ShaderGenerator* owner)
        {
            mOwner = owner;
        }

        /// Returns the number of translators being managed
        virtual size_t getNumTranslators() const
        {
            return mOwner->getNumTranslators();
        }
        
        /// Returns a manager for the given object abstract node, or null if it is not supported
        virtual ScriptTranslator *getTranslator(const AbstractNodePtr& node)
        {
            return mOwner->getTranslator(node);
        }

    protected:
        // The shader generator instance.
        ShaderGenerator* mOwner;
    };

    //-----------------------------------------------------------------------------
    typedef map<String, SubRenderStateFactory*>::type       SubRenderStateFactoryMap;
    typedef SubRenderStateFactoryMap::iterator              SubRenderStateFactoryIterator;
    typedef SubRenderStateFactoryMap::const_iterator        SubRenderStateFactoryConstIterator;

    //-----------------------------------------------------------------------------
    typedef map<String, SceneManager*>::type                SceneManagerMap;
    typedef SceneManagerMap::iterator                       SceneManagerIterator;
    typedef SceneManagerMap::const_iterator                 SceneManagerConstIterator;

protected:
    /** Class default constructor */
    ShaderGenerator();

    /** Class destructor */
    ~ShaderGenerator();

    /** Initialize the shader generator instance. */
    bool _initialize();
    
    /** Destory the shader generator instance. */
    void _destroy();

    /** Find source technique to generate shader based technique based on it. */
    Technique* findSourceTechnique(const String& materialName, const String& groupName, const String& srcTechniqueSchemeName, bool allowProgrammable);

    /** Checks if a given technique has passes with shaders. */
    bool isProgrammable(Technique* tech) const;
 
    /** Called from the sub class of the RenderObjectLister when single object is rendered. */
    void notifyRenderSingleObject(Renderable* rend, const Pass* pass,  const AutoParamDataSource* source, const LightList* pLightList, bool suppressRenderStateChanges);

    /** Called from the sub class of the SceneManager::Listener when finding visible object process starts. */
    void preFindVisibleObjects(SceneManager* source, SceneManager::IlluminationRenderStage irs, Viewport* v);

    /** Create sub render state core extensions factories */
    void createSubRenderStateExFactories();

    /** Destroy sub render state core extensions factories */
    void destroySubRenderStateExFactories();

    /** Create an instance of the SubRenderState based on script properties using the
    current sub render state factories.
    @see SubRenderStateFactory::createInstance  
    @param compiler The compiler instance.
    @param prop The abstract property node.
    @param pass The pass that is the parent context of this node.
    @param translator The translator for the specific SubRenderState
    */
    SubRenderState* createSubRenderState(ScriptCompiler* compiler, PropertyAbstractNode* prop, Pass* pass, SGScriptTranslator* translator);
    
    /** Create an instance of the SubRenderState based on script properties using the
    current sub render state factories.
    @see SubRenderStateFactory::createInstance  
    @param compiler The compiler instance.
    @param prop The abstract property node.
    @param texState The texture unit state that is the parent context of this node.
    @param translator The translator for the specific SubRenderState
    */
    SubRenderState* createSubRenderState(ScriptCompiler* compiler, PropertyAbstractNode* prop, TextureUnitState* texState, SGScriptTranslator* translator);

    /** 
    Add custom script translator. 
    Return true upon success.
    @param key The key name of the given translator.
    @param translator The translator to associate with the given key.
    */
    bool addCustomScriptTranslator(const String& key, ScriptTranslator* translator);

    /** 
    Remove custom script translator. 
    Return true upon success.
    @param key The key name of the translator to remove.    
    */
    bool removeCustomScriptTranslator(const String& key);

    /** Return number of script translators. */
    size_t getNumTranslators() const;

    /** Return a matching script translator. */
    ScriptTranslator* getTranslator(const AbstractNodePtr& node);


    /** This method called by instance of SGMaterialSerializerListener and 
    serialize a given pass entry attributes.
    @param ser The material serializer.
    @param passEntry The SGPass instance.
    */
    void serializePassAttributes(MaterialSerializer* ser, SGPass* passEntry);

    /** This method called by instance of SGMaterialSerializerListener and 
    serialize a given textureUnitState entry attributes.
    @param ser The material serializer.
    @param passEntry The SGPass instance.
    @param srcTextureUnit The TextureUnitState being serialized.
    */
    void serializeTextureUnitStateAttributes(MaterialSerializer* ser, SGPass* passEntry, const TextureUnitState* srcTextureUnit);

    /** Finds an entry iterator in the mMaterialEntriesMap map.
    This function is able to find materials with group specified as 
    AUTODETECT_RESOURCE_GROUP_NAME 
    */
    SGMaterialIterator findMaterialEntryIt(const String& materialName, const String& groupName);
    SGMaterialConstIterator findMaterialEntryIt(const String& materialName, const String& groupName) const;


    typedef std::pair<SGScheme*, bool> SchemeCreateOrRetrieveResult;
    /** 
    Returns a requested scheme. If the scheme does not exist this function creates it.
    @param schemeName The scheme name to retrieve.
    */
    SchemeCreateOrRetrieveResult createOrRetrieveScheme(const String& schemeName);

    /** Used to check if finalizing */
    bool getIsFinalizing() const;
protected:  
    // Auto mutex.
    OGRE_AUTO_MUTEX;
    // The active scene manager.
    SceneManager* mActiveSceneMgr;
    // A map of all scene managers this generator is bound to.
    SceneManagerMap mSceneManagerMap;
    // Render object listener.
    SGRenderObjectListener* mRenderObjectListener;
    // Scene manager listener.
    SGSceneManagerListener* mSceneManagerListener;
    // Script translator manager.
    SGScriptTranslatorManager* mScriptTranslatorManager;
    // Custom material Serializer listener - allows exporting material that contains shader generated techniques.
    SGMaterialSerializerListener* mMaterialSerializerListener;
    // A map of the registered custom script translators.
    SGScriptTranslatorMap mScriptTranslatorsMap;
    // The core translator of the RT Shader System.
    SGScriptTranslator mCoreScriptTranslator;
    // The target shader language (currently only cg supported).
    String mShaderLanguage;
    // The target shader language version.
    float  mShaderLanguageVersion;
    // The target vertex shader profile. Will be used as argument for program compilation.
    String mVertexShaderProfiles;
    // List of target vertex shader profiles.
    StringVector mVertexShaderProfilesList;
    // The target fragment shader profile. Will be used as argument for program compilation.
    String mFragmentShaderProfiles;
    // List of target fragment shader profiles..
    StringVector mFragmentShaderProfilesList;
    // Path for caching the generated shaders.
    String mShaderCachePath;
    // Shader program manager.
    ProgramManager* mProgramManager;
    // Shader program writer manager.
    ProgramWriterManager* mProgramWriterManager;
    // File system layer manager.
    FileSystemLayer* mFSLayer;
    // Fixed Function Render state builder.
    FFPRenderStateBuilder* mFFPRenderStateBuilder;
    // Material entries map.
    SGMaterialMap mMaterialEntriesMap;
    // Scheme entries map.
    SGSchemeMap mSchemeEntriesMap;
    // All technique entries map.
    SGTechniqueMap mTechniqueEntriesMap;
    // Sub render state registered factories.
    SubRenderStateFactoryMap mSubRenderStateFactories;
    // Sub render state core extension factories.
    SubRenderStateFactoryMap mSubRenderStateExFactories;
    // True if active view port use a valid SGScheme.
    bool mActiveViewportValid;
    // Light count per light type.
    int mLightCount[3];
    // Vertex shader outputs compact policy.
    VSOutputCompactPolicy mVSOutputCompactPolicy;
    // Tells whether shaders are created for passes with shaders
    bool mCreateShaderOverProgrammablePass;
    // A flag to indicate finalizing
    bool mIsFinalizing;
private:
    friend class SGPass;
    friend class FFPRenderStateBuilder;
    friend class SGScriptTranslatorManager;
    friend class SGScriptTranslator;
    friend class SGMaterialSerializerListener;
    
};

/** @} */
/** @} */

}
}

#endif
<|MERGE_RESOLUTION|>--- conflicted
+++ resolved
@@ -29,6 +29,7 @@
 
 #include "OgreShaderPrerequisites.h"
 #include "OgreSingleton.h"
+#include "OgreFileSystemLayer.h"
 #include "OgreRenderObjectListener.h"
 #include "OgreSceneManager.h"
 #include "OgreShaderRenderState.h"
@@ -38,7 +39,6 @@
 
 namespace Ogre {
 
-    class FileSystemLayer;
 
 namespace RTShader {
 
@@ -140,7 +140,7 @@
     /** 
     Return if hlsl 4.0 shading language is currently in use.        
     */
-    bool IsHlsl4() const { return mShaderLanguage == "hlsl" && mShaderLanguageVersion == 4.0f; }
+    const bool IsHlsl4() const { return mShaderLanguage == "hlsl" && mShaderLanguageVersion == 4.0f; }
     /** 
     Return the target shader language currently in use.     
     */
@@ -357,7 +357,6 @@
     bool removeShaderBasedTechnique(const String& materialName, const String& groupName, const String& srcTechniqueSchemeName, const String& dstTechniqueSchemeName);
 
 
-<<<<<<< HEAD
     /** 
     Remove all shader based techniques of the given material. 
     Return true upon success.
@@ -422,6 +421,23 @@
     */
     bool validateMaterial(const String& schemeName, const String& materialName, const String& groupName = ResourceGroupManager::AUTODETECT_RESOURCE_GROUP_NAME);    
 
+	/**
+	Invalidate specific material scheme. This action will lead to shader regeneration of the technique belongs to the
+	given scheme name.
+	@param schemeName The scheme to invalidate.
+	@param materialName The material to invalidate.
+	@param groupName The source group name.
+	*/
+	void invalidateMaterialIlluminationPasses(const String& schemeName, const String& materialName, const String& groupName = ResourceGroupManager::AUTODETECT_RESOURCE_GROUP_NAME);
+
+	/**
+	Validate specific material scheme. This action will generate shader programs illumination passes of the technique of the
+	given scheme name.
+	@param schemeName The scheme to validate.
+	@param materialName The material to validate.
+	@param groupName The source group name.
+	*/
+	bool validateMaterialIlluminationPasses(const String& schemeName, const String& materialName, const String& groupName = ResourceGroupManager::AUTODETECT_RESOURCE_GROUP_NAME);
 
     /** 
     Return custom material Serializer of the shader generator.
@@ -529,7 +545,7 @@
     class _OgreRTSSExport SGPass : public RTShaderSystemAlloc
     {
     public:
-        SGPass(SGTechnique* parent, Pass* srcPass, Pass* dstPass);
+		SGPass(SGTechnique* parent, Pass* srcPass, Pass* dstPass, IlluminationStage stage);
         ~SGPass();
     
         /** Build the render state. */
@@ -550,6 +566,12 @@
 
         /** Get destination pass. */
         Pass* getDstPass() { return mDstPass; }
+
+		/** Get illumination stage. */
+		IlluminationStage getIlluminationStage() { return mStage; }
+
+		/** Get illumination state. */
+		bool isIlluminationPass() { return mStage != IS_UNKNOWN; }
 
         /** Get custom FPP sub state of this pass. */
         SubRenderState* getCustomFFPSubState(int subStateOrder);
@@ -573,6 +595,8 @@
         Pass* mSrcPass;
         // Destination pass.
         Pass* mDstPass;
+		// Illumination stage
+		IlluminationStage mStage;
         // Custom render state.
         RenderState* mCustomRenderState;
         // The compiled render state.
@@ -605,6 +629,15 @@
         /** Acquire the CPU/GPU programs for this technique. */
         void acquirePrograms();
 
+		/** Build the render state for illumination passes. */
+		void buildIlluminationTargetRenderState();
+
+		/** Acquire the CPU/GPU programs for illumination passes of this technique. */
+		void acquireIlluminationPrograms();
+
+		/** Destroy the illumination passes entries. */
+		void destroyIlluminationSGPasses();
+
         /** Release the CPU/GPU programs of this technique. */
         void releasePrograms();
 
@@ -628,6 +661,9 @@
         
         /** Create the passes entries. */
         void createSGPasses();
+
+		/** Create the illumination passes entries. */
+		void createIlluminationSGPasses();
 
         /** Destroy the passes entries. */
         void destroySGPasses();
@@ -639,7 +675,7 @@
         Technique* mSrcTechnique;
         // Destination technique.
         Technique* mDstTechnique;
-        // All passes entries.
+		// All passes entries, both normal and illumination.
         SGPassList mPassEntries;
         // The custom render states of all passes.
         RenderStateList mCustomRenderStates;
@@ -714,7 +750,17 @@
         @see ShaderGenerator::validateMaterial.
         */
         bool validate(const String& materialName, const String& groupName = ResourceGroupManager::AUTODETECT_RESOURCE_GROUP_NAME);
-                
+
+		/** Validate illumination passes of the specific material.
+		@see ShaderGenerator::invalidateMaterialIlluminationPasses.
+		*/
+		void invalidateIlluminationPasses(const String& materialName, const String& groupName = ResourceGroupManager::AUTODETECT_RESOURCE_GROUP_NAME);
+
+		/** Validate illumination passes of the specific material.
+		@see ShaderGenerator::validateMaterialIlluminationPasses.
+		*/
+		bool validateIlluminationPasses(const String& materialName, const String& groupName = ResourceGroupManager::AUTODETECT_RESOURCE_GROUP_NAME);
+
         /** Add a technique to current techniques list. */
         void addTechniqueEntry(SGTechnique* techEntry);
 
@@ -752,449 +798,6 @@
         // Current fog mode.
         FogMode mFogMode;
     };
-=======
-	/** 
-	Remove all shader based techniques of the given material. 
-	Return true upon success.
-	@param materialName The source material name.	
-	@param groupName The source group name.	
-	*/
-	bool removeAllShaderBasedTechniques(const String& materialName, const String& groupName = ResourceGroupManager::AUTODETECT_RESOURCE_GROUP_NAME);
-
-	/** 
-	Clone all shader based techniques from one material to another.
-	This function can be used in conjunction with the Material::clone() function to copy 
-	both material properties and RTSS state from one material to another.
-	@param srcMaterialName The source material name.	
-	@param srcGroupName The source group name.	
-	@param dstMaterialName The destination material name.	
-	@param dstGroupName The destination group name.	
-	@return True if successful
-	*/
-	bool cloneShaderBasedTechniques(const String& srcMaterialName, 
-		const String& srcGroupName,	const String& dstMaterialName, const String& dstGroupName);
-
-	/** 
-	Remove all shader based techniques that created by this shader generator.	
-	*/
-	void removeAllShaderBasedTechniques();
-
-	/** 
-	Create a scheme.
-	@param schemeName The scheme name to create.
-	*/
-	void createScheme(const String& schemeName);
-
-	/** 
-	Invalidate a given scheme. This action will lead to shader regeneration of all techniques belongs to the
-	given scheme name.
-	@param schemeName The scheme to invalidate.
-	*/
-	void invalidateScheme(const String& schemeName);
-
-	/** 
-	Validate a given scheme. This action will generate shader programs for all techniques of the
-	given scheme name.
-	@param schemeName The scheme to validate.
-	*/
-	bool validateScheme(const String& schemeName);
-	
-	/** 
-	Invalidate specific material scheme. This action will lead to shader regeneration of the technique belongs to the
-	given scheme name.
-	@param schemeName The scheme to invalidate.
-	@param materialName The material to invalidate.
-	@param groupName The source group name.	
-	*/
-	void invalidateMaterial(const String& schemeName, const String& materialName, const String& groupName = ResourceGroupManager::AUTODETECT_RESOURCE_GROUP_NAME);
-
-	/** 
-	Validate specific material scheme. This action will generate shader programs for the technique of the
-	given scheme name.
-	@param schemeName The scheme to validate.
-	@param materialName The material to validate.
-	@param groupName The source group name.	
-	*/
-	bool validateMaterial(const String& schemeName, const String& materialName, const String& groupName = ResourceGroupManager::AUTODETECT_RESOURCE_GROUP_NAME);	
-
-	/**
-	Invalidate specific material scheme. This action will lead to shader regeneration of the technique belongs to the
-	given scheme name.
-	@param schemeName The scheme to invalidate.
-	@param materialName The material to invalidate.
-	@param groupName The source group name.
-	*/
-	void invalidateMaterialIlluminationPasses(const String& schemeName, const String& materialName, const String& groupName = ResourceGroupManager::AUTODETECT_RESOURCE_GROUP_NAME);
-
-	/**
-	Validate specific material scheme. This action will generate shader programs illumination passes of the technique of the
-	given scheme name.
-	@param schemeName The scheme to validate.
-	@param materialName The material to validate.
-	@param groupName The source group name.
-	*/
-	bool validateMaterialIlluminationPasses(const String& schemeName, const String& materialName, const String& groupName = ResourceGroupManager::AUTODETECT_RESOURCE_GROUP_NAME);
-
-	/** 
-	Return custom material Serializer of the shader generator.
-	This is useful when you'd like to export certain material that contains shader generator effects.
-	I.E - when writing an exporter you may want mark your material as shader generated material 
-	so in the next time you will load it by your application it will automatically generate shaders with custom
-	attributes you wanted. To do it you'll have to do the following steps:
-	1. Create shader based technique for you material via the createShaderBasedTechnique() method.
-	2. Create MaterialSerializer instance.
-	3. Add the return instance of serializer listener to the MaterialSerializer.
-	4. Call one of the export methods of MaterialSerializer.
-	*/
-	SGMaterialSerializerListener* getMaterialSerializerListener();
-
-
-	/** Return the current number of generated vertex shaders. */
-	size_t getVertexShaderCount() const;
-
-
-	/** Return the current number of generated fragment shaders. */
-	size_t getFragmentShaderCount() const;
-
-
-
-	/** Set the vertex shader outputs compaction policy. 
-	@see VSOutputCompactPolicy.
-	@param policy The policy to set.
-	*/
-	void setVertexShaderOutputsCompactPolicy(VSOutputCompactPolicy policy)  { mVSOutputCompactPolicy = policy; }
-	
-	/** Get the vertex shader outputs compaction policy. 
-	@see VSOutputCompactPolicy.	
-	*/
-	VSOutputCompactPolicy getVertexShaderOutputsCompactPolicy() const { return mVSOutputCompactPolicy; }
-
-
-	/** Sets whether shaders are created for passes with shaders.
-	Note that this only refers to when the system parses the materials itself.
-	Not for when calling the createShaderBasedTechnique() function directly
-	@param value The value to set this attribute pass.	
-	*/
-	void setCreateShaderOverProgrammablePass(bool value) { mCreateShaderOverProgrammablePass = value; }
-
-	/** Returns whether shaders are created for passes with shaders.
-	@see setCreateShaderOverProgrammablePass().	
-	*/
-	bool getCreateShaderOverProgrammablePass() const { return mCreateShaderOverProgrammablePass; }
-
-
-	/** Returns the amount of schemes used in the for RT shader generation
-	*/
-	size_t getRTShaderSchemeCount() const;
-
-	/** Returns the scheme name used in the for RT shader generation by index
-	*/
-	const String& getRTShaderScheme(size_t index) const;
-
-	/// Default material scheme of the shader generator.
-	static String DEFAULT_SCHEME_NAME;
-
-// Protected types.
-protected:
-	class SGPass;
-	class SGTechnique;
-	class SGMaterial;
-	class SGScheme;
-
-	typedef std::pair<String,String>				MatGroupPair;
-	struct MatGroupPair_less
-	{
-		// ensure we arrange the list first by material name then by group name
-		bool operator()(const MatGroupPair& p1, const MatGroupPair& p2) const
-		{
-			int cmpVal = strcmp(p1.first.c_str(),p2.first.c_str());
-			return (cmpVal < 0) || ((cmpVal == 0) && (strcmp(p1.second.c_str(),p2.second.c_str()) < 0));
-		}
-	};
-
-	typedef vector<SGPass*>::type					SGPassList;
-	typedef SGPassList::iterator					SGPassIterator;
-	typedef SGPassList::const_iterator				SGPassConstIterator;
-
-	typedef vector<SGTechnique*>::type				SGTechniqueList;
-	typedef SGTechniqueList::iterator				SGTechniqueIterator;
-	typedef SGTechniqueList::const_iterator			SGTechniqueConstIterator;
-
-	typedef map<SGTechnique*, SGTechnique*>::type	SGTechniqueMap;
-	typedef SGTechniqueMap::iterator				SGTechniqueMapIterator;
-	
-	typedef map<MatGroupPair, SGMaterial*, MatGroupPair_less>::type	SGMaterialMap;
-	typedef SGMaterialMap::iterator					SGMaterialIterator;
-	typedef SGMaterialMap::const_iterator			SGMaterialConstIterator;
-
-	typedef map<String, SGScheme*>::type			SGSchemeMap;
-	typedef SGSchemeMap::iterator					SGSchemeIterator;
-	typedef SGSchemeMap::const_iterator				SGSchemeConstIterator;
-
-	typedef map<String, ScriptTranslator*>::type	SGScriptTranslatorMap;
-	typedef SGScriptTranslatorMap::iterator			SGScriptTranslatorIterator;
-	typedef SGScriptTranslatorMap::const_iterator	SGScriptTranslatorConstIterator;
-
-
-	
-	/** Shader generator pass wrapper class. */
-	class _OgreRTSSExport SGPass : public RTShaderSystemAlloc
-	{
-	public:
-		SGPass(SGTechnique* parent, Pass* srcPass, Pass* dstPass, IlluminationStage stage);
-		~SGPass();
-	
-		/** Build the render state. */
-		void buildTargetRenderState();
-
-		/** Acquire the CPU/GPU programs for this pass. */
-		void acquirePrograms();
-
-		/** Release the CPU/GPU programs of this pass. */
-		void releasePrograms();
-
-
-		/** Called when a single object is about to be rendered. */
-		void notifyRenderSingleObject(Renderable* rend, const AutoParamDataSource* source, const LightList* pLightList, bool suppressRenderStateChanges);
-
-		/** Get source pass. */
-		Pass* getSrcPass() { return mSrcPass; }
-
-		/** Get destination pass. */
-		Pass* getDstPass() { return mDstPass; }
-
-		/** Get illumination stage. */
-		IlluminationStage getIlluminationStage() { return mStage; }
-
-		/** Get illumination state. */
-		bool isIlluminationPass() { return mStage != IS_UNKNOWN; }
-
-		/** Get custom FPP sub state of this pass. */
-		SubRenderState* getCustomFFPSubState(int subStateOrder);
-
-		/** Get custom render state of this pass. */
-		RenderState* getCustomRenderState() { return mCustomRenderState; }
-
-		/** Set the custom render state of this pass. */
-		void setCustomRenderState(RenderState* customRenderState) { mCustomRenderState = customRenderState; }
-
-		// Key name for associating with a Pass instance.
-		static String UserKey;
-	
-	protected:
-		SubRenderState* getCustomFFPSubState(int subStateOrder, const RenderState* renderState);
-
-	protected:
-		// Parent technique.
-		SGTechnique* mParent;
-		// Source pass.
-		Pass* mSrcPass;
-		// Destination pass.
-		Pass* mDstPass;
-		// Illumination stage
-		IlluminationStage mStage;
-		// Custom render state.
-		RenderState* mCustomRenderState;
-		// The compiled render state.		
-		TargetRenderState* mTargetRenderState;
-	};
-
-	
-	/** Shader generator technique wrapper class. */
-	class _OgreRTSSExport SGTechnique : public RTShaderSystemAlloc
-	{
-	public:
-		SGTechnique(SGMaterial* parent, Technique* srcTechnique, const String& dstTechniqueSchemeName);		
-		~SGTechnique();
-		
-		/** Get the parent SGMaterial */
-		const SGMaterial* getParent() const { return mParent; }
-		
-		/** Get the source technique. */
-		Technique* getSourceTechnique() { return mSrcTechnique; }
-
-		/** Get the destination technique. */
-		Technique* getDestinationTechnique() { return mDstTechnique; }
-
-		/** Get the destination technique scheme name. */
-		const String& getDestinationTechniqueSchemeName() const { return mDstTechniqueSchemeName; }
-		
-		/** Build the render state. */
-		void buildTargetRenderState();
-
-		/** Acquire the CPU/GPU programs for this technique. */
-		void acquirePrograms();
-
-		/** Build the render state for illumination passes. */
-		void buildIlluminationTargetRenderState();
-
-		/** Acquire the CPU/GPU programs for illumination passes of this technique. */
-		void acquireIlluminationPrograms();
-
-		/** Destroy the illumination passes entries. */
-		void destroyIlluminationSGPasses();
-
-		/** Release the CPU/GPU programs of this technique. */
-		void releasePrograms();
-
-		/** Tells the technique that it needs to generate shader code. */
-		void setBuildDestinationTechnique(bool buildTechnique)	{ mBuildDstTechnique = buildTechnique; }		
-
-		/** Tells if the destination technique should be build. */
-		bool getBuildDestinationTechnique() const				{ return mBuildDstTechnique; }
-
-		/** Get render state of specific pass.
-		@param passIndex The pass index.
-		*/
-		RenderState* getRenderState(unsigned short passIndex);
-		/** Tells if a custom render state exists for the given pass. */
-		bool hasRenderState(unsigned short passIndex);
-
-		// Key name for associating with a Technique instance.
-		static String UserKey;
-
-	protected:
-		
-		/** Create the passes entries. */
-		void createSGPasses();
-
-		/** Create the illumination passes entries. */
-		void createIlluminationSGPasses();
-
-		/** Destroy the passes entries. */
-		void destroySGPasses();
-		
-	protected:
-		// Parent material.		
-		SGMaterial* mParent;
-		// Source technique.
-		Technique* mSrcTechnique;
-		// Destination technique.
-		Technique* mDstTechnique;
-		// All passes entries, both normal and illumination.
-		SGPassList mPassEntries;
-		// The custom render states of all passes.
-		RenderStateList mCustomRenderStates;
-		// Flag that tells if destination technique should be build.		
-		bool mBuildDstTechnique;
-		// Scheme name of destination technique.
-		String mDstTechniqueSchemeName;
-    };
-
-	
-	/** Shader generator material wrapper class. */
-	class _OgreRTSSExport SGMaterial : public RTShaderSystemAlloc
-	{	
-	
-	public:
-		/** Class constructor. */
-		SGMaterial(const String& materialName, const String& groupName)	: mName(materialName), mGroup(groupName) 
-		{
-
-		}
-
-		/** Get the material name. */
-		const String& getMaterialName() const	{ return mName; }
-		
-		/** Get the group name. */
-		const String& getGroupName() const	{ return mGroup; }
-
-		/** Get the const techniques list of this material. */
-		const SGTechniqueList& getTechniqueList() const	 { return mTechniqueEntries; }
-
-		/** Get the techniques list of this material. */
-		SGTechniqueList& getTechniqueList() 			 { return mTechniqueEntries; }
-	
-	protected:
-		// The material name.
-		String mName;
-		// The group name.
-		String mGroup;
-		// All passes entries.
-		SGTechniqueList mTechniqueEntries;
-	};
-
-	
-	/** Shader generator scheme class. */
-	class _OgreRTSSExport SGScheme : public RTShaderSystemAlloc
-	{	
-	public:
-		SGScheme(const String& schemeName);
-		~SGScheme();	
-
-
-		/** Return true if this scheme dose not contains any techniques.
-		*/
-		bool empty() const  { return mTechniqueEntries.empty(); }
-		
-		/** Invalidate the whole scheme.
-		@see ShaderGenerator::invalidateScheme.
-		*/
-		void invalidate();
-
-		/** Validate the whole scheme.
-		@see ShaderGenerator::validateScheme.
-		*/
-		void validate();
-
-		/** Invalidate specific material.
-		@see ShaderGenerator::invalidateMaterial.
-		*/
-		void invalidate(const String& materialName, const String& groupName = ResourceGroupManager::AUTODETECT_RESOURCE_GROUP_NAME);
-
-		/** Validate specific material.
-		@see ShaderGenerator::validateMaterial.
-		*/
-		bool validate(const String& materialName, const String& groupName = ResourceGroupManager::AUTODETECT_RESOURCE_GROUP_NAME);
-
-		/** Validate illumination passes of the specific material.
-		@see ShaderGenerator::invalidateMaterialIlluminationPasses.
-		*/
-		void invalidateIlluminationPasses(const String& materialName, const String& groupName = ResourceGroupManager::AUTODETECT_RESOURCE_GROUP_NAME);
-
-		/** Validate illumination passes of the specific material.
-		@see ShaderGenerator::validateMaterialIlluminationPasses.
-		*/
-		bool validateIlluminationPasses(const String& materialName, const String& groupName = ResourceGroupManager::AUTODETECT_RESOURCE_GROUP_NAME);
-
-		/** Add a technique to current techniques list. */
-		void addTechniqueEntry(SGTechnique* techEntry);
-
-		/** Remove a technique from the current techniques list. */
-		void removeTechniqueEntry(SGTechnique* techEntry);
-
-
-		/** Get global render state of this scheme. 
-		@see ShaderGenerator::getRenderState.
-		*/
-		RenderState* getRenderState();
-
-		/** Get specific pass render state. 
-		@see ShaderGenerator::getRenderState.
-		*/
-		RenderState* getRenderState(const String& materialName, const String& groupName, unsigned short passIndex);
-
-	protected:
-		/** Synchronize the current light settings of this scheme with the current settings of the scene. */
-		void synchronizeWithLightSettings();
-
-		/** Synchronize the fog settings of this scheme with the current settings of the scene. */
-		void synchronizeWithFogSettings();
-
-
-	protected:
-		// Scheme name.
-		String mName;
-		// Technique entries.
-		SGTechniqueList mTechniqueEntries;
-		// Tells if this scheme is out of date.
-		bool mOutOfDate;
-		// The global render state of this scheme.
-		RenderState* mRenderState;
-		// Current fog mode.
-		FogMode mFogMode;
-	};
->>>>>>> 41e3e01c
 
 
 // Protected types.
