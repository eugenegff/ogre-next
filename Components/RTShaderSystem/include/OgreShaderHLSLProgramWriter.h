--- conflicted
+++ resolved
@@ -34,13 +34,10 @@
 
 namespace Ogre {
     namespace RTShader {
-<<<<<<< HEAD
-=======
 
         class Function;
         class FunctionAtom;
         class Program;
->>>>>>> 83e497b5
 
 /** \addtogroup Core
 *  @{
@@ -109,12 +106,9 @@
 protected:
     // Map between GPU constant type to string value.
     GpuConstTypeToStringMap mGpuConstTypeMap;
-<<<<<<< HEAD
-=======
     // Map between GPU constant type v4 to string value.
     //TODO : add abstraction per version
     GpuConstTypeToStringMap mGpuConstTypeMapV4;
->>>>>>> 83e497b5
     // Map between parameter semantic to string value.
     ParamSemanticToStringMap mParamSemanticMap;
 };
@@ -125,14 +119,7 @@
 class _OgreRTSSExport ShaderProgramWriterHLSLFactory : public ProgramWriterFactory
 {
 public:
-<<<<<<< HEAD
-    ShaderProgramWriterHLSLFactory()
-    {
-        mLanguage = "hlsl";
-    }
-=======
     ShaderProgramWriterHLSLFactory() : mLanguage("hlsl") {}
->>>>>>> 83e497b5
     virtual ~ShaderProgramWriterHLSLFactory() {}
 
     /** 
