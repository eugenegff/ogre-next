--- conflicted
+++ resolved
@@ -30,10 +30,13 @@
 #include "OgreShaderProgram.h"
 #include "OgreShaderParameter.h"
 #include "OgreShaderProgramSet.h"
+#include "OgreGpuProgram.h"
 #include "OgrePass.h"
+#include "OgreShaderGenerator.h"
+#include "OgreSceneManager.h"
+#include "OgreViewport.h"
 #include "OgreMaterialSerializer.h"
-#include "OgreAutoParamDataSource.h"
-#include "OgreShaderRenderState.h"
+
 
 namespace Ogre {
 namespace RTShader {
@@ -47,167 +50,29 @@
 //-----------------------------------------------------------------------
 FFPLighting::FFPLighting()
 {
-    mTrackVertexColourType          = TVC_NONE;
-    mSpecularEnable                 = false;
-
-    msBlankLight.setDiffuseColour(ColourValue::Black);
-    msBlankLight.setSpecularColour(ColourValue::Black);
-    msBlankLight.setAttenuation(0,1,0,0);
+	mTrackVertexColourType			= TVC_NONE;
+	mSpecularEnable					= false;
+
+	msBlankLight.setDiffuseColour(ColourValue::Black);
+	msBlankLight.setSpecularColour(ColourValue::Black);
+	msBlankLight.setAttenuation(0,1,0,0);
 }
 
 //-----------------------------------------------------------------------
 const String& FFPLighting::getType() const
 {
-    return Type;
-}
-
-
-//-----------------------------------------------------------------------
-int FFPLighting::getExecutionOrder() const
-{
-    return FFP_LIGHTING;
+	return Type;
+}
+
+
+//-----------------------------------------------------------------------
+int	FFPLighting::getExecutionOrder() const
+{
+	return FFP_LIGHTING;
 }
 
 //-----------------------------------------------------------------------
 void FFPLighting::updateGpuProgramsParams(Renderable* rend, Pass* pass, const AutoParamDataSource* source, 
-<<<<<<< HEAD
-                                          const LightList* pLightList)
-{       
-    if (mLightParamsList.empty())
-        return;
-
-    const Matrix4& matView = source->getViewMatrix();
-    Light::LightTypes curLightType = Light::LT_DIRECTIONAL; 
-    unsigned int curSearchLightIndex = 0;
-
-    // Update per light parameters.
-    for (unsigned int i=0; i < mLightParamsList.size(); ++i)
-    {
-        const LightParams& curParams = mLightParamsList[i];
-
-        if (curLightType != curParams.mType)
-        {
-            curLightType = curParams.mType;
-            curSearchLightIndex = 0;
-        }
-
-        Light*      srcLight = NULL;
-        Vector4     vParameter;
-        ColourValue colour;
-
-        // Search a matching light from the current sorted lights of the given renderable.
-        for (unsigned int j = curSearchLightIndex; j < pLightList->size(); ++j)
-        {
-            if (pLightList->at(j)->getType() == curLightType)
-            {               
-                srcLight = pLightList->at(j);
-                curSearchLightIndex = j + 1;
-                break;
-            }           
-        }
-
-        // No matching light found -> use a blank dummy light for parameter update.
-        if (srcLight == NULL)
-        {                       
-            srcLight = &msBlankLight;
-        }
-                    
-        
-        switch (curParams.mType)
-        {
-        case Light::LT_DIRECTIONAL:
-
-            // Update light direction.
-            vParameter = matView.transformAffine(srcLight->getAs4DVector(true));
-            curParams.mDirection->setGpuParameter(vParameter);
-            break;
-
-        case Light::LT_POINT:
-
-            // Update light position.
-            vParameter = matView.transformAffine(srcLight->getAs4DVector(true));
-            curParams.mPosition->setGpuParameter(vParameter);
-
-            // Update light attenuation parameters.
-            vParameter.x = srcLight->getAttenuationRange();
-            vParameter.y = srcLight->getAttenuationConstant();
-            vParameter.z = srcLight->getAttenuationLinear();
-            vParameter.w = srcLight->getAttenuationQuadric();
-            curParams.mAttenuatParams->setGpuParameter(vParameter);
-            break;
-
-        case Light::LT_SPOTLIGHT:
-        {                       
-            Vector3 vec3;
-            Matrix3 matViewIT;
-
-            source->getInverseTransposeViewMatrix().extract3x3Matrix(matViewIT);
-
-            
-            // Update light position.
-            vParameter = matView.transformAffine(srcLight->getAs4DVector(true));
-            curParams.mPosition->setGpuParameter(vParameter);
-            
-                            
-            vec3 = matViewIT * srcLight->getDerivedDirection();
-            vec3.normalise();
-
-            vParameter.x = -vec3.x;
-            vParameter.y = -vec3.y;
-            vParameter.z = -vec3.z;
-            vParameter.w = 0.0;
-            curParams.mDirection->setGpuParameter(vParameter);
-
-            // Update light attenuation parameters.
-            vParameter.x = srcLight->getAttenuationRange();
-            vParameter.y = srcLight->getAttenuationConstant();
-            vParameter.z = srcLight->getAttenuationLinear();
-            vParameter.w = srcLight->getAttenuationQuadric();
-            curParams.mAttenuatParams->setGpuParameter(vParameter);
-
-            // Update spotlight parameters.
-            Real phi   = Math::Cos(srcLight->getSpotlightOuterAngle().valueRadians() * 0.5f);
-            Real theta = Math::Cos(srcLight->getSpotlightInnerAngle().valueRadians() * 0.5f);
-
-            vec3.x = theta;
-            vec3.y = phi;
-            vec3.z = srcLight->getSpotlightFalloff();
-            
-            curParams.mSpotParams->setGpuParameter(vec3);
-        }
-            break;
-        }
-
-        
-        // Update diffuse colour.
-        if ((mTrackVertexColourType & TVC_DIFFUSE) == 0)
-        {
-            colour = srcLight->getDiffuseColour() * pass->getDiffuse() * srcLight->getPowerScale();
-            curParams.mDiffuseColour->setGpuParameter(colour);                  
-        }
-        else
-        {                   
-            colour = srcLight->getDiffuseColour() * srcLight->getPowerScale();
-            curParams.mDiffuseColour->setGpuParameter(colour);  
-        }
-
-        // Update specular colour if need to.
-        if (mSpecularEnable)
-        {
-            // Update diffuse colour.
-            if ((mTrackVertexColourType & TVC_SPECULAR) == 0)
-            {
-                colour = srcLight->getSpecularColour() * pass->getSpecular() * srcLight->getPowerScale();
-                curParams.mSpecularColour->setGpuParameter(colour);                 
-            }
-            else
-            {                   
-                colour = srcLight->getSpecularColour() * srcLight->getPowerScale();
-                curParams.mSpecularColour->setGpuParameter(colour); 
-            }
-        }                                                                           
-    }
-=======
 										  const LightList* pLightList)
 {		
 	if (mLightParamsList.empty())
@@ -344,560 +209,559 @@
 			}
 		}																			
 	}
->>>>>>> 41e3e01c
 }
 
 //-----------------------------------------------------------------------
 bool FFPLighting::resolveParameters(ProgramSet* programSet)
 {
-    Program* vsProgram = programSet->getCpuVertexProgram();
-    Function* vsMain = vsProgram->getEntryPointFunction();
-    bool hasError = false;
-
-    // Resolve world view IT matrix.
-    mWorldViewITMatrix = vsProgram->resolveAutoParameterInt(GpuProgramParameters::ACT_INVERSE_TRANSPOSE_WORLDVIEW_MATRIX, 0);
-    
-    // Get surface ambient colour if need to.
-    if ((mTrackVertexColourType & TVC_AMBIENT) == 0)
-    {       
-        mDerivedAmbientLightColour = vsProgram->resolveAutoParameterInt(GpuProgramParameters::ACT_DERIVED_AMBIENT_LIGHT_COLOUR, 0);
-        hasError |= !(mDerivedAmbientLightColour.get());
-    }
-    else
-    {
-        mLightAmbientColour = vsProgram->resolveAutoParameterInt(GpuProgramParameters::ACT_AMBIENT_LIGHT_COLOUR, 0);
-        mSurfaceAmbientColour = vsProgram->resolveAutoParameterInt(GpuProgramParameters::ACT_SURFACE_AMBIENT_COLOUR, 0);
-        
-        hasError |= !(mLightAmbientColour.get()) || !(mSurfaceAmbientColour.get());
-    }
-
-    // Get surface diffuse colour if need to.
-    if ((mTrackVertexColourType & TVC_DIFFUSE) == 0)
-    {
-        mSurfaceDiffuseColour = vsProgram->resolveAutoParameterInt(GpuProgramParameters::ACT_SURFACE_DIFFUSE_COLOUR, 0);
-        hasError |= !(mSurfaceDiffuseColour.get());
-    }
-
-    // Get surface specular colour if need to.
-    if ((mTrackVertexColourType & TVC_SPECULAR) == 0)
-    {
-        mSurfaceSpecularColour = vsProgram->resolveAutoParameterInt(GpuProgramParameters::ACT_SURFACE_SPECULAR_COLOUR, 0);
-        hasError |= !(mSurfaceSpecularColour.get());
-    }
-         
-    
-    // Get surface emissive colour if need to.
-    if ((mTrackVertexColourType & TVC_EMISSIVE) == 0)
-    {
-        mSurfaceEmissiveColour = vsProgram->resolveAutoParameterInt(GpuProgramParameters::ACT_SURFACE_EMISSIVE_COLOUR, 0);
-        hasError |= !(mSurfaceEmissiveColour.get());
-    }
-
-    // Get derived scene colour.
-    mDerivedSceneColour = vsProgram->resolveAutoParameterInt(GpuProgramParameters::ACT_DERIVED_SCENE_COLOUR, 0);
-    
-    // Get surface shininess.
-    mSurfaceShininess = vsProgram->resolveAutoParameterInt(GpuProgramParameters::ACT_SURFACE_SHININESS, 0);
-    
-    // Resolve input vertex shader normal.
-    mVSInNormal = vsMain->resolveInputParameter(Parameter::SPS_NORMAL, 0, Parameter::SPC_NORMAL_OBJECT_SPACE, GCT_FLOAT3);
-    
-    if (mTrackVertexColourType != 0)
-    {
-        mVSDiffuse = vsMain->resolveInputParameter(Parameter::SPS_COLOR, 0, Parameter::SPC_COLOR_DIFFUSE, GCT_FLOAT4);
-        hasError |= !(mVSDiffuse.get());
-    }
-    
-
-    // Resolve output vertex shader diffuse colour.
-    mVSOutDiffuse = vsMain->resolveOutputParameter(Parameter::SPS_COLOR, 0, Parameter::SPC_COLOR_DIFFUSE, GCT_FLOAT4);
-    
-    // Resolve per light parameters.
-    for (unsigned int i=0; i < mLightParamsList.size(); ++i)
-    {       
-        switch (mLightParamsList[i].mType)
-        {
-        case Light::LT_DIRECTIONAL:
-            mLightParamsList[i].mDirection = vsProgram->resolveParameter(GCT_FLOAT4, -1, (uint16)GPV_LIGHTS, "light_position_view_space");
-            hasError |= !(mLightParamsList[i].mDirection.get());
-            break;
-        
-        case Light::LT_POINT:
-            mWorldViewMatrix = vsProgram->resolveAutoParameterInt(GpuProgramParameters::ACT_WORLDVIEW_MATRIX, 0);
-            
-            mVSInPosition = vsMain->resolveInputParameter(Parameter::SPS_POSITION, 0, Parameter::SPC_POSITION_OBJECT_SPACE, GCT_FLOAT4);
-            
-            mLightParamsList[i].mPosition = vsProgram->resolveParameter(GCT_FLOAT4, -1, (uint16)GPV_LIGHTS, "light_position_view_space");
-            
-            mLightParamsList[i].mAttenuatParams = vsProgram->resolveParameter(GCT_FLOAT4, -1, (uint16)GPV_LIGHTS, "light_attenuation");
-            
-            hasError |= !(mWorldViewMatrix.get()) || !(mVSInPosition.get()) || !(mLightParamsList[i].mPosition.get()) || !(mLightParamsList[i].mAttenuatParams.get());
-            break;
-        
-        case Light::LT_SPOTLIGHT:
-            mWorldViewMatrix = vsProgram->resolveAutoParameterInt(GpuProgramParameters::ACT_WORLDVIEW_MATRIX, 0);
-            
-            mVSInPosition = vsMain->resolveInputParameter(Parameter::SPS_POSITION, 0, Parameter::SPC_POSITION_OBJECT_SPACE, GCT_FLOAT4);
-            
-            mLightParamsList[i].mPosition = vsProgram->resolveParameter(GCT_FLOAT4, -1, (uint16)GPV_LIGHTS, "light_position_view_space");
-            
-            mLightParamsList[i].mDirection = vsProgram->resolveParameter(GCT_FLOAT4, -1, (uint16)GPV_LIGHTS, "light_direction_view_space");
-            
-            mLightParamsList[i].mAttenuatParams = vsProgram->resolveParameter(GCT_FLOAT4, -1, (uint16)GPV_LIGHTS, "light_attenuation");
-            
-            mLightParamsList[i].mSpotParams = vsProgram->resolveParameter(GCT_FLOAT3, -1, (uint16)GPV_LIGHTS, "spotlight_params");
-            
-            hasError |= !(mWorldViewMatrix.get()) || !(mVSInPosition.get()) || !(mLightParamsList[i].mPosition.get()) || 
-                !(mLightParamsList[i].mDirection.get()) || !(mLightParamsList[i].mAttenuatParams.get()) || !(mLightParamsList[i].mSpotParams.get());
-            break;
-        }
-
-        // Resolve diffuse colour.
-        if ((mTrackVertexColourType & TVC_DIFFUSE) == 0)
-        {
-            mLightParamsList[i].mDiffuseColour = vsProgram->resolveParameter(GCT_FLOAT4, -1, (uint16)GPV_GLOBAL | (uint16)GPV_LIGHTS, "derived_light_diffuse");
-            hasError |= !(mLightParamsList[i].mDiffuseColour.get());
-        }
-        else
-        {
-            mLightParamsList[i].mDiffuseColour = vsProgram->resolveParameter(GCT_FLOAT4, -1, (uint16)GPV_LIGHTS, "light_diffuse");
-            hasError |= !(mLightParamsList[i].mDiffuseColour.get());
-        }       
-
-        if (mSpecularEnable)
-        {
-            // Resolve specular colour.
-            if ((mTrackVertexColourType & TVC_SPECULAR) == 0)
-            {
-                mLightParamsList[i].mSpecularColour = vsProgram->resolveParameter(GCT_FLOAT4, -1, (uint16)GPV_GLOBAL | (uint16)GPV_LIGHTS, "derived_light_specular");
-                hasError |= !(mLightParamsList[i].mSpecularColour.get());
-            }
-            else
-            {
-                mLightParamsList[i].mSpecularColour = vsProgram->resolveParameter(GCT_FLOAT4, -1, (uint16)GPV_LIGHTS, "light_specular");
-                hasError |= !(mLightParamsList[i].mSpecularColour.get());
-            }
-
-            if (mVSOutSpecular.get() == NULL)
-            {
-                mVSOutSpecular = vsMain->resolveOutputParameter(Parameter::SPS_COLOR, 1, Parameter::SPC_COLOR_SPECULAR, GCT_FLOAT4);
-                hasError |= !(mVSOutSpecular.get());
-            }
-            
-            if (mVSInPosition.get() == NULL)
-            {
-                mVSInPosition = vsMain->resolveInputParameter(Parameter::SPS_POSITION, 0, Parameter::SPC_POSITION_OBJECT_SPACE, GCT_FLOAT4);
-                hasError |= !(mVSInPosition.get());
-            }
-
-            if (mWorldViewMatrix.get() == NULL)
-            {
-                mWorldViewMatrix = vsProgram->resolveAutoParameterInt(GpuProgramParameters::ACT_WORLDVIEW_MATRIX, 0);
-                hasError |= !(mWorldViewMatrix.get());
-            }           
-        }       
-    }
-       
-    hasError |= !(mWorldViewITMatrix.get()) || !(mDerivedSceneColour.get()) || !(mSurfaceShininess.get()) || 
-        !(mVSInNormal.get()) || !(mVSOutDiffuse.get());
-    
-    
-    if (hasError)
-    {
-        OGRE_EXCEPT( Exception::ERR_INTERNAL_ERROR, 
-                "Not all parameters could be constructed for the sub-render state.",
-                "PerPixelLighting::resolveGlobalParameters" );
-    }
-
-    return true;
+	Program* vsProgram = programSet->getCpuVertexProgram();
+	Function* vsMain = vsProgram->getEntryPointFunction();
+	bool hasError = false;
+
+	// Resolve world view IT matrix.
+	mWorldViewITMatrix = vsProgram->resolveAutoParameterInt(GpuProgramParameters::ACT_INVERSE_TRANSPOSE_WORLDVIEW_MATRIX, 0);
+	
+	// Get surface ambient colour if need to.
+	if ((mTrackVertexColourType & TVC_AMBIENT) == 0)
+	{		
+		mDerivedAmbientLightColour = vsProgram->resolveAutoParameterInt(GpuProgramParameters::ACT_DERIVED_AMBIENT_LIGHT_COLOUR, 0);
+		hasError |= !(mDerivedAmbientLightColour.get());
+	}
+	else
+	{
+		mLightAmbientColour = vsProgram->resolveAutoParameterInt(GpuProgramParameters::ACT_AMBIENT_LIGHT_COLOUR, 0);
+		mSurfaceAmbientColour = vsProgram->resolveAutoParameterInt(GpuProgramParameters::ACT_SURFACE_AMBIENT_COLOUR, 0);
+		
+		hasError |= !(mLightAmbientColour.get()) || !(mSurfaceAmbientColour.get());
+	}
+
+	// Get surface diffuse colour if need to.
+	if ((mTrackVertexColourType & TVC_DIFFUSE) == 0)
+	{
+		mSurfaceDiffuseColour = vsProgram->resolveAutoParameterInt(GpuProgramParameters::ACT_SURFACE_DIFFUSE_COLOUR, 0);
+		hasError |= !(mSurfaceDiffuseColour.get());
+	}
+
+	// Get surface specular colour if need to.
+	if ((mTrackVertexColourType & TVC_SPECULAR) == 0)
+	{
+		mSurfaceSpecularColour = vsProgram->resolveAutoParameterInt(GpuProgramParameters::ACT_SURFACE_SPECULAR_COLOUR, 0);
+		hasError |= !(mSurfaceSpecularColour.get());
+	}
+		 
+	
+	// Get surface emissive colour if need to.
+	if ((mTrackVertexColourType & TVC_EMISSIVE) == 0)
+	{
+		mSurfaceEmissiveColour = vsProgram->resolveAutoParameterInt(GpuProgramParameters::ACT_SURFACE_EMISSIVE_COLOUR, 0);
+		hasError |= !(mSurfaceEmissiveColour.get());
+	}
+
+	// Get derived scene colour.
+	mDerivedSceneColour = vsProgram->resolveAutoParameterInt(GpuProgramParameters::ACT_DERIVED_SCENE_COLOUR, 0);
+	
+	// Get surface shininess.
+	mSurfaceShininess = vsProgram->resolveAutoParameterInt(GpuProgramParameters::ACT_SURFACE_SHININESS, 0);
+	
+	// Resolve input vertex shader normal.
+	mVSInNormal = vsMain->resolveInputParameter(Parameter::SPS_NORMAL, 0, Parameter::SPC_NORMAL_OBJECT_SPACE, GCT_FLOAT3);
+	
+	if (mTrackVertexColourType != 0)
+	{
+		mVSDiffuse = vsMain->resolveInputParameter(Parameter::SPS_COLOR, 0, Parameter::SPC_COLOR_DIFFUSE, GCT_FLOAT4);
+		hasError |= !(mVSDiffuse.get());
+	}
+	
+
+	// Resolve output vertex shader diffuse colour.
+	mVSOutDiffuse = vsMain->resolveOutputParameter(Parameter::SPS_COLOR, 0, Parameter::SPC_COLOR_DIFFUSE, GCT_FLOAT4);
+	
+	// Resolve per light parameters.
+	for (unsigned int i=0; i < mLightParamsList.size(); ++i)
+	{		
+		switch (mLightParamsList[i].mType)
+		{
+		case Light::LT_DIRECTIONAL:
+			mLightParamsList[i].mDirection = vsProgram->resolveParameter(GCT_FLOAT4, -1, (uint16)GPV_LIGHTS, "light_position_view_space");
+			hasError |= !(mLightParamsList[i].mDirection.get());
+			break;
+		
+		case Light::LT_POINT:
+			mWorldViewMatrix = vsProgram->resolveAutoParameterInt(GpuProgramParameters::ACT_WORLDVIEW_MATRIX, 0);
+			
+			mVSInPosition = vsMain->resolveInputParameter(Parameter::SPS_POSITION, 0, Parameter::SPC_POSITION_OBJECT_SPACE, GCT_FLOAT4);
+			
+			mLightParamsList[i].mPosition = vsProgram->resolveParameter(GCT_FLOAT4, -1, (uint16)GPV_LIGHTS, "light_position_view_space");
+			
+			mLightParamsList[i].mAttenuatParams = vsProgram->resolveParameter(GCT_FLOAT4, -1, (uint16)GPV_LIGHTS, "light_attenuation");
+			
+			hasError |= !(mWorldViewMatrix.get()) || !(mVSInPosition.get()) || !(mLightParamsList[i].mPosition.get()) || !(mLightParamsList[i].mAttenuatParams.get());
+			break;
+		
+		case Light::LT_SPOTLIGHT:
+			mWorldViewMatrix = vsProgram->resolveAutoParameterInt(GpuProgramParameters::ACT_WORLDVIEW_MATRIX, 0);
+			
+			mVSInPosition = vsMain->resolveInputParameter(Parameter::SPS_POSITION, 0, Parameter::SPC_POSITION_OBJECT_SPACE, GCT_FLOAT4);
+			
+			mLightParamsList[i].mPosition = vsProgram->resolveParameter(GCT_FLOAT4, -1, (uint16)GPV_LIGHTS, "light_position_view_space");
+			
+			mLightParamsList[i].mDirection = vsProgram->resolveParameter(GCT_FLOAT4, -1, (uint16)GPV_LIGHTS, "light_direction_view_space");
+			
+			mLightParamsList[i].mAttenuatParams = vsProgram->resolveParameter(GCT_FLOAT4, -1, (uint16)GPV_LIGHTS, "light_attenuation");
+			
+			mLightParamsList[i].mSpotParams = vsProgram->resolveParameter(GCT_FLOAT3, -1, (uint16)GPV_LIGHTS, "spotlight_params");
+			
+			hasError |= !(mWorldViewMatrix.get()) || !(mVSInPosition.get()) || !(mLightParamsList[i].mPosition.get()) || 
+				!(mLightParamsList[i].mDirection.get()) || !(mLightParamsList[i].mAttenuatParams.get()) || !(mLightParamsList[i].mSpotParams.get());
+			break;
+		}
+
+		// Resolve diffuse colour.
+		if ((mTrackVertexColourType & TVC_DIFFUSE) == 0)
+		{
+			mLightParamsList[i].mDiffuseColour = vsProgram->resolveParameter(GCT_FLOAT4, -1, (uint16)GPV_GLOBAL | (uint16)GPV_LIGHTS, "derived_light_diffuse");
+			hasError |= !(mLightParamsList[i].mDiffuseColour.get());
+		}
+		else
+		{
+			mLightParamsList[i].mDiffuseColour = vsProgram->resolveParameter(GCT_FLOAT4, -1, (uint16)GPV_LIGHTS, "light_diffuse");
+			hasError |= !(mLightParamsList[i].mDiffuseColour.get());
+		}		
+
+		if (mSpecularEnable)
+		{
+			// Resolve specular colour.
+			if ((mTrackVertexColourType & TVC_SPECULAR) == 0)
+			{
+				mLightParamsList[i].mSpecularColour = vsProgram->resolveParameter(GCT_FLOAT4, -1, (uint16)GPV_GLOBAL | (uint16)GPV_LIGHTS, "derived_light_specular");
+				hasError |= !(mLightParamsList[i].mSpecularColour.get());
+			}
+			else
+			{
+				mLightParamsList[i].mSpecularColour = vsProgram->resolveParameter(GCT_FLOAT4, -1, (uint16)GPV_LIGHTS, "light_specular");
+				hasError |= !(mLightParamsList[i].mSpecularColour.get());
+			}
+
+			if (mVSOutSpecular.get() == NULL)
+			{
+				mVSOutSpecular = vsMain->resolveOutputParameter(Parameter::SPS_COLOR, 1, Parameter::SPC_COLOR_SPECULAR, GCT_FLOAT4);
+				hasError |= !(mVSOutSpecular.get());
+			}
+			
+			if (mVSInPosition.get() == NULL)
+			{
+				mVSInPosition = vsMain->resolveInputParameter(Parameter::SPS_POSITION, 0, Parameter::SPC_POSITION_OBJECT_SPACE, GCT_FLOAT4);
+				hasError |= !(mVSInPosition.get());
+			}
+
+			if (mWorldViewMatrix.get() == NULL)
+			{
+				mWorldViewMatrix = vsProgram->resolveAutoParameterInt(GpuProgramParameters::ACT_WORLDVIEW_MATRIX, 0);
+				hasError |= !(mWorldViewMatrix.get());
+			}			
+		}		
+	}
+	   
+	hasError |= !(mWorldViewITMatrix.get()) || !(mDerivedSceneColour.get()) || !(mSurfaceShininess.get()) || 
+		!(mVSInNormal.get()) || !(mVSOutDiffuse.get());
+	
+	
+	if (hasError)
+	{
+		OGRE_EXCEPT( Exception::ERR_INTERNAL_ERROR, 
+				"Not all parameters could be constructed for the sub-render state.",
+				"PerPixelLighting::resolveGlobalParameters" );
+	}
+
+	return true;
 }
 
 //-----------------------------------------------------------------------
 bool FFPLighting::resolveDependencies(ProgramSet* programSet)
 {
-    Program* vsProgram = programSet->getCpuVertexProgram();
-
-    vsProgram->addDependency(FFP_LIB_COMMON);
-    vsProgram->addDependency(FFP_LIB_LIGHTING);
-
-    return true;
+	Program* vsProgram = programSet->getCpuVertexProgram();
+
+	vsProgram->addDependency(FFP_LIB_COMMON);
+	vsProgram->addDependency(FFP_LIB_LIGHTING);
+
+	return true;
 }
 
 //-----------------------------------------------------------------------
 bool FFPLighting::addFunctionInvocations(ProgramSet* programSet)
 {
-    Program* vsProgram = programSet->getCpuVertexProgram(); 
-    Function* vsMain = vsProgram->getEntryPointFunction();  
-    
-    int internalCounter = 0;
-    
-    // Add the global illumination functions.
-    if (false == addGlobalIlluminationInvocation(vsMain, FFP_VS_LIGHTING, internalCounter))
-        return false;
-
-
-    // Add per light functions.
-    for (unsigned int i=0; i < mLightParamsList.size(); ++i)
-    {       
-        if (false == addIlluminationInvocation(&mLightParamsList[i], vsMain, FFP_VS_LIGHTING, internalCounter))
-            return false;
-    }
-
-    return true;
+	Program* vsProgram = programSet->getCpuVertexProgram();	
+	Function* vsMain = vsProgram->getEntryPointFunction();	
+	
+	int internalCounter = 0;
+	
+	// Add the global illumination functions.
+	if (false == addGlobalIlluminationInvocation(vsMain, FFP_VS_LIGHTING, internalCounter))
+		return false;
+
+
+	// Add per light functions.
+	for (unsigned int i=0; i < mLightParamsList.size(); ++i)
+	{		
+		if (false == addIlluminationInvocation(&mLightParamsList[i], vsMain, FFP_VS_LIGHTING, internalCounter))
+			return false;
+	}
+
+	return true;
 }
 
 //-----------------------------------------------------------------------
 bool FFPLighting::addGlobalIlluminationInvocation(Function* vsMain, const int groupOrder, int& internalCounter)
 {
-    FunctionInvocation* curFuncInvocation = NULL;   
-
-    if ((mTrackVertexColourType & TVC_AMBIENT) == 0 && 
-        (mTrackVertexColourType & TVC_EMISSIVE) == 0)
-    {
-        curFuncInvocation = OGRE_NEW FunctionInvocation(FFP_FUNC_ASSIGN, groupOrder, internalCounter++); 
-        curFuncInvocation->pushOperand(mDerivedSceneColour, Operand::OPS_IN);
-        curFuncInvocation->pushOperand(mVSOutDiffuse, Operand::OPS_OUT);    
-        vsMain->addAtomInstance(curFuncInvocation);     
-    }
-    else
-    {
-        if (mTrackVertexColourType & TVC_AMBIENT)
-        {
-            curFuncInvocation = OGRE_NEW FunctionInvocation(FFP_FUNC_MODULATE, groupOrder, internalCounter++); 
-            curFuncInvocation->pushOperand(mLightAmbientColour, Operand::OPS_IN);
-            curFuncInvocation->pushOperand(mVSDiffuse, Operand::OPS_IN);            
-            curFuncInvocation->pushOperand(mVSOutDiffuse, Operand::OPS_OUT);    
-            vsMain->addAtomInstance(curFuncInvocation);
-        }
-        else
-        {
-            curFuncInvocation = OGRE_NEW FunctionInvocation(FFP_FUNC_ASSIGN, groupOrder, internalCounter++); 
-            curFuncInvocation->pushOperand(mDerivedAmbientLightColour, Operand::OPS_IN, Operand::OPM_XYZ);  
-            curFuncInvocation->pushOperand(mVSOutDiffuse, Operand::OPS_OUT, Operand::OPM_XYZ);  
-            vsMain->addAtomInstance(curFuncInvocation);
-        }
-
-        if (mTrackVertexColourType & TVC_EMISSIVE)
-        {
-            curFuncInvocation = OGRE_NEW FunctionInvocation(FFP_FUNC_ADD, groupOrder, internalCounter++); 
-            curFuncInvocation->pushOperand(mVSDiffuse, Operand::OPS_IN);
-            curFuncInvocation->pushOperand(mVSOutDiffuse, Operand::OPS_IN);
-            curFuncInvocation->pushOperand(mVSOutDiffuse, Operand::OPS_OUT);    
-            vsMain->addAtomInstance(curFuncInvocation);
-        }
-        else
-        {
-            curFuncInvocation = OGRE_NEW FunctionInvocation(FFP_FUNC_ADD, groupOrder, internalCounter++); 
-            curFuncInvocation->pushOperand(mSurfaceEmissiveColour, Operand::OPS_IN);
-            curFuncInvocation->pushOperand(mVSOutDiffuse, Operand::OPS_IN);
-            curFuncInvocation->pushOperand(mVSOutDiffuse, Operand::OPS_OUT);    
-            vsMain->addAtomInstance(curFuncInvocation);
-        }       
-    }
-
-    return true;
+	FunctionInvocation* curFuncInvocation = NULL;	
+
+	if ((mTrackVertexColourType & TVC_AMBIENT) == 0 && 
+		(mTrackVertexColourType & TVC_EMISSIVE) == 0)
+	{
+		curFuncInvocation = OGRE_NEW FunctionInvocation(FFP_FUNC_ASSIGN, groupOrder, internalCounter++); 
+		curFuncInvocation->pushOperand(mDerivedSceneColour, Operand::OPS_IN);
+		curFuncInvocation->pushOperand(mVSOutDiffuse, Operand::OPS_OUT);	
+		vsMain->addAtomInstance(curFuncInvocation);		
+	}
+	else
+	{
+		if (mTrackVertexColourType & TVC_AMBIENT)
+		{
+			curFuncInvocation = OGRE_NEW FunctionInvocation(FFP_FUNC_MODULATE, groupOrder, internalCounter++); 
+			curFuncInvocation->pushOperand(mLightAmbientColour, Operand::OPS_IN);
+			curFuncInvocation->pushOperand(mVSDiffuse, Operand::OPS_IN);			
+			curFuncInvocation->pushOperand(mVSOutDiffuse, Operand::OPS_OUT);	
+			vsMain->addAtomInstance(curFuncInvocation);
+		}
+		else
+		{
+			curFuncInvocation = OGRE_NEW FunctionInvocation(FFP_FUNC_ASSIGN, groupOrder, internalCounter++); 
+			curFuncInvocation->pushOperand(mDerivedAmbientLightColour, Operand::OPS_IN, Operand::OPM_XYZ);	
+			curFuncInvocation->pushOperand(mVSOutDiffuse, Operand::OPS_OUT, Operand::OPM_XYZ);	
+			vsMain->addAtomInstance(curFuncInvocation);
+		}
+
+		if (mTrackVertexColourType & TVC_EMISSIVE)
+		{
+			curFuncInvocation = OGRE_NEW FunctionInvocation(FFP_FUNC_ADD, groupOrder, internalCounter++); 
+			curFuncInvocation->pushOperand(mVSDiffuse, Operand::OPS_IN);
+			curFuncInvocation->pushOperand(mVSOutDiffuse, Operand::OPS_IN);
+			curFuncInvocation->pushOperand(mVSOutDiffuse, Operand::OPS_OUT);	
+			vsMain->addAtomInstance(curFuncInvocation);
+		}
+		else
+		{
+			curFuncInvocation = OGRE_NEW FunctionInvocation(FFP_FUNC_ADD, groupOrder, internalCounter++); 
+			curFuncInvocation->pushOperand(mSurfaceEmissiveColour, Operand::OPS_IN);
+			curFuncInvocation->pushOperand(mVSOutDiffuse, Operand::OPS_IN);
+			curFuncInvocation->pushOperand(mVSOutDiffuse, Operand::OPS_OUT);	
+			vsMain->addAtomInstance(curFuncInvocation);
+		}		
+	}
+
+	return true;
 }
 
 //-----------------------------------------------------------------------
 bool FFPLighting::addIlluminationInvocation(LightParams* curLightParams, Function* vsMain, const int groupOrder, int& internalCounter)
-{   
-    FunctionInvocation* curFuncInvocation = NULL;   
-
-    // Merge diffuse colour with vertex colour if need to.
-    if (mTrackVertexColourType & TVC_DIFFUSE)           
-    {
-        curFuncInvocation = OGRE_NEW FunctionInvocation(FFP_FUNC_MODULATE, groupOrder, internalCounter++); 
-        curFuncInvocation->pushOperand(mVSDiffuse, Operand::OPS_IN, Operand::OPM_XYZ);  
-        curFuncInvocation->pushOperand(curLightParams->mDiffuseColour, Operand::OPS_IN, Operand::OPM_XYZ);
-        curFuncInvocation->pushOperand(curLightParams->mDiffuseColour, Operand::OPS_OUT, Operand::OPM_XYZ);
-        vsMain->addAtomInstance(curFuncInvocation);
-    }
-
-    // Merge specular colour with vertex colour if need to.
-    if (mSpecularEnable && mTrackVertexColourType & TVC_SPECULAR)
-    {                           
-        curFuncInvocation = OGRE_NEW FunctionInvocation(FFP_FUNC_MODULATE, groupOrder, internalCounter++); 
-        curFuncInvocation->pushOperand(mVSDiffuse, Operand::OPS_IN, Operand::OPM_XYZ);  
-        curFuncInvocation->pushOperand(curLightParams->mSpecularColour, Operand::OPS_IN, Operand::OPM_XYZ);
-        curFuncInvocation->pushOperand(curLightParams->mSpecularColour, Operand::OPS_OUT, Operand::OPM_XYZ);
-        vsMain->addAtomInstance(curFuncInvocation);
-    }
-
-    switch (curLightParams->mType)
-    {
-        
-    case Light::LT_DIRECTIONAL:         
-        if (mSpecularEnable)
-        {               
-            curFuncInvocation = OGRE_NEW FunctionInvocation(FFP_FUNC_LIGHT_DIRECTIONAL_DIFFUSESPECULAR, groupOrder, internalCounter++); 
-            curFuncInvocation->pushOperand(mWorldViewMatrix, Operand::OPS_IN);
-            curFuncInvocation->pushOperand(mVSInPosition, Operand::OPS_IN);         
-            curFuncInvocation->pushOperand(mWorldViewITMatrix, Operand::OPS_IN);
-            curFuncInvocation->pushOperand(mVSInNormal, Operand::OPS_IN);
-            curFuncInvocation->pushOperand(curLightParams->mDirection, Operand::OPS_IN, Operand::OPM_XYZ);
-            curFuncInvocation->pushOperand(curLightParams->mDiffuseColour, Operand::OPS_IN, Operand::OPM_XYZ);          
-            curFuncInvocation->pushOperand(curLightParams->mSpecularColour, Operand::OPS_IN, Operand::OPM_XYZ);         
-            curFuncInvocation->pushOperand(mSurfaceShininess, Operand::OPS_IN);
-            curFuncInvocation->pushOperand(mVSOutDiffuse, Operand::OPS_IN, Operand::OPM_XYZ);   
-            curFuncInvocation->pushOperand(mVSOutSpecular, Operand::OPS_IN, Operand::OPM_XYZ);
-            curFuncInvocation->pushOperand(mVSOutDiffuse, Operand::OPS_OUT, Operand::OPM_XYZ);  
-            curFuncInvocation->pushOperand(mVSOutSpecular, Operand::OPS_OUT, Operand::OPM_XYZ); 
-            vsMain->addAtomInstance(curFuncInvocation);
-        }
-
-        else
-        {
-            curFuncInvocation = OGRE_NEW FunctionInvocation(FFP_FUNC_LIGHT_DIRECTIONAL_DIFFUSE, groupOrder, internalCounter++); 
-            curFuncInvocation->pushOperand(mWorldViewITMatrix, Operand::OPS_IN);
-            curFuncInvocation->pushOperand(mVSInNormal, Operand::OPS_IN);
-            curFuncInvocation->pushOperand(curLightParams->mDirection, Operand::OPS_IN, Operand::OPM_XYZ);
-            curFuncInvocation->pushOperand(curLightParams->mDiffuseColour, Operand::OPS_IN, Operand::OPM_XYZ);                  
-            curFuncInvocation->pushOperand(mVSOutDiffuse, Operand::OPS_IN, Operand::OPM_XYZ);   
-            curFuncInvocation->pushOperand(mVSOutDiffuse, Operand::OPS_OUT, Operand::OPM_XYZ);  
-            vsMain->addAtomInstance(curFuncInvocation); 
-        }               
-        break;
-
-    case Light::LT_POINT:   
-        if (mSpecularEnable)
-        {
-            curFuncInvocation = OGRE_NEW FunctionInvocation(FFP_FUNC_LIGHT_POINT_DIFFUSESPECULAR, groupOrder, internalCounter++);           
-            curFuncInvocation->pushOperand(mWorldViewMatrix, Operand::OPS_IN);          
-            curFuncInvocation->pushOperand(mVSInPosition, Operand::OPS_IN);
-            curFuncInvocation->pushOperand(mWorldViewITMatrix, Operand::OPS_IN);
-            curFuncInvocation->pushOperand(mVSInNormal, Operand::OPS_IN);
-            curFuncInvocation->pushOperand(curLightParams->mPosition, Operand::OPS_IN, Operand::OPM_XYZ);
-            curFuncInvocation->pushOperand(curLightParams->mAttenuatParams, Operand::OPS_IN);
-            curFuncInvocation->pushOperand(curLightParams->mDiffuseColour, Operand::OPS_IN, Operand::OPM_XYZ);
-            curFuncInvocation->pushOperand(curLightParams->mSpecularColour, Operand::OPS_IN, Operand::OPM_XYZ);         
-            curFuncInvocation->pushOperand(mSurfaceShininess, Operand::OPS_IN);
-            curFuncInvocation->pushOperand(mVSOutDiffuse, Operand::OPS_IN, Operand::OPM_XYZ);   
-            curFuncInvocation->pushOperand(mVSOutSpecular, Operand::OPS_IN, Operand::OPM_XYZ);
-            curFuncInvocation->pushOperand(mVSOutDiffuse, Operand::OPS_OUT, Operand::OPM_XYZ);  
-            curFuncInvocation->pushOperand(mVSOutSpecular, Operand::OPS_OUT, Operand::OPM_XYZ); 
-            vsMain->addAtomInstance(curFuncInvocation);         
-        }
-        else
-        {
-            curFuncInvocation = OGRE_NEW FunctionInvocation(FFP_FUNC_LIGHT_POINT_DIFFUSE, groupOrder, internalCounter++);           
-            curFuncInvocation->pushOperand(mWorldViewMatrix, Operand::OPS_IN);          
-            curFuncInvocation->pushOperand(mVSInPosition, Operand::OPS_IN);
-            curFuncInvocation->pushOperand(mWorldViewITMatrix, Operand::OPS_IN);
-            curFuncInvocation->pushOperand(mVSInNormal, Operand::OPS_IN);
-            curFuncInvocation->pushOperand(curLightParams->mPosition, Operand::OPS_IN, Operand::OPM_XYZ);
-            curFuncInvocation->pushOperand(curLightParams->mAttenuatParams, Operand::OPS_IN);
-            curFuncInvocation->pushOperand(curLightParams->mDiffuseColour, Operand::OPS_IN, Operand::OPM_XYZ);                  
-            curFuncInvocation->pushOperand(mVSOutDiffuse, Operand::OPS_IN, Operand::OPM_XYZ);   
-            curFuncInvocation->pushOperand(mVSOutDiffuse, Operand::OPS_OUT, Operand::OPM_XYZ);  
-            vsMain->addAtomInstance(curFuncInvocation); 
-        }
-                
-        break;
-
-    case Light::LT_SPOTLIGHT:
-        if (mSpecularEnable)
-        {
-            curFuncInvocation = OGRE_NEW FunctionInvocation(FFP_FUNC_LIGHT_SPOT_DIFFUSESPECULAR, groupOrder, internalCounter++);            
-            curFuncInvocation->pushOperand(mWorldViewMatrix, Operand::OPS_IN);          
-            curFuncInvocation->pushOperand(mVSInPosition, Operand::OPS_IN);
-            curFuncInvocation->pushOperand(mWorldViewITMatrix, Operand::OPS_IN);
-            curFuncInvocation->pushOperand(mVSInNormal, Operand::OPS_IN);
-            curFuncInvocation->pushOperand(curLightParams->mPosition, Operand::OPS_IN, Operand::OPM_XYZ);
-            curFuncInvocation->pushOperand(curLightParams->mDirection, Operand::OPS_IN, Operand::OPM_XYZ);
-            curFuncInvocation->pushOperand(curLightParams->mAttenuatParams, Operand::OPS_IN);
-            curFuncInvocation->pushOperand(curLightParams->mSpotParams, Operand::OPS_IN);
-            curFuncInvocation->pushOperand(curLightParams->mDiffuseColour, Operand::OPS_IN, Operand::OPM_XYZ);
-            curFuncInvocation->pushOperand(curLightParams->mSpecularColour, Operand::OPS_IN, Operand::OPM_XYZ);         
-            curFuncInvocation->pushOperand(mSurfaceShininess, Operand::OPS_IN);
-            curFuncInvocation->pushOperand(mVSOutDiffuse, Operand::OPS_IN, Operand::OPM_XYZ);   
-            curFuncInvocation->pushOperand(mVSOutSpecular, Operand::OPS_IN, Operand::OPM_XYZ);
-            curFuncInvocation->pushOperand(mVSOutDiffuse, Operand::OPS_OUT, Operand::OPM_XYZ);  
-            curFuncInvocation->pushOperand(mVSOutSpecular, Operand::OPS_OUT, Operand::OPM_XYZ); 
-            vsMain->addAtomInstance(curFuncInvocation);         
-        }
-        else
-        {
-            curFuncInvocation = OGRE_NEW FunctionInvocation(FFP_FUNC_LIGHT_SPOT_DIFFUSE, groupOrder, internalCounter++);            
-            curFuncInvocation->pushOperand(mWorldViewMatrix, Operand::OPS_IN);          
-            curFuncInvocation->pushOperand(mVSInPosition, Operand::OPS_IN);
-            curFuncInvocation->pushOperand(mWorldViewITMatrix, Operand::OPS_IN);
-            curFuncInvocation->pushOperand(mVSInNormal, Operand::OPS_IN);
-            curFuncInvocation->pushOperand(curLightParams->mPosition, Operand::OPS_IN, Operand::OPM_XYZ);
-            curFuncInvocation->pushOperand(curLightParams->mDirection, Operand::OPS_IN, Operand::OPM_XYZ);
-            curFuncInvocation->pushOperand(curLightParams->mAttenuatParams, Operand::OPS_IN);
-            curFuncInvocation->pushOperand(curLightParams->mSpotParams, Operand::OPS_IN);
-            curFuncInvocation->pushOperand(curLightParams->mDiffuseColour, Operand::OPS_IN, Operand::OPM_XYZ);                  
-            curFuncInvocation->pushOperand(mVSOutDiffuse, Operand::OPS_IN, Operand::OPM_XYZ);   
-            curFuncInvocation->pushOperand(mVSOutDiffuse, Operand::OPS_OUT, Operand::OPM_XYZ);  
-            vsMain->addAtomInstance(curFuncInvocation); 
-        }
-        break;
-    }
-
-    return true;
+{	
+	FunctionInvocation* curFuncInvocation = NULL;	
+
+	// Merge diffuse colour with vertex colour if need to.
+	if (mTrackVertexColourType & TVC_DIFFUSE)			
+	{
+		curFuncInvocation = OGRE_NEW FunctionInvocation(FFP_FUNC_MODULATE, groupOrder, internalCounter++); 
+		curFuncInvocation->pushOperand(mVSDiffuse, Operand::OPS_IN, Operand::OPM_XYZ);	
+		curFuncInvocation->pushOperand(curLightParams->mDiffuseColour, Operand::OPS_IN, Operand::OPM_XYZ);
+		curFuncInvocation->pushOperand(curLightParams->mDiffuseColour, Operand::OPS_OUT, Operand::OPM_XYZ);
+		vsMain->addAtomInstance(curFuncInvocation);
+	}
+
+	// Merge specular colour with vertex colour if need to.
+	if (mSpecularEnable && mTrackVertexColourType & TVC_SPECULAR)
+	{							
+		curFuncInvocation = OGRE_NEW FunctionInvocation(FFP_FUNC_MODULATE, groupOrder, internalCounter++); 
+		curFuncInvocation->pushOperand(mVSDiffuse, Operand::OPS_IN, Operand::OPM_XYZ);	
+		curFuncInvocation->pushOperand(curLightParams->mSpecularColour, Operand::OPS_IN, Operand::OPM_XYZ);
+		curFuncInvocation->pushOperand(curLightParams->mSpecularColour, Operand::OPS_OUT, Operand::OPM_XYZ);
+		vsMain->addAtomInstance(curFuncInvocation);
+	}
+
+	switch (curLightParams->mType)
+	{
+		
+	case Light::LT_DIRECTIONAL:			
+		if (mSpecularEnable)
+		{				
+			curFuncInvocation = OGRE_NEW FunctionInvocation(FFP_FUNC_LIGHT_DIRECTIONAL_DIFFUSESPECULAR, groupOrder, internalCounter++); 
+			curFuncInvocation->pushOperand(mWorldViewMatrix, Operand::OPS_IN);
+			curFuncInvocation->pushOperand(mVSInPosition, Operand::OPS_IN);			
+			curFuncInvocation->pushOperand(mWorldViewITMatrix, Operand::OPS_IN);
+			curFuncInvocation->pushOperand(mVSInNormal, Operand::OPS_IN);
+			curFuncInvocation->pushOperand(curLightParams->mDirection, Operand::OPS_IN, Operand::OPM_XYZ);
+			curFuncInvocation->pushOperand(curLightParams->mDiffuseColour, Operand::OPS_IN, Operand::OPM_XYZ);			
+			curFuncInvocation->pushOperand(curLightParams->mSpecularColour, Operand::OPS_IN, Operand::OPM_XYZ);			
+			curFuncInvocation->pushOperand(mSurfaceShininess, Operand::OPS_IN);
+			curFuncInvocation->pushOperand(mVSOutDiffuse, Operand::OPS_IN, Operand::OPM_XYZ);	
+			curFuncInvocation->pushOperand(mVSOutSpecular, Operand::OPS_IN, Operand::OPM_XYZ);
+			curFuncInvocation->pushOperand(mVSOutDiffuse, Operand::OPS_OUT, Operand::OPM_XYZ);	
+			curFuncInvocation->pushOperand(mVSOutSpecular, Operand::OPS_OUT, Operand::OPM_XYZ);	
+			vsMain->addAtomInstance(curFuncInvocation);
+		}
+
+		else
+		{
+			curFuncInvocation = OGRE_NEW FunctionInvocation(FFP_FUNC_LIGHT_DIRECTIONAL_DIFFUSE, groupOrder, internalCounter++); 
+			curFuncInvocation->pushOperand(mWorldViewITMatrix, Operand::OPS_IN);
+			curFuncInvocation->pushOperand(mVSInNormal, Operand::OPS_IN);
+			curFuncInvocation->pushOperand(curLightParams->mDirection, Operand::OPS_IN, Operand::OPM_XYZ);
+			curFuncInvocation->pushOperand(curLightParams->mDiffuseColour, Operand::OPS_IN, Operand::OPM_XYZ);					
+			curFuncInvocation->pushOperand(mVSOutDiffuse, Operand::OPS_IN, Operand::OPM_XYZ);	
+			curFuncInvocation->pushOperand(mVSOutDiffuse, Operand::OPS_OUT, Operand::OPM_XYZ);	
+			vsMain->addAtomInstance(curFuncInvocation);	
+		}				
+		break;
+
+	case Light::LT_POINT:	
+		if (mSpecularEnable)
+		{
+			curFuncInvocation = OGRE_NEW FunctionInvocation(FFP_FUNC_LIGHT_POINT_DIFFUSESPECULAR, groupOrder, internalCounter++); 			
+			curFuncInvocation->pushOperand(mWorldViewMatrix, Operand::OPS_IN);			
+			curFuncInvocation->pushOperand(mVSInPosition, Operand::OPS_IN);
+			curFuncInvocation->pushOperand(mWorldViewITMatrix, Operand::OPS_IN);
+			curFuncInvocation->pushOperand(mVSInNormal, Operand::OPS_IN);
+			curFuncInvocation->pushOperand(curLightParams->mPosition, Operand::OPS_IN, Operand::OPM_XYZ);
+			curFuncInvocation->pushOperand(curLightParams->mAttenuatParams, Operand::OPS_IN);
+			curFuncInvocation->pushOperand(curLightParams->mDiffuseColour, Operand::OPS_IN, Operand::OPM_XYZ);
+			curFuncInvocation->pushOperand(curLightParams->mSpecularColour, Operand::OPS_IN, Operand::OPM_XYZ);			
+			curFuncInvocation->pushOperand(mSurfaceShininess, Operand::OPS_IN);
+			curFuncInvocation->pushOperand(mVSOutDiffuse, Operand::OPS_IN, Operand::OPM_XYZ);	
+			curFuncInvocation->pushOperand(mVSOutSpecular, Operand::OPS_IN, Operand::OPM_XYZ);
+			curFuncInvocation->pushOperand(mVSOutDiffuse, Operand::OPS_OUT, Operand::OPM_XYZ);	
+			curFuncInvocation->pushOperand(mVSOutSpecular, Operand::OPS_OUT, Operand::OPM_XYZ);	
+			vsMain->addAtomInstance(curFuncInvocation);			
+		}
+		else
+		{
+			curFuncInvocation = OGRE_NEW FunctionInvocation(FFP_FUNC_LIGHT_POINT_DIFFUSE, groupOrder, internalCounter++); 			
+			curFuncInvocation->pushOperand(mWorldViewMatrix, Operand::OPS_IN);			
+			curFuncInvocation->pushOperand(mVSInPosition, Operand::OPS_IN);
+			curFuncInvocation->pushOperand(mWorldViewITMatrix, Operand::OPS_IN);
+			curFuncInvocation->pushOperand(mVSInNormal, Operand::OPS_IN);
+			curFuncInvocation->pushOperand(curLightParams->mPosition, Operand::OPS_IN, Operand::OPM_XYZ);
+			curFuncInvocation->pushOperand(curLightParams->mAttenuatParams, Operand::OPS_IN);
+			curFuncInvocation->pushOperand(curLightParams->mDiffuseColour, Operand::OPS_IN, Operand::OPM_XYZ);					
+			curFuncInvocation->pushOperand(mVSOutDiffuse, Operand::OPS_IN, Operand::OPM_XYZ);	
+			curFuncInvocation->pushOperand(mVSOutDiffuse, Operand::OPS_OUT, Operand::OPM_XYZ);	
+			vsMain->addAtomInstance(curFuncInvocation);	
+		}
+				
+		break;
+
+	case Light::LT_SPOTLIGHT:
+		if (mSpecularEnable)
+		{
+			curFuncInvocation = OGRE_NEW FunctionInvocation(FFP_FUNC_LIGHT_SPOT_DIFFUSESPECULAR, groupOrder, internalCounter++); 			
+			curFuncInvocation->pushOperand(mWorldViewMatrix, Operand::OPS_IN);			
+			curFuncInvocation->pushOperand(mVSInPosition, Operand::OPS_IN);
+			curFuncInvocation->pushOperand(mWorldViewITMatrix, Operand::OPS_IN);
+			curFuncInvocation->pushOperand(mVSInNormal, Operand::OPS_IN);
+			curFuncInvocation->pushOperand(curLightParams->mPosition, Operand::OPS_IN, Operand::OPM_XYZ);
+			curFuncInvocation->pushOperand(curLightParams->mDirection, Operand::OPS_IN, Operand::OPM_XYZ);
+			curFuncInvocation->pushOperand(curLightParams->mAttenuatParams, Operand::OPS_IN);
+			curFuncInvocation->pushOperand(curLightParams->mSpotParams, Operand::OPS_IN);
+			curFuncInvocation->pushOperand(curLightParams->mDiffuseColour, Operand::OPS_IN, Operand::OPM_XYZ);
+			curFuncInvocation->pushOperand(curLightParams->mSpecularColour, Operand::OPS_IN, Operand::OPM_XYZ);			
+			curFuncInvocation->pushOperand(mSurfaceShininess, Operand::OPS_IN);
+			curFuncInvocation->pushOperand(mVSOutDiffuse, Operand::OPS_IN, Operand::OPM_XYZ);	
+			curFuncInvocation->pushOperand(mVSOutSpecular, Operand::OPS_IN, Operand::OPM_XYZ);
+			curFuncInvocation->pushOperand(mVSOutDiffuse, Operand::OPS_OUT, Operand::OPM_XYZ);	
+			curFuncInvocation->pushOperand(mVSOutSpecular, Operand::OPS_OUT, Operand::OPM_XYZ);	
+			vsMain->addAtomInstance(curFuncInvocation);			
+		}
+		else
+		{
+			curFuncInvocation = OGRE_NEW FunctionInvocation(FFP_FUNC_LIGHT_SPOT_DIFFUSE, groupOrder, internalCounter++); 			
+			curFuncInvocation->pushOperand(mWorldViewMatrix, Operand::OPS_IN);			
+			curFuncInvocation->pushOperand(mVSInPosition, Operand::OPS_IN);
+			curFuncInvocation->pushOperand(mWorldViewITMatrix, Operand::OPS_IN);
+			curFuncInvocation->pushOperand(mVSInNormal, Operand::OPS_IN);
+			curFuncInvocation->pushOperand(curLightParams->mPosition, Operand::OPS_IN, Operand::OPM_XYZ);
+			curFuncInvocation->pushOperand(curLightParams->mDirection, Operand::OPS_IN, Operand::OPM_XYZ);
+			curFuncInvocation->pushOperand(curLightParams->mAttenuatParams, Operand::OPS_IN);
+			curFuncInvocation->pushOperand(curLightParams->mSpotParams, Operand::OPS_IN);
+			curFuncInvocation->pushOperand(curLightParams->mDiffuseColour, Operand::OPS_IN, Operand::OPM_XYZ);					
+			curFuncInvocation->pushOperand(mVSOutDiffuse, Operand::OPS_IN, Operand::OPM_XYZ);	
+			curFuncInvocation->pushOperand(mVSOutDiffuse, Operand::OPS_OUT, Operand::OPM_XYZ);	
+			vsMain->addAtomInstance(curFuncInvocation);	
+		}
+		break;
+	}
+
+	return true;
 }
 
 
 //-----------------------------------------------------------------------
 void FFPLighting::copyFrom(const SubRenderState& rhs)
 {
-    const FFPLighting& rhsLighting = static_cast<const FFPLighting&>(rhs);
-
-    int lightCount[3];
-
-    rhsLighting.getLightCount(lightCount);
-    setLightCount(lightCount);
+	const FFPLighting& rhsLighting = static_cast<const FFPLighting&>(rhs);
+
+	int lightCount[3];
+
+	rhsLighting.getLightCount(lightCount);
+	setLightCount(lightCount);
 }
 
 //-----------------------------------------------------------------------
 bool FFPLighting::preAddToRenderState(const RenderState* renderState, Pass* srcPass, Pass* dstPass)
 {
-    if (srcPass->getLightingEnabled() == false)
-        return false;
-
-    int lightCount[3];
-
-    renderState->getLightCount(lightCount);
-    
-    setTrackVertexColourType(srcPass->getVertexColourTracking());           
-
-    if (srcPass->getShininess() > 0.0 &&
-        srcPass->getSpecular() != ColourValue::Black)
-    {
-        setSpecularEnable(true);
-    }
-    else
-    {
-        setSpecularEnable(false);   
-    }
-
-    // Case this pass should run once per light(s) -> override the light policy.
-    if (srcPass->getIteratePerLight())
-    {       
-
-        // This is the preferred case -> only one type of light is handled.
-        if (srcPass->getRunOnlyForOneLightType())
-        {
-            if (srcPass->getOnlyLightType() == Light::LT_POINT)
-            {
-                lightCount[0] = srcPass->getLightCountPerIteration();
-                lightCount[1] = 0;
-                lightCount[2] = 0;
-            }
-            else if (srcPass->getOnlyLightType() == Light::LT_DIRECTIONAL)
-            {
-                lightCount[0] = 0;
-                lightCount[1] = srcPass->getLightCountPerIteration();
-                lightCount[2] = 0;
-            }
-            else if (srcPass->getOnlyLightType() == Light::LT_SPOTLIGHT)
-            {
-                lightCount[0] = 0;
-                lightCount[1] = 0;
-                lightCount[2] = srcPass->getLightCountPerIteration();
-            }
-        }
-
-        // This is worse case -> all light types expected to be handled.
-        // Can not handle this request in efficient way - throw an exception.
-        else
-        {
-            OGRE_EXCEPT(Exception::ERR_INVALIDPARAMS,
-                "Using iterative lighting method with RT Shader System requires specifying explicit light type.",
-                "FFPLighting::preAddToRenderState");            
-        }
-    }
-
-    setLightCount(lightCount);
-
-    return true;
+	if (srcPass->getLightingEnabled() == false)
+		return false;
+
+	int lightCount[3];
+
+	renderState->getLightCount(lightCount);
+	
+	setTrackVertexColourType(srcPass->getVertexColourTracking());			
+
+	if (srcPass->getShininess() > 0.0 &&
+		srcPass->getSpecular() != ColourValue::Black)
+	{
+		setSpecularEnable(true);
+	}
+	else
+	{
+		setSpecularEnable(false);	
+	}
+
+	// Case this pass should run once per light(s) -> override the light policy.
+	if (srcPass->getIteratePerLight())
+	{		
+
+		// This is the preferred case -> only one type of light is handled.
+		if (srcPass->getRunOnlyForOneLightType())
+		{
+			if (srcPass->getOnlyLightType() == Light::LT_POINT)
+			{
+				lightCount[0] = srcPass->getLightCountPerIteration();
+				lightCount[1] = 0;
+				lightCount[2] = 0;
+			}
+			else if (srcPass->getOnlyLightType() == Light::LT_DIRECTIONAL)
+			{
+				lightCount[0] = 0;
+				lightCount[1] = srcPass->getLightCountPerIteration();
+				lightCount[2] = 0;
+			}
+			else if (srcPass->getOnlyLightType() == Light::LT_SPOTLIGHT)
+			{
+				lightCount[0] = 0;
+				lightCount[1] = 0;
+				lightCount[2] = srcPass->getLightCountPerIteration();
+			}
+		}
+
+		// This is worse case -> all light types expected to be handled.
+		// Can not handle this request in efficient way - throw an exception.
+		else
+		{
+			OGRE_EXCEPT(Exception::ERR_INVALIDPARAMS,
+				"Using iterative lighting method with RT Shader System requires specifying explicit light type.",
+				"FFPLighting::preAddToRenderState");			
+		}
+	}
+
+	setLightCount(lightCount);
+
+	return true;
 }
 
 //-----------------------------------------------------------------------
 void FFPLighting::setLightCount(const int lightCount[3])
 {
-    for (int type=0; type < 3; ++type)
-    {
-        for (int i=0; i < lightCount[type]; ++i)
-        {
-            LightParams curParams;
-
-            if (type == 0)
-                curParams.mType = Light::LT_POINT;
-            else if (type == 1)
-                curParams.mType = Light::LT_DIRECTIONAL;
-            else if (type == 2)
-                curParams.mType = Light::LT_SPOTLIGHT;
-
-            mLightParamsList.push_back(curParams);
-        }
-    }           
+	for (int type=0; type < 3; ++type)
+	{
+		for (int i=0; i < lightCount[type]; ++i)
+		{
+			LightParams curParams;
+
+			if (type == 0)
+				curParams.mType = Light::LT_POINT;
+			else if (type == 1)
+				curParams.mType = Light::LT_DIRECTIONAL;
+			else if (type == 2)
+				curParams.mType = Light::LT_SPOTLIGHT;
+
+			mLightParamsList.push_back(curParams);
+		}
+	}			
 }
 
 //-----------------------------------------------------------------------
 void FFPLighting::getLightCount(int lightCount[3]) const
 {
-    lightCount[0] = 0;
-    lightCount[1] = 0;
-    lightCount[2] = 0;
-
-    for (unsigned int i=0; i < mLightParamsList.size(); ++i)
-    {
-        const LightParams curParams = mLightParamsList[i];
-
-        if (curParams.mType == Light::LT_POINT)
-            lightCount[0]++;
-        else if (curParams.mType == Light::LT_DIRECTIONAL)
-            lightCount[1]++;
-        else if (curParams.mType == Light::LT_SPOTLIGHT)
-            lightCount[2]++;
-    }
+	lightCount[0] = 0;
+	lightCount[1] = 0;
+	lightCount[2] = 0;
+
+	for (unsigned int i=0; i < mLightParamsList.size(); ++i)
+	{
+		const LightParams curParams = mLightParamsList[i];
+
+		if (curParams.mType == Light::LT_POINT)
+			lightCount[0]++;
+		else if (curParams.mType == Light::LT_DIRECTIONAL)
+			lightCount[1]++;
+		else if (curParams.mType == Light::LT_SPOTLIGHT)
+			lightCount[2]++;
+	}
 }
 
 //-----------------------------------------------------------------------
 const String& FFPLightingFactory::getType() const
 {
-    return FFPLighting::Type;
-}
-
-//-----------------------------------------------------------------------
-SubRenderState* FFPLightingFactory::createInstance(ScriptCompiler* compiler, 
-                                                PropertyAbstractNode* prop, Pass* pass, SGScriptTranslator* translator)
-{
-    if (prop->name == "lighting_stage")
-    {
-        if(prop->values.size() == 1)
-        {
-            String modelType;
-
-            if(false == SGScriptTranslator::getString(prop->values.front(), &modelType))
-            {
-                compiler->addError(ScriptCompiler::CE_INVALIDPARAMETERS, prop->file, prop->line);
-                return NULL;
-            }
-
-            if (modelType == "ffp")
-            {
-                return createOrRetrieveInstance(translator);
-            }
-        }       
-    }
-
-    return NULL;
+	return FFPLighting::Type;
+}
+
+//-----------------------------------------------------------------------
+SubRenderState*	FFPLightingFactory::createInstance(ScriptCompiler* compiler, 
+												PropertyAbstractNode* prop, Pass* pass, SGScriptTranslator* translator)
+{
+	if (prop->name == "lighting_stage")
+	{
+		if(prop->values.size() == 1)
+		{
+			String modelType;
+
+			if(false == SGScriptTranslator::getString(prop->values.front(), &modelType))
+			{
+				compiler->addError(ScriptCompiler::CE_INVALIDPARAMETERS, prop->file, prop->line);
+				return NULL;
+			}
+
+			if (modelType == "ffp")
+			{
+				return createOrRetrieveInstance(translator);
+			}
+		}		
+	}
+
+	return NULL;
 }
 
 //-----------------------------------------------------------------------
 void FFPLightingFactory::writeInstance(MaterialSerializer* ser, SubRenderState* subRenderState, 
-                                            Pass* srcPass, Pass* dstPass)
-{
-    ser->writeAttribute(4, "lighting_stage");
-    ser->writeValue("ffp");
-}
-
-//-----------------------------------------------------------------------
-SubRenderState* FFPLightingFactory::createInstanceImpl()
-{
-    return OGRE_NEW FFPLighting;
+											Pass* srcPass, Pass* dstPass)
+{
+	ser->writeAttribute(4, "lighting_stage");
+	ser->writeValue("ffp");
+}
+
+//-----------------------------------------------------------------------
+SubRenderState*	FFPLightingFactory::createInstanceImpl()
+{
+	return OGRE_NEW FFPLighting;
 }
 
 }
