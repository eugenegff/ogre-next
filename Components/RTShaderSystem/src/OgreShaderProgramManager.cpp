/*
-----------------------------------------------------------------------------
This source file is part of OGRE
(Object-oriented Graphics Rendering Engine)
For the latest info, see http://www.ogre3d.org/

Copyright (c) 2000-2013 Torus Knot Software Ltd
Permission is hereby granted, free of charge, to any person obtaining a copy
of this software and associated documentation files (the "Software"), to deal
in the Software without restriction, including without limitation the rights
to use, copy, modify, merge, publish, distribute, sublicense, and/or sell
copies of the Software, and to permit persons to whom the Software is
furnished to do so, subject to the following conditions:

The above copyright notice and this permission notice shall be included in
all copies or substantial portions of the Software.

THE SOFTWARE IS PROVIDED "AS IS", WITHOUT WARRANTY OF ANY KIND, EXPRESS OR
IMPLIED, INCLUDING BUT NOT LIMITED TO THE WARRANTIES OF MERCHANTABILITY,
FITNESS FOR A PARTICULAR PURPOSE AND NONINFRINGEMENT. IN NO EVENT SHALL THE
AUTHORS OR COPYRIGHT HOLDERS BE LIABLE FOR ANY CLAIM, DAMAGES OR OTHER
LIABILITY, WHETHER IN AN ACTION OF CONTRACT, TORT OR OTHERWISE, ARISING FROM,
OUT OF OR IN CONNECTION WITH THE SOFTWARE OR THE USE OR OTHER DEALINGS IN
THE SOFTWARE.
-----------------------------------------------------------------------------
*/

#include "OgreShaderProgramManager.h"
#include "OgreHighLevelGpuProgramManager.h"
#include "OgreConfigFile.h"
#include "OgreShaderRenderState.h"
#include "OgreShaderProgramSet.h"
#include "OgreShaderGenerator.h"
#include "OgrePass.h"
#include "OgreLogManager.h"
#if OGRE_PLATFORM != OGRE_PLATFORM_ANDROID
#include "OgreShaderCGProgramWriter.h"
#include "OgreShaderHLSLProgramWriter.h"
#include "OgreShaderGLSLProgramWriter.h"
#endif
#include "OgreShaderGLSLESProgramWriter.h"
#include "OgreShaderProgramProcessor.h"
#if OGRE_PLATFORM != OGRE_PLATFORM_ANDROID
#include "OgreShaderCGProgramProcessor.h"
#include "OgreShaderHLSLProgramProcessor.h"
#include "OgreShaderGLSLProgramProcessor.h"
#endif
#include "OgreShaderGLSLESProgramProcessor.h"
#include "OgreGpuProgramManager.h"


namespace Ogre {

//-----------------------------------------------------------------------
template<> 
RTShader::ProgramManager* Singleton<RTShader::ProgramManager>::msSingleton = 0;

namespace RTShader {


//-----------------------------------------------------------------------
ProgramManager* ProgramManager::getSingletonPtr()
{
	assert( msSingleton );  
	return msSingleton;
}

//-----------------------------------------------------------------------
ProgramManager& ProgramManager::getSingleton()
{
	assert( msSingleton );  
	return ( *msSingleton );
}

//-----------------------------------------------------------------------------
ProgramManager::ProgramManager()
{
	createDefaultProgramProcessors();
	createDefaultProgramWriterFactories();
}

//-----------------------------------------------------------------------------
ProgramManager::~ProgramManager()
{
	flushGpuProgramsCache();
	destroyDefaultProgramWriterFactories();
	destroyDefaultProgramProcessors();	
	destroyProgramWriters();
}

//-----------------------------------------------------------------------------
void ProgramManager::acquirePrograms(Pass* pass, TargetRenderState* renderState)
{
	// Create the CPU programs.
	if (false == renderState->createCpuPrograms())
	{
		OGRE_EXCEPT( Exception::ERR_INVALIDPARAMS, 
			"Could not apply render state ", 
			"ProgramManager::acquireGpuPrograms" );	
	}	

	ProgramSet* programSet = renderState->getProgramSet();

	// Create the GPU programs.
	if (false == createGpuPrograms(programSet))
	{
		OGRE_EXCEPT( Exception::ERR_INVALIDPARAMS, 
			"Could not create gpu programs from render state ", 
			"ProgramManager::acquireGpuPrograms" );
	}	

	// Bind the created GPU programs to the target pass.
	pass->setVertexProgram(programSet->getGpuVertexProgram()->getName());
	pass->setFragmentProgram(programSet->getGpuFragmentProgram()->getName());

	// Bind uniform parameters to pass parameters.
	bindUniformParameters(programSet->getCpuVertexProgram(), pass->getVertexProgramParameters());
	bindUniformParameters(programSet->getCpuFragmentProgram(), pass->getFragmentProgramParameters());

}

//-----------------------------------------------------------------------------
void ProgramManager::releasePrograms(Pass* pass, TargetRenderState* renderState)
{
	ProgramSet* programSet = renderState->getProgramSet();

	pass->setVertexProgram(StringUtil::BLANK);
	pass->setFragmentProgram(StringUtil::BLANK);

	GpuProgramsMapIterator itVsGpuProgram = mVertexShaderMap.find(programSet->getGpuVertexProgram()->getName());
	GpuProgramsMapIterator itFsGpuProgram = mFragmentShaderMap.find(programSet->getGpuFragmentProgram()->getName());

	renderState->destroyProgramSet();

	if (itVsGpuProgram != mVertexShaderMap.end())
	{
		if (itVsGpuProgram->second.useCount() == ResourceGroupManager::RESOURCE_SYSTEM_NUM_REFERENCE_COUNTS + 1)
		{
			destroyGpuProgram(itVsGpuProgram->second);
			mVertexShaderMap.erase(itVsGpuProgram);
		}
	}

	if (itFsGpuProgram != mFragmentShaderMap.end())
	{
		if (itFsGpuProgram->second.useCount() == ResourceGroupManager::RESOURCE_SYSTEM_NUM_REFERENCE_COUNTS + 1)
		{
			destroyGpuProgram(itFsGpuProgram->second);
			mFragmentShaderMap.erase(itFsGpuProgram);
		}
	}
}
//-----------------------------------------------------------------------------
void ProgramManager::flushGpuProgramsCache()
{
	flushGpuProgramsCache(mVertexShaderMap);
	flushGpuProgramsCache(mFragmentShaderMap);
}

//-----------------------------------------------------------------------------
void ProgramManager::flushGpuProgramsCache(GpuProgramsMap& gpuProgramsMap)
{
	while (gpuProgramsMap.size() > 0)
	{
		GpuProgramsMapIterator it = gpuProgramsMap.begin();

		destroyGpuProgram(it->second);
		gpuProgramsMap.erase(it);
	}
}

//-----------------------------------------------------------------------------
void ProgramManager::createDefaultProgramWriterFactories()
{
	// Add standard shader writer factories 
#if OGRE_PLATFORM != OGRE_PLATFORM_ANDROID
	mProgramWriterFactories.push_back(OGRE_NEW ShaderProgramWriterCGFactory());
	mProgramWriterFactories.push_back(OGRE_NEW ShaderProgramWriterGLSLFactory());
	mProgramWriterFactories.push_back(OGRE_NEW ShaderProgramWriterHLSLFactory());
#endif
	mProgramWriterFactories.push_back(OGRE_NEW ShaderProgramWriterGLSLESFactory());
	
	for (unsigned int i=0; i < mProgramWriterFactories.size(); ++i)
	{
		ProgramWriterManager::getSingletonPtr()->addFactory(mProgramWriterFactories[i]);
	}
}

//-----------------------------------------------------------------------------
void ProgramManager::destroyDefaultProgramWriterFactories()
{ 
	for (unsigned int i=0; i<mProgramWriterFactories.size(); i++)
	{
		ProgramWriterManager::getSingletonPtr()->removeFactory(mProgramWriterFactories[i]);
		OGRE_DELETE mProgramWriterFactories[i];
	}
	mProgramWriterFactories.clear();
}

//-----------------------------------------------------------------------------
void ProgramManager::createDefaultProgramProcessors()
{
	// Add standard shader processors
#if OGRE_PLATFORM != OGRE_PLATFORM_ANDROID
	mDefaultProgramProcessors.push_back(OGRE_NEW CGProgramProcessor);
	mDefaultProgramProcessors.push_back(OGRE_NEW GLSLProgramProcessor);
	mDefaultProgramProcessors.push_back(OGRE_NEW HLSLProgramProcessor);
#endif
	mDefaultProgramProcessors.push_back(OGRE_NEW GLSLESProgramProcessor);

	for (unsigned int i=0; i < mDefaultProgramProcessors.size(); ++i)
	{
		addProgramProcessor(mDefaultProgramProcessors[i]);
	}
}

//-----------------------------------------------------------------------------
void ProgramManager::destroyDefaultProgramProcessors()
{
	for (unsigned int i=0; i < mDefaultProgramProcessors.size(); ++i)
	{
		removeProgramProcessor(mDefaultProgramProcessors[i]);
		OGRE_DELETE mDefaultProgramProcessors[i];
	}
	mDefaultProgramProcessors.clear();
}

//-----------------------------------------------------------------------------
void ProgramManager::destroyProgramWriters()
{
	ProgramWriterIterator it    = mProgramWritersMap.begin();
	ProgramWriterIterator itEnd = mProgramWritersMap.end();

	for (; it != itEnd; ++it)
	{
		if (it->second != NULL)
		{
			OGRE_DELETE it->second;
			it->second = NULL;
		}					
	}
	mProgramWritersMap.clear();
}

//-----------------------------------------------------------------------------
Program* ProgramManager::createCpuProgram(GpuProgramType type)
{
	Program* shaderProgram = OGRE_NEW Program(type);

	mCpuProgramsList.insert(shaderProgram);

	return shaderProgram;
}


//-----------------------------------------------------------------------------
void ProgramManager::destroyCpuProgram(Program* shaderProgram)
{
	ProgramListIterator it    = mCpuProgramsList.find(shaderProgram);
	
	if (it != mCpuProgramsList.end())
	{			
		OGRE_DELETE *it;			
		mCpuProgramsList.erase(it);	
	}			
}

//-----------------------------------------------------------------------------
bool ProgramManager::createGpuPrograms(ProgramSet* programSet)
{
	// Before we start we need to make sure that the pixel shader input
	//  parameters are the same as the vertex output, this required by 
	//  shader models 4 and 5.
	// This change may incrase the number of register used in older shader
	//  models - this is why the check is present here.
	bool isVs4 = GpuProgramManager::getSingleton().isSyntaxSupported("vs_4_0_level_9_1");
	if (isVs4)
	{
		synchronizePixelnToBeVertexOut(programSet);
	}

	// Grab the matching writer.
	const String& language = ShaderGenerator::getSingleton().getTargetLanguage();
	ProgramWriterIterator itWriter = mProgramWritersMap.find(language);
	ProgramWriter* programWriter = NULL;

	// No writer found -> create new one.
	if (itWriter == mProgramWritersMap.end())
	{
		programWriter = ProgramWriterManager::getSingletonPtr()->createProgramWriter(language);
		mProgramWritersMap[language] = programWriter;
	}
	else
	{
		programWriter = itWriter->second;
	}

	ProgramProcessorIterator itProcessor = mProgramProcessorsMap.find(language);
	ProgramProcessor* programProcessor = NULL;

	if (itProcessor == mProgramProcessorsMap.end())
	{
		OGRE_EXCEPT(Exception::ERR_DUPLICATE_ITEM,
			"Could not find processor for language '" + language,
			"ProgramManager::createGpuPrograms");		
	}

	programProcessor = itProcessor->second;

	bool success;
	
	// Call the pre creation of GPU programs method.
	success = programProcessor->preCreateGpuPrograms(programSet);
	if (success == false)	
		return false;	
	
	// Create the vertex shader program.
	GpuProgramPtr vsGpuProgram;
	
	vsGpuProgram = createGpuProgram(programSet->getCpuVertexProgram(), 
		programWriter,
		language, 
		ShaderGenerator::getSingleton().getVertexShaderProfiles(),
		ShaderGenerator::getSingleton().getVertexShaderProfilesList(),
		ShaderGenerator::getSingleton().getShaderCachePath());

	if (vsGpuProgram.isNull())	
		return false;

	programSet->setGpuVertexProgram(vsGpuProgram);

	//update flags
	programSet->getGpuVertexProgram()->setSkeletalAnimationIncluded(
		programSet->getCpuVertexProgram()->getSkeletalAnimationIncluded());
	// Create the fragment shader program.
	GpuProgramPtr psGpuProgram;

	psGpuProgram = createGpuProgram(programSet->getCpuFragmentProgram(), 
		programWriter,
		language, 
		ShaderGenerator::getSingleton().getFragmentShaderProfiles(),
		ShaderGenerator::getSingleton().getFragmentShaderProfilesList(),
		ShaderGenerator::getSingleton().getShaderCachePath());

	if (psGpuProgram.isNull())	
		return false;

	programSet->setGpuFragmentProgram(psGpuProgram);

	// Call the post creation of GPU programs method.
	success = programProcessor->postCreateGpuPrograms(programSet);
	if (success == false)	
		return false;	

	
	return true;
	
}


//-----------------------------------------------------------------------------
void ProgramManager::bindUniformParameters(Program* pCpuProgram, const GpuProgramParametersSharedPtr& passParams)
{
	const UniformParameterList& progParams = pCpuProgram->getParameters();
	UniformParameterConstIterator itParams = progParams.begin();
	UniformParameterConstIterator itParamsEnd = progParams.end();

	// Bind each uniform parameter to its GPU parameter.
	for (; itParams != itParamsEnd; ++itParams)
	{			
		(*itParams)->bind(passParams);					
	}
}

//-----------------------------------------------------------------------------
GpuProgramPtr ProgramManager::createGpuProgram(Program* shaderProgram, 
											   ProgramWriter* programWriter,
											   const String& language,
											   const String& profiles,
											   const StringVector& profilesList,
											   const String& cachePath)
{
<<<<<<< HEAD
    std::stringstream sourceCodeStringStream;
=======
    stringstream sourceCodeStringStream;
	String programName;
>>>>>>> a48f71b7

	// Generate source code.
	programWriter->writeSourceCode(sourceCodeStringStream, shaderProgram);
    String source = sourceCodeStringStream.str();
<<<<<<< HEAD


    HighLevelGpuProgramPtr pGpuProgram;
     String programName;

    ProgramSourceToNameMap::iterator foundName = mProgramSourceToNameMap.find(source) ;
    if(foundName != mProgramSourceToNameMap.end())
    {
        programName = foundName->second;
        pGpuProgram = HighLevelGpuProgramManager::getSingleton().getByName(programName);
    }
    else
    {
        _StringHash stringHash;
        uint32 programHashCode;
        
        // Generate program hash code.
        programHashCode = static_cast<uint32>(stringHash(source));

        while(true)
        {
            // Generate program name.
            programName = StringConverter::toString(programHashCode);

            if (shaderProgram->getType() == GPT_VERTEX_PROGRAM)
            {
                programName += "_VS";
            }
            else if (shaderProgram->getType() == GPT_FRAGMENT_PROGRAM)
            {
                programName += "_FS";
            }

            // get program by name
            pGpuProgram = HighLevelGpuProgramManager::getSingleton().getByName(programName);

            if (pGpuProgram.isNull() || pGpuProgram->getSource() == source)
            {
                // meaning we don't have the double hash problem
                // add to the list - and continue
                mProgramSourceToNameMap[source] = programName;
                break;
            }

            // if the source of the shader we found isn't equal to the new shader source
            // it mean that the hash code is equal - but not the source, so - we add
            // one to programHashCode to make is possibly unique
            programHashCode++;
        }

    }

=======

#if OGRE_PLATFORM != OGRE_PLATFORM_ANDROID
	
	// Generate program name.
	programName = generateGUID(source);

#else // Disable caching on android devices 

    // Generate program name.
    static int gpuProgramID = 0;
    programName = "RTSS_"  + StringConverter::toString(++gpuProgramID);
   
#endif
	
	if (shaderProgram->getType() == GPT_VERTEX_PROGRAM)
	{
		programName += "_VS";
	}
	else if (shaderProgram->getType() == GPT_FRAGMENT_PROGRAM)
	{
		programName += "_FS";
	}

	// Try to get program by name.
	HighLevelGpuProgramPtr pGpuProgram = HighLevelGpuProgramManager::getSingleton().getByName(programName);
>>>>>>> a48f71b7

	// Case the program doesn't exist yet.
	if (pGpuProgram.isNull())
	{
		// Create new GPU program.
		pGpuProgram = HighLevelGpuProgramManager::getSingleton().createProgram(programName,
			ResourceGroupManager::DEFAULT_RESOURCE_GROUP_NAME, language, shaderProgram->getType());

		// Case cache directory specified -> create program from file.
		if (cachePath.empty() == false)
		{
			const String  programFullName = programName + "." + language;
			const String  programFileName = cachePath + programFullName;	
			std::ifstream programFile;
			bool		  writeFile = true;


			// Check if program file already exist.
			programFile.open(programFileName.c_str());

			// Case no matching file found -> we have to write it.
			if (!programFile)
			{			
				writeFile = true;
			}
			else
			{
				writeFile = false;
				programFile.close();
			}

			// Case we have to write the program to a file.
			if (writeFile)
			{
				std::ofstream outFile(programFileName.c_str());

				if (!outFile)
					return GpuProgramPtr();

				outFile << source;
				outFile.close();
			}

			pGpuProgram->setSourceFile(programFullName);
		}

		// No cache directory specified -> create program from system memory.
		else
		{
			pGpuProgram->setSource(source);
		}
		
		
		pGpuProgram->setParameter("entry_point", shaderProgram->getEntryPointFunction()->getName());

		// HLSL program requires specific target profile settings - we have to split the profile string.
		if (language == "hlsl")
		{
			StringVector::const_iterator it = profilesList.begin();
			StringVector::const_iterator itEnd = profilesList.end();
			
			for (; it != itEnd; ++it)
			{
				if (GpuProgramManager::getSingleton().isSyntaxSupported(*it))
				{
					pGpuProgram->setParameter("target", *it);
					break;
				}
			}

			pGpuProgram->setParameter("enable_backwards_compatibility", "true");
		}
		
		pGpuProgram->setParameter("profiles", profiles);
		pGpuProgram->load();
	
		// Case an error occurred.
		if (pGpuProgram->hasCompileError())
		{
			pGpuProgram.setNull();
			return GpuProgramPtr(pGpuProgram);
		}

		// Add the created GPU program to local cache.
		if (pGpuProgram->getType() == GPT_VERTEX_PROGRAM)
		{
			mVertexShaderMap[programName] = pGpuProgram;			
		}
		else if (pGpuProgram->getType() == GPT_FRAGMENT_PROGRAM)
		{
			mFragmentShaderMap[programName] = pGpuProgram;	
		}				
	}
	
	return GpuProgramPtr(pGpuProgram);
}


//-----------------------------------------------------------------------------
String ProgramManager::generateGUID(const String& programString)
{
	//To generate a unique value this component used to use _StringHash class.
	//However when this generates a hash value it selects a maximum of 10 places within the string
	//and bases the hash value on those position. This is not good enough for this situation.
	//
	//Different programs must have unique hash values. Some programs only differ in the size of array parameters.
	//This means that only 1 or 2 letters will be changed. Using the _StringHash class in these case will, in all 
	//likelihood, produce the same values.

	unsigned int val1 = 0x9e3779b9;
	unsigned int val2 = 0x61C88646;
	unsigned int val3 = 0x9e3779b9;
	unsigned int val4 = 0x61C88646;

	//instead of generating the hash from the individual characters we will treat this string as a long 
	//integer value for faster processing. We dismiss the last non-full int.
	size_t sizeInInts = (programString.size() - 3) / 4;
	const uint32* intBuffer = (const uint32*)programString.c_str();

	size_t i = 0;
	for( ; i < sizeInInts - 2 ; i += 3) 
	{
		uint32 bufVal0 = *(intBuffer + i);
		uint32 bufVal1 = *(intBuffer + i + 1);
		uint32 bufVal2 = *(intBuffer + i + 2);
		val1 ^= (val1<<6) + (val1>>2) + bufVal0;
		val2 ^= (val2<<6) + (val2>>2) + bufVal1;
		val3 ^= (val3<<6) + (val3>>2) + bufVal2;
		//ensure greater uniqueness by having the forth int value dependent on the entire string
		val4 ^= (val4<<6) + (val4>>2) + bufVal0 + bufVal1 + bufVal2;
	}
	//read the end of the string we missed
	if (i < sizeInInts - 1)
		val1 ^= (val1<<6) + (val1>>2) + *(intBuffer + i - 1);
	if (i < sizeInInts)
		val2 ^= (val2<<6) + (val2>>2) + *(intBuffer + i);

	//Generate the guid string
	stringstream stream;
	stream.fill('0');
	stream.setf(std::ios::fixed);
	stream.setf(std::ios::hex, std::ios::basefield);
	stream.width(8); stream << val1 << "-";
	stream.width(4); stream << (uint16)(val2 >> 16) << "-";
	stream.width(4); stream << (uint16)(val2) << "-";
	stream.width(4); stream << (uint16)(val3 >> 16) << "-";
	stream.width(4); stream << (uint16)(val3);
	stream.width(8); stream << val4;
	return stream.str();
}


//-----------------------------------------------------------------------------
void ProgramManager::addProgramProcessor(ProgramProcessor* processor)
{
	
	ProgramProcessorIterator itFind = mProgramProcessorsMap.find(processor->getTargetLanguage());

	if (itFind != mProgramProcessorsMap.end())
	{
		OGRE_EXCEPT(Exception::ERR_DUPLICATE_ITEM,
			"A processor for language '" + processor->getTargetLanguage() + "' already exists.",
			"ProgramManager::addProgramProcessor");
	}		

	mProgramProcessorsMap[processor->getTargetLanguage()] = processor;
}

//-----------------------------------------------------------------------------
void ProgramManager::removeProgramProcessor(ProgramProcessor* processor)
{
	ProgramProcessorIterator itFind = mProgramProcessorsMap.find(processor->getTargetLanguage());

	if (itFind != mProgramProcessorsMap.end())
		mProgramProcessorsMap.erase(itFind);

}

//-----------------------------------------------------------------------------
void ProgramManager::destroyGpuProgram(GpuProgramPtr& gpuProgram)
{		
	const String& programName = gpuProgram->getName();
	ResourcePtr res			  = HighLevelGpuProgramManager::getSingleton().getByName(programName);	

	if (res.isNull() == false)
	{		
		HighLevelGpuProgramManager::getSingleton().remove(programName);
	}
}

//-----------------------------------------------------------------------
void ProgramManager::synchronizePixelnToBeVertexOut( ProgramSet* programSet )
{
	Program* vsProgram = programSet->getCpuVertexProgram();
	Program* psProgram = programSet->getCpuFragmentProgram();

	// first find the vertex shader
	ShaderFunctionConstIterator itFunction ;
	Function* vertexMain = NULL;
	Function* pixelMain = NULL;

	// find vertex shader main
	{
		const ShaderFunctionList& functionList = vsProgram->getFunctions();
		for (itFunction=functionList.begin(); itFunction != functionList.end(); ++itFunction)
		{
			Function* curFunction = *itFunction;
			if (curFunction->getFunctionType() == Function::FFT_VS_MAIN)
			{
				vertexMain = curFunction;
				break;
			}
		}
	}

	// find pixel shader main
	{
		const ShaderFunctionList& functionList = psProgram->getFunctions();
		for (itFunction=functionList.begin(); itFunction != functionList.end(); ++itFunction)
		{
			Function* curFunction = *itFunction;
			if (curFunction->getFunctionType() == Function::FFT_PS_MAIN)
			{
				pixelMain = curFunction;
				break;
			}
		}
	}

    if(pixelMain)
    {
        // save the pixel program original input parameters
        const ShaderParameterList pixelOriginalInParams = pixelMain->getInputParameters();

        // set the pixel Input to be the same as the vertex prog output
        pixelMain->deleteAllInputParameters();

        // Loop the vertex shader output parameters and make sure that
        //   all of them exist in the pixel shader input.
        // If the parameter type exist in the original output - use it
        // If the parameter doesn't exist - use the parameter from the 
        //   vertex shader input.
        // The order will be based on the vertex shader parameters order 
        // Write output parameters.
        ShaderParameterConstIterator it;
        if(vertexMain)
        {
            const ShaderParameterList& outParams = vertexMain->getOutputParameters();
            for (it=outParams.begin(); it != outParams.end(); ++it)
            {
                ParameterPtr curOutParemter = *it;
                ParameterPtr paramToAdd = Function::getParameterBySemantic(
                    pixelOriginalInParams, 
                    curOutParemter->getSemantic(), 
                    curOutParemter->getIndex());

                if (paramToAdd.isNull())
                {
                    // param not found - we will add the one from the vertex shader
                    paramToAdd = curOutParemter; 
                }

                pixelMain->addInputParameter(paramToAdd);
            }
        }
    }
}

/** @} */
/** @} */
}
}<|MERGE_RESOLUTION|>--- conflicted
+++ resolved
@@ -380,17 +380,11 @@
 											   const StringVector& profilesList,
 											   const String& cachePath)
 {
-<<<<<<< HEAD
-    std::stringstream sourceCodeStringStream;
-=======
     stringstream sourceCodeStringStream;
-	String programName;
->>>>>>> a48f71b7
 
 	// Generate source code.
 	programWriter->writeSourceCode(sourceCodeStringStream, shaderProgram);
     String source = sourceCodeStringStream.str();
-<<<<<<< HEAD
 
 
     HighLevelGpuProgramPtr pGpuProgram;
@@ -407,13 +401,20 @@
         _StringHash stringHash;
         uint32 programHashCode;
         
-        // Generate program hash code.
-        programHashCode = static_cast<uint32>(stringHash(source));
-
+#if OGRE_PLATFORM != OGRE_PLATFORM_ANDROID
+	
         while(true)
         {
             // Generate program name.
-            programName = StringConverter::toString(programHashCode);
+	programName = generateGUID(source);
+
+#else // Disable caching on android devices 
+
+    // Generate program name.
+    static int gpuProgramID = 0;
+    programName = "RTSS_"  + StringConverter::toString(++gpuProgramID);
+   
+#endif
 
             if (shaderProgram->getType() == GPT_VERTEX_PROGRAM)
             {
@@ -424,8 +425,7 @@
                 programName += "_FS";
             }
 
-            // get program by name
-            pGpuProgram = HighLevelGpuProgramManager::getSingleton().getByName(programName);
+	HighLevelGpuProgramPtr pGpuProgram = HighLevelGpuProgramManager::getSingleton().getByName(programName);
 
             if (pGpuProgram.isNull() || pGpuProgram->getSource() == source)
             {
@@ -443,33 +443,6 @@
 
     }
 
-=======
-
-#if OGRE_PLATFORM != OGRE_PLATFORM_ANDROID
-	
-	// Generate program name.
-	programName = generateGUID(source);
-
-#else // Disable caching on android devices 
-
-    // Generate program name.
-    static int gpuProgramID = 0;
-    programName = "RTSS_"  + StringConverter::toString(++gpuProgramID);
-   
-#endif
-	
-	if (shaderProgram->getType() == GPT_VERTEX_PROGRAM)
-	{
-		programName += "_VS";
-	}
-	else if (shaderProgram->getType() == GPT_FRAGMENT_PROGRAM)
-	{
-		programName += "_FS";
-	}
-
-	// Try to get program by name.
-	HighLevelGpuProgramPtr pGpuProgram = HighLevelGpuProgramManager::getSingleton().getByName(programName);
->>>>>>> a48f71b7
 
 	// Case the program doesn't exist yet.
 	if (pGpuProgram.isNull())
