--- conflicted
+++ resolved
@@ -55,13 +55,8 @@
         // Resolve output vertex shader normal.
         mVSOutNormal = vsMain->resolveOutputParameter(Parameter::SPS_TEXTURE_COORDINATES, -1, Parameter::SPC_NORMAL_VIEW_SPACE, GCT_FLOAT3);
 
-<<<<<<< HEAD
-    // Resolve pixel shader output diffuse color.
-    mPSInDiffuse = psMain->resolveInputParameter(Parameter::SPS_COLOR, 0, Parameter::SPC_COLOR_DIFFUSE, GCT_FLOAT4);
-=======
         // Resolve pixel shader output diffuse color.
         mPSInDiffuse = psMain->resolveInputParameter(Parameter::SPS_COLOR, 0, Parameter::SPC_COLOR_DIFFUSE, GCT_FLOAT4);
->>>>>>> 83e497b5
 
         // Resolve input pixel shader normal.
         mPSInNormal = psMain->resolveInputParameter(Parameter::SPS_TEXTURE_COORDINATES, 
