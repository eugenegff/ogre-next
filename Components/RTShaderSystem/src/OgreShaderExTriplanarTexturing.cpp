--- conflicted
+++ resolved
@@ -45,53 +45,17 @@
         Function* vsMain   = vsProgram->getEntryPointFunction();
         Function* psMain   = psProgram->getEntryPointFunction();
     
-<<<<<<< HEAD
-    // Resolve pixel shader output diffuse color.
-    mPSInDiffuse = vsMain->resolveInputParameter(Parameter::SPS_COLOR, 0, Parameter::SPC_COLOR_DIFFUSE, GCT_FLOAT4);
+        // Resolve pixel shader output diffuse color.
+        mPSInDiffuse = vsMain->resolveInputParameter(Parameter::SPS_COLOR, 0, Parameter::SPC_COLOR_DIFFUSE, GCT_FLOAT4);
    
-    // Resolve input vertex shader normal.
-    mVSInNormal = vsMain->resolveInputParameter(Parameter::SPS_NORMAL, 0, Parameter::SPC_NORMAL_OBJECT_SPACE, GCT_FLOAT3);
-
-    // Resolve output vertex shader normal.
-    mVSOutNormal = vsMain->resolveOutputParameter(Parameter::SPS_TEXTURE_COORDINATES, -1, Parameter::SPC_NORMAL_VIEW_SPACE, GCT_FLOAT3);
+        // Resolve input vertex shader normal.
+        mVSInNormal = vsMain->resolveInputParameter(Parameter::SPS_NORMAL, 0, Parameter::SPC_NORMAL_OBJECT_SPACE, GCT_FLOAT3);
+
+        // Resolve output vertex shader normal.
+        mVSOutNormal = vsMain->resolveOutputParameter(Parameter::SPS_TEXTURE_COORDINATES, -1, Parameter::SPC_NORMAL_VIEW_SPACE, GCT_FLOAT3);
 
 	// Resolve pixel shader output diffuse color.
 	mPSInDiffuse = psMain->resolveInputParameter(Parameter::SPS_COLOR, 0, Parameter::SPC_COLOR_DIFFUSE, GCT_FLOAT4);
-
-	// Resolve input pixel shader normal.
-    mPSInNormal = psMain->resolveInputParameter(Parameter::SPS_TEXTURE_COORDINATES, 
-        mVSOutNormal->getIndex(), 
-        mVSOutNormal->getContent(),
-        GCT_FLOAT3);
-
-    // Resolve input vertex shader normal.
-    mVSInPosition = vsMain->resolveInputParameter(Parameter::SPS_POSITION, 0, Parameter::SPC_POSITION_OBJECT_SPACE, GCT_FLOAT4);
-
-    mVSInPosition  = vsMain->resolveInputParameter(Parameter::SPS_POSITION, 0, Parameter::SPC_POSITION_OBJECT_SPACE, GCT_FLOAT4);
-    mVSOutPosition = vsMain->resolveOutputParameter(Parameter::SPS_TEXTURE_COORDINATES, -1, Parameter::SPC_POSITION_OBJECT_SPACE, GCT_FLOAT4);
-    mPSInPosition = psMain->resolveInputParameter(Parameter::SPS_TEXTURE_COORDINATES, 
-        mVSOutPosition->getIndex(), 
-        mVSOutPosition->getContent(),
-        GCT_FLOAT4);
-
-    mSamplerFromX = psProgram->resolveParameter(GCT_SAMPLER2D, mTextureSamplerIndexFromX, (uint16)GPV_GLOBAL, "tp_sampler_from_x");
-    if (mSamplerFromX.get() == NULL)
-        return false;
-    mSamplerFromY = psProgram->resolveParameter(GCT_SAMPLER2D, mTextureSamplerIndexFromY, (uint16)GPV_GLOBAL, "tp_sampler_from_y");
-    if (mSamplerFromY.get() == NULL)
-        return false;
-    mSamplerFromZ = psProgram->resolveParameter(GCT_SAMPLER2D, mTextureSamplerIndexFromZ, (uint16)GPV_GLOBAL, "tp_sampler_from_z");
-    if (mSamplerFromZ.get() == NULL)
-        return false;
-=======
-        // Resolve pixel shader output diffuse color.
-        mPSInDiffuse = vsMain->resolveInputParameter(Parameter::SPS_COLOR, 0, Parameter::SPC_COLOR_DIFFUSE, GCT_FLOAT4);
-
-        // Resolve input vertex shader normal.
-        mVSInNormal = vsMain->resolveInputParameter(Parameter::SPS_NORMAL, 0, Parameter::SPC_NORMAL_OBJECT_SPACE, GCT_FLOAT3);
-
-        // Resolve output vertex shader normal.
-        mVSOutNormal = vsMain->resolveOutputParameter(Parameter::SPS_TEXTURE_COORDINATES, -1, Parameter::SPC_NORMAL_VIEW_SPACE, GCT_FLOAT3);
 
         // Resolve input pixel shader normal.
         mPSInNormal = psMain->resolveInputParameter(Parameter::SPS_TEXTURE_COORDINATES, 
@@ -118,7 +82,6 @@
         mSamplerFromZ = psProgram->resolveParameter(GCT_SAMPLER2D, mTextureSamplerIndexFromZ, (uint16)GPV_GLOBAL, "tp_sampler_from_z");
         if (mSamplerFromZ.get() == NULL)
             return false;
->>>>>>> 034a4ef3
    
         mPSOutDiffuse = psMain->resolveOutputParameter(Parameter::SPS_COLOR, 0, Parameter::SPC_COLOR_DIFFUSE, GCT_FLOAT4);
         if (mPSOutDiffuse.get() == NULL)	
@@ -200,32 +163,17 @@
         textureUnit->setTextureName(mTextureNameFromY);		
         mTextureSamplerIndexFromY = dstPass->getNumTextureUnitStates() - 1;
     
-<<<<<<< HEAD
-    textureUnit = dstPass->createTextureUnitState();
-    textureUnit->setTextureName(mTextureNameFromZ);		
-    mTextureSamplerIndexFromZ = dstPass->getNumTextureUnitStates() - 1;
-    return true;
-}
-
-//-----------------------------------------------------------------------
-void TriplanarTexturing::copyFrom(const SubRenderState& rhs)
-{
-    const TriplanarTexturing& rhsTP = static_cast<const TriplanarTexturing&>(rhs);
-    
-    mPSOutDiffuse = rhsTP.mPSOutDiffuse;
-    mPSInDiffuse = rhsTP.mPSInDiffuse;
-=======
         textureUnit = dstPass->createTextureUnitState();
         textureUnit->setTextureName(mTextureNameFromZ);		
         mTextureSamplerIndexFromZ = dstPass->getNumTextureUnitStates() - 1;
         return true;
     }
->>>>>>> 034a4ef3
 
     //-----------------------------------------------------------------------
     void TriplanarTexturing::copyFrom(const SubRenderState& rhs)
     {
         const TriplanarTexturing& rhsTP = static_cast<const TriplanarTexturing&>(rhs);
+    
         mPSOutDiffuse = rhsTP.mPSOutDiffuse;
         mPSInDiffuse = rhsTP.mPSInDiffuse;
 
@@ -240,22 +188,12 @@
         mVSInPosition = rhsTP.mVSInPosition;
         mPSInPosition = rhsTP.mPSInPosition;
 
-<<<<<<< HEAD
-    mPSTPParams = rhsTP.mPSTPParams;
-    mParameters = rhsTP.mParameters;
-    mTextureNameFromX = rhsTP.mTextureNameFromX;
-    mTextureNameFromY = rhsTP.mTextureNameFromY;
-    mTextureNameFromZ = rhsTP.mTextureNameFromZ;
-}
-=======
         mSamplerFromX = rhsTP.mSamplerFromX;
         mSamplerFromY = rhsTP.mSamplerFromY;
         mSamplerFromZ = rhsTP.mSamplerFromZ;
 
         mPSTPParams = rhsTP.mPSTPParams;
         mParameters = rhsTP.mParameters;
->>>>>>> 034a4ef3
-
         mTextureNameFromX = rhsTP.mTextureNameFromX;
         mTextureNameFromY = rhsTP.mTextureNameFromY;
         mTextureNameFromZ = rhsTP.mTextureNameFromZ;
