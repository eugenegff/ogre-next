/*
-----------------------------------------------------------------------------
This source file is part of OGRE
(Object-oriented Graphics Rendering Engine)
For the latest info, see http://www.ogre3d.org

Copyright (c) 2000-2014 Torus Knot Software Ltd
Permission is hereby granted, free of charge, to any person obtaining a copy
of this software and associated documentation files (the "Software"), to deal
in the Software without restriction, including without limitation the rights
to use, copy, modify, merge, publish, distribute, sublicense, and/or sell
copies of the Software, and to permit persons to whom the Software is
furnished to do so, subject to the following conditions:

The above copyright notice and this permission notice shall be included in
all copies or substantial portions of the Software.

THE SOFTWARE IS PROVIDED "AS IS", WITHOUT WARRANTY OF ANY KIND, EXPRESS OR
IMPLIED, INCLUDING BUT NOT LIMITED TO THE WARRANTIES OF MERCHANTABILITY,
FITNESS FOR A PARTICULAR PURPOSE AND NONINFRINGEMENT. IN NO EVENT SHALL THE
AUTHORS OR COPYRIGHT HOLDERS BE LIABLE FOR ANY CLAIM, DAMAGES OR OTHER
LIABILITY, WHETHER IN AN ACTION OF CONTRACT, TORT OR OTHERWISE, ARISING FROM,
OUT OF OR IN CONNECTION WITH THE SOFTWARE OR THE USE OR OTHER DEALINGS IN
THE SOFTWARE.
-----------------------------------------------------------------------------
*/
#include "OgreShaderFFPTexturing.h"
#ifdef RTSHADER_SYSTEM_BUILD_CORE_SHADERS
#include "OgreShaderFFPRenderState.h"
#include "OgreShaderProgram.h"
#include "OgreShaderParameter.h"
#include "OgreShaderProgramSet.h"
#include "OgreTextureUnitState.h"
#include "OgrePass.h"
#include "OgreFrustum.h"
#include "OgreShaderGenerator.h"
#include "OgreMaterialSerializer.h"

namespace Ogre {
namespace RTShader {

/************************************************************************/
/*                                                                      */
/************************************************************************/
String FFPTexturing::Type = "FFP_Texturing";
#define _INT_VALUE(f) (*(int*)(&(f)))

const String c_ParamTexelEx("texel_");

//-----------------------------------------------------------------------
FFPTexturing::FFPTexturing()
{   
}

//-----------------------------------------------------------------------
const String& FFPTexturing::getType() const
{
    return Type;
}

//-----------------------------------------------------------------------
int FFPTexturing::getExecutionOrder() const
{       
    return FFP_TEXTURING;
}

//-----------------------------------------------------------------------
bool FFPTexturing::resolveParameters(ProgramSet* programSet)
{
    for (unsigned int i=0; i < mTextureUnitParamsList.size(); ++i)
    {
        TextureUnitParams* curParams = &mTextureUnitParamsList[i];

        if (false == resolveUniformParams(curParams, programSet))
            return false;


        if (false == resolveFunctionsParams(curParams, programSet))
            return false;
    }
    

    return true;
}

//-----------------------------------------------------------------------
bool FFPTexturing::resolveUniformParams(TextureUnitParams* textureUnitParams, ProgramSet* programSet)
{
    Program* vsProgram = programSet->getCpuVertexProgram();
    Program* psProgram = programSet->getCpuFragmentProgram();
    bool hasError = false;
    
    // Resolve texture sampler parameter.       
    textureUnitParams->mTextureSampler = psProgram->resolveParameter(textureUnitParams->mTextureSamplerType, textureUnitParams->mTextureSamplerIndex, (uint16)GPV_GLOBAL, "gTextureSampler");
<<<<<<< HEAD
    hasError |= !(textureUnitParams->mTextureSampler.get());
=======

    if (Ogre::RTShader::ShaderGenerator::getSingletonPtr()->IsHlsl4()) 
    {
        //Resolve texture sampler state parameter for  hlsl 4.0
        textureUnitParams->mTextureSamplerState  = psProgram->resolveParameter(GCT_SAMPLER_STATE, textureUnitParams->mTextureSamplerIndex, (uint16)GPV_GLOBAL, "gTextureSamplerState");
        hasError |= !(textureUnitParams->mTextureSamplerState.get());
    }
>>>>>>> 83e497b5
    
    // Resolve texture matrix parameter.
    if (needsTextureMatrix(textureUnitParams->mTextureUnitState))
    {               
        textureUnitParams->mTextureMatrix = vsProgram->resolveAutoParameterInt(GpuProgramParameters::ACT_TEXTURE_MATRIX, textureUnitParams->mTextureSamplerIndex);
        hasError |= !(textureUnitParams->mTextureMatrix.get());
    }

    switch (textureUnitParams->mTexCoordCalcMethod)
    {
    case TEXCALC_NONE:                              
        break;

    // Resolve World + View matrices.
    case TEXCALC_ENVIRONMENT_MAP:
    case TEXCALC_ENVIRONMENT_MAP_PLANAR:    
    case TEXCALC_ENVIRONMENT_MAP_NORMAL:
        //TODO: change the following 'mWorldITMatrix' member to 'mWorldViewITMatrix'
        mWorldITMatrix = vsProgram->resolveAutoParameterInt(GpuProgramParameters::ACT_INVERSE_TRANSPOSE_WORLDVIEW_MATRIX, 0);
        mViewMatrix = vsProgram->resolveAutoParameterInt(GpuProgramParameters::ACT_VIEW_MATRIX, 0);
        mWorldMatrix = vsProgram->resolveAutoParameterInt(GpuProgramParameters::ACT_WORLD_MATRIX, 0);
        
<<<<<<< HEAD
        hasError |= !(mWorldITMatrix.get())  || !(mViewMatrix.get()) || !(mWorldITMatrix.get());
=======
        hasError |= !(mWorldITMatrix.get())  || !(mViewMatrix.get()) || !(mWorldMatrix.get());
>>>>>>> 83e497b5
        break;

    case TEXCALC_ENVIRONMENT_MAP_REFLECTION:
        mWorldMatrix = vsProgram->resolveAutoParameterInt(GpuProgramParameters::ACT_WORLD_MATRIX, 0);
        mWorldITMatrix = vsProgram->resolveAutoParameterInt(GpuProgramParameters::ACT_INVERSE_TRANSPOSE_WORLD_MATRIX, 0);
        mViewMatrix = vsProgram->resolveAutoParameterInt(GpuProgramParameters::ACT_VIEW_MATRIX, 0);
        
        hasError |= !(mWorldMatrix.get()) || !(mWorldITMatrix.get()) || !(mViewMatrix.get());
        break;

    case TEXCALC_PROJECTIVE_TEXTURE:

        mWorldMatrix = vsProgram->resolveAutoParameterInt(GpuProgramParameters::ACT_WORLD_MATRIX, 0);
        textureUnitParams->mTextureViewProjImageMatrix = vsProgram->resolveParameter(GCT_MATRIX_4X4, -1, (uint16)GPV_LIGHTS, "gTexViewProjImageMatrix");
        
        hasError |= !(mWorldMatrix.get()) || !(textureUnitParams->mTextureViewProjImageMatrix.get());
        
        const TextureUnitState::EffectMap&      effectMap = textureUnitParams->mTextureUnitState->getEffects(); 
        TextureUnitState::EffectMap::const_iterator effi;

        for (effi = effectMap.begin(); effi != effectMap.end(); ++effi)
        {
            if (effi->second.type == TextureUnitState::ET_PROJECTIVE_TEXTURE)
            {
                textureUnitParams->mTextureProjector = effi->second.frustum;
                break;
            }
        }

        hasError |= !(textureUnitParams->mTextureProjector);
        break;
    }

    
    if (hasError)
    {
        OGRE_EXCEPT( Exception::ERR_INTERNAL_ERROR, 
                "Not all parameters could be constructed for the sub-render state.",
                "FFPTexturing::resolveUniformParams" );
    }
    return true;
}



//-----------------------------------------------------------------------
bool FFPTexturing::resolveFunctionsParams(TextureUnitParams* textureUnitParams, ProgramSet* programSet)
{
    Program* vsProgram = programSet->getCpuVertexProgram();
    Program* psProgram = programSet->getCpuFragmentProgram();
    Function* vsMain   = vsProgram->getEntryPointFunction();
    Function* psMain   = psProgram->getEntryPointFunction();
    Parameter::Content texCoordContent = Parameter::SPC_UNKNOWN;
    bool hasError = false;

    switch (textureUnitParams->mTexCoordCalcMethod)
    {
        case TEXCALC_NONE:                  
            // Resolve explicit vs input texture coordinates.
            
            if (textureUnitParams->mTextureMatrix.get() == NULL)
                texCoordContent = Parameter::Content(Parameter::SPC_TEXTURE_COORDINATE0 + textureUnitParams->mTextureUnitState->getTextureCoordSet());

            textureUnitParams->mVSInputTexCoord = vsMain->resolveInputParameter(Parameter::SPS_TEXTURE_COORDINATES, 
                textureUnitParams->mTextureUnitState->getTextureCoordSet(), 
                Parameter::Content(Parameter::SPC_TEXTURE_COORDINATE0 + textureUnitParams->mTextureUnitState->getTextureCoordSet()),
                textureUnitParams->mVSInTextureCoordinateType); 
            hasError |= !(textureUnitParams->mVSInputTexCoord.get());
            break;

        case TEXCALC_ENVIRONMENT_MAP:
        case TEXCALC_ENVIRONMENT_MAP_PLANAR:        
        case TEXCALC_ENVIRONMENT_MAP_NORMAL:
            // Resolve vertex normal.
            mVSInputPos = vsMain->resolveInputParameter(Parameter::SPS_POSITION, 0, Parameter::SPC_POSITION_OBJECT_SPACE, GCT_FLOAT4);
            mVSInputNormal = vsMain->resolveInputParameter(Parameter::SPS_NORMAL, 0, Parameter::SPC_NORMAL_OBJECT_SPACE, GCT_FLOAT3);
            hasError |= !(mVSInputNormal.get()) || !(mVSInputPos.get());
            break;  

        case TEXCALC_ENVIRONMENT_MAP_REFLECTION:

            // Resolve vertex normal.
            mVSInputNormal = vsMain->resolveInputParameter(Parameter::SPS_NORMAL, 0, Parameter::SPC_NORMAL_OBJECT_SPACE, GCT_FLOAT3);
            // Resolve vertex position.
            mVSInputPos = vsMain->resolveInputParameter(Parameter::SPS_POSITION, 0, Parameter::SPC_POSITION_OBJECT_SPACE, GCT_FLOAT4);
            
            hasError |= !(mVSInputNormal.get()) || !(mVSInputPos.get());
            break;

        case TEXCALC_PROJECTIVE_TEXTURE:
            // Resolve vertex position.
            mVSInputPos = vsMain->resolveInputParameter(Parameter::SPS_POSITION, 0, Parameter::SPC_POSITION_OBJECT_SPACE, GCT_FLOAT4);
            hasError |= !(mVSInputPos.get());
            break;
    }

    // Resolve vs output texture coordinates.
    textureUnitParams->mVSOutputTexCoord = vsMain->resolveOutputParameter(Parameter::SPS_TEXTURE_COORDINATES, 
        -1,
        texCoordContent,
        textureUnitParams->mVSOutTextureCoordinateType);

    // Resolve ps input texture coordinates.
    textureUnitParams->mPSInputTexCoord = psMain->resolveInputParameter(Parameter::SPS_TEXTURE_COORDINATES, 
        textureUnitParams->mVSOutputTexCoord->getIndex(),
        textureUnitParams->mVSOutputTexCoord->getContent(),
        textureUnitParams->mVSOutTextureCoordinateType);

    const ShaderParameterList& inputParams = psMain->getInputParameters();
    const ShaderParameterList& localParams = psMain->getLocalParameters();

    mPSDiffuse = psMain->getParameterByContent(inputParams, Parameter::SPC_COLOR_DIFFUSE, GCT_FLOAT4);
    if (mPSDiffuse.get() == NULL)
    {
        mPSDiffuse = psMain->getParameterByContent(localParams, Parameter::SPC_COLOR_DIFFUSE, GCT_FLOAT4);
    }

    mPSSpecular = psMain->getParameterByContent(inputParams, Parameter::SPC_COLOR_SPECULAR, GCT_FLOAT4);
    if (mPSSpecular.get() == NULL)
    {
        mPSSpecular = psMain->getParameterByContent(localParams, Parameter::SPC_COLOR_SPECULAR, GCT_FLOAT4);
    }

    mPSOutDiffuse = psMain->resolveOutputParameter(Parameter::SPS_COLOR, 0, Parameter::SPC_COLOR_DIFFUSE, GCT_FLOAT4);
    
    hasError |= !(textureUnitParams->mVSOutputTexCoord.get()) || !(textureUnitParams->mPSInputTexCoord.get()) || 
        !(mPSDiffuse.get()) || !(mPSSpecular.get()) || !(mPSOutDiffuse.get());
    
    if (hasError)
    {
        OGRE_EXCEPT( Exception::ERR_INTERNAL_ERROR, 
                "Not all parameters could be constructed for the sub-render state.",
                "FFPTexturing::resolveFunctionsParams" );
    }
    return true;
}

//-----------------------------------------------------------------------
bool FFPTexturing::resolveDependencies(ProgramSet* programSet)
{
    Program* vsProgram = programSet->getCpuVertexProgram();
    Program* psProgram = programSet->getCpuFragmentProgram();

    vsProgram->addDependency(FFP_LIB_COMMON);
    vsProgram->addDependency(FFP_LIB_TEXTURING);    
    psProgram->addDependency(FFP_LIB_COMMON);
    psProgram->addDependency(FFP_LIB_TEXTURING);

    return true;
}

//-----------------------------------------------------------------------
bool FFPTexturing::addFunctionInvocations(ProgramSet* programSet)
{
    Program* vsProgram = programSet->getCpuVertexProgram();
    Program* psProgram = programSet->getCpuFragmentProgram();
    Function* vsMain   = vsProgram->getEntryPointFunction();
    Function* psMain   = psProgram->getEntryPointFunction();
    int internalCounter = 0;

    for (unsigned int i=0; i < mTextureUnitParamsList.size(); ++i)
    {
        TextureUnitParams* curParams = &mTextureUnitParamsList[i];

        if (false == addVSFunctionInvocations(curParams, vsMain))
            return false;

        if (false == addPSFunctionInvocations(curParams, psMain, internalCounter))
            return false;
    }

    return true;
}

//-----------------------------------------------------------------------
bool FFPTexturing::addVSFunctionInvocations(TextureUnitParams* textureUnitParams, Function* vsMain)
{
    FunctionInvocation* texCoordCalcFunc = NULL;

    
    switch (textureUnitParams->mTexCoordCalcMethod)
    {
    case TEXCALC_NONE:
        if (textureUnitParams->mTextureMatrix.get() == NULL)
        {
            texCoordCalcFunc = OGRE_NEW FunctionInvocation(FFP_FUNC_ASSIGN,  FFP_VS_TEXTURING, textureUnitParams->mTextureSamplerIndex); 

            texCoordCalcFunc->pushOperand(textureUnitParams->mVSInputTexCoord, Operand::OPS_IN);
            texCoordCalcFunc->pushOperand(textureUnitParams->mVSOutputTexCoord, Operand::OPS_OUT);                  
        }
        else
        {
            texCoordCalcFunc = OGRE_NEW FunctionInvocation(FFP_FUNC_TRANSFORM_TEXCOORD,  FFP_VS_TEXTURING, textureUnitParams->mTextureSamplerIndex); 

            texCoordCalcFunc->pushOperand(textureUnitParams->mTextureMatrix, Operand::OPS_IN);
            texCoordCalcFunc->pushOperand(textureUnitParams->mVSInputTexCoord, Operand::OPS_IN);
            texCoordCalcFunc->pushOperand(textureUnitParams->mVSOutputTexCoord, Operand::OPS_OUT);
        }                       
        break;

    case TEXCALC_ENVIRONMENT_MAP:
    case TEXCALC_ENVIRONMENT_MAP_PLANAR:
        if (textureUnitParams->mTextureMatrix.get() == NULL)
        {
            texCoordCalcFunc = OGRE_NEW FunctionInvocation(FFP_FUNC_GENERATE_TEXCOORD_ENV_SPHERE,  FFP_VS_TEXTURING, textureUnitParams->mTextureSamplerIndex); 

            //TODO: Add field member mWorldViewITMatrix 
            texCoordCalcFunc->pushOperand(mWorldMatrix, Operand::OPS_IN);   
            texCoordCalcFunc->pushOperand(mViewMatrix, Operand::OPS_IN);    
            texCoordCalcFunc->pushOperand(mWorldITMatrix, Operand::OPS_IN);
            texCoordCalcFunc->pushOperand(mVSInputPos, Operand::OPS_IN);
            texCoordCalcFunc->pushOperand(mVSInputNormal, Operand::OPS_IN); 
            texCoordCalcFunc->pushOperand(textureUnitParams->mVSOutputTexCoord, Operand::OPS_OUT);
        }
        else
        {
            texCoordCalcFunc = OGRE_NEW FunctionInvocation(FFP_FUNC_GENERATE_TEXCOORD_ENV_SPHERE,  FFP_VS_TEXTURING, textureUnitParams->mTextureSamplerIndex); 

            texCoordCalcFunc->pushOperand(mWorldMatrix, Operand::OPS_IN);   
            texCoordCalcFunc->pushOperand(mViewMatrix, Operand::OPS_IN);    
            texCoordCalcFunc->pushOperand(mWorldITMatrix, Operand::OPS_IN);
            texCoordCalcFunc->pushOperand(mVSInputPos, Operand::OPS_IN);
            texCoordCalcFunc->pushOperand(mVSInputNormal, Operand::OPS_IN); 
            texCoordCalcFunc->pushOperand(textureUnitParams->mTextureMatrix, Operand::OPS_IN);
            texCoordCalcFunc->pushOperand(textureUnitParams->mVSOutputTexCoord, Operand::OPS_OUT);
        }           
        break;

            
    case TEXCALC_ENVIRONMENT_MAP_REFLECTION:
        if (textureUnitParams->mTextureMatrix.get() == NULL)
        {
            texCoordCalcFunc = OGRE_NEW FunctionInvocation(FFP_FUNC_GENERATE_TEXCOORD_ENV_REFLECT,  FFP_VS_TEXTURING, textureUnitParams->mTextureSamplerIndex); 

            texCoordCalcFunc->pushOperand(mWorldMatrix, Operand::OPS_IN);
            texCoordCalcFunc->pushOperand(mWorldITMatrix, Operand::OPS_IN);
            texCoordCalcFunc->pushOperand(mViewMatrix, Operand::OPS_IN);                    
            texCoordCalcFunc->pushOperand(mVSInputNormal, Operand::OPS_IN); 
            texCoordCalcFunc->pushOperand(mVSInputPos, Operand::OPS_IN);                
            texCoordCalcFunc->pushOperand(textureUnitParams->mVSOutputTexCoord, Operand::OPS_OUT);
        }
        else
        {
            texCoordCalcFunc = OGRE_NEW FunctionInvocation(FFP_FUNC_GENERATE_TEXCOORD_ENV_REFLECT,  FFP_VS_TEXTURING, textureUnitParams->mTextureSamplerIndex); 

            texCoordCalcFunc->pushOperand(mWorldMatrix, Operand::OPS_IN);
            texCoordCalcFunc->pushOperand(mWorldITMatrix, Operand::OPS_IN);
            texCoordCalcFunc->pushOperand(mViewMatrix, Operand::OPS_IN);                    
            texCoordCalcFunc->pushOperand(textureUnitParams->mTextureMatrix, Operand::OPS_IN);  
            texCoordCalcFunc->pushOperand(mVSInputNormal, Operand::OPS_IN); 
            texCoordCalcFunc->pushOperand(mVSInputPos, Operand::OPS_IN);                
            texCoordCalcFunc->pushOperand(textureUnitParams->mVSOutputTexCoord, Operand::OPS_OUT);
        }           
        break;

    case TEXCALC_ENVIRONMENT_MAP_NORMAL:
        if (textureUnitParams->mTextureMatrix.get() == NULL)
        {
            texCoordCalcFunc = OGRE_NEW FunctionInvocation(FFP_FUNC_GENERATE_TEXCOORD_ENV_NORMAL,  FFP_VS_TEXTURING, textureUnitParams->mTextureSamplerIndex); 

            texCoordCalcFunc->pushOperand(mWorldITMatrix, Operand::OPS_IN);
            texCoordCalcFunc->pushOperand(mViewMatrix, Operand::OPS_IN);    
            texCoordCalcFunc->pushOperand(mVSInputNormal, Operand::OPS_IN); 
            texCoordCalcFunc->pushOperand(textureUnitParams->mVSOutputTexCoord, Operand::OPS_OUT);
        }
        else
        {
            texCoordCalcFunc = OGRE_NEW FunctionInvocation(FFP_FUNC_GENERATE_TEXCOORD_ENV_NORMAL,  FFP_VS_TEXTURING, textureUnitParams->mTextureSamplerIndex); 

            texCoordCalcFunc->pushOperand(mWorldITMatrix, Operand::OPS_IN);
            texCoordCalcFunc->pushOperand(mViewMatrix, Operand::OPS_IN);    
            texCoordCalcFunc->pushOperand(textureUnitParams->mTextureMatrix, Operand::OPS_IN);
            texCoordCalcFunc->pushOperand(mVSInputNormal, Operand::OPS_IN); 
            texCoordCalcFunc->pushOperand(textureUnitParams->mVSOutputTexCoord, Operand::OPS_OUT);
        }           
        break;

    case TEXCALC_PROJECTIVE_TEXTURE:

        texCoordCalcFunc = OGRE_NEW FunctionInvocation(FFP_FUNC_GENERATE_TEXCOORD_PROJECTION,  FFP_VS_TEXTURING, textureUnitParams->mTextureSamplerIndex); 

        texCoordCalcFunc->pushOperand(mWorldMatrix, Operand::OPS_IN);
        texCoordCalcFunc->pushOperand(textureUnitParams->mTextureViewProjImageMatrix, Operand::OPS_IN); 
        texCoordCalcFunc->pushOperand(mVSInputPos, Operand::OPS_IN);        
        texCoordCalcFunc->pushOperand(textureUnitParams->mVSOutputTexCoord, Operand::OPS_OUT);

        break;
    }

    if (texCoordCalcFunc != NULL)
        vsMain->addAtomInstance(texCoordCalcFunc);

    return true;
}
//-----------------------------------------------------------------------
bool FFPTexturing::addPSFunctionInvocations(TextureUnitParams* textureUnitParams, Function* psMain, int& internalCounter)
{
    const LayerBlendModeEx& colourBlend = textureUnitParams->mTextureUnitState->getColourBlendMode();
    const LayerBlendModeEx& alphaBlend  = textureUnitParams->mTextureUnitState->getAlphaBlendMode();
    ParameterPtr source1;
    ParameterPtr source2;
    int groupOrder = FFP_PS_TEXTURING;
    
            
    // Add texture sampling code.
    ParameterPtr texel = psMain->resolveLocalParameter(Parameter::SPS_UNKNOWN, 0, c_ParamTexelEx + StringConverter::toString(textureUnitParams->mTextureSamplerIndex), GCT_FLOAT4);
    addPSSampleTexelInvocation(textureUnitParams, psMain, texel, FFP_PS_SAMPLING, internalCounter);

    // Build colour argument for source1.
    source1 = psMain->resolveLocalParameter(Parameter::SPS_UNKNOWN, 0, "source1", GCT_FLOAT4);
        
    addPSArgumentInvocations(psMain, source1, texel, 
        textureUnitParams->mTextureSamplerIndex,
        colourBlend.source1, colourBlend.colourArg1, 
        colourBlend.alphaArg1, false, groupOrder, internalCounter);

    // Build colour argument for source2.
    source2 = psMain->resolveLocalParameter(Parameter::SPS_UNKNOWN, 0, "source2", GCT_FLOAT4);

    addPSArgumentInvocations(psMain, source2, texel, 
        textureUnitParams->mTextureSamplerIndex,
        colourBlend.source2, colourBlend.colourArg2, 
        colourBlend.alphaArg2, false, groupOrder, internalCounter);

    bool needDifferentAlphaBlend = false;
    if (alphaBlend.operation != colourBlend.operation ||
        alphaBlend.source1 != colourBlend.source1 ||
        alphaBlend.source2 != colourBlend.source2 ||
        colourBlend.source1 == LBS_MANUAL ||
        colourBlend.source2 == LBS_MANUAL ||
        alphaBlend.source1 == LBS_MANUAL ||
        alphaBlend.source2 == LBS_MANUAL)
        needDifferentAlphaBlend = true;

    // Build colours blend
    addPSBlendInvocations(psMain, source1, source2, texel, 
        textureUnitParams->mTextureSamplerIndex,
        colourBlend, groupOrder, internalCounter, 
        needDifferentAlphaBlend ? Operand::OPM_XYZ : Operand::OPM_ALL);

    // Case we need different alpha channel code.
    if (needDifferentAlphaBlend)
    {
        // Build alpha argument for source1.
        addPSArgumentInvocations(psMain, source1, texel,
            textureUnitParams->mTextureSamplerIndex, 
            alphaBlend.source1, alphaBlend.colourArg1, 
            alphaBlend.alphaArg1, true, groupOrder, internalCounter);

        // Build alpha argument for source2.
        addPSArgumentInvocations(psMain, source2, texel, 
            textureUnitParams->mTextureSamplerIndex,
            alphaBlend.source2, alphaBlend.colourArg2, 
            alphaBlend.alphaArg2, true, groupOrder, internalCounter);

        // Build alpha blend
        addPSBlendInvocations(psMain, source1, source2, texel, 
            textureUnitParams->mTextureSamplerIndex, 
            alphaBlend, groupOrder, internalCounter,
            Operand::OPM_W);
    }
    
    

    return true;
<<<<<<< HEAD
=======
}


ParameterPtr FFPTexturing::GetSamplerWrapperParam(GpuConstantType samplerType,Function* function)
{
    Ogre::String paramName = "lLocalSamplerWrapper_";
    int samplerParamDim = samplerType - GCT_SAMPLER1D + 1;
    if (samplerParamDim <= 3 )
        paramName +=  StringConverter::toString(samplerParamDim) + "D";
    else if (samplerParamDim == 4 )
        paramName +=  "Cube";

    GpuConstantType margin =  (GpuConstantType)(GCT_SAMPLER_WRAPPER1D - GCT_SAMPLER1D);
    GpuConstantType samplerWrapperType = (GpuConstantType)(samplerType + margin);

    ParameterPtr samplerWrapperParam = function->resolveLocalParameter(Parameter::SPS_UNKNOWN,-1, paramName,samplerWrapperType);
    return samplerWrapperParam;
}

void FFPTexturing::AddTextureSampleWrapperInvocation(UniformParameterPtr textureSampler,UniformParameterPtr textureSamplerState,
    GpuConstantType samplerType, Function* function, int groupOrder, int& internalCounter)
{

    FunctionInvocation* curFuncInvocation = NULL;
    
    ParameterPtr samplerWrapperParam = GetSamplerWrapperParam(samplerType,function);
    curFuncInvocation = OGRE_NEW FunctionInvocation(FFP_FUNC_CONSTRUCT_SAMPLER_WRAPPER, groupOrder, internalCounter++);
    curFuncInvocation->pushOperand(textureSampler, Operand::OPS_IN);

    if (Ogre::RTShader::ShaderGenerator::getSingletonPtr()->IsHlsl4())
        curFuncInvocation->pushOperand(textureSamplerState, Operand::OPS_IN);

    curFuncInvocation->pushOperand(samplerWrapperParam, Operand::OPS_OUT);
    function->addAtomInstance(curFuncInvocation);
>>>>>>> 83e497b5
}

//-----------------------------------------------------------------------
void FFPTexturing::addPSSampleTexelInvocation(TextureUnitParams* textureUnitParams, Function* psMain, 
                                              const ParameterPtr& texel, int groupOrder, int& internalCounter)
{
<<<<<<< HEAD
    FunctionInvocation* curFuncInvocation = NULL;

    if (textureUnitParams->mTexCoordCalcMethod == TEXCALC_PROJECTIVE_TEXTURE)
        curFuncInvocation = OGRE_NEW FunctionInvocation(FFP_FUNC_SAMPLE_TEXTURE_PROJ, groupOrder, internalCounter++);
    else    
        curFuncInvocation = OGRE_NEW FunctionInvocation(FFP_FUNC_SAMPLE_TEXTURE, groupOrder, internalCounter++);

    curFuncInvocation->pushOperand(textureUnitParams->mTextureSampler, Operand::OPS_IN);
    curFuncInvocation->pushOperand(textureUnitParams->mPSInputTexCoord, Operand::OPS_IN);
    curFuncInvocation->pushOperand(texel, Operand::OPS_OUT);
    psMain->addAtomInstance(curFuncInvocation);
=======

    Ogre::String targetLanguage =  RTShader::ShaderGenerator::getSingleton().getTargetLanguage();

    if (targetLanguage == "hlsl")
    {
        FunctionInvocation* curFuncInvocation = NULL;
        ParameterPtr samplerWrapperParam =  GetSamplerWrapperParam(textureUnitParams->mTextureSamplerType,psMain);
        AddTextureSampleWrapperInvocation(textureUnitParams->mTextureSampler,textureUnitParams->mTextureSamplerState,textureUnitParams->mTextureSamplerType,psMain,groupOrder,internalCounter);

            if (textureUnitParams->mTexCoordCalcMethod == TEXCALC_PROJECTIVE_TEXTURE)
                curFuncInvocation = OGRE_NEW FunctionInvocation(FFP_FUNC_SAMPLE_TEXTURE_PROJ, groupOrder, internalCounter++);
            else    
                curFuncInvocation = OGRE_NEW FunctionInvocation(FFP_FUNC_SAMPLE_TEXTURE, groupOrder, internalCounter++);


        curFuncInvocation->pushOperand(samplerWrapperParam, Operand::OPS_IN);
        curFuncInvocation->pushOperand(textureUnitParams->mPSInputTexCoord, Operand::OPS_IN);
        curFuncInvocation->pushOperand(texel, Operand::OPS_OUT);
        psMain->addAtomInstance(curFuncInvocation);
        
        
    }
    else
    { // Old behaviour for CG and GLSL
        FunctionInvocation* curFuncInvocation = NULL;

        if (textureUnitParams->mTexCoordCalcMethod == TEXCALC_PROJECTIVE_TEXTURE)
            curFuncInvocation = OGRE_NEW FunctionInvocation(FFP_FUNC_SAMPLE_TEXTURE_PROJ, groupOrder, internalCounter++);
        else    
            curFuncInvocation = OGRE_NEW FunctionInvocation(FFP_FUNC_SAMPLE_TEXTURE, groupOrder, internalCounter++);

        curFuncInvocation->pushOperand(textureUnitParams->mTextureSampler, Operand::OPS_IN);
        curFuncInvocation->pushOperand(textureUnitParams->mPSInputTexCoord, Operand::OPS_IN);
        curFuncInvocation->pushOperand(texel, Operand::OPS_OUT);
        psMain->addAtomInstance(curFuncInvocation);
    }

>>>>>>> 83e497b5
}


//-----------------------------------------------------------------------
void FFPTexturing::addPSArgumentInvocations(Function* psMain, 
                                             ParameterPtr arg,
                                             ParameterPtr texel,
                                             int samplerIndex,
                                             LayerBlendSource blendSrc,
                                             const ColourValue& colourValue,
                                             Real alphaValue,
                                             bool isAlphaArgument,
                                             const int groupOrder, 
                                             int& internalCounter)
{
    FunctionInvocation* curFuncInvocation = NULL;

    switch(blendSrc)
    {
    case LBS_CURRENT:
        curFuncInvocation = OGRE_NEW FunctionInvocation(FFP_FUNC_ASSIGN, groupOrder, internalCounter++);
        if (samplerIndex == 0)
            curFuncInvocation->pushOperand(mPSDiffuse, Operand::OPS_IN);
        else
            curFuncInvocation->pushOperand(mPSOutDiffuse, Operand::OPS_IN);
        curFuncInvocation->pushOperand(arg, Operand::OPS_OUT);      
        psMain->addAtomInstance(curFuncInvocation);     
        break;
    case LBS_TEXTURE:       
        curFuncInvocation = OGRE_NEW FunctionInvocation(FFP_FUNC_ASSIGN, groupOrder, internalCounter++);
        curFuncInvocation->pushOperand(texel, Operand::OPS_IN);
        curFuncInvocation->pushOperand(arg, Operand::OPS_OUT);      
        psMain->addAtomInstance(curFuncInvocation);     
        break;
    case LBS_DIFFUSE:       
        curFuncInvocation = OGRE_NEW FunctionInvocation(FFP_FUNC_ASSIGN, groupOrder, internalCounter++);    
        curFuncInvocation->pushOperand(mPSDiffuse, Operand::OPS_IN);        
        curFuncInvocation->pushOperand(arg, Operand::OPS_OUT);      
        psMain->addAtomInstance(curFuncInvocation);     
        break;
    case LBS_SPECULAR:      
        curFuncInvocation = OGRE_NEW FunctionInvocation(FFP_FUNC_ASSIGN, groupOrder, internalCounter++);    
        curFuncInvocation->pushOperand(mPSSpecular, Operand::OPS_IN);       
        curFuncInvocation->pushOperand(arg, Operand::OPS_OUT);      
        psMain->addAtomInstance(curFuncInvocation); 
        break;

    case LBS_MANUAL:
        curFuncInvocation = OGRE_NEW FunctionInvocation(FFP_FUNC_CONSTRUCT, groupOrder, internalCounter++);

        if (isAlphaArgument)
        {
            curFuncInvocation->pushOperand(ParameterFactory::createConstParamFloat(alphaValue), Operand::OPS_IN);                       
        }
        else
        {               
            curFuncInvocation->pushOperand(ParameterFactory::createConstParamFloat(colourValue.r), Operand::OPS_IN);        
            curFuncInvocation->pushOperand(ParameterFactory::createConstParamFloat(colourValue.g), Operand::OPS_IN);        
            curFuncInvocation->pushOperand(ParameterFactory::createConstParamFloat(colourValue.b), Operand::OPS_IN);        
            curFuncInvocation->pushOperand(ParameterFactory::createConstParamFloat(colourValue.a), Operand::OPS_IN);        
        }
        
<<<<<<< HEAD
        curFuncInvocation->pushOperand(arg, Operand::OPS_OUT);
=======
        curFuncInvocation->pushOperand(arg, Operand::OPS_IN);   
>>>>>>> 83e497b5
        psMain->addAtomInstance(curFuncInvocation); 
        break;
    }
}

//-----------------------------------------------------------------------
void FFPTexturing::addPSBlendInvocations(Function* psMain, 
                                          ParameterPtr arg1,
                                          ParameterPtr arg2,
                                          ParameterPtr texel,
                                          int samplerIndex,
                                          const LayerBlendModeEx& blendMode,
                                          const int groupOrder, 
                                          int& internalCounter,
                                          int targetChannels)
{
    FunctionInvocation* curFuncInvocation = NULL;

    switch(blendMode.operation)
    {
    case LBX_SOURCE1:
        curFuncInvocation = OGRE_NEW FunctionInvocation(FFP_FUNC_ASSIGN, groupOrder, internalCounter++);
        curFuncInvocation->pushOperand(arg1, Operand::OPS_IN, targetChannels);
        curFuncInvocation->pushOperand(mPSOutDiffuse, Operand::OPS_OUT, targetChannels);        
        psMain->addAtomInstance(curFuncInvocation);                     
        break;
    case LBX_SOURCE2:
        curFuncInvocation = OGRE_NEW FunctionInvocation(FFP_FUNC_ASSIGN, groupOrder, internalCounter++);
        curFuncInvocation->pushOperand(arg2, Operand::OPS_IN, targetChannels);
        curFuncInvocation->pushOperand(mPSOutDiffuse, Operand::OPS_OUT, targetChannels);        
        psMain->addAtomInstance(curFuncInvocation);                         
        break;
    case LBX_MODULATE:
        curFuncInvocation = OGRE_NEW FunctionInvocation(FFP_FUNC_MODULATE, groupOrder, internalCounter++);
        curFuncInvocation->pushOperand(arg1, Operand::OPS_IN, targetChannels);
        curFuncInvocation->pushOperand(arg2, Operand::OPS_IN, targetChannels);
        curFuncInvocation->pushOperand(mPSOutDiffuse, Operand::OPS_OUT, targetChannels);        
        psMain->addAtomInstance(curFuncInvocation);         
        break;
    case LBX_MODULATE_X2:
        curFuncInvocation = OGRE_NEW FunctionInvocation(FFP_FUNC_MODULATEX2, groupOrder, internalCounter++);
        curFuncInvocation->pushOperand(arg1, Operand::OPS_IN, targetChannels);
        curFuncInvocation->pushOperand(arg2, Operand::OPS_IN, targetChannels);
        curFuncInvocation->pushOperand(mPSOutDiffuse, Operand::OPS_OUT, targetChannels);        
        psMain->addAtomInstance(curFuncInvocation);         
        break;
    case LBX_MODULATE_X4:
        curFuncInvocation = OGRE_NEW FunctionInvocation(FFP_FUNC_MODULATEX4, groupOrder, internalCounter++);
        curFuncInvocation->pushOperand(arg1, Operand::OPS_IN, targetChannels);
        curFuncInvocation->pushOperand(arg2, Operand::OPS_IN, targetChannels);
        curFuncInvocation->pushOperand(mPSOutDiffuse, Operand::OPS_OUT, targetChannels);        
        psMain->addAtomInstance(curFuncInvocation); 
        break;
    case LBX_ADD:
        curFuncInvocation = OGRE_NEW FunctionInvocation(FFP_FUNC_ADD, groupOrder, internalCounter++);
        curFuncInvocation->pushOperand(arg1, Operand::OPS_IN, targetChannels);
        curFuncInvocation->pushOperand(arg2, Operand::OPS_IN, targetChannels);
        curFuncInvocation->pushOperand(mPSOutDiffuse, Operand::OPS_OUT, targetChannels);        
        psMain->addAtomInstance(curFuncInvocation);         
        break;
    case LBX_ADD_SIGNED:
        curFuncInvocation = OGRE_NEW FunctionInvocation(FFP_FUNC_ADDSIGNED, groupOrder, internalCounter++);
        curFuncInvocation->pushOperand(arg1, Operand::OPS_IN, targetChannels);
        curFuncInvocation->pushOperand(arg2, Operand::OPS_IN, targetChannels);
        curFuncInvocation->pushOperand(mPSOutDiffuse, Operand::OPS_OUT, targetChannels);        
        psMain->addAtomInstance(curFuncInvocation);             
        break;
    case LBX_ADD_SMOOTH:
        curFuncInvocation = OGRE_NEW FunctionInvocation(FFP_FUNC_ADDSMOOTH, groupOrder, internalCounter++);
        curFuncInvocation->pushOperand(arg1, Operand::OPS_IN, targetChannels);
        curFuncInvocation->pushOperand(arg2, Operand::OPS_IN, targetChannels);
        curFuncInvocation->pushOperand(mPSOutDiffuse, Operand::OPS_OUT, targetChannels);        
        psMain->addAtomInstance(curFuncInvocation);         
        break;
    case LBX_SUBTRACT:
        curFuncInvocation = OGRE_NEW FunctionInvocation(FFP_FUNC_SUBTRACT, groupOrder, internalCounter++);
        curFuncInvocation->pushOperand(arg1, Operand::OPS_IN, targetChannels);
        curFuncInvocation->pushOperand(arg2, Operand::OPS_IN, targetChannels);
        curFuncInvocation->pushOperand(mPSOutDiffuse, Operand::OPS_OUT, targetChannels);        
        psMain->addAtomInstance(curFuncInvocation); 
        break;
    case LBX_BLEND_DIFFUSE_ALPHA:
        curFuncInvocation = OGRE_NEW FunctionInvocation(FFP_FUNC_SUBTRACT, groupOrder, internalCounter++);
        curFuncInvocation->pushOperand(arg2, Operand::OPS_IN, targetChannels);
        curFuncInvocation->pushOperand(arg1, Operand::OPS_IN, targetChannels);
        curFuncInvocation->pushOperand(mPSDiffuse, Operand::OPS_IN, Operand::OPM_W);
        curFuncInvocation->pushOperand(mPSOutDiffuse, Operand::OPS_OUT, targetChannels);        
        psMain->addAtomInstance(curFuncInvocation);     
        break;
    case LBX_BLEND_TEXTURE_ALPHA:
        curFuncInvocation = OGRE_NEW FunctionInvocation(FFP_FUNC_LERP, groupOrder, internalCounter++);
        curFuncInvocation->pushOperand(arg2, Operand::OPS_IN, targetChannels);
        curFuncInvocation->pushOperand(arg1, Operand::OPS_IN, targetChannels);
        curFuncInvocation->pushOperand(texel, Operand::OPS_IN, Operand::OPM_W);
        curFuncInvocation->pushOperand(mPSOutDiffuse, Operand::OPS_OUT, targetChannels);        
        psMain->addAtomInstance(curFuncInvocation);     
        break;
    case LBX_BLEND_CURRENT_ALPHA:
        curFuncInvocation = OGRE_NEW FunctionInvocation(FFP_FUNC_LERP, groupOrder, internalCounter++);
        curFuncInvocation->pushOperand(arg2, Operand::OPS_IN, targetChannels);
        curFuncInvocation->pushOperand(arg1, Operand::OPS_IN, targetChannels);

        if (samplerIndex == 0)
            curFuncInvocation->pushOperand(mPSDiffuse, Operand::OPS_IN, Operand::OPM_W);
        else
            curFuncInvocation->pushOperand(mPSOutDiffuse, Operand::OPS_IN, Operand::OPM_W);
        curFuncInvocation->pushOperand(mPSOutDiffuse, Operand::OPS_OUT, targetChannels);        
        psMain->addAtomInstance(curFuncInvocation);     
        break;
    case LBX_BLEND_MANUAL:
        curFuncInvocation = OGRE_NEW FunctionInvocation(FFP_FUNC_LERP, groupOrder, internalCounter++);
        curFuncInvocation->pushOperand(arg2, Operand::OPS_IN, targetChannels);
        curFuncInvocation->pushOperand(arg1, Operand::OPS_IN, targetChannels);
        curFuncInvocation->pushOperand(ParameterFactory::createConstParamFloat(blendMode.factor), Operand::OPS_IN);
        curFuncInvocation->pushOperand(mPSOutDiffuse, Operand::OPS_OUT, targetChannels);        
        psMain->addAtomInstance(curFuncInvocation);
        break;
    case LBX_DOTPRODUCT:
        curFuncInvocation = OGRE_NEW FunctionInvocation(FFP_FUNC_DOTPRODUCT, groupOrder, internalCounter++);
        curFuncInvocation->pushOperand(arg2, Operand::OPS_IN, targetChannels);
        curFuncInvocation->pushOperand(arg1, Operand::OPS_IN, targetChannels);      
        curFuncInvocation->pushOperand(mPSOutDiffuse, Operand::OPS_OUT, targetChannels);        
        psMain->addAtomInstance(curFuncInvocation);     
        break;
    case LBX_BLEND_DIFFUSE_COLOUR:
        curFuncInvocation = OGRE_NEW FunctionInvocation(FFP_FUNC_LERP, groupOrder, internalCounter++);
        curFuncInvocation->pushOperand(arg2, Operand::OPS_IN, targetChannels);
        curFuncInvocation->pushOperand(arg1, Operand::OPS_IN, targetChannels);
        curFuncInvocation->pushOperand(mPSDiffuse, Operand::OPS_IN);
        curFuncInvocation->pushOperand(mPSOutDiffuse, Operand::OPS_OUT, targetChannels);        
        psMain->addAtomInstance(curFuncInvocation);     
        break;
    }
}

//-----------------------------------------------------------------------
TexCoordCalcMethod FFPTexturing::getTexCalcMethod(TextureUnitState* textureUnitState)
{
    TexCoordCalcMethod                      texCoordCalcMethod = TEXCALC_NONE;  
    const TextureUnitState::EffectMap&      effectMap = textureUnitState->getEffects(); 
    TextureUnitState::EffectMap::const_iterator effi;
    
    for (effi = effectMap.begin(); effi != effectMap.end(); ++effi)
    {
        switch (effi->second.type)
        {
        case TextureUnitState::ET_ENVIRONMENT_MAP:
            if (effi->second.subtype == TextureUnitState::ENV_CURVED)
            {
                texCoordCalcMethod = TEXCALC_ENVIRONMENT_MAP;               
            }
            else if (effi->second.subtype == TextureUnitState::ENV_PLANAR)
            {
                texCoordCalcMethod = TEXCALC_ENVIRONMENT_MAP_PLANAR;                
            }
            else if (effi->second.subtype == TextureUnitState::ENV_REFLECTION)
            {
                texCoordCalcMethod = TEXCALC_ENVIRONMENT_MAP_REFLECTION;                
            }
            else if (effi->second.subtype == TextureUnitState::ENV_NORMAL)
            {
                texCoordCalcMethod = TEXCALC_ENVIRONMENT_MAP_NORMAL;                
            }
            break;
        case TextureUnitState::ET_UVSCROLL:
        case TextureUnitState::ET_USCROLL:
        case TextureUnitState::ET_VSCROLL:
        case TextureUnitState::ET_ROTATE:
        case TextureUnitState::ET_TRANSFORM:
            break;
        case TextureUnitState::ET_PROJECTIVE_TEXTURE:
            texCoordCalcMethod = TEXCALC_PROJECTIVE_TEXTURE;
            break;
        }
    }

    return texCoordCalcMethod;
}

//-----------------------------------------------------------------------
bool FFPTexturing::needsTextureMatrix(TextureUnitState* textureUnitState)
{
    const TextureUnitState::EffectMap&      effectMap = textureUnitState->getEffects(); 
    TextureUnitState::EffectMap::const_iterator effi;

    for (effi = effectMap.begin(); effi != effectMap.end(); ++effi)
    {
        switch (effi->second.type)
        {
    
        case TextureUnitState::ET_UVSCROLL:
        case TextureUnitState::ET_USCROLL:
        case TextureUnitState::ET_VSCROLL:
        case TextureUnitState::ET_ROTATE:
        case TextureUnitState::ET_TRANSFORM:
        case TextureUnitState::ET_ENVIRONMENT_MAP:
        case TextureUnitState::ET_PROJECTIVE_TEXTURE:
            return true;        
        }
    }

    const Ogre::Matrix4 matTexture = textureUnitState->getTextureTransform();

    // Resolve texture matrix parameter.
    if (matTexture != Matrix4::IDENTITY)
        return true;

    return false;
}


//-----------------------------------------------------------------------
void FFPTexturing::copyFrom(const SubRenderState& rhs)
{
    const FFPTexturing& rhsTexture = static_cast<const FFPTexturing&>(rhs);

    setTextureUnitCount(rhsTexture.getTextureUnitCount());

    for (unsigned int i=0; i < rhsTexture.getTextureUnitCount(); ++i)
    {
        setTextureUnit(i, rhsTexture.mTextureUnitParamsList[i].mTextureUnitState);
    }       
}

//-----------------------------------------------------------------------
bool FFPTexturing::preAddToRenderState(const RenderState* renderState, Pass* srcPass, Pass* dstPass)
{
    //count the number of texture units we need to process
    size_t validTexUnits = 0;
    for (unsigned short i=0; i < srcPass->getNumTextureUnitStates(); ++i)
    {       
        if (isProcessingNeeded(srcPass->getTextureUnitState(i)))
        {
            ++validTexUnits;
        }
    }

    setTextureUnitCount(validTexUnits);

    // Build texture stage sub states.
    for (unsigned short i=0; i < srcPass->getNumTextureUnitStates(); ++i)
    {       
        TextureUnitState* texUnitState = srcPass->getTextureUnitState(i);                               

        if (isProcessingNeeded(texUnitState))
        {
            setTextureUnit(i, texUnitState);    
        }
    }   

    return true;
}

//-----------------------------------------------------------------------
void FFPTexturing::updateGpuProgramsParams(Renderable* rend, Pass* pass, const AutoParamDataSource* source, 
                                              const LightList* pLightList)
{
    for (unsigned int i=0; i < mTextureUnitParamsList.size(); ++i)
    {
        TextureUnitParams* curParams = &mTextureUnitParamsList[i];

        if (curParams->mTextureProjector != NULL && curParams->mTextureViewProjImageMatrix.get() != NULL)
        {                   
            Matrix4 matTexViewProjImage;

            matTexViewProjImage = 
                Matrix4::CLIPSPACE2DTOIMAGESPACE * 
                curParams->mTextureProjector->getProjectionMatrixWithRSDepth() * 
                curParams->mTextureProjector->getViewMatrix();

            curParams->mTextureViewProjImageMatrix->setGpuParameter(matTexViewProjImage);
        }
    }
}

//-----------------------------------------------------------------------
void FFPTexturing::setTextureUnitCount(size_t count)
{
    mTextureUnitParamsList.resize(count);

    for (unsigned int i=0; i < count; ++i)
    {
        TextureUnitParams& curParams = mTextureUnitParamsList[i];

        curParams.mTextureUnitState             = NULL;         
        curParams.mTextureProjector             = NULL;               
        curParams.mTextureSamplerIndex          = 0;              
        curParams.mTextureSamplerType           = GCT_SAMPLER2D;        
        curParams.mVSInTextureCoordinateType    = GCT_FLOAT2;   
        curParams.mVSOutTextureCoordinateType   = GCT_FLOAT2;       
    }
}

//-----------------------------------------------------------------------
void FFPTexturing::setTextureUnit(unsigned short index, TextureUnitState* textureUnitState)
{
    if (index >= mTextureUnitParamsList.size())
    {
        OGRE_EXCEPT(Exception::ERR_INVALIDPARAMS,
            "FFPTexturing unit index out of bounds !!!",
            "FFPTexturing::setTextureUnit");
    }

    if (textureUnitState->getBindingType() == TextureUnitState::BT_VERTEX)
    {
        OGRE_EXCEPT(Exception::ERR_INVALIDPARAMS,
            "FFP Texture unit does not support vertex texture fetch !!!",
            "FFPTexturing::setTextureUnit");
    }
    
<<<<<<< HEAD
=======
    if (textureUnitState->getBindingType() == TextureUnitState::BT_GEOMETRY)
    {
        OGRE_EXCEPT(Exception::ERR_INVALIDPARAMS,
            "FFP Texture unit does not support geometry texture fetch !!!",
            "FFPTexturing::setTextureUnit");
    }

    if (textureUnitState->getBindingType() == TextureUnitState::BT_COMPUTE)
    {
        OGRE_EXCEPT(Exception::ERR_INVALIDPARAMS,
            "FFP Texture unit does not support comput texture fetch !!!",
            "FFPTexturing::setTextureUnit");
    }

    if (textureUnitState->getBindingType() == TextureUnitState::BT_TESSELLATION_DOMAIN)
    {
        OGRE_EXCEPT(Exception::ERR_INVALIDPARAMS,
            "FFP Texture unit does not support domain texture fetch !!!",
            "FFPTexturing::setTextureUnit");
    }

    if (textureUnitState->getBindingType() == TextureUnitState::BT_TESSELLATION_HULL)
    {
        OGRE_EXCEPT(Exception::ERR_INVALIDPARAMS,
            "FFP Texture unit does not support hull texture fetch !!!",
            "FFPTexturing::setTextureUnit");
    }
>>>>>>> 83e497b5

    TextureUnitParams& curParams = mTextureUnitParamsList[index];


    curParams.mTextureSamplerIndex = index;
    curParams.mTextureUnitState    = textureUnitState;

    switch (curParams.mTextureUnitState->getTextureType())
    {
    case TEX_TYPE_1D:
        curParams.mTextureSamplerType = GCT_SAMPLER1D;
        curParams.mVSInTextureCoordinateType = GCT_FLOAT1;
        break;
    case TEX_TYPE_2D:
        curParams.mTextureSamplerType = GCT_SAMPLER2D;
        curParams.mVSInTextureCoordinateType = GCT_FLOAT2;
        break;
    case TEX_TYPE_2D_RECT:
        curParams.mTextureSamplerType = GCT_SAMPLERRECT;
        curParams.mVSInTextureCoordinateType = GCT_FLOAT2;
        break;
    case TEX_TYPE_2D_ARRAY:
        curParams.mTextureSamplerType = GCT_SAMPLER2DARRAY;
        curParams.mVSInTextureCoordinateType = GCT_FLOAT3;
        break;
    case TEX_TYPE_3D:
        curParams.mTextureSamplerType = GCT_SAMPLER3D;
        curParams.mVSInTextureCoordinateType = GCT_FLOAT3;
        break;
    case TEX_TYPE_CUBE_MAP:
        curParams.mTextureSamplerType = GCT_SAMPLERCUBE;
        curParams.mVSInTextureCoordinateType = GCT_FLOAT3;
        break;
    }   

     curParams.mVSOutTextureCoordinateType = curParams.mVSInTextureCoordinateType;
     curParams.mTexCoordCalcMethod = getTexCalcMethod(curParams.mTextureUnitState);

     if (curParams.mTexCoordCalcMethod == TEXCALC_PROJECTIVE_TEXTURE)
         curParams.mVSOutTextureCoordinateType = GCT_FLOAT3;    
}

//-----------------------------------------------------------------------
bool FFPTexturing::isProcessingNeeded(TextureUnitState* texUnitState)
{
    return texUnitState->getBindingType() == TextureUnitState::BT_FRAGMENT;
}


//-----------------------------------------------------------------------
const String& FFPTexturingFactory::getType() const
{
    return FFPTexturing::Type;
}

//-----------------------------------------------------------------------
SubRenderState* FFPTexturingFactory::createInstance(ScriptCompiler* compiler, 
                                                 PropertyAbstractNode* prop, Pass* pass, SGScriptTranslator* translator)
{
    if (prop->name == "texturing_stage")
    {
        if(prop->values.size() == 1)
        {
            String modelType;

            if(false == SGScriptTranslator::getString(prop->values.front(), &modelType))
            {
                compiler->addError(ScriptCompiler::CE_INVALIDPARAMETERS, prop->file, prop->line);
                return NULL;
            }

            if (modelType == "ffp")
            {
                return createOrRetrieveInstance(translator);
            }
        }       
    }

    return NULL;
}

//-----------------------------------------------------------------------
void FFPTexturingFactory::writeInstance(MaterialSerializer* ser, SubRenderState* subRenderState, 
                                     Pass* srcPass, Pass* dstPass)
{
    ser->writeAttribute(4, "texturing_stage");
    ser->writeValue("ffp");
}

//-----------------------------------------------------------------------
SubRenderState* FFPTexturingFactory::createInstanceImpl()
{
    return OGRE_NEW FFPTexturing;
}


}
}

#endif<|MERGE_RESOLUTION|>--- conflicted
+++ resolved
@@ -92,9 +92,6 @@
     
     // Resolve texture sampler parameter.       
     textureUnitParams->mTextureSampler = psProgram->resolveParameter(textureUnitParams->mTextureSamplerType, textureUnitParams->mTextureSamplerIndex, (uint16)GPV_GLOBAL, "gTextureSampler");
-<<<<<<< HEAD
-    hasError |= !(textureUnitParams->mTextureSampler.get());
-=======
 
     if (Ogre::RTShader::ShaderGenerator::getSingletonPtr()->IsHlsl4()) 
     {
@@ -102,7 +99,6 @@
         textureUnitParams->mTextureSamplerState  = psProgram->resolveParameter(GCT_SAMPLER_STATE, textureUnitParams->mTextureSamplerIndex, (uint16)GPV_GLOBAL, "gTextureSamplerState");
         hasError |= !(textureUnitParams->mTextureSamplerState.get());
     }
->>>>>>> 83e497b5
     
     // Resolve texture matrix parameter.
     if (needsTextureMatrix(textureUnitParams->mTextureUnitState))
@@ -125,11 +121,7 @@
         mViewMatrix = vsProgram->resolveAutoParameterInt(GpuProgramParameters::ACT_VIEW_MATRIX, 0);
         mWorldMatrix = vsProgram->resolveAutoParameterInt(GpuProgramParameters::ACT_WORLD_MATRIX, 0);
         
-<<<<<<< HEAD
-        hasError |= !(mWorldITMatrix.get())  || !(mViewMatrix.get()) || !(mWorldITMatrix.get());
-=======
         hasError |= !(mWorldITMatrix.get())  || !(mViewMatrix.get()) || !(mWorldMatrix.get());
->>>>>>> 83e497b5
         break;
 
     case TEXCALC_ENVIRONMENT_MAP_REFLECTION:
@@ -495,8 +487,6 @@
     
 
     return true;
-<<<<<<< HEAD
-=======
 }
 
 
@@ -531,26 +521,12 @@
 
     curFuncInvocation->pushOperand(samplerWrapperParam, Operand::OPS_OUT);
     function->addAtomInstance(curFuncInvocation);
->>>>>>> 83e497b5
 }
 
 //-----------------------------------------------------------------------
 void FFPTexturing::addPSSampleTexelInvocation(TextureUnitParams* textureUnitParams, Function* psMain, 
                                               const ParameterPtr& texel, int groupOrder, int& internalCounter)
 {
-<<<<<<< HEAD
-    FunctionInvocation* curFuncInvocation = NULL;
-
-    if (textureUnitParams->mTexCoordCalcMethod == TEXCALC_PROJECTIVE_TEXTURE)
-        curFuncInvocation = OGRE_NEW FunctionInvocation(FFP_FUNC_SAMPLE_TEXTURE_PROJ, groupOrder, internalCounter++);
-    else    
-        curFuncInvocation = OGRE_NEW FunctionInvocation(FFP_FUNC_SAMPLE_TEXTURE, groupOrder, internalCounter++);
-
-    curFuncInvocation->pushOperand(textureUnitParams->mTextureSampler, Operand::OPS_IN);
-    curFuncInvocation->pushOperand(textureUnitParams->mPSInputTexCoord, Operand::OPS_IN);
-    curFuncInvocation->pushOperand(texel, Operand::OPS_OUT);
-    psMain->addAtomInstance(curFuncInvocation);
-=======
 
     Ogre::String targetLanguage =  RTShader::ShaderGenerator::getSingleton().getTargetLanguage();
 
@@ -588,7 +564,6 @@
         psMain->addAtomInstance(curFuncInvocation);
     }
 
->>>>>>> 83e497b5
 }
 
 
@@ -651,11 +626,7 @@
             curFuncInvocation->pushOperand(ParameterFactory::createConstParamFloat(colourValue.a), Operand::OPS_IN);        
         }
         
-<<<<<<< HEAD
-        curFuncInvocation->pushOperand(arg, Operand::OPS_OUT);
-=======
         curFuncInvocation->pushOperand(arg, Operand::OPS_IN);   
->>>>>>> 83e497b5
         psMain->addAtomInstance(curFuncInvocation); 
         break;
     }
@@ -966,8 +937,6 @@
             "FFPTexturing::setTextureUnit");
     }
     
-<<<<<<< HEAD
-=======
     if (textureUnitState->getBindingType() == TextureUnitState::BT_GEOMETRY)
     {
         OGRE_EXCEPT(Exception::ERR_INVALIDPARAMS,
@@ -995,7 +964,6 @@
             "FFP Texture unit does not support hull texture fetch !!!",
             "FFPTexturing::setTextureUnit");
     }
->>>>>>> 83e497b5
 
     TextureUnitParams& curParams = mTextureUnitParamsList[index];
 
