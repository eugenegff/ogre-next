/*
-----------------------------------------------------------------------------
This source file is part of OGRE
(Object-oriented Graphics Rendering Engine)
For the latest info, see http://www.ogre3d.org/

Copyright (c) 2000-2014 Torus Knot Software Ltd
Permission is hereby granted, free of charge, to any person obtaining a copy
of this software and associated documentation files (the "Software"), to deal
in the Software without restriction, including without limitation the rights
to use, copy, modify, merge, publish, distribute, sublicense, and/or sell
copies of the Software, and to permit persons to whom the Software is
furnished to do so, subject to the following conditions:

The above copyright notice and this permission notice shall be included in
all copies or substantial portions of the Software.

THE SOFTWARE IS PROVIDED "AS IS", WITHOUT WARRANTY OF ANY KIND, EXPRESS OR
IMPLIED, INCLUDING BUT NOT LIMITED TO THE WARRANTIES OF MERCHANTABILITY,
FITNESS FOR A PARTICULAR PURPOSE AND NONINFRINGEMENT. IN NO EVENT SHALL THE
AUTHORS OR COPYRIGHT HOLDERS BE LIABLE FOR ANY CLAIM, DAMAGES OR OTHER
LIABILITY, WHETHER IN AN ACTION OF CONTRACT, TORT OR OTHERWISE, ARISING FROM,
OUT OF OR IN CONNECTION WITH THE SOFTWARE OR THE USE OR OTHER DEALINGS IN
THE SOFTWARE.
-----------------------------------------------------------------------------
*/

#include "OgreShaderFunctionAtom.h"
#include "OgreShaderParameter.h"
#include "OgreRoot.h"

namespace Ogre {
namespace RTShader {
//-----------------------------------------------------------------------------
Operand::Operand(ParameterPtr parameter, Operand::OpSemantic opSemantic, int opMask, ushort indirectionLevel) : mParameter(parameter), mSemantic(opSemantic), mMask(opMask), mIndirectionLevel(indirectionLevel)
{
<<<<<<< HEAD
    mParameter = parameter;
    mSemantic = opSemantic;
    mMask = opMask;
    mIndirectionLevel = indirectionLevel;
=======
>>>>>>> 83e497b5
}
//-----------------------------------------------------------------------------
Operand::Operand(const Operand& other) 
{
    *this = other;
}
//-----------------------------------------------------------------------------
Operand& Operand::operator= (const Operand & other)
{
    if (this != &other) 
    {
        mParameter = other.mParameter;
        mSemantic = other.mSemantic;
        mMask = other.mMask;
        mIndirectionLevel = other.mIndirectionLevel;
    }       
    return *this;
}
//-----------------------------------------------------------------------------
Operand::~Operand()
{
    // nothing todo
}
//-----------------------------------------------------------------------------
String Operand::getMaskAsString(int mask)
{
    String retVal = "";

    if (mask & ~OPM_ALL) 
    {
        if (mask & OPM_X)
        {
            retVal += "x";
        }

        if (mask & OPM_Y)
        {
            retVal += "y";
        }

        if (mask & OPM_Z)
        {
            retVal += "z";
        }

        if (mask & OPM_W)
        {
            retVal += "w";
        }
    }

    return retVal;
}

//-----------------------------------------------------------------------------
int Operand::getFloatCount(int mask)
{
    int floatCount = 0;

    while (mask != 0)
    {
        if ((mask & Operand::OPM_X) != 0)
        {
            floatCount++;

        }           
        mask = mask >> 1;
    }

    return floatCount;
}

//-----------------------------------------------------------------------------
GpuConstantType Operand::getGpuConstantType(int mask)
{
    int floatCount = getFloatCount(mask);
    GpuConstantType type;

    switch (floatCount)
    {

    case 1:
        type = GCT_FLOAT1;
        break;

    case 2:
        type = GCT_FLOAT2;
        break;

    case 3:
        type = GCT_FLOAT3;
        break;

    case 4:
        type = GCT_FLOAT4;
        break;

    default:
        type = GCT_UNKNOWN;
        break;
    }

    return type;
}

//-----------------------------------------------------------------------------
String Operand::toString() const
{
    String retVal = mParameter->toString();
    if ((mMask & OPM_ALL) || ((mMask & OPM_X) && (mMask & OPM_Y) && (mMask & OPM_Z) && (mMask & OPM_W)))
    {
        return retVal;
    }

    retVal += "." + getMaskAsString(mMask);

    return retVal;
}

//-----------------------------------------------------------------------------
FunctionAtom::FunctionAtom()
{
    mGroupExecutionOrder   = -1;
    mInternalExecutionOrder = -1;
}

//-----------------------------------------------------------------------------
int FunctionAtom::getGroupExecutionOrder() const
{
    return mGroupExecutionOrder;
}

//-----------------------------------------------------------------------------
int FunctionAtom::getInternalExecutionOrder() const
{
    return mInternalExecutionOrder;
}


String FunctionInvocation::Type = "FunctionInvocation";

//-----------------------------------------------------------------------
FunctionInvocation::FunctionInvocation(const String& functionName, 
<<<<<<< HEAD
                                       int groupOrder, int internalOrder, String returnType)
{
    mFunctionName = functionName;
    mGroupExecutionOrder = groupOrder;
    mInternalExecutionOrder = internalOrder;
    mReturnType = returnType;
=======
                                       int groupOrder, int internalOrder, String returnType) :
    mFunctionName(functionName), mReturnType(returnType)
{
    mGroupExecutionOrder = groupOrder;
    mInternalExecutionOrder = internalOrder;
>>>>>>> 83e497b5
}

//-----------------------------------------------------------------------------
FunctionInvocation::FunctionInvocation(const FunctionInvocation& other) :
    mFunctionName(other.mFunctionName), mReturnType(other.mReturnType)
{
<<<<<<< HEAD
    
    mFunctionName = other.mFunctionName;
    mGroupExecutionOrder = other.mGroupExecutionOrder;
    mInternalExecutionOrder = other.mInternalExecutionOrder;
    mReturnType = other.mReturnType;
=======
    mGroupExecutionOrder = other.mGroupExecutionOrder;
    mInternalExecutionOrder = other.mInternalExecutionOrder;
>>>>>>> 83e497b5
    
    for ( OperandVector::const_iterator it = other.mOperands.begin(); it != other.mOperands.end(); ++it)
        mOperands.push_back(Operand(*it));
}

//-----------------------------------------------------------------------
void FunctionInvocation::writeSourceCode(std::ostream& os, const String& targetLanguage) const
{
    // Write function name.
    os << mFunctionName << "(";

    // Write parameters.
    ushort curIndLevel = 0;
    for (OperandVector::const_iterator it = mOperands.begin(); it != mOperands.end(); )
    {
        os << (*it).toString();
        ++it;

        ushort opIndLevel = 0;
        if (it != mOperands.end())
        {
            opIndLevel = (*it).getIndirectionLevel();
        }

        if (curIndLevel < opIndLevel)
        {
            while (curIndLevel < opIndLevel)
            {
                ++curIndLevel;
                os << "[";
            }
        }
        else //if (curIndLevel >= opIndLevel)
        {
            while (curIndLevel > opIndLevel)
            {
                --curIndLevel;
                os << "]";
            }
            if (opIndLevel != 0)
            {
                os << "][";
            }
            else if (it != mOperands.end())
            {
                os << ", ";
            }
        }
    }

    // Write function call closer.
    os << ");";
}

//-----------------------------------------------------------------------
void FunctionInvocation::pushOperand(ParameterPtr parameter, Operand::OpSemantic opSemantic, int opMask, int indirectionLevel)
{
    mOperands.push_back(Operand(parameter, opSemantic, opMask, indirectionLevel));
}

//-----------------------------------------------------------------------
bool FunctionInvocation::operator == ( const FunctionInvocation& rhs ) const
{
    return FunctionInvocationCompare()(*this, rhs);
}

//-----------------------------------------------------------------------
bool FunctionInvocation::operator != ( const FunctionInvocation& rhs ) const
{
    return !(*this == rhs);
}

//-----------------------------------------------------------------------
bool FunctionInvocation::operator < ( const FunctionInvocation& rhs ) const
{
    return FunctionInvocationLessThan()(*this, rhs);
}

bool FunctionInvocation::FunctionInvocationLessThan::operator ()(FunctionInvocation const& lhs, FunctionInvocation const& rhs) const
{
    // Check the function names first
    // Adding an exception to std::string sorting.  I feel that functions beginning with an underscore should be placed before
    // functions beginning with an alphanumeric character.  By default strings are sorted based on the ASCII value of each character.
    // Underscores have an ASCII value in between capital and lowercase characters.  This is why the exception is needed.
    if (lhs.getFunctionName() < rhs.getFunctionName())
    {
        if(rhs.getFunctionName().at(0) == '_')
            return false;
        else
            return true;
    }
    if (lhs.getFunctionName() > rhs.getFunctionName())
    {
        if(lhs.getFunctionName().at(0) == '_')
            return true;
        else
            return false;
    }

    // Next check the return type
    if (lhs.getReturnType() < rhs.getReturnType())
        return true;
    if (lhs.getReturnType() > rhs.getReturnType())
        return false;

    // Check the number of operands
    if (lhs.mOperands.size() < rhs.mOperands.size())
        return true;
    if (lhs.mOperands.size() > rhs.mOperands.size())
        return false;

    // Now that we've gotten past the two quick tests, iterate over operands
    // Check the semantic and type.  The operands must be in the same order as well.
    OperandVector::const_iterator itLHSOps = lhs.mOperands.begin();
    OperandVector::const_iterator itRHSOps = rhs.mOperands.begin();

    for ( ; ((itLHSOps != lhs.mOperands.end()) && (itRHSOps != rhs.mOperands.end())); ++itLHSOps, ++itRHSOps)
    {
        if (itLHSOps->getSemantic() < itRHSOps->getSemantic())
            return true;
        if (itLHSOps->getSemantic() > itRHSOps->getSemantic())
            return false;

        GpuConstantType leftType    = itLHSOps->getParameter()->getType();
        GpuConstantType rightType   = itRHSOps->getParameter()->getType();
        
        if (Ogre::Root::getSingletonPtr()->getRenderSystem()->getName().find("OpenGL ES 2") != String::npos)
        {
            if (leftType == GCT_SAMPLER1D)
                leftType = GCT_SAMPLER2D;

            if (rightType == GCT_SAMPLER1D)
                rightType = GCT_SAMPLER2D;
        }

        // If a swizzle mask is being applied to the parameter, generate the GpuConstantType to
        // perform the parameter type comparison the way that the compiler will see it.
        if ((itLHSOps->getFloatCount(itLHSOps->getMask()) > 0) ||
           (itRHSOps->getFloatCount(itRHSOps->getMask()) > 0))
        {
            if (itLHSOps->getFloatCount(itLHSOps->getMask()) > 0)
            {
                leftType = (GpuConstantType)((itLHSOps->getParameter()->getType() - itLHSOps->getParameter()->getType()) +
                                             itLHSOps->getFloatCount(itLHSOps->getMask()));
            }
            if (itRHSOps->getFloatCount(itRHSOps->getMask()) > 0)
            {
                rightType = (GpuConstantType)((itRHSOps->getParameter()->getType() - itRHSOps->getParameter()->getType()) +
                                             itRHSOps->getFloatCount(itRHSOps->getMask()));
            }
        }

        if (leftType < rightType)
            return true;
        if (leftType > rightType)
            return false;
    }

    return false;
}

bool FunctionInvocation::FunctionInvocationCompare::operator ()(FunctionInvocation const& lhs, FunctionInvocation const& rhs) const
{
    // Check the function names first
    if (lhs.getFunctionName() != rhs.getFunctionName())
        return false;

    // Next check the return type
    if (lhs.getReturnType() != rhs.getReturnType())
        return false;

    // Check the number of operands
    if (lhs.mOperands.size() != rhs.mOperands.size())
        return false;

    // Now that we've gotten past the two quick tests, iterate over operands
    // Check the semantic and type.  The operands must be in the same order as well.
    OperandVector::const_iterator itLHSOps = lhs.mOperands.begin();
    OperandVector::const_iterator itRHSOps = rhs.mOperands.begin();
    for ( ; ((itLHSOps != lhs.mOperands.end()) && (itRHSOps != rhs.mOperands.end())); ++itLHSOps, ++itRHSOps)
    {
        if (itLHSOps->getSemantic() != itRHSOps->getSemantic())
            return false;

        GpuConstantType leftType    = itLHSOps->getParameter()->getType();
        GpuConstantType rightType   = itRHSOps->getParameter()->getType();
        
        if (Ogre::Root::getSingletonPtr()->getRenderSystem()->getName().find("OpenGL ES 2") != String::npos)
        {
            if (leftType == GCT_SAMPLER1D)
                leftType = GCT_SAMPLER2D;

            if (rightType == GCT_SAMPLER1D)
                rightType = GCT_SAMPLER2D;
        }

        // If a swizzle mask is being applied to the parameter, generate the GpuConstantType to
        // perform the parameter type comparison the way that the compiler will see it.
        if ((itLHSOps->getFloatCount(itLHSOps->getMask()) > 0) ||
           (itRHSOps->getFloatCount(itRHSOps->getMask()) > 0))
        {
            if (itLHSOps->getFloatCount(itLHSOps->getMask()) > 0)
            {
                leftType = (GpuConstantType)((itLHSOps->getParameter()->getType() - itLHSOps->getParameter()->getType()) +
                                             itLHSOps->getFloatCount(itLHSOps->getMask()));
            }
            if (itRHSOps->getFloatCount(itRHSOps->getMask()) > 0)
            {
                rightType = (GpuConstantType)((itRHSOps->getParameter()->getType() - itRHSOps->getParameter()->getType()) +
                                             itRHSOps->getFloatCount(itRHSOps->getMask()));
            }
        }

        if (leftType != rightType)
            return false;
    }

    // Passed all tests, they are the same
    return true;
}

}
}<|MERGE_RESOLUTION|>--- conflicted
+++ resolved
@@ -34,13 +34,6 @@
 //-----------------------------------------------------------------------------
 Operand::Operand(ParameterPtr parameter, Operand::OpSemantic opSemantic, int opMask, ushort indirectionLevel) : mParameter(parameter), mSemantic(opSemantic), mMask(opMask), mIndirectionLevel(indirectionLevel)
 {
-<<<<<<< HEAD
-    mParameter = parameter;
-    mSemantic = opSemantic;
-    mMask = opMask;
-    mIndirectionLevel = indirectionLevel;
-=======
->>>>>>> 83e497b5
 }
 //-----------------------------------------------------------------------------
 Operand::Operand(const Operand& other) 
@@ -184,36 +177,19 @@
 
 //-----------------------------------------------------------------------
 FunctionInvocation::FunctionInvocation(const String& functionName, 
-<<<<<<< HEAD
-                                       int groupOrder, int internalOrder, String returnType)
-{
-    mFunctionName = functionName;
+                                       int groupOrder, int internalOrder, String returnType) :
+    mFunctionName(functionName), mReturnType(returnType)
+{
     mGroupExecutionOrder = groupOrder;
     mInternalExecutionOrder = internalOrder;
-    mReturnType = returnType;
-=======
-                                       int groupOrder, int internalOrder, String returnType) :
-    mFunctionName(functionName), mReturnType(returnType)
-{
-    mGroupExecutionOrder = groupOrder;
-    mInternalExecutionOrder = internalOrder;
->>>>>>> 83e497b5
 }
 
 //-----------------------------------------------------------------------------
 FunctionInvocation::FunctionInvocation(const FunctionInvocation& other) :
     mFunctionName(other.mFunctionName), mReturnType(other.mReturnType)
 {
-<<<<<<< HEAD
-    
-    mFunctionName = other.mFunctionName;
     mGroupExecutionOrder = other.mGroupExecutionOrder;
     mInternalExecutionOrder = other.mInternalExecutionOrder;
-    mReturnType = other.mReturnType;
-=======
-    mGroupExecutionOrder = other.mGroupExecutionOrder;
-    mInternalExecutionOrder = other.mInternalExecutionOrder;
->>>>>>> 83e497b5
     
     for ( OperandVector::const_iterator it = other.mOperands.begin(); it != other.mOperands.end(); ++it)
         mOperands.push_back(Operand(*it));
