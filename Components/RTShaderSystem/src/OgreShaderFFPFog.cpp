--- conflicted
+++ resolved
@@ -95,25 +95,8 @@
     // Set fog properties.
     setFogProperties(fogMode, newFogColour, newFogStart, newFogEnd, newFogDensity);
 
-<<<<<<< HEAD
-    // Per pixel fog.
-    if (mCalcMode == CM_PER_PIXEL)
-    {
-        mFogParams->setGpuParameter(mFogParamsValue);
-    }
-
-    // Per vertex fog.
-    else
-    {               
-        mFogParams->setGpuParameter(mFogParamsValue);   
-    }
-
-    mFogColour->setGpuParameter(mFogColourValue);
-
-=======
     mFogParams->setGpuParameter(mFogParamsValue);
     mFogColour->setGpuParameter(mFogColourValue);
->>>>>>> 83e497b5
 }
 
 //-----------------------------------------------------------------------
