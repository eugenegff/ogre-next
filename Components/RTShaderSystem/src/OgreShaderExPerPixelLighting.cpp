--- conflicted
+++ resolved
@@ -47,13 +47,6 @@
 {
     mTrackVertexColourType          = TVC_NONE; 
     mSpecularEnable                 = false;
-<<<<<<< HEAD
-=======
-
-    msBlankLight.setDiffuseColour(ColourValue::Black);
-    msBlankLight.setSpecularColour(ColourValue::Black);
-    msBlankLight.setAttenuation(0,1,0,0);
->>>>>>> 83e497b5
 }
 
 //-----------------------------------------------------------------------
@@ -98,15 +91,9 @@
         // Search a matching light from the current sorted lights of the given renderable.
         for (unsigned int j = curSearchLightIndex; j < pLightList->size(); ++j)
         {
-<<<<<<< HEAD
             if (pLightList->at(j).light->getType() == curLightType)
             {               
                 srcLight = const_cast<Light*>(pLightList->at(j).light);
-=======
-            if (pLightList->at(j)->getType() == curLightType)
-            {               
-                srcLight = pLightList->at(j);
->>>>>>> 83e497b5
                 curSearchLightIndex = j + 1;
                 break;
             }           
@@ -114,14 +101,9 @@
 
         // No matching light found -> use a blank dummy light for parameter update.
         if (srcLight == NULL)
-<<<<<<< HEAD
         {           
             assert("No matching light found");
             return;
-=======
-        {                       
-            srcLight = &msBlankLight;
->>>>>>> 83e497b5
         }
 
 
@@ -130,22 +112,14 @@
         case Light::LT_DIRECTIONAL:
 
             // Update light direction.
-<<<<<<< HEAD
             vParameter = matView.transformAffine(srcLight->getAs4DVector());
-=======
-            vParameter = matView.transformAffine(srcLight->getAs4DVector(true));
->>>>>>> 83e497b5
             curParams.mDirection->setGpuParameter(vParameter);
             break;
 
         case Light::LT_POINT:
 
             // Update light position.
-<<<<<<< HEAD
             vParameter = matView.transformAffine(srcLight->getAs4DVector());
-=======
-            vParameter = matView.transformAffine(srcLight->getAs4DVector(true));
->>>>>>> 83e497b5
             curParams.mPosition->setGpuParameter(vParameter);
 
             // Update light attenuation parameters.
@@ -163,11 +137,7 @@
 
                 
                 // Update light position.
-<<<<<<< HEAD
                 vParameter = matView.transformAffine(srcLight->getAs4DVector());
-=======
-                vParameter = matView.transformAffine(srcLight->getAs4DVector(true));
->>>>>>> 83e497b5
                 curParams.mPosition->setGpuParameter(vParameter);
 
 
