--- conflicted
+++ resolved
@@ -60,15 +60,12 @@
     mGpuConstTypeMap[GCT_SAMPLER2D] = "sampler2D";
     mGpuConstTypeMap[GCT_SAMPLER3D] = "sampler3D";
     mGpuConstTypeMap[GCT_SAMPLERCUBE] = "samplerCUBE";
-<<<<<<< HEAD
-=======
     mGpuConstTypeMap[GCT_SAMPLER_WRAPPER1D]     = "SamplerData1D";
     mGpuConstTypeMap[GCT_SAMPLER_WRAPPER2D]     = "SamplerData2D";
     mGpuConstTypeMap[GCT_SAMPLER_WRAPPER3D]     = "SamplerData3D";
     mGpuConstTypeMap[GCT_SAMPLER_WRAPPERCUBE]   = "SamplerDataCube";
     mGpuConstTypeMap[GCT_SAMPLER_STATE]         = "SamplerState";
     
->>>>>>> 83e497b5
     mGpuConstTypeMap[GCT_MATRIX_2X2] = "float2x2";
     mGpuConstTypeMap[GCT_MATRIX_2X3] = "float2x3";
     mGpuConstTypeMap[GCT_MATRIX_2X4] = "float2x4";
@@ -82,14 +79,10 @@
     mGpuConstTypeMap[GCT_INT2] = "int2";
     mGpuConstTypeMap[GCT_INT3] = "int3";
     mGpuConstTypeMap[GCT_INT4] = "int4";
-<<<<<<< HEAD
-
-=======
     mGpuConstTypeMap[GCT_UINT1] = "uint";
     mGpuConstTypeMap[GCT_UINT2] = "uint2";
     mGpuConstTypeMap[GCT_UINT3] = "uint3";
     mGpuConstTypeMap[GCT_UINT4] = "uint4";
->>>>>>> 83e497b5
 
     mParamSemanticMap[Parameter::SPS_POSITION] = "POSITION";
     mParamSemanticMap[Parameter::SPS_BLEND_WEIGHTS] = "BLENDWEIGHT";
@@ -100,14 +93,11 @@
     mParamSemanticMap[Parameter::SPS_BINORMAL] = "BINORMAL";
     mParamSemanticMap[Parameter::SPS_TANGENT] = "TANGENT";
     mParamSemanticMap[Parameter::SPS_UNKNOWN] = "";
-<<<<<<< HEAD
-=======
 
     mGpuConstTypeMapV4[GCT_SAMPLER1D] = "Texture1D";
     mGpuConstTypeMapV4[GCT_SAMPLER2D] = "Texture2D";
     mGpuConstTypeMapV4[GCT_SAMPLER3D] = "Texture3D";
     mGpuConstTypeMapV4[GCT_SAMPLERCUBE] = "TextureCube";
->>>>>>> 83e497b5
 }
 
 //-----------------------------------------------------------------------
@@ -199,11 +189,6 @@
 //-----------------------------------------------------------------------
 void HLSLProgramWriter::writeUniformParameter(std::ostream& os, UniformParameterPtr parameter)
 {
-<<<<<<< HEAD
-    os << mGpuConstTypeMap[parameter->getType()];
-    os << "\t"; 
-    os << parameter->getName(); 
-=======
     bool isHlsl4 = Ogre::RTShader::ShaderGenerator::getSingletonPtr()->IsHlsl4();
 
     GpuConstantType paramType = parameter->getType();
@@ -215,15 +200,12 @@
 
     os << "\t" << parameter->getName();
 
->>>>>>> 83e497b5
     if (parameter->isArray() == true)
     {
         os << "[" << parameter->getSize() << "]";   
     }
     if (parameter->isSampler())
     {
-<<<<<<< HEAD
-=======
         if (isHlsl4)
             os << " : register(t" << parameter->getIndex() << ")";      
         else
@@ -232,7 +214,6 @@
     }
     else if (parameter->getType() == GCT_SAMPLER_STATE)
     {
->>>>>>> 83e497b5
         os << " : register(s" << parameter->getIndex() << ")";      
     }
 
