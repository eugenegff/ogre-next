--- conflicted
+++ resolved
@@ -359,11 +359,7 @@
         if (!ser)
         {
             // use default implementation
-<<<<<<< HEAD
-            StringUtil::StrStreamType nameStr;
-=======
             StringStream nameStr;
->>>>>>> 83e497b5
             nameStr << section->getWorld()->getName() << "_" << section->getName() 
                 << "_" << pageID << ".page";
             DataStreamPtr stream = ResourceGroupManager::getSingleton().openResource(nameStr.str());
@@ -384,11 +380,7 @@
         if (!ser)
         {
             // use default implementation
-<<<<<<< HEAD
-            StringUtil::StrStreamType nameStr;
-=======
             StringStream nameStr;
->>>>>>> 83e497b5
             nameStr << section->getWorld()->getName() << "_" << section->getName() 
                 << "_" << pageID << ".page";
             
@@ -520,11 +512,8 @@
     //---------------------------------------------------------------------
     bool PageManager::EventRouter::frameStarted(const FrameEvent& evt)
     {
-<<<<<<< HEAD
-=======
         if(pWorldMap->empty())
             return true;
->>>>>>> 83e497b5
 
         for(WorldMap::iterator i = pWorldMap->begin(); i != pWorldMap->end(); ++i)
         {
@@ -544,12 +533,9 @@
     //---------------------------------------------------------------------
     bool PageManager::EventRouter::frameEnded(const FrameEvent& evt)
     {
-<<<<<<< HEAD
-=======
         if(pWorldMap->empty())
             return true;
 
->>>>>>> 83e497b5
         for(WorldMap::iterator i = pWorldMap->begin(); i != pWorldMap->end(); ++i)
             i->second->frameEnd(evt.timeSinceLastFrame);
 
