/*
-----------------------------------------------------------------------------
This source file is part of OGRE
(Object-oriented Graphics Rendering Engine)
For the latest info, see http://www.ogre3d.org/

Copyright (c) 2000-2014 Torus Knot Software Ltd

Permission is hereby granted, free of charge, to any person obtaining a copy
of this software and associated documentation files (the "Software"), to deal
in the Software without restriction, including without limitation the rights
to use, copy, modify, merge, publish, distribute, sublicense, and/or sell
copies of the Software, and to permit persons to whom the Software is
furnished to do so, subject to the following conditions:

The above copyright notice and this permission notice shall be included in
all copies or substantial portions of the Software.

THE SOFTWARE IS PROVIDED "AS IS", WITHOUT WARRANTY OF ANY KIND, EXPRESS OR
IMPLIED, INCLUDING BUT NOT LIMITED TO THE WARRANTIES OF MERCHANTABILITY,
FITNESS FOR A PARTICULAR PURPOSE AND NONINFRINGEMENT. IN NO EVENT SHALL THE
AUTHORS OR COPYRIGHT HOLDERS BE LIABLE FOR ANY CLAIM, DAMAGES OR OTHER
LIABILITY, WHETHER IN AN ACTION OF CONTRACT, TORT OR OTHERWISE, ARISING FROM,
OUT OF OR IN CONNECTION WITH THE SOFTWARE OR THE USE OR OTHER DEALINGS IN
THE SOFTWARE.
-----------------------------------------------------------------------------
*/
#include "OgrePage.h"
#include "OgreRoot.h"
#include "OgrePagedWorldSection.h"
#include "OgrePagedWorld.h"
#include "OgrePageStrategy.h"
#include "OgrePageManager.h"
#include "OgreSceneNode.h"
#include "OgreSceneManager.h"
#include "OgreStreamSerialiser.h"
#include "OgrePageContentCollectionFactory.h"
#include "OgrePageContentCollection.h"
#include "OgreLogManager.h"
#include <iomanip>

#if OGRE_PLATFORM == OGRE_PLATFORM_APPLE_IOS
    #include "macUtils.h"
#endif

namespace Ogre
{
    //---------------------------------------------------------------------
    const uint32 Page::CHUNK_ID = StreamSerialiser::makeIdentifier("PAGE");
    const uint16 Page::CHUNK_VERSION = 1;
    const uint32 Page::CHUNK_CONTENTCOLLECTION_DECLARATION_ID = StreamSerialiser::makeIdentifier("PCNT");
    const uint16 Page::WORKQUEUE_PREPARE_REQUEST = 1;
    const uint16 Page::WORKQUEUE_CHANGECOLLECTION_REQUEST = 3;

    //---------------------------------------------------------------------
    Page::Page(PageID pageID, PagedWorldSection* parent)
        : mID(pageID)
        , mParent(parent)
        , mDeferredProcessInProgress(false)
        , mModified(false)
        , mDebugNode(0)
    {
        WorkQueue* wq = Root::getSingleton().getWorkQueue();
        mWorkQueueChannel = wq->getChannel("Ogre/Page");
        wq->addRequestHandler(mWorkQueueChannel, this);
        wq->addResponseHandler(mWorkQueueChannel, this);
        touch();
    }
    //---------------------------------------------------------------------
    Page::~Page()
    {
        WorkQueue* wq = Root::getSingleton().getWorkQueue();
        wq->removeRequestHandler(mWorkQueueChannel, this);
        wq->removeResponseHandler(mWorkQueueChannel, this);

        destroyAllContentCollections();
        if (mDebugNode)
        {
            // destroy while we have the chance
            SceneNode::ObjectIterator it = mDebugNode->getAttachedObjectIterator();
            while(it.hasMoreElements())
                mParent->getSceneManager()->destroyMovableObject(it.getNext());
            mDebugNode->removeAndDestroyAllChildren();
            mParent->getSceneManager()->destroySceneNode(mDebugNode);

            mDebugNode = 0;
        }
    }
    //---------------------------------------------------------------------
    void Page::destroyAllContentCollections()
    {
        for (ContentCollectionList::iterator i = mContentCollections.begin(); 
            i != mContentCollections.end(); ++i)
        {
            delete *i;
        }
        mContentCollections.clear();
    }
    //---------------------------------------------------------------------
    PageManager* Page::getManager() const
    {
        return mParent->getManager();
    }
    //---------------------------------------------------------------------
    void Page::touch()
    {
        mFrameLastHeld = Root::getSingleton().getNextFrameNumber();
    }
    //---------------------------------------------------------------------
    bool Page::isHeld() const
    {
        unsigned long nextFrame = Root::getSingleton().getNextFrameNumber();
        unsigned long dist;
        if (nextFrame < mFrameLastHeld)
        {
            // we must have wrapped around
            dist = mFrameLastHeld + (std::numeric_limits<unsigned long>::max() - mFrameLastHeld);
        }
        else
            dist = nextFrame - mFrameLastHeld;

        // 5-frame tolerance
        return dist <= 5;
    }
    //---------------------------------------------------------------------
    bool Page::prepareImpl(StreamSerialiser& stream, PageData* dataToPopulate)
    {

        // Now do the real loading
        if (!stream.readChunkBegin(CHUNK_ID, CHUNK_VERSION, "Page"))
            return false;

        // pageID check (we should know the ID we're expecting)
        uint32 storedID;
        stream.read(&storedID);
        if (mID != storedID)
        {
            LogManager::getSingleton().stream() << "Error: Tried to populate Page ID " << mID
                << " with data corresponding to page ID " << storedID;
            stream.undoReadChunk(CHUNK_ID);
            return false;
        }

        PageManager* mgr = getManager();
        
        while(stream.peekNextChunkID() == CHUNK_CONTENTCOLLECTION_DECLARATION_ID)
        {
            const StreamSerialiser::Chunk* collChunk = stream.readChunkBegin();
            String factoryName;
            stream.read(&factoryName);
            stream.readChunkEnd(CHUNK_CONTENTCOLLECTION_DECLARATION_ID);
            // Supported type?
            PageContentCollectionFactory* collFact = mgr->getContentCollectionFactory(factoryName);
            if (collFact)
            {
                PageContentCollection* collInst = collFact->createInstance();
                if (collInst->prepare(stream)) // read type-specific data
                {
                    dataToPopulate->collectionsToAdd.push_back(collInst);
                }
                else
                {
                    LogManager::getSingleton().stream() << "Error preparing PageContentCollection type: " 
                        << factoryName << " in " << *this;
                    collFact->destroyInstance(collInst);
                }
            }
            else
            {
                LogManager::getSingleton().stream() << "Unsupported PageContentCollection type: " 
                    << factoryName << " in " << *this;
                // skip
                stream.readChunkEnd(collChunk->id);
            }

        }


        mModified = false;

        return true;
    }
    //---------------------------------------------------------------------
    void Page::load(bool synchronous)
    {
        if (!mDeferredProcessInProgress)
        {
            destroyAllContentCollections();
            PageRequest req(this);
            mDeferredProcessInProgress = true;
            Root::getSingleton().getWorkQueue()->addRequest(mWorkQueueChannel, WORKQUEUE_PREPARE_REQUEST, 
                Any(req), 0, synchronous);
        }

    }
    //---------------------------------------------------------------------
    void Page::unload()
    {
        destroyAllContentCollections();
    }
    //---------------------------------------------------------------------
    bool Page::canHandleRequest(const WorkQueue::Request* req, const WorkQueue* srcQ)
    {
        PageRequest preq = any_cast<PageRequest>(req->getData());
        // only deal with own requests
        // we do this because if we delete a page we want any pending tasks to be discarded
        if (preq.srcPage != this)
            return false;
        else
            return RequestHandler::canHandleRequest(req, srcQ);

    }
    //---------------------------------------------------------------------
    bool Page::canHandleResponse(const WorkQueue::Response* res, const WorkQueue* srcQ)
    {
        PageRequest preq = any_cast<PageRequest>(res->getRequest()->getData());
        // only deal with own requests
        // we do this because if we delete a page we want any pending tasks to be discarded
        if (preq.srcPage != this)
            return false;
        else
            return true;

    }
    //---------------------------------------------------------------------
    WorkQueue::Response* Page::handleRequest(const WorkQueue::Request* req, const WorkQueue* srcQ)
    {
        // Background thread (maybe)

        PageRequest preq = any_cast<PageRequest>(req->getData());
        // only deal with own requests; we shouldn't ever get here though
        if (preq.srcPage != this)
            return 0;

        PageResponse res;
        res.pageData = OGRE_NEW PageData();
        WorkQueue::Response* response = 0;
        try
        {
            prepareImpl(res.pageData);
            response = OGRE_NEW WorkQueue::Response(req, true, Any(res));
        }
        catch (Exception& e)
        {
            // oops
            response = OGRE_NEW WorkQueue::Response(req, false, Any(res), 
                e.getFullDescription());
        }

        return response;
    }
    //---------------------------------------------------------------------
    void Page::handleResponse(const WorkQueue::Response* res, const WorkQueue* srcQ)
    {
        // Main thread
        PageResponse pres = any_cast<PageResponse>(res->getData());
        PageRequest preq = any_cast<PageRequest>(res->getRequest()->getData());

        // only deal with own requests
        if (preq.srcPage!= this)
            return;

        // final loading behaviour
        if (res->succeeded())
        {
            std::swap(mContentCollections, pres.pageData->collectionsToAdd);
            loadImpl();
        }

        OGRE_DELETE pres.pageData;

        mDeferredProcessInProgress = false;

    }
    //---------------------------------------------------------------------
    bool Page::prepareImpl(PageData* dataToPopulate)
    {
        // Procedural preparation
        if (mParent->_prepareProceduralPage(this))
            return true;
        else
        {
            // Background loading
            String filename = generateFilename();

            DataStreamPtr stream = Root::getSingleton().openFileStream(filename, 
                getManager()->getPageResourceGroup());
            StreamSerialiser ser(stream);
            return prepareImpl(ser, dataToPopulate);
        }


    }
    //---------------------------------------------------------------------
    void Page::loadImpl()
    {
        mParent->_loadProceduralPage(this);

        for (ContentCollectionList::iterator i = mContentCollections.begin();
            i != mContentCollections.end(); ++i)
        {
            (*i)->load();
        }
    }
    //---------------------------------------------------------------------
    void Page::save()
    {
        String filename = generateFilename();
        save(filename);
    }
    //---------------------------------------------------------------------
    void Page::save(const String& filename)
    {
        DataStreamPtr stream = Root::getSingleton().createFileStream(filename, 
            getManager()->getPageResourceGroup(), true);
        StreamSerialiser ser(stream);
        save(ser);
    }
    //---------------------------------------------------------------------
    void Page::save(StreamSerialiser& stream)
    {
        stream.writeChunkBegin(CHUNK_ID, CHUNK_VERSION);

        // page id
        stream.write(&mID);

        // content collections
        for (ContentCollectionList::iterator i = mContentCollections.begin();
            i != mContentCollections.end(); ++i)
        {
            // declaration
            stream.writeChunkBegin(CHUNK_CONTENTCOLLECTION_DECLARATION_ID);
            stream.write(&(*i)->getType());
            stream.writeChunkEnd(CHUNK_CONTENTCOLLECTION_DECLARATION_ID);
            // data
            (*i)->save(stream);
        }

        stream.writeChunkEnd(CHUNK_ID);

        mModified = false;
    }
    //---------------------------------------------------------------------
    void Page::frameStart(Real timeSinceLastFrame)
    {
        updateDebugDisplay();

        // content collections
        for (ContentCollectionList::iterator i = mContentCollections.begin();
            i != mContentCollections.end(); ++i)
        {
            (*i)->frameStart(timeSinceLastFrame);
        }


    }
    //---------------------------------------------------------------------
    void Page::frameEnd(Real timeElapsed)
    {
        // content collections
        for (ContentCollectionList::iterator i = mContentCollections.begin();
            i != mContentCollections.end(); ++i)
        {
            (*i)->frameEnd(timeElapsed);
        }

    }
    //---------------------------------------------------------------------
    void Page::notifyCamera(Camera* cam)
    {
        // content collections
        for (ContentCollectionList::iterator i = mContentCollections.begin();
            i != mContentCollections.end(); ++i)
        {
            (*i)->notifyCamera(cam);
        }

    }
    //---------------------------------------------------------------------
    void Page::updateDebugDisplay()
    {
        uint8 dbglvl = getManager()->getDebugDisplayLevel();
        if (dbglvl > 0)
        {
            // update debug display
            if (!mDebugNode)
            {
                mDebugNode = mParent->getSceneManager()->getRootSceneNode()->createChildSceneNode();
            }
            mParent->getStrategy()->updateDebugDisplay(this, mDebugNode);

            mDebugNode->setVisible(true);
        }
        else if (mDebugNode)
        {
            mDebugNode->setVisible(false);
        }

    }
    //---------------------------------------------------------------------
    PageContentCollection* Page::createContentCollection(const String& typeName)
    {
        PageContentCollection* coll = getManager()->createContentCollection(typeName);
        coll->_notifyAttached(this);
        mContentCollections.push_back(coll);
        return coll;
    }
    //---------------------------------------------------------------------
    void Page::destroyContentCollection(PageContentCollection* coll)
    {
        ContentCollectionList::iterator i = std::find(
            mContentCollections.begin(), mContentCollections.end(), coll);
        if (i != mContentCollections.end())
        {
            mContentCollections.erase(i);
        }
        getManager()->destroyContentCollection(coll);
    }
    //---------------------------------------------------------------------
    size_t Page::getContentCollectionCount() const
    {
        return mContentCollections.size();
    }
    //---------------------------------------------------------------------
    PageContentCollection* Page::getContentCollection(size_t index)
    {
        assert(index < mContentCollections.size());

        return mContentCollections[index];
    }
    //---------------------------------------------------------------------
    const Page::ContentCollectionList& Page::getContentCollectionList() const
    {
        return mContentCollections;
    }
    //---------------------------------------------------------------------
    SceneManager* Page::getSceneManager() const
    {
        return mParent->getSceneManager();
    }
    //---------------------------------------------------------------------
    std::ostream& operator <<( std::ostream& o, const Page& p )
    {
        o << "Page(ID:" << p.getID() << ", section:" << p.getParentSection()->getName()
            << ", world:" << p.getParentSection()->getWorld()->getName() << ")";
        return o;
    }
    //---------------------------------------------------------------------
    String Page::generateFilename() const
    {
<<<<<<< HEAD
        StringUtil::StrStreamType str;
=======
        StringStream str;
>>>>>>> 83e497b5
        if (mParent)
            str << mParent->getWorld()->getName() << "_" << mParent->getName();

        str << std::setw(8) << std::setfill('0') << std::hex << mID << ".page";

#if OGRE_PLATFORM == OGRE_PLATFORM_APPLE_IOS
        // For the iOS we need to prefix the file name with the path to the Caches folder
        String cacheStr(Ogre::macCachePath() + str.str());
        return cacheStr;
#else
        return str.str();
#endif
    }



}
<|MERGE_RESOLUTION|>--- conflicted
+++ resolved
@@ -448,11 +448,7 @@
     //---------------------------------------------------------------------
     String Page::generateFilename() const
     {
-<<<<<<< HEAD
-        StringUtil::StrStreamType str;
-=======
         StringStream str;
->>>>>>> 83e497b5
         if (mParent)
             str << mParent->getWorld()->getName() << "_" << mParent->getName();
 
