/*
-----------------------------------------------------------------------------
This source file is part of OGRE
(Object-oriented Graphics Rendering Engine)
For the latest info, see http://www.ogre3d.org/

Copyright (c) 2000-2014 Torus Knot Software Ltd

Permission is hereby granted, free of charge, to any person obtaining a copy
of this software and associated documentation files (the "Software"), to deal
in the Software without restriction, including without limitation the rights
to use, copy, modify, merge, publish, distribute, sublicense, and/or sell
copies of the Software, and to permit persons to whom the Software is
furnished to do so, subject to the following conditions:

The above copyright notice and this permission notice shall be included in
all copies or substantial portions of the Software.

THE SOFTWARE IS PROVIDED "AS IS", WITHOUT WARRANTY OF ANY KIND, EXPRESS OR
IMPLIED, INCLUDING BUT NOT LIMITED TO THE WARRANTIES OF MERCHANTABILITY,
FITNESS FOR A PARTICULAR PURPOSE AND NONINFRINGEMENT. IN NO EVENT SHALL THE
AUTHORS OR COPYRIGHT HOLDERS BE LIABLE FOR ANY CLAIM, DAMAGES OR OTHER
LIABILITY, WHETHER IN AN ACTION OF CONTRACT, TORT OR OTHERWISE, ARISING FROM,
OUT OF OR IN CONNECTION WITH THE SOFTWARE OR THE USE OR OTHER DEALINGS IN
THE SOFTWARE.
-----------------------------------------------------------------------------
*/

#ifndef __Ogre_PageManager_H__
#define __Ogre_PageManager_H__

#include "OgrePagingPrerequisites.h"
#include "OgreCommon.h"
#include "OgreCamera.h"
#include "OgreFrameListener.h"
#include "OgreNameGenerator.h"

namespace Ogre
{
    /** \addtogroup Optional Components
    *  @{
    */
    /** \addtogroup Paging
    *  Some details on paging component
    *  @{
    */

    class PagedWorldSection;
    class PagedWorldSectionFactory;


    /** Abstract class that can be implemented by the user application to 
        provide a way to retrieve or generate page data from a source of their choosing.
    @note
        All of the methods in this class can be called in a background, non-render thread.      
    */
    class PageProvider
    {
    public:
        PageProvider() {}
        virtual ~PageProvider() {}

        /** Give a provider the opportunity to prepare page content procedurally. 
        @remarks
        This call may well happen in a separate thread so it should not access 
        GPU resources, use loadProceduralPage for that
        @return true if the page was populated, false otherwise
        */
        virtual bool prepareProceduralPage(Page* page, PagedWorldSection* section) { return false; }
        /** Give a provider the opportunity to load page content procedurally. 
        @remarks
        This call will happen in the main render thread so it can access GPU resources. 
        Use prepareProceduralPage for background preparation.
        @return true if the page was populated, false otherwise
        */
        virtual bool loadProceduralPage(Page* page, PagedWorldSection* section) { return false; }
        /** Give a provider the opportunity to unload page content procedurally. 
        @remarks
        You should not call this method directly. This call will happen in 
        the main render thread so it can access GPU resources. Use _unprepareProceduralPage
        for background preparation.
        @return true if the page was populated, false otherwise
        */
        virtual bool unloadProceduralPage(Page* page, PagedWorldSection* section) { return false; }
        /** Give a provider the opportunity to unprepare page content procedurally. 
        @remarks
        You should not call this method directly. This call may well happen in 
        a separate thread so it should not access GPU resources, use _unloadProceduralPage
        for that
        @return true if the page was unpopulated, false otherwise
        */
        virtual bool unprepareProceduralPage(Page* page, PagedWorldSection* section) { return false; }

        /** Get a serialiser set up to read PagedWorld data for the given world filename. 
        @remarks
        The StreamSerialiser returned is the responsibility of the caller to
        delete. 
        */
        virtual StreamSerialiser* readWorldStream(const String& filename) { return 0; }
        /** Get a serialiser set up to write PagedWorld data for the given world filename. 
        @remarks
        The StreamSerialiser returned is the responsibility of the caller to
        delete. 
        */
        virtual StreamSerialiser* writeWorldStream(const String& filename) { return 0; }
        /** Get a serialiser set up to read Page data for the given PageID, 
            or null if this provider cannot supply one. 
        @remarks
            The StreamSerialiser returned is the responsibility of the caller to
            delete. 
        @param pageID The ID of the page being requested
        @param section The parent section to which this page will belong
        */
        virtual StreamSerialiser* readPageStream(PageID pageID, PagedWorldSection* section) { return 0; }

        /** Get a serialiser set up to write Page data for the given PageID, 
        or null if this provider cannot supply one. 
        @remarks
        The StreamSerialiser returned is the responsibility of the caller to
        delete. 
        @param pageID The ID of the page being requested
        @param section The parent section to which this page will belong
        */
        virtual StreamSerialiser* writePageStream(PageID pageID, PagedWorldSection* section) { return 0; }
    };
    
    /** The PageManager is the entry point through which you load all PagedWorld instances, 
        and the place where PageStrategy instances and factory classes are
        registered to customise the paging behaviour.
    @remarks
        To get started, the minimum you need is a PagedWorld with at least one PagedWorldSection
        within it, and at least one Camera being tracked (see addCamera). 
    */
    class _OgrePagingExport PageManager : public PageAlloc
    {
    public:
        PageManager();
        virtual ~PageManager();

        /** Create a new PagedWorld instance. 
        @param name Optionally give a name to the world (if no name is given, one
            will be generated).
        */
<<<<<<< HEAD
        PagedWorld* createWorld(const String& name = StringUtil::BLANK);
=======
        PagedWorld* createWorld(const String& name = BLANKSTRING);
>>>>>>> 83e497b5

        /** Destroy a world. */
        void destroyWorld(const String& name);

        /** Destroy a world. */
        void destroyWorld(PagedWorld* world);

        /** Load a new PagedWorld from a file. 
        @param filename The name of the file to load (standard is .world)
        @param name Optionally give a name to the world (if no name is given, one
        will be generated).
        */
<<<<<<< HEAD
        PagedWorld* loadWorld(const String& filename, const String& name = StringUtil::BLANK);
=======
        PagedWorld* loadWorld(const String& filename, const String& name = BLANKSTRING);
>>>>>>> 83e497b5
        /** Load a new PagedWorld from a stream. 
        @param stream A stream from which to load the world data
        @param name Optionally give a name to the world (if no name is given, one
        will be generated).
        */
<<<<<<< HEAD
        PagedWorld* loadWorld(const DataStreamPtr& stream, const String& name = StringUtil::BLANK);
=======
        PagedWorld* loadWorld(const DataStreamPtr& stream, const String& name = BLANKSTRING);
>>>>>>> 83e497b5
        /** Save a PagedWorld instance to a file. 
        @param world The world to be saved
        @param filename The filename to save the data to
        */
        void saveWorld(PagedWorld* world, const String& filename);
        /** Save a PagedWorld instance to a file. 
        @param world The world to be saved
        @param stream The stream to save the data to
        */
        void saveWorld(PagedWorld* world, const DataStreamPtr& stream);
        /** Get a named world.
        @param name The name of the world (not a filename, the identifying name)
        @return The world, or null if the world doesn't exist.
        */
        PagedWorld* getWorld(const String& name);
        typedef map<String, PagedWorld*>::type WorldMap;
        /** Get a reference to the worlds that are currently loaded. */
        const WorldMap& getWorlds() const { return mWorlds; }


        typedef map<String, PageStrategy*>::type StrategyMap;
        /** Add a new PageStrategy implementation. 
        @remarks
            The caller remains resonsible for destruction of this instance. 
        */
        void addStrategy(PageStrategy* strategy);

        /** Remove a PageStrategy implementation. 
        */
        void removeStrategy(PageStrategy* strategy);

        /** Get a PageStrategy.
        @param name The name of the strategy to retrieve
        @return Pointer to a PageStrategy, or null if the strategy was not found.
        */
        PageStrategy* getStrategy(const String& name);

        /** Get a reference to the registered strategies.
        */
        const StrategyMap& getStrategies() const;


        typedef map<String, PageContentCollectionFactory*>::type ContentCollectionFactoryMap;
        /** Add a new PageContentCollectionFactory implementation. 
        @remarks
        The caller remains resonsible for destruction of this instance. 
        */
        void addContentCollectionFactory(PageContentCollectionFactory* f);

        /** Remove a PageContentCollectionFactory implementation. 
        */
        void removeContentCollectionFactory(PageContentCollectionFactory* f);

        /** Get a PageContentCollectionFactory.
        @param name The name of the factory to retrieve
        @return Pointer to a PageContentCollectionFactory, or null if the ContentCollection was not found.
        */
        PageContentCollectionFactory* getContentCollectionFactory(const String& name);

        /** Create a new instance of PageContentCollection using the registered
            factories.
        @param typeName The name of the type of collection to create
        */
        PageContentCollection* createContentCollection(const String& typeName);

        /** Destroy an instance of PageContentCollection. */
        void destroyContentCollection(PageContentCollection* coll);

        /** Get a reference to the registered strategies.
        */
        const ContentCollectionFactoryMap& getContentCollectionFactories() const;

        typedef map<String, PageContentFactory*>::type ContentFactoryMap;
        /** Add a new PageContentFactory implementation. 
        @remarks
        The caller remains resonsible for destruction of this instance. 
        */
        void addContentFactory(PageContentFactory* f);

        /** Remove a PageContentFactory implementation. 
        */
        void removeContentFactory(PageContentFactory* f);

        /** Get a PageContentFactory.
        @param name The name of the factory to retrieve
        @return Pointer to a PageContentFactory, or null if the Content was not found.
        */
        PageContentFactory* getContentFactory(const String& name);

        /** Get a reference to the registered strategies.
        */
        const ContentFactoryMap& getContentFactories() const;

        /** Create a new instance of PageContent using the registered
        factories.
        @param typeName The name of the type of content to create
        */
        PageContent* createContent(const String& typeName);

        /** Destroy an instance of PageContent. */
        void destroyContent(PageContent* c);


        typedef map<String, PagedWorldSectionFactory*>::type WorldSectionFactoryMap;
        /** Add a new PagedWorldSectionFactory implementation. 
        @remarks
        The caller remains resonsible for destruction of this instance. 
        */
        void addWorldSectionFactory(PagedWorldSectionFactory* f);

        /** Remove a PagedWorldSectionFactory implementation. 
        */
        void removeWorldSectionFactory(PagedWorldSectionFactory* f);

        /** Get a PagedWorldSectionFactory.
        @param name The name of the factory to retrieve
        @return Pointer to a PagedWorldSectionFactory, or null if the WorldSection was not found.
        */
        PagedWorldSectionFactory* getWorldSectionFactory(const String& name);

        /** Create a new instance of PagedWorldSection using the registered
        factories.
        @param typeName The name of the type of collection to create
        @param name The instance name 
        @param parent The parent world
        @param sm The SceneManager to use (can be null if this is to be loaded)
        */
        PagedWorldSection* createWorldSection(const String& typeName, 
            const String& name, PagedWorld* parent, SceneManager* sm);

        /** Destroy an instance of PagedWorldSection. */
        void destroyWorldSection(PagedWorldSection* s);

        /** Get a reference to the registered strategies.
        */
        const WorldSectionFactoryMap& getWorldSectionFactories() const;


        /** Set the PageProvider which can provide streams for any Page. 
        @remarks
            This is the top-level way that you can direct how Page data is loaded. 
            When data for a Page is requested for a PagedWorldSection, the following
            sequence of classes will be checked to see if they have a provider willing
            to supply the stream: PagedWorldSection, PagedWorld, PageManager.
            If none of these do, then the default behaviour is to look for a file
            called worldname_sectionname_pageID.page. 
        @note
            The caller remains responsible for the destruction of the provider.
        */
        void setPageProvider(PageProvider* provider) { mPageProvider = provider; }
        
        /** Get the PageProvider which can provide streams for any Page. */
        PageProvider* getPageProvider() const { return mPageProvider; }

        /** Give a provider the opportunity to prepare page content procedurally. 
        @remarks
        You should not call this method directly. This call may well happen in 
        a separate thread so it should not access GPU resources, use _loadProceduralPage
        for that
        @return true if the page was populated, false otherwise
        */
        virtual bool _prepareProceduralPage(Page* page, PagedWorldSection* section);
        /** Give a provider the opportunity to prepare page content procedurally. 
        @remarks
        You should not call this method directly. This call will happen in 
        the main render thread so it can access GPU resources. Use _prepareProceduralPage
        for background preparation.
        @return true if the page was populated, false otherwise
        */
        virtual bool _loadProceduralPage(Page* page, PagedWorldSection* section);
        /** Give a manager  the opportunity to unload page content procedurally. 
        @remarks
        You should not call this method directly. This call will happen in 
        the main render thread so it can access GPU resources. Use _unprepareProceduralPage
        for background preparation.
        @return true if the page was populated, false otherwise
        */
        virtual bool _unloadProceduralPage(Page* page, PagedWorldSection* section);
        /** Give a manager  the opportunity to unprepare page content procedurally. 
        @remarks
        You should not call this method directly. This call may well happen in 
        a separate thread so it should not access GPU resources, use _unloadProceduralPage
        for that
        @return true if the page was unpopulated, false otherwise
        */
        virtual bool _unprepareProceduralPage(Page* page, PagedWorldSection* section);
        /** Get a serialiser set up to read Page data for the given PageID. 
        @param pageID The ID of the page being requested
        @param section The parent section to which this page will belong
        @remarks
            The StreamSerialiser returned is the responsibility of the caller to
            delete. 
        */
        StreamSerialiser* _readPageStream(PageID pageID, PagedWorldSection* section);

        /** Get a serialiser set up to write Page data for the given PageID. 
        @param pageID The ID of the page being requested
        @param section The parent section to which this page will belong
        @remarks
        The StreamSerialiser returned is the responsibility of the caller to
        delete. 
        */
        StreamSerialiser* _writePageStream(PageID pageID, PagedWorldSection* section);
        /** Get a serialiser set up to read PagedWorld data for the given world name. 
        @remarks
            The StreamSerialiser returned is the responsibility of the caller to
            delete. 
        */
        StreamSerialiser* _readWorldStream(const String& filename);

        /** Get a serialiser set up to write PagedWorld data. 
        @remarks
        The StreamSerialiser returned is the responsibility of the caller to
        delete. 
        */
        StreamSerialiser* _writeWorldStream(const String& filename);

        /** Get the resource group that will be used to read/write files when the
            default load routines are used. 
        */
        const String& getPageResourceGroup() const { return mPageResourceGroup; }
        /** Set the resource group that will be used to read/write files when the
        default load routines are used. 
        */
        void setPageResourceGroup(const String& g) { mPageResourceGroup = g; }

        /** Tells the paging system to start tracking a given camera. 
        @remarks
            In order for the paging system to function it needs to know which
            Cameras to track. You may not want to have all your cameras affect
            the paging system, so just add the cameras you want it to keep track of
            here. 
        */
        void addCamera(Camera* c);

        /** Tells the paging system to stop tracking a given camera. 
        */
        void removeCamera(Camera* c);

        /** Returns whether or not a given camera is being watched by the paging system.
        */
        bool hasCamera(Camera* c) const;

        typedef vector<Camera*>::type CameraList;
        /** Returns a list of cameras being tracked. */
        const CameraList& getCameraList() const;

        /** Set the debug display level.
        @remarks
            This setting controls how much debug information is displayed in the scene.
            The exact interpretation of this value depends on the PageStrategy you're
            using, and whether the PageContent decides to also display debug information.
            Generally speaking, 0 means no debug display, 1 means simple debug
            display (usually the PageStrategy) and anything more than that is
            up to the classes involved. 
        */
        void setDebugDisplayLevel(uint8 lvl) { mDebugDisplayLvl = lvl; }
        /** Get the debug display level. */
        uint8 getDebugDisplayLevel() const { return mDebugDisplayLvl; }

        /** Pause or unpause all paging operations.
        @remarks
            Using this method you can stop pages being loaded or unloaded for a
            period of time, 'freezing' the current page state as it is. 
        @param enabled True to proceed with normal paging operations, false to pause.
        */
        void setPagingOperationsEnabled(bool enabled) { mPagingEnabled = enabled; }

        /** Get whether paging operations are currently allowed to happen. */
        bool getPagingOperationsEnabled() const { return mPagingEnabled; }


    protected:

        class EventRouter : public Camera::Listener, public FrameListener
        {
        public:
            PageManager* pManager;
            WorldMap* pWorldMap;
            CameraList* pCameraList;

<<<<<<< HEAD
            EventRouter() {}
=======
            EventRouter() : pManager(0), pWorldMap(0), pCameraList(0) {}
>>>>>>> 83e497b5
            ~EventRouter() {}

            void cameraPreRenderScene(Camera* cam);
            void cameraDestroyed(Camera* cam);
            bool frameStarted(const FrameEvent& evt);
            bool frameEnded(const FrameEvent& evt);
        };

        void createStandardStrategies();
        void createStandardContentFactories();

        WorldMap mWorlds;
        StrategyMap mStrategies;
        ContentCollectionFactoryMap mContentCollectionFactories;
        ContentFactoryMap mContentFactories;
        WorldSectionFactoryMap mWorldSectionFactories;
        NameGenerator mWorldNameGenerator;
        PageProvider* mPageProvider;
        String mPageResourceGroup;
        CameraList mCameraList;
        EventRouter mEventRouter;
        uint8 mDebugDisplayLvl;
        bool mPagingEnabled;

        Grid2DPageStrategy* mGrid2DPageStrategy;
        Grid3DPageStrategy* mGrid3DPageStrategy;
        SimplePageContentCollectionFactory* mSimpleCollectionFactory;
    };

    /** @} */
    /** @} */
}

#endif<|MERGE_RESOLUTION|>--- conflicted
+++ resolved
@@ -141,11 +141,7 @@
         @param name Optionally give a name to the world (if no name is given, one
             will be generated).
         */
-<<<<<<< HEAD
-        PagedWorld* createWorld(const String& name = StringUtil::BLANK);
-=======
         PagedWorld* createWorld(const String& name = BLANKSTRING);
->>>>>>> 83e497b5
 
         /** Destroy a world. */
         void destroyWorld(const String& name);
@@ -158,21 +154,13 @@
         @param name Optionally give a name to the world (if no name is given, one
         will be generated).
         */
-<<<<<<< HEAD
-        PagedWorld* loadWorld(const String& filename, const String& name = StringUtil::BLANK);
-=======
         PagedWorld* loadWorld(const String& filename, const String& name = BLANKSTRING);
->>>>>>> 83e497b5
         /** Load a new PagedWorld from a stream. 
         @param stream A stream from which to load the world data
         @param name Optionally give a name to the world (if no name is given, one
         will be generated).
         */
-<<<<<<< HEAD
-        PagedWorld* loadWorld(const DataStreamPtr& stream, const String& name = StringUtil::BLANK);
-=======
         PagedWorld* loadWorld(const DataStreamPtr& stream, const String& name = BLANKSTRING);
->>>>>>> 83e497b5
         /** Save a PagedWorld instance to a file. 
         @param world The world to be saved
         @param filename The filename to save the data to
@@ -454,11 +442,7 @@
             WorldMap* pWorldMap;
             CameraList* pCameraList;
 
-<<<<<<< HEAD
-            EventRouter() {}
-=======
             EventRouter() : pManager(0), pWorldMap(0), pCameraList(0) {}
->>>>>>> 83e497b5
             ~EventRouter() {}
 
             void cameraPreRenderScene(Camera* cam);
