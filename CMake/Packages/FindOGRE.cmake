#-------------------------------------------------------------------
# This file is part of the CMake build system for OGRE
#     (Object-oriented Graphics Rendering Engine)
# For the latest info, see http://www.ogre3d.org/
#
# The contents of this file are placed in the public domain. Feel
# free to make use of it in any way you like.
#-------------------------------------------------------------------

# - Try to find OGRE
# If you have multiple versions of Ogre installed, use the CMake or
# the environment variable OGRE_HOME to point to the path where the
# desired Ogre version can be found.
# By default this script will look for a dynamic Ogre build. If you
# need to link against static Ogre libraries, set the CMake variable
# OGRE_STATIC to TRUE.
#
# Once done, this will define
#
#  OGRE_FOUND - system has OGRE
#  OGRE_INCLUDE_DIRS - the OGRE include directories 
#  OGRE_LIBRARIES - link these to use the OGRE core
#  OGRE_BINARY_REL - location of the main Ogre binary (win32 non-static only, release)
#  OGRE_BINARY_DBG - location of the main Ogre binaries (win32 non-static only, debug)
#
# Additionally this script searches for the following optional
# parts of the Ogre package:
#  Plugin_BSPSceneManager, Plugin_CgProgramManager,
#  Plugin_OctreeSceneManager, Plugin_OctreeZone,
#  Plugin_ParticleFX, Plugin_PCZSceneManager,
#  RenderSystem_GL, RenderSystem_GL3Plus,
#  RenderSystem_GLES, RenderSystem_GLES2,
#  RenderSystem_Direct3D9, RenderSystem_Direct3D11
#  Paging, Terrain, Volume, Overlay
#
# For each of these components, the following variables are defined:
#
#  OGRE_${COMPONENT}_FOUND - ${COMPONENT} is available
#  OGRE_${COMPONENT}_INCLUDE_DIRS - additional include directories for ${COMPONENT}
#  OGRE_${COMPONENT}_LIBRARIES - link these to use ${COMPONENT} 
#  OGRE_${COMPONENT}_BINARY_REL - location of the component binary (win32 non-static only, release)
#  OGRE_${COMPONENT}_BINARY_DBG - location of the component binary (win32 non-static only, debug)
#
# Finally, the following variables are defined:
#
#  OGRE_PLUGIN_DIR_REL - The directory where the release versions of
#       the OGRE plugins are located
#  OGRE_PLUGIN_DIR_DBG - The directory where the debug versions of
#       the OGRE plugins are located
#  OGRE_MEDIA_DIR - The directory where the OGRE sample media is
#       located, if available

include(FindPkgMacros)
include(PreprocessorUtils)
findpkg_begin(OGRE)


# Get path, convert backslashes as ${ENV_${var}}
getenv_path(OGRE_HOME)
getenv_path(OGRE_SDK)
getenv_path(OGRE_SOURCE)
getenv_path(OGRE_BUILD)
getenv_path(OGRE_DEPENDENCIES_DIR)
getenv_path(PROGRAMFILES)

# Determine whether to search for a dynamic or static build
if (OGRE_STATIC)
  set(OGRE_LIB_SUFFIX "Static")
else ()
  set(OGRE_LIB_SUFFIX "")
endif ()

if(APPLE AND NOT OGRE_STATIC)
	set(OGRE_LIBRARY_NAMES "Ogre${OGRE_LIB_SUFFIX}")
else()
    set(OGRE_LIBRARY_NAMES "OgreMain${OGRE_LIB_SUFFIX}")
endif()
get_debug_names(OGRE_LIBRARY_NAMES)
          
# construct search paths from environmental hints and
# OS specific guesses
if (WIN32)
  set(OGRE_PREFIX_GUESSES
    ${ENV_PROGRAMFILES}/OGRE
    C:/OgreSDK
  )
elseif (UNIX)
  set(OGRE_PREFIX_GUESSES
    /opt/ogre
    /opt/OGRE
    /usr/lib${LIB_SUFFIX}/ogre
    /usr/lib${LIB_SUFFIX}/OGRE
    /usr/local/lib${LIB_SUFFIX}/ogre
    /usr/local/lib${LIB_SUFFIX}/OGRE
    $ENV{HOME}/ogre
    $ENV{HOME}/OGRE
  )
  if (APPLE)
    set(OGRE_PREFIX_GUESSES 
      ${CMAKE_CURRENT_SOURCE_DIR}/lib/macosx
      ${OGRE_PREFIX_GUESSES}
    )
  endif ()
endif ()
set(OGRE_PREFIX_PATH
  ${OGRE_HOME} ${OGRE_SDK} ${ENV_OGRE_HOME} ${ENV_OGRE_SDK}
  ${OGRE_PREFIX_GUESSES}
)
create_search_paths(OGRE)
# If both OGRE_BUILD and OGRE_SOURCE are set, prepare to find Ogre in a build dir
set(OGRE_PREFIX_SOURCE ${OGRE_SOURCE} ${ENV_OGRE_SOURCE})
set(OGRE_PREFIX_BUILD ${OGRE_BUILD} ${ENV_OGRE_BUILD})
set(OGRE_PREFIX_DEPENDENCIES_DIR ${OGRE_DEPENDENCIES_DIR} ${ENV_OGRE_DEPENDENCIES_DIR})
if (OGRE_PREFIX_SOURCE AND OGRE_PREFIX_BUILD)
  foreach(dir ${OGRE_PREFIX_SOURCE})
    set(OGRE_INC_SEARCH_PATH ${dir}/OgreMain/include ${dir}/Dependencies/include ${dir}/iOSDependencies/include ${dir}/AndroidDependencies/include ${OGRE_INC_SEARCH_PATH})
    set(OGRE_LIB_SEARCH_PATH ${dir}/lib ${dir}/Dependencies/lib ${dir}/iOSDependencies/lib ${dir}/AndroidDependencies/lib/${ANDROID_ABI} ${OGRE_LIB_SEARCH_PATH})
    set(OGRE_BIN_SEARCH_PATH ${dir}/Samples/Common/bin ${OGRE_BIN_SEARCH_PATH})
  endforeach(dir)
  foreach(dir ${OGRE_PREFIX_BUILD})
    set(OGRE_INC_SEARCH_PATH ${dir}/include ${OGRE_INC_SEARCH_PATH})
    set(OGRE_LIB_SEARCH_PATH ${dir}/lib ${OGRE_LIB_SEARCH_PATH})

    if (OGRE_BUILD_PLATFORM_APPLE_IOS)
        set(OGRE_LIB_SEARCH_PATH ${dir}/lib/iphoneos ${dir}/lib/iphonesimulator ${OGRE_LIB_SEARCH_PATH})
    endif()

    set(OGRE_BIN_SEARCH_PATH ${dir}/bin ${OGRE_BIN_SEARCH_PATH})
    set(OGRE_BIN_SEARCH_PATH ${dir}/Samples/Common/bin ${OGRE_BIN_SEARCH_PATH})
  endforeach(dir)
  
  if (OGRE_PREFIX_DEPENDENCIES_DIR)
    set(OGRE_INC_SEARCH_PATH ${OGRE_PREFIX_DEPENDENCIES_DIR}/include ${OGRE_INC_SEARCH_PATH})
    set(OGRE_LIB_SEARCH_PATH ${OGRE_PREFIX_DEPENDENCIES_DIR}/lib ${OGRE_LIB_SEARCH_PATH})
    set(OGRE_BIN_SEARCH_PATH ${OGRE_PREFIX_DEPENDENCIES_DIR}/bin ${OGRE_BIN_SEARCH_PATH})
  endif()
else()
  set(OGRE_PREFIX_SOURCE "NOTFOUND")
  set(OGRE_PREFIX_BUILD "NOTFOUND")
endif ()

# redo search if any of the environmental hints changed
set(OGRE_COMPONENTS Paging Terrain Volume Overlay 
  Plugin_BSPSceneManager Plugin_CgProgramManager Plugin_OctreeSceneManager
  Plugin_OctreeZone Plugin_PCZSceneManager Plugin_ParticleFX
  RenderSystem_Direct3D11 RenderSystem_Direct3D9 RenderSystem_GL RenderSystem_GL3Plus RenderSystem_GLES RenderSystem_GLES2)
set(OGRE_RESET_VARS 
  OGRE_CONFIG_INCLUDE_DIR OGRE_INCLUDE_DIR 
  OGRE_LIBRARY_FWK OGRE_LIBRARY_REL OGRE_LIBRARY_DBG
  OGRE_PLUGIN_DIR_DBG OGRE_PLUGIN_DIR_REL OGRE_MEDIA_DIR)
foreach (comp ${OGRE_COMPONENTS})
  set(OGRE_RESET_VARS ${OGRE_RESET_VARS}
    OGRE_${comp}_INCLUDE_DIR OGRE_${comp}_LIBRARY_FWK
    OGRE_${comp}_LIBRARY_DBG OGRE_${comp}_LIBRARY_REL
  )
endforeach (comp)
set(OGRE_PREFIX_WATCH ${OGRE_PREFIX_PATH} ${OGRE_PREFIX_SOURCE} ${OGRE_PREFIX_BUILD})
clear_if_changed(OGRE_PREFIX_WATCH ${OGRE_RESET_VARS})

if(NOT OGRE_STATIC)
	# try to locate Ogre via pkg-config
	use_pkgconfig(OGRE_PKGC "OGRE${OGRE_LIB_SUFFIX}")

	# try to find framework on OSX
	findpkg_framework(OGRE)
else()
	set(OGRE_LIBRARY_FWK "")
endif()

# locate Ogre include files
find_path(OGRE_CONFIG_INCLUDE_DIR NAMES OgreBuildSettings.h HINTS ${OGRE_INC_SEARCH_PATH} ${OGRE_FRAMEWORK_INCLUDES} ${OGRE_PKGC_INCLUDE_DIRS} PATH_SUFFIXES "OGRE")
find_path(OGRE_INCLUDE_DIR NAMES OgreRoot.h HINTS ${OGRE_CONFIG_INCLUDE_DIR} ${OGRE_INC_SEARCH_PATH} ${OGRE_FRAMEWORK_INCLUDES} ${OGRE_PKGC_INCLUDE_DIRS} PATH_SUFFIXES "OGRE")
set(OGRE_INCOMPATIBLE FALSE)

if (OGRE_INCLUDE_DIR)
  if (NOT OGRE_CONFIG_INCLUDE_DIR)
    set(OGRE_CONFIG_INCLUDE_DIR ${OGRE_INCLUDE_DIR})
  endif ()
  # determine Ogre version
  file(READ ${OGRE_INCLUDE_DIR}/OgrePrerequisites.h OGRE_TEMP_VERSION_CONTENT)
  get_preprocessor_entry(OGRE_TEMP_VERSION_CONTENT OGRE_VERSION_MAJOR OGRE_VERSION_MAJOR)
  get_preprocessor_entry(OGRE_TEMP_VERSION_CONTENT OGRE_VERSION_MINOR OGRE_VERSION_MINOR)
  get_preprocessor_entry(OGRE_TEMP_VERSION_CONTENT OGRE_VERSION_PATCH OGRE_VERSION_PATCH)
  get_preprocessor_entry(OGRE_TEMP_VERSION_CONTENT OGRE_VERSION_NAME OGRE_VERSION_NAME)
  set(OGRE_VERSION "${OGRE_VERSION_MAJOR}.${OGRE_VERSION_MINOR}.${OGRE_VERSION_PATCH}")
  pkg_message(OGRE "Found Ogre ${OGRE_VERSION_NAME} (${OGRE_VERSION})")

  # determine configuration settings
  set(OGRE_CONFIG_HEADERS
    ${OGRE_CONFIG_INCLUDE_DIR}/OgreBuildSettings.h
    ${OGRE_CONFIG_INCLUDE_DIR}/OgreConfig.h
  )
  foreach(CFG_FILE ${OGRE_CONFIG_HEADERS})
    if (EXISTS ${CFG_FILE})
      set(OGRE_CONFIG_HEADER ${CFG_FILE})
      break()
    endif()
  endforeach()
  if (OGRE_CONFIG_HEADER)
    file(READ ${OGRE_CONFIG_HEADER} OGRE_TEMP_CONFIG_CONTENT)
    has_preprocessor_entry(OGRE_TEMP_CONFIG_CONTENT OGRE_STATIC_LIB OGRE_CONFIG_STATIC)
    get_preprocessor_entry(OGRE_TEMP_CONFIG_CONTENT OGRE_THREAD_SUPPORT OGRE_CONFIG_THREADS)
    get_preprocessor_entry(OGRE_TEMP_CONFIG_CONTENT OGRE_THREAD_PROVIDER OGRE_CONFIG_THREAD_PROVIDER)
    get_preprocessor_entry(OGRE_TEMP_CONFIG_CONTENT OGRE_NO_FREEIMAGE OGRE_CONFIG_FREEIMAGE)
    if (OGRE_CONFIG_STATIC AND OGRE_STATIC)
    elseif (OGRE_CONFIG_STATIC OR OGRE_STATIC)
      pkg_message(OGRE "Build type (static, dynamic) does not match the requested one.")
      set(OGRE_INCOMPATIBLE TRUE)
    endif ()
  else ()
    pkg_message(OGRE "Could not determine Ogre build configuration.")
    set(OGRE_INCOMPATIBLE TRUE)
  endif ()
else ()
  set(OGRE_INCOMPATIBLE FALSE)
endif ()

find_library(OGRE_LIBRARY_REL NAMES ${OGRE_LIBRARY_NAMES} HINTS ${OGRE_LIB_SEARCH_PATH} ${OGRE_PKGC_LIBRARY_DIRS} ${OGRE_FRAMEWORK_SEARCH_PATH} PATH_SUFFIXES "" "Release" "RelWithDebInfo" "MinSizeRel")
find_library(OGRE_LIBRARY_DBG NAMES ${OGRE_LIBRARY_NAMES_DBG} HINTS ${OGRE_LIB_SEARCH_PATH} ${OGRE_PKGC_LIBRARY_DIRS} ${OGRE_FRAMEWORK_SEARCH_PATH} PATH_SUFFIXES "" "Debug")
make_library_set(OGRE_LIBRARY)

if(APPLE)
  set(OGRE_LIBRARY_DBG ${OGRE_LIB_SEARCH_PATH})
endif()
if (OGRE_INCOMPATIBLE)
  set(OGRE_LIBRARY "NOTFOUND")
endif ()

set(OGRE_INCLUDE_DIR ${OGRE_CONFIG_INCLUDE_DIR} ${OGRE_INCLUDE_DIR})
list(REMOVE_DUPLICATES OGRE_INCLUDE_DIR)
findpkg_finish(OGRE)
add_parent_dir(OGRE_INCLUDE_DIRS OGRE_INCLUDE_DIR)
if (OGRE_SOURCE)
	# If working from source rather than SDK, add samples include
	set(OGRE_INCLUDE_DIRS ${OGRE_INCLUDE_DIRS} "${OGRE_SOURCE}/Samples/Common/include")
endif()

mark_as_advanced(OGRE_CONFIG_INCLUDE_DIR OGRE_MEDIA_DIR OGRE_PLUGIN_DIR_REL OGRE_PLUGIN_DIR_DBG)

if (NOT OGRE_FOUND)
  return()
endif ()


# look for required Ogre dependencies in case of static build and/or threading
if (OGRE_STATIC)
  set(OGRE_DEPS_FOUND TRUE)
  find_package(Cg QUIET)
  find_package(DirectX QUIET)
  find_package(FreeImage QUIET)
  find_package(Freetype QUIET)
  find_package(OpenGL QUIET)
  find_package(OpenGLES QUIET)
  find_package(OpenGLES2 QUIET)
  find_package(ZLIB QUIET)
  find_package(ZZip QUIET)
  if (UNIX AND NOT APPLE AND NOT ANDROID)
    find_package(X11 QUIET)
    find_library(XAW_LIBRARY NAMES Xaw Xaw7 PATHS ${DEP_LIB_SEARCH_DIR} ${X11_LIB_SEARCH_PATH})
    if (NOT XAW_LIBRARY OR NOT X11_Xt_FOUND)
      set(X11_FOUND FALSE)
    endif ()
  endif ()
  if (APPLE AND NOT OGRE_BUILD_PLATFORM_APPLE_IOS)
    find_package(Cocoa QUIET)
    find_package(Carbon QUIET)
    find_package(CoreVideo QUIET)
    if (NOT Cocoa_FOUND OR NOT Carbon_FOUND OR NOT CoreVideo_FOUND)
      set(OGRE_DEPS_FOUND FALSE)
    endif ()
  endif ()

  set(OGRE_LIBRARIES ${OGRE_LIBRARIES} ${ZZip_LIBRARIES} ${ZLIB_LIBRARIES} ${FreeImage_LIBRARIES} ${FREETYPE_LIBRARIES} )

  if (APPLE AND NOT OGRE_BUILD_PLATFORM_APPLE_IOS AND NOT ANDROID)
    set(OGRE_LIBRARIES ${OGRE_LIBRARIES} ${X11_LIBRARIES} ${X11_Xt_LIBRARIES} ${XAW_LIBRARY} ${X11_Xrandr_LIB} ${Carbon_LIBRARIES} ${Cocoa_LIBRARIES})
  endif()
  
  if (NOT ZLIB_FOUND OR NOT ZZip_FOUND)
    set(OGRE_DEPS_FOUND FALSE)
  endif ()
  if (NOT FreeImage_FOUND AND NOT OGRE_CONFIG_FREEIMAGE)
    set(OGRE_DEPS_FOUND FALSE)
  endif ()
  if (NOT FREETYPE_FOUND)
    set(OGRE_DEPS_FOUND FALSE)
  endif ()
  if (UNIX AND NOT APPLE AND NOT ANDROID)
	if (NOT X11_FOUND)
      set(OGRE_DEPS_FOUND FALSE)
	endif ()
  endif ()

  if (OGRE_CONFIG_THREADS)
    if (OGRE_CONFIG_THREAD_PROVIDER EQUAL 1)
      find_package(Boost COMPONENTS thread QUIET)
      if (NOT Boost_THREAD_FOUND)
        set(OGRE_DEPS_FOUND FALSE)
      else ()
        set(OGRE_LIBRARIES ${OGRE_LIBRARIES} ${Boost_LIBRARIES})
        set(OGRE_INCLUDE_DIRS ${OGRE_INCLUDE_DIRS} ${Boost_INCLUDE_DIRS})
      endif ()
    elseif (OGRE_CONFIG_THREAD_PROVIDER EQUAL 2)
      find_package(POCO QUIET)
      if (NOT POCO_FOUND)
        set(OGRE_DEPS_FOUND FALSE)
      else ()
        set(OGRE_LIBRARIES ${OGRE_LIBRARIES} ${POCO_LIBRARIES})
        set(OGRE_INCLUDE_DIRS ${OGRE_INCLUDE_DIRS} ${POCO_INCLUDE_DIRS})
      endif ()
    elseif (OGRE_CONFIG_THREAD_PROVIDER EQUAL 3)
      find_package(TBB QUIET)
      if (NOT TBB_FOUND)
        set(OGRE_DEPS_FOUND FALSE)
      else ()
        set(OGRE_LIBRARIES ${OGRE_LIBRARIES} ${TBB_LIBRARIES})
        set(OGRE_INCLUDE_DIRS ${OGRE_INCLUDE_DIRS} ${TBB_INCLUDE_DIRS})
      endif ()
    endif ()
  endif ()
  
  if (NOT OGRE_DEPS_FOUND)
    pkg_message(OGRE "Could not find all required dependencies for the Ogre package.")
    set(OGRE_FOUND FALSE)
  endif ()
endif ()

if (NOT OGRE_FOUND)
  return()
endif ()


get_filename_component(OGRE_LIBRARY_DIR_REL "${OGRE_LIBRARY_REL}" PATH)
get_filename_component(OGRE_LIBRARY_DIR_DBG "${OGRE_LIBRARY_DBG}" PATH)
set(OGRE_LIBRARY_DIRS ${OGRE_LIBRARY_DIR_REL} ${OGRE_LIBRARY_DIR_DBG})

# find binaries
if (NOT OGRE_STATIC)
	if (WIN32)
		find_file(OGRE_BINARY_REL NAMES "OgreMain.dll" HINTS ${OGRE_BIN_SEARCH_PATH}
          PATH_SUFFIXES "" Release RelWithDebInfo MinSizeRel)
		find_file(OGRE_BINARY_DBG NAMES "OgreMain_d.dll" HINTS ${OGRE_BIN_SEARCH_PATH}
          PATH_SUFFIXES "" Debug )
	endif()
	mark_as_advanced(OGRE_BINARY_REL OGRE_BINARY_DBG)
endif()


#########################################################
# Find Ogre components
#########################################################

set(OGRE_COMPONENT_SEARCH_PATH_REL 
  ${OGRE_LIBRARY_DIR_REL}/..
  ${OGRE_LIBRARY_DIR_REL}/../..
  ${OGRE_BIN_SEARCH_PATH}
)
set(OGRE_COMPONENT_SEARCH_PATH_DBG
  ${OGRE_LIBRARY_DIR_DBG}/..
  ${OGRE_LIBRARY_DIR_DBG}/../..
  ${OGRE_BIN_SEARCH_PATH}
)

macro(ogre_find_component COMPONENT HEADER)
  findpkg_begin(OGRE_${COMPONENT})
  find_path(OGRE_${COMPONENT}_INCLUDE_DIR NAMES ${HEADER} HINTS ${OGRE_INCLUDE_DIRS} ${OGRE_PREFIX_SOURCE} PATH_SUFFIXES ${COMPONENT} OGRE/${COMPONENT} Components/${COMPONENT}/include)
  set(OGRE_${COMPONENT}_LIBRARY_NAMES "Ogre${COMPONENT}${OGRE_LIB_SUFFIX}")
  get_debug_names(OGRE_${COMPONENT}_LIBRARY_NAMES)
  find_library(OGRE_${COMPONENT}_LIBRARY_REL NAMES ${OGRE_${COMPONENT}_LIBRARY_NAMES} HINTS ${OGRE_LIBRARY_DIR_REL} PATH_SUFFIXES "" "Release" "RelWithDebInfo" "MinSizeRel")
  find_library(OGRE_${COMPONENT}_LIBRARY_DBG NAMES ${OGRE_${COMPONENT}_LIBRARY_NAMES_DBG} HINTS ${OGRE_LIBRARY_DIR_DBG} PATH_SUFFIXES "" "Debug")
  make_library_set(OGRE_${COMPONENT}_LIBRARY)
  findpkg_finish(OGRE_${COMPONENT})
  if (OGRE_${COMPONENT}_FOUND)
    # find binaries
    if (NOT OGRE_STATIC)
	  if (WIN32)
	    find_file(OGRE_${COMPONENT}_BINARY_REL NAMES "Ogre${COMPONENT}.dll" HINTS ${OGRE_COMPONENT_SEARCH_PATH_REL} PATH_SUFFIXES "" bin bin/Release bin/RelWithDebInfo bin/MinSizeRel Release)
	    find_file(OGRE_${COMPONENT}_BINARY_DBG NAMES "Ogre${COMPONENT}_d.dll" HINTS ${OGRE_COMPONENT_SEARCH_PATH_DBG} PATH_SUFFIXES "" bin bin/Debug Debug)
	  endif()
	  mark_as_advanced(OGRE_${COMPONENT}_BINARY_REL OGRE_${COMPONENT}_BINARY_DBG)
    endif()
  endif()
endmacro()

# look for Paging component
ogre_find_component(Paging OgrePaging.h)
# look for Terrain component
ogre_find_component(Terrain OgreTerrain.h)
# look for Property component
ogre_find_component(Property OgreProperty.h)
# look for RTShaderSystem component
ogre_find_component(RTShaderSystem OgreRTShaderSystem.h)
# look for Volume component
ogre_find_component(Volume OgreVolumePrerequisites.h)
# look for Overlay component
ogre_find_component(Overlay OgreOverlaySystem.h)

#########################################################
# Find Ogre plugins
#########################################################        
macro(ogre_find_plugin PLUGIN HEADER)
  # On Unix, the plugins might have no prefix
  if (CMAKE_FIND_LIBRARY_PREFIXES)
    set(TMP_CMAKE_LIB_PREFIX ${CMAKE_FIND_LIBRARY_PREFIXES})
    set(CMAKE_FIND_LIBRARY_PREFIXES ${CMAKE_FIND_LIBRARY_PREFIXES} "")
  endif()
  
  # strip RenderSystem_ or Plugin_ prefix from plugin name
  string(REPLACE "RenderSystem_" "" PLUGIN_TEMP ${PLUGIN})
  string(REPLACE "Plugin_" "" PLUGIN_NAME ${PLUGIN_TEMP})
  
  # header files for plugins are not usually needed, but find them anyway if they are present
  set(OGRE_PLUGIN_PATH_SUFFIXES
    PlugIns PlugIns/${PLUGIN_NAME} Plugins Plugins/${PLUGIN_NAME} ${PLUGIN} 
    RenderSystems RenderSystems/${PLUGIN_NAME} ${ARGN})
  find_path(OGRE_${PLUGIN}_INCLUDE_DIR NAMES ${HEADER} 
    HINTS ${OGRE_INCLUDE_DIRS} ${OGRE_PREFIX_SOURCE}  
    PATH_SUFFIXES ${OGRE_PLUGIN_PATH_SUFFIXES})
  # find link libraries for plugins
  set(OGRE_${PLUGIN}_LIBRARY_NAMES "${PLUGIN}${OGRE_LIB_SUFFIX}")
  get_debug_names(OGRE_${PLUGIN}_LIBRARY_NAMES)
  #set(OGRE_${PLUGIN}_LIBRARY_FWK ${OGRE_LIBRARY_FWK})
  find_library(OGRE_${PLUGIN}_LIBRARY_REL NAMES ${OGRE_${PLUGIN}_LIBRARY_NAMES}
<<<<<<< HEAD
    HINTS "${OGRE_BUILD}/lib" ${OGRE_LIBRARY_DIRS} PATH_SUFFIXES "" OGRE opt release release/opt relwithdebinfo relwithdebinfo/opt minsizerel minsizerel/opt)
  find_library(OGRE_${PLUGIN}_LIBRARY_DBG NAMES ${OGRE_${PLUGIN}_LIBRARY_NAMES_DBG}
    HINTS "${OGRE_BUILD}/lib" ${OGRE_LIBRARY_DIRS} PATH_SUFFIXES "" OGRE opt debug debug/opt)
=======
    HINTS ${OGRE_LIBRARY_DIRS} PATH_SUFFIXES "" OGRE opt Release Release/opt RelWithDebInfo RelWithDebInfo/opt MinSizeSel MinSizeRel/opt)
  find_library(OGRE_${PLUGIN}_LIBRARY_DBG NAMES ${OGRE_${PLUGIN}_LIBRARY_NAMES_DBG}
    HINTS ${OGRE_LIBRARY_DIRS} PATH_SUFFIXES "" OGRE opt Debug Debug/opt)
>>>>>>> a2487d9c
  make_library_set(OGRE_${PLUGIN}_LIBRARY)

  if (OGRE_${PLUGIN}_LIBRARY OR OGRE_${PLUGIN}_INCLUDE_DIR)
    set(OGRE_${PLUGIN}_FOUND TRUE)
    if (OGRE_${PLUGIN}_INCLUDE_DIR)
      set(OGRE_${PLUGIN}_INCLUDE_DIRS ${OGRE_${PLUGIN}_INCLUDE_DIR})
    endif()
    set(OGRE_${PLUGIN}_LIBRARIES ${OGRE_${PLUGIN}_LIBRARY})
  endif ()

  mark_as_advanced(OGRE_${PLUGIN}_INCLUDE_DIR OGRE_${PLUGIN}_LIBRARY_REL OGRE_${PLUGIN}_LIBRARY_DBG OGRE_${PLUGIN}_LIBRARY_FWK)

  # look for plugin dirs
  if (OGRE_${PLUGIN}_FOUND)
    if (NOT OGRE_PLUGIN_DIR_REL OR NOT OGRE_PLUGIN_DIR_DBG)
      if (WIN32)
        set(OGRE_PLUGIN_SEARCH_PATH_REL 
          ${OGRE_LIBRARY_DIR_REL}/..
          ${OGRE_LIBRARY_DIR_REL}/../..
		  ${OGRE_BIN_SEARCH_PATH}
        )
        set(OGRE_PLUGIN_SEARCH_PATH_DBG
          ${OGRE_LIBRARY_DIR_DBG}/..
          ${OGRE_LIBRARY_DIR_DBG}/../..
		  ${OGRE_BIN_SEARCH_PATH}
        )
        find_path(OGRE_PLUGIN_DIR_REL NAMES "${PLUGIN}.dll" HINTS ${OGRE_PLUGIN_SEARCH_PATH_REL}
          PATH_SUFFIXES "" bin bin/Release bin/RelWithDebInfo bin/MinSizeRel Release)
        find_path(OGRE_PLUGIN_DIR_DBG NAMES "${PLUGIN}_d.dll" HINTS ${OGRE_PLUGIN_SEARCH_PATH_DBG}
          PATH_SUFFIXES "" bin bin/Debug Debug)
      elseif (UNIX)
        get_filename_component(OGRE_PLUGIN_DIR_TMP ${OGRE_${PLUGIN}_LIBRARY_REL} PATH)
        set(OGRE_PLUGIN_DIR_REL ${OGRE_PLUGIN_DIR_TMP} CACHE STRING "Ogre plugin dir (release)" FORCE)
	    get_filename_component(OGRE_PLUGIN_DIR_TMP ${OGRE_${PLUGIN}_LIBRARY_DBG} PATH)
        set(OGRE_PLUGIN_DIR_DBG ${OGRE_PLUGIN_DIR_TMP} CACHE STRING "Ogre plugin dir (debug)" FORCE)  
      endif ()
    endif ()
	
	# find binaries
	if (NOT OGRE_STATIC)
		if (WIN32)
			find_file(OGRE_${PLUGIN}_REL NAMES "${PLUGIN}.dll" HINTS ${OGRE_PLUGIN_DIR_REL})
			find_file(OGRE_${PLUGIN}_DBG NAMES "${PLUGIN}_d.dll" HINTS ${OGRE_PLUGIN_DIR_DBG})
		endif()
		mark_as_advanced(OGRE_${PLUGIN}_REL OGRE_${PLUGIN}_DBG)
	endif()
	
  endif ()

  if (TMP_CMAKE_LIB_PREFIX)
    set(CMAKE_FIND_LIBRARY_PREFIXES ${TMP_CMAKE_LIB_PREFIX})
  endif ()
endmacro(ogre_find_plugin)

ogre_find_plugin(Plugin_PCZSceneManager OgrePCZSceneManager.h PCZ PlugIns/PCZSceneManager/include)
ogre_find_plugin(Plugin_OctreeZone OgreOctreeZone.h PCZ PlugIns/OctreeZone/include)
ogre_find_plugin(Plugin_BSPSceneManager OgreBspSceneManager.h PlugIns/BSPSceneManager/include)
ogre_find_plugin(Plugin_CgProgramManager OgreCgProgram.h PlugIns/CgProgramManager/include)
ogre_find_plugin(Plugin_OctreeSceneManager OgreOctreeSceneManager.h PlugIns/OctreeSceneManager/include)
ogre_find_plugin(Plugin_ParticleFX OgreParticleFXPrerequisites.h PlugIns/ParticleFX/include)
ogre_find_plugin(RenderSystem_GL OgreGLRenderSystem.h RenderSystems/GL/include)
ogre_find_plugin(RenderSystem_GL3Plus OgreGL3PlusRenderSystem.h RenderSystems/GL3Plus/include)
ogre_find_plugin(RenderSystem_GLES OgreGLESRenderSystem.h RenderSystems/GLES/include)
ogre_find_plugin(RenderSystem_GLES2 OgreGLES2RenderSystem.h RenderSystems/GLES2/include)
ogre_find_plugin(RenderSystem_Direct3D9 OgreD3D9RenderSystem.h RenderSystems/Direct3D9/include)
ogre_find_plugin(RenderSystem_Direct3D11 OgreD3D11RenderSystem.h RenderSystems/Direct3D11/include)
        
if (OGRE_STATIC)
  # check if dependencies for plugins are met
  if (NOT DirectX_FOUND)
    set(OGRE_RenderSystem_Direct3D9_FOUND FALSE)
  endif ()
  if (NOT DirectX_D3D11_FOUND)
    set(OGRE_RenderSystem_Direct3D11_FOUND FALSE)
  endif ()
  if (NOT OPENGL_FOUND)
    set(OGRE_RenderSystem_GL_FOUND FALSE)
  endif ()
  if (NOT OPENGL_FOUND)
    set(OGRE_RenderSystem_GL3Plus_FOUND FALSE)
  endif ()
  if (NOT OPENGLES_FOUND)
    set(OGRE_RenderSystem_GLES_FOUND FALSE)
  endif ()
  if (NOT OPENGLES2_FOUND)
    set(OGRE_RenderSystem_GLES2_FOUND FALSE)
  endif ()
  if (NOT Cg_FOUND)
    set(OGRE_Plugin_CgProgramManager_FOUND FALSE)
  endif ()
  
  set(OGRE_RenderSystem_Direct3D9_LIBRARIES ${OGRE_RenderSystem_Direct3D9_LIBRARIES}
    ${DirectX_LIBRARIES}
  )

  set(OGRE_RenderSystem_Direct3D11_LIBRARIES ${OGRE_RenderSystem_Direct3D11_LIBRARIES}
    ${DirectX_D3D11_LIBRARIES}
  )
  set(OGRE_RenderSystem_GL_LIBRARIES ${OGRE_RenderSystem_GL_LIBRARIES}
    ${OPENGL_LIBRARIES}
  )
  set(OGRE_RenderSystem_GL3Plus_LIBRARIES ${OGRE_RenderSystem_GL3Plus_LIBRARIES}
    ${OPENGL_LIBRARIES}
  )
  set(OGRE_RenderSystem_GLES_LIBRARIES ${OGRE_RenderSystem_GLES_LIBRARIES}
    ${OPENGLES_LIBRARIES}
  )
  set(OGRE_RenderSystem_GLES2_LIBRARIES ${OGRE_RenderSystem_GLES2_LIBRARIES}
    ${OPENGLES2_LIBRARIES}
  )
  set(OGRE_Plugin_CgProgramManager_LIBRARIES ${OGRE_Plugin_CgProgramManager_LIBRARIES}
    ${Cg_LIBRARIES}
  )
endif ()

# look for the media directory
set(OGRE_MEDIA_SEARCH_PATH
  ${OGRE_SOURCE}
  ${OGRE_LIBRARY_DIR_REL}/..
  ${OGRE_LIBRARY_DIR_DBG}/..
  ${OGRE_LIBRARY_DIR_REL}/../..
  ${OGRE_LIBRARY_DIR_DBG}/../..
  ${OGRE_PREFIX_SOURCE}
)
set(OGRE_MEDIA_SEARCH_SUFFIX
  Samples/Media
  Media
  media
  share/OGRE/media
)

clear_if_changed(OGRE_PREFIX_WATCH OGRE_MEDIA_DIR)
find_path(OGRE_MEDIA_DIR NAMES packs/cubemapsJS.zip HINTS ${OGRE_MEDIA_SEARCH_PATH}
  PATHS ${OGRE_PREFIX_PATH} PATH_SUFFIXES ${OGRE_MEDIA_SEARCH_SUFFIX})
<|MERGE_RESOLUTION|>--- conflicted
+++ resolved
@@ -419,17 +419,11 @@
   # find link libraries for plugins
   set(OGRE_${PLUGIN}_LIBRARY_NAMES "${PLUGIN}${OGRE_LIB_SUFFIX}")
   get_debug_names(OGRE_${PLUGIN}_LIBRARY_NAMES)
-  #set(OGRE_${PLUGIN}_LIBRARY_FWK ${OGRE_LIBRARY_FWK})
+  set(OGRE_${PLUGIN}_LIBRARY_FWK ${OGRE_LIBRARY_FWK})
   find_library(OGRE_${PLUGIN}_LIBRARY_REL NAMES ${OGRE_${PLUGIN}_LIBRARY_NAMES}
-<<<<<<< HEAD
-    HINTS "${OGRE_BUILD}/lib" ${OGRE_LIBRARY_DIRS} PATH_SUFFIXES "" OGRE opt release release/opt relwithdebinfo relwithdebinfo/opt minsizerel minsizerel/opt)
+    HINTS "${OGRE_BUILD}/lib" ${OGRE_LIBRARY_DIRS} PATH_SUFFIXES "" OGRE opt Release Release/opt RelWithDebInfo RelWithDebInfo/opt MinSizeRel MinSizeRel/opt)
   find_library(OGRE_${PLUGIN}_LIBRARY_DBG NAMES ${OGRE_${PLUGIN}_LIBRARY_NAMES_DBG}
-    HINTS "${OGRE_BUILD}/lib" ${OGRE_LIBRARY_DIRS} PATH_SUFFIXES "" OGRE opt debug debug/opt)
-=======
-    HINTS ${OGRE_LIBRARY_DIRS} PATH_SUFFIXES "" OGRE opt Release Release/opt RelWithDebInfo RelWithDebInfo/opt MinSizeSel MinSizeRel/opt)
-  find_library(OGRE_${PLUGIN}_LIBRARY_DBG NAMES ${OGRE_${PLUGIN}_LIBRARY_NAMES_DBG}
-    HINTS ${OGRE_LIBRARY_DIRS} PATH_SUFFIXES "" OGRE opt Debug Debug/opt)
->>>>>>> a2487d9c
+    HINTS "${OGRE_BUILD}/lib" ${OGRE_LIBRARY_DIRS} PATH_SUFFIXES "" OGRE opt Debug Debug/opt)
   make_library_set(OGRE_${PLUGIN}_LIBRARY)
 
   if (OGRE_${PLUGIN}_LIBRARY OR OGRE_${PLUGIN}_INCLUDE_DIR)
