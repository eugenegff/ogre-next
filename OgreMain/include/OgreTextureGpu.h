--- conflicted
+++ resolved
@@ -559,7 +559,8 @@
         /// OpenGL RenderWindows are a bit specific:
         ///     * Their origins are upside down. Which means we need to flip Y.
         ///     * They can access resolved contents of MSAA even if hasMsaaExplicitResolves = true
-<<<<<<< HEAD
+        ///     * Headless windows return false since internally they're FBOs. However
+        ///       isRenderWindowSpecific will return true
         virtual bool isOpenGLRenderWindow( void ) const;
 
         /// PUBLIC VARIABLE. This variable can be altered directly.
@@ -597,11 +598,6 @@
         ///
         /// This is specific to Vulkan & D3D12
         virtual void _setNextLayout( ResourceLayout::Layout layout );
-=======
-        ///     * Headless windows return false since internally they're FBOs. However
-        ///       isRenderWindowSpecific will return true
-        virtual bool isOpenGLRenderWindow(void) const;
->>>>>>> f1bd97fb
 
         virtual void _setToDisplayDummyTexture(void) = 0;
         virtual void _notifyTextureSlotChanged( const TexturePool *newPool, uint16 slice );
