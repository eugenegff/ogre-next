/*
-----------------------------------------------------------------------------
This source file is part of OGRE
(Object-oriented Graphics Rendering Engine)
For the latest info, see http://www.ogre3d.org

Copyright (c) 2000-2013 Torus Knot Software Ltd

Permission is hereby granted, free of charge, to any person obtaining a copy
of this software and associated documentation files (the "Software"), to deal
in the Software without restriction, including without limitation the rights
to use, copy, modify, merge, publish, distribute, sublicense, and/or sell
copies of the Software, and to permit persons to whom the Software is
furnished to do so, subject to the following conditions:

The above copyright notice and this permission notice shall be included in
all copies or substantial portions of the Software.

THE SOFTWARE IS PROVIDED "AS IS", WITHOUT WARRANTY OF ANY KIND, EXPRESS OR
IMPLIED, INCLUDING BUT NOT LIMITED TO THE WARRANTIES OF MERCHANTABILITY,
FITNESS FOR A PARTICULAR PURPOSE AND NONINFRINGEMENT. IN NO EVENT SHALL THE
AUTHORS OR COPYRIGHT HOLDERS BE LIABLE FOR ANY CLAIM, DAMAGES OR OTHER
LIABILITY, WHETHER IN AN ACTION OF CONTRACT, TORT OR OTHERWISE, ARISING FROM,
OUT OF OR IN CONNECTION WITH THE SOFTWARE OR THE USE OR OTHER DEALINGS IN
THE SOFTWARE.
-----------------------------------------------------------------------------
*/
#ifndef __GpuProgram_H_
#define __GpuProgram_H_

// Precompiler options
#include "OgrePrerequisites.h"
#include "OgreResource.h"
#include "OgreSharedPtr.h"
#include "OgreIteratorWrappers.h"
#include "OgreSerializer.h"
#include "OgreRenderOperation.h"
#include "OgreGpuProgramParams.h"
#include "OgreHeaderPrefix.h"
#include "OgreVector3.h"

namespace Ogre {

    /** \addtogroup Core
     *  @{
     */
    /** \addtogroup Resources
     *  @{
     */
    /** Enumerates the types of programs which can run on the GPU. */
    enum GpuProgramType
    {
        GPT_VERTEX_PROGRAM,
        GPT_FRAGMENT_PROGRAM,
        GPT_GEOMETRY_PROGRAM,
        GPT_DOMAIN_PROGRAM,
        GPT_HULL_PROGRAM,
        GPT_COMPUTE_PROGRAM
    };

    /** Defines a program which runs on the GPU such as a vertex or fragment program.
        @remarks
        This class defines the low-level program in assembler code, the sort used to
        directly assemble into machine instructions for the GPU to execute. By nature,
        this means that the assembler source is rendersystem specific, which is why this
        is an abstract class - real instances are created through the RenderSystem.
        If you wish to use higher level shading languages like HLSL and Cg, you need to
        use the HighLevelGpuProgram class instead.
    */
    class _OgreExport GpuProgram : public Resource
    {
    protected:
        /// Command object - see ParamCommand
        class _OgreExport CmdType : public ParamCommand
    {
    public:
        String doGet(const void* target) const;
        void doSet(void* target, const String& val);
    };
    class _OgreExport CmdSyntax : public ParamCommand
    {
    public:
        String doGet(const void* target) const;
        void doSet(void* target, const String& val);
    };
    class _OgreExport CmdSkeletal : public ParamCommand
    {
    public:
        String doGet(const void* target) const;
        void doSet(void* target, const String& val);
    };
    class _OgreExport CmdMorph : public ParamCommand
    {
    public:
        String doGet(const void* target) const;
        void doSet(void* target, const String& val);
    };
    class _OgreExport CmdPose : public ParamCommand
    {
    public:
        String doGet(const void* target) const;
        void doSet(void* target, const String& val);
    };
    class _OgreExport CmdVTF : public ParamCommand
    {
    public:
        String doGet(const void* target) const;
        void doSet(void* target, const String& val);
    };
    class _OgreExport CmdManualNamedConstsFile : public ParamCommand
    {
    public:
        String doGet(const void* target) const;
        void doSet(void* target, const String& val);
    };
    class _OgreExport CmdAdjacency : public ParamCommand
    {
    public:
        String doGet(const void* target) const;
        void doSet(void* target, const String& val);
    };
    class _OgreExport CmdComputeGroupDims : public ParamCommand
    {
    public:
        String doGet(const void* target) const;
        void doSet(void* target, const String& val);
    };
    // Command object for setting / getting parameters
    static CmdType msTypeCmd;
    static CmdSyntax msSyntaxCmd;
    static CmdSkeletal msSkeletalCmd;
    static CmdMorph msMorphCmd;
    static CmdPose msPoseCmd;
    static CmdVTF msVTFCmd;
    static CmdManualNamedConstsFile msManNamedConstsFileCmd;
    static CmdAdjacency msAdjacencyCmd;
    static CmdComputeGroupDims msComputeGroupDimsCmd;
    /// The type of the program
    GpuProgramType mType;
    /// The name of the file to load source from (may be blank)
    String mFilename;
    /// The assembler source of the program (may be blank until file loaded)
    String mSource;
    /// Whether we need to load source from file or not
    bool mLoadFromFile;
    /// Syntax code e.g. arbvp1, vs_2_0 etc
    String mSyntaxCode;
    /// Does this (vertex) program include skeletal animation?
    bool mSkeletalAnimation;
    /// Does this (vertex) program include morph animation?
    bool mMorphAnimation;
    /// Does this (vertex) program include pose animation (count of number of poses supported)
    ushort mPoseAnimation;
    /// Does this (vertex) program require support for vertex texture fetch?
    bool mVertexTextureFetch;
    /// Does this (geometry) program require adjacency information?
    bool mNeedsAdjacencyInfo;
    /// The number of process groups dispatched by this (compute) program.
    Vector3 mComputeGroupDimensions;
    /// The default parameters for use with this object
    GpuProgramParametersSharedPtr mDefaultParams;
    /// Did we encounter a compilation error?
    bool mCompileError;
    /** Record of logical to physical buffer maps. Mandatory for low-level
        programs or high-level programs which set their params the same way.
        This is a shared pointer because if the program is recompiled and the parameters
        change, this definition will alter, but previous params may reference the old def. */
    mutable GpuLogicalBufferStructPtr mFloatLogicalToPhysical;
    /** Record of logical to physical buffer maps. Mandatory for low-level
        programs or high-level programs which set their params the same way.
        This is a shared pointer because if the program is recompiled and the parameters
        change, this definition will alter, but previous params may reference the old def. */
    mutable GpuLogicalBufferStructPtr mDoubleLogicalToPhysical;
    /** Record of logical to physical buffer maps. Mandatory for low-level
        programs or high-level programs which set their params the same way.
        This is a shared pointer because if the program is recompiled and the parameters
        change, this definition will alter, but previous params may reference the old def.*/
    mutable GpuLogicalBufferStructPtr mIntLogicalToPhysical;
    /** Record of logical to physical buffer maps. Mandatory for low-level
        programs or high-level programs which set their params the same way.
        This is a shared pointer because if the program is recompiled and the parameters
        change, this definition will alter, but previous params may reference the old def.*/
    mutable GpuLogicalBufferStructPtr mUIntLogicalToPhysical;
    /** Record of logical to physical buffer maps. Mandatory for low-level
        programs or high-level programs which set their params the same way.
        This is a shared pointer because if the program is recompiled and the parameters
        change, this definition will alter, but previous params may reference the old def.*/
    mutable GpuLogicalBufferStructPtr mBoolLogicalToPhysical;
    /** Parameter name -> ConstantDefinition map, shared instance used by all parameter objects.
        This is a shared pointer because if the program is recompiled and the parameters
        change, this definition will alter, but previous params may reference the old def.
    */
    mutable GpuNamedConstantsPtr mConstantDefs;
    /// File from which to load named constants manually
    String mManualNamedConstantsFile;
    bool mLoadedManualNamedConstants;


    /** Internal method for setting up the basic parameter definitions for a subclass.
        @remarks
        Because StringInterface holds a dictionary of parameters per class, subclasses need to
        call this to ask the base class to add it's parameters to their dictionary as well.
        Can't do this in the constructor because that runs in a non-virtual context.
        @par
        The subclass must have called it's own createParamDictionary before calling this method.
    */
    void setupBaseParamDictionary(void);

    /** Internal method returns whether required capabilities for this program is supported.
     */
    bool isRequiredCapabilitiesSupported(void) const;

    /// @copydoc Resource::loadImpl
    void loadImpl(void);

    /// Create the internal params logical & named mapping structures
    void createParameterMappingStructures(bool recreateIfExists = true) const;
    /// Create the internal params logical mapping structures
    void createLogicalParameterMappingStructures(bool recreateIfExists = true) const;
    /// Create the internal params named mapping structures
    void createNamedParameterMappingStructures(bool recreateIfExists = true) const;

    public:

    GpuProgram(ResourceManager* creator, const String& name, ResourceHandle handle,
               const String& group, bool isManual = false, ManualResourceLoader* loader = 0);

    virtual ~GpuProgram() {}

    /** Sets the filename of the source assembly for this program.
        @remarks
        Setting this will have no effect until you (re)load the program.
    */
    virtual void setSourceFile(const String& filename);

    /** Sets the source assembly for this program from an in-memory string.
        @remarks
        Setting this will have no effect until you (re)load the program.
    */
    virtual void setSource(const String& source);

    /** Gets the syntax code for this program e.g. arbvp1, fp20, vs_1_1 etc */
    virtual const String& getSyntaxCode(void) const { return mSyntaxCode; }

    /** Sets the syntax code for this program e.g. arbvp1, fp20, vs_1_1 etc */
    virtual void setSyntaxCode(const String& syntax);

    /** Gets the name of the file used as source for this program. */
    virtual const String& getSourceFile(void) const { return mFilename; }
    /** Gets the assembler source for this program. */
    virtual const String& getSource(void) const { return mSource; }
    /// Set the program type (only valid before load)
    virtual void setType(GpuProgramType t);
    /// Get the program type
    virtual GpuProgramType getType(void) const { return mType; }

    /** Returns the GpuProgram which should be bound to the pipeline.
        @remarks
        This method is simply to allow some subclasses of GpuProgram to delegate
        the program which is bound to the pipeline to a delegate, if required. */
    virtual GpuProgram* _getBindingDelegate(void) { return this; }

    /** Returns whether this program can be supported on the current renderer and hardware. */
    virtual bool isSupported(void) const;

    /** Creates a new parameters object compatible with this program definition.
        @remarks
        It is recommended that you use this method of creating parameters objects
        rather than going direct to GpuProgramManager, because this method will
        populate any implementation-specific extras (like named parameters) where
        they are appropriate.
    */
    virtual GpuProgramParametersSharedPtr createParameters(void);

    /** Sets whether a vertex program includes the required instructions
        to perform skeletal animation.
        @remarks
        If this is set to true, OGRE will not blend the geometry according to
        skeletal animation, it will expect the vertex program to do it.
    */
    virtual void setSkeletalAnimationIncluded(bool included)
    { mSkeletalAnimation = included; }

    /** Returns whether a vertex program includes the required instructions
        to perform skeletal animation.
        @remarks
        If this returns true, OGRE will not blend the geometry according to
        skeletal animation, it will expect the vertex program to do it.
    */
    virtual bool isSkeletalAnimationIncluded(void) const { return mSkeletalAnimation; }

    /** Sets whether a vertex program includes the required instructions
        to perform morph animation.
        @remarks
        If this is set to true, OGRE will not blend the geometry according to
        morph animation, it will expect the vertex program to do it.
    */
    virtual void setMorphAnimationIncluded(bool included)
    { mMorphAnimation = included; }

    /** Sets whether a vertex program includes the required instructions
        to perform pose animation.
        @remarks
        If this is set to true, OGRE will not blend the geometry according to
        pose animation, it will expect the vertex program to do it.
        @param poseCount The number of simultaneous poses the program can blend
    */
    virtual void setPoseAnimationIncluded(ushort poseCount)
    { mPoseAnimation = poseCount; }

    /** Returns whether a vertex program includes the required instructions
        to perform morph animation.
        @remarks
        If this returns true, OGRE will not blend the geometry according to
        morph animation, it will expect the vertex program to do it.
    */
    virtual bool isMorphAnimationIncluded(void) const { return mMorphAnimation; }

    /** Returns whether a vertex program includes the required instructions
        to perform pose animation.
        @remarks
        If this returns true, OGRE will not blend the geometry according to
        pose animation, it will expect the vertex program to do it.
    */
    virtual bool isPoseAnimationIncluded(void) const { return mPoseAnimation > 0; }
    /** Returns the number of simultaneous poses the vertex program can
        blend, for use in pose animation.
    */
    virtual ushort getNumberOfPosesIncluded(void) const { return mPoseAnimation; }
    /** Sets whether this vertex program requires support for vertex
        texture fetch from the hardware.
    */
    virtual void setVertexTextureFetchRequired(bool r) { mVertexTextureFetch = r; }
    /** Returns whether this vertex program requires support for vertex
        texture fetch from the hardware.
    */
    virtual bool isVertexTextureFetchRequired(void) const { return mVertexTextureFetch; }

    /** Sets whether this geometry program requires adjacency information
        from the input primitives.
    */
    virtual void setAdjacencyInfoRequired(bool r) { mNeedsAdjacencyInfo = r; }
    /** Returns whether this geometry program requires adjacency information
        from the input primitives.
    */
    virtual bool isAdjacencyInfoRequired(void) const { return mNeedsAdjacencyInfo; }
    /** Sets the number of process groups dispatched by this compute
        program.
     */
    virtual void setComputeGroupDimensions(Vector3 dimensions) { mComputeGroupDimensions = dimensions; }
    /** Returns the number of process groups dispatched by this compute 
        program.
     */
    virtual Vector3 getComputeGroupDimensions(void) const { return mComputeGroupDimensions; }

    /** Get a reference to the default parameters which are to be used for all
        uses of this program.
        @remarks
        A program can be set up with a list of default parameters, which can save time when
        using a program many times in a material with roughly the same settings. By
        retrieving the default parameters and populating it with the most used options,
        any new parameter objects created from this program afterwards will automatically include
        the default parameters; thus users of the program need only change the parameters
        which are unique to their own usage of the program.
    */
    virtual GpuProgramParametersSharedPtr getDefaultParameters(void);

    /** Returns true if default parameters have been set up.
     */
    virtual bool hasDefaultParameters(void) const { return !mDefaultParams.isNull(); }

    /** Returns whether a vertex program wants light and material states to be passed
        through fixed pipeline low level API rendering calls (default false, subclasses can override)
        @remarks
        Most vertex programs do not need this material information, however GLSL
        shaders can refer to this material and lighting state so enable this option
    */
    virtual bool getPassSurfaceAndLightStates(void) const { return false; }

    /** Returns whether a fragment program wants fog state to be passed
        through fixed pipeline low level API rendering calls (default true, subclasses can override)
        @remarks
        On DirectX, shader model 2 and earlier continues to have fixed-function fog
        applied to it, so fog state is still passed (you should disable fog on the
        pass if you want to perform fog in the shader). In OpenGL it is also
        common to be able to access the fixed-function fog state inside the shader.
    */
    virtual bool getPassFogStates(void) const { return true; }

    /** Returns whether a vertex program wants transform state to be passed
        through fixed pipeline low level API rendering calls
        @remarks
        Most vertex programs do not need fixed-function transform information, however GLSL
        shaders can refer to this state so enable this option
    */
    virtual bool getPassTransformStates(void) const { return false; }

    /** Returns a string that specifies the language of the gpu programs as specified
        in a material script. ie: asm, cg, hlsl, glsl
<<<<<<< HEAD
    */
    virtual const String& getLanguage(void) const;

    /** Did this program encounter a compile error when loading?
     */
    virtual bool hasCompileError(void) const { return mCompileError; }

    /** Reset a compile error if it occurred, allowing the load to be retried
     */
    virtual void resetCompileError(void) { mCompileError = false; }

    /** Allows you to manually provide a set of named parameter mappings
        to a program which would not be able to derive named parameters itself.
        @remarks
        You may wish to use this if you have assembler programs that were compiled
        from a high-level source, and want the convenience of still being able
        to use the named parameters from the original high-level source.
        @see setManualNamedConstantsFile
    */
    virtual void setManualNamedConstants(const GpuNamedConstants& namedConstants);

    /// Get a read-only reference to the named constants registered for this program (manually or automatically)
    virtual const GpuNamedConstants& getNamedConstants() const { return *mConstantDefs.get(); }

    /** Specifies the name of a file from which to load named parameters mapping
        for a program which would not be able to derive named parameters itself.
        @remarks
        You may wish to use this if you have assembler programs that were compiled
        from a high-level source, and want the convenience of still being able
        to use the named parameters from the original high-level source. This
        method will make a low-level program search in the resource group of the
        program for the named file from which to load parameter names from.
        The file must be in the format produced by GpuNamedConstants::save.
    */
    virtual void setManualNamedConstantsFile(const String& paramDefFile);

    /** Gets the name of a file from which to load named parameters mapping
        for a program which would not be able to derive named parameters itself.
    */
    virtual const String& getManualNamedConstantsFile() const { return mManualNamedConstantsFile; }
    /** Get the full list of named constants.
        @note
        Only available if this parameters object has named parameters, which means either
        a high-level program which loads them, or a low-level program which has them
        specified manually.
    */
    virtual const GpuNamedConstants& getConstantDefinitions() const { return *mConstantDefs.get(); }

    /// @copydoc Resource::calculateSize
    virtual size_t calculateSize(void) const;
=======
        */
        virtual const String& getLanguage(void) const;

		/** Did this program encounter a compile error when loading?
		*/
		virtual bool hasCompileError(void) const { return mCompileError; }

		/** Reset a compile error if it occurred, allowing the load to be retried
		*/
		virtual void resetCompileError(void) { mCompileError = false; }

		/** Allows you to manually provide a set of named parameter mappings
			to a program which would not be able to derive named parameters itself.
		@remarks
			You may wish to use this if you have assembler programs that were compiled
			from a high-level source, and want the convenience of still being able
			to use the named parameters from the original high-level source.
		@see setManualNamedConstantsFile
		*/
		virtual void setManualNamedConstants(const GpuNamedConstants& namedConstants);

		/** Specifies the name of a file from which to load named parameters mapping
			for a program which would not be able to derive named parameters itself.
		@remarks
			You may wish to use this if you have assembler programs that were compiled
			from a high-level source, and want the convenience of still being able
			to use the named parameters from the original high-level source. This
			method will make a low-level program search in the resource group of the
			program for the named file from which to load parameter names from. 
			The file must be in the format produced by GpuNamedConstants::save.
		*/
		virtual void setManualNamedConstantsFile(const String& paramDefFile);

		/** Gets the name of a file from which to load named parameters mapping
			for a program which would not be able to derive named parameters itself.
		*/
		virtual const String& getManualNamedConstantsFile() const { return mManualNamedConstantsFile; }
		/** Get the full list of named constants.
		@note
		Only available if this parameters object has named parameters, which means either
		a high-level program which loads them, or a low-level program which has them
		specified manually.
		*/
		virtual const GpuNamedConstants& getConstantDefinitions() const { return *mConstantDefs.get(); }

		/// @copydoc Resource::calculateSize
		virtual size_t calculateSize(void) const;
>>>>>>> b87ada62

    protected:
    /// Virtual method which must be implemented by subclasses, load from mSource
    virtual void loadFromSource(void) = 0;

    };
    /** @} */
    /** @} */
}

#include "OgreHeaderSuffix.h"

#endif<|MERGE_RESOLUTION|>--- conflicted
+++ resolved
@@ -397,7 +397,6 @@
 
     /** Returns a string that specifies the language of the gpu programs as specified
         in a material script. ie: asm, cg, hlsl, glsl
-<<<<<<< HEAD
     */
     virtual const String& getLanguage(void) const;
 
@@ -418,9 +417,6 @@
         @see setManualNamedConstantsFile
     */
     virtual void setManualNamedConstants(const GpuNamedConstants& namedConstants);
-
-    /// Get a read-only reference to the named constants registered for this program (manually or automatically)
-    virtual const GpuNamedConstants& getNamedConstants() const { return *mConstantDefs.get(); }
 
     /** Specifies the name of a file from which to load named parameters mapping
         for a program which would not be able to derive named parameters itself.
@@ -448,55 +444,6 @@
 
     /// @copydoc Resource::calculateSize
     virtual size_t calculateSize(void) const;
-=======
-        */
-        virtual const String& getLanguage(void) const;
-
-		/** Did this program encounter a compile error when loading?
-		*/
-		virtual bool hasCompileError(void) const { return mCompileError; }
-
-		/** Reset a compile error if it occurred, allowing the load to be retried
-		*/
-		virtual void resetCompileError(void) { mCompileError = false; }
-
-		/** Allows you to manually provide a set of named parameter mappings
-			to a program which would not be able to derive named parameters itself.
-		@remarks
-			You may wish to use this if you have assembler programs that were compiled
-			from a high-level source, and want the convenience of still being able
-			to use the named parameters from the original high-level source.
-		@see setManualNamedConstantsFile
-		*/
-		virtual void setManualNamedConstants(const GpuNamedConstants& namedConstants);
-
-		/** Specifies the name of a file from which to load named parameters mapping
-			for a program which would not be able to derive named parameters itself.
-		@remarks
-			You may wish to use this if you have assembler programs that were compiled
-			from a high-level source, and want the convenience of still being able
-			to use the named parameters from the original high-level source. This
-			method will make a low-level program search in the resource group of the
-			program for the named file from which to load parameter names from. 
-			The file must be in the format produced by GpuNamedConstants::save.
-		*/
-		virtual void setManualNamedConstantsFile(const String& paramDefFile);
-
-		/** Gets the name of a file from which to load named parameters mapping
-			for a program which would not be able to derive named parameters itself.
-		*/
-		virtual const String& getManualNamedConstantsFile() const { return mManualNamedConstantsFile; }
-		/** Get the full list of named constants.
-		@note
-		Only available if this parameters object has named parameters, which means either
-		a high-level program which loads them, or a low-level program which has them
-		specified manually.
-		*/
-		virtual const GpuNamedConstants& getConstantDefinitions() const { return *mConstantDefs.get(); }
-
-		/// @copydoc Resource::calculateSize
-		virtual size_t calculateSize(void) const;
->>>>>>> b87ada62
 
     protected:
     /// Virtual method which must be implemented by subclasses, load from mSource
