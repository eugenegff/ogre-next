--- conflicted
+++ resolved
@@ -32,198 +32,13 @@
 #include "OgrePrerequisites.h"
 #include "Compositor/OgreCompositorCommon.h"
 #include "OgreScriptCompiler.h"
-#include "OgreRenderSystem.h"
 #include "OgreHeaderPrefix.h"
 
 namespace Ogre{
-<<<<<<< HEAD
     struct IdString;
     enum StencilOperation;
     class TextureDefinitionBase;
 
-    /** \addtogroup Core
-    *  @{
-    */
-    /** \addtogroup General
-    *  @{
-    */
-    /** This class translates script AST (abstract syntax tree) into
-     *  Ogre resources. It defines a common interface for subclasses
-     *  which perform the actual translation.
-     */
-
-    class _OgreExport ScriptTranslator : public ScriptTranslatorAlloc
-    {
-    public:
-        /**
-         * This function translates the given node into Ogre resource(s).
-         * @param compiler The compiler invoking this translator
-         * @param node The current AST node to be translated
-         */
-        virtual void translate(ScriptCompiler *compiler, const AbstractNodePtr &node) = 0;
-    protected:
-        // needs virtual destructor
-        virtual ~ScriptTranslator() {}
-        /// Retrieves a new translator from the factories and uses it to process the give node
-        void processNode(ScriptCompiler *compiler, const AbstractNodePtr &node);
-
-        /// Retrieves the node iterator at the given index
-        static AbstractNodeList::const_iterator getNodeAt(const AbstractNodeList &nodes, int index);
-        /// Converts the node to a boolean and returns true if successful
-        static bool getBoolean(const AbstractNodePtr &node, bool *result);
-        /// Converts the node to a string and returns true if successful
-        static bool getString(const AbstractNodePtr &node, String *result);
-        /// Converts the node to an IdString and returns true if successful
-        static bool getIdString(const AbstractNodePtr &node, IdString *result);
-        /// Converts the node to a Real and returns true if successful
-        static bool getReal(const AbstractNodePtr &node, Real *result);
-        /// Converts the node to a float and returns true if successful
-        static bool getFloat(const AbstractNodePtr &node, float *result);
-        /// Converts the node to an integer and returns true if successful
-        static bool getInt(const AbstractNodePtr &node, int *result); 
-        /// Converts the node to an unsigned integer and returns true if successful
-        static bool getUInt(const AbstractNodePtr &node, uint32 *result); 
-        /// Converts the node to a an integer (from hexadecimal) and returns true if successful
-        static bool getHex(const AbstractNodePtr &node, uint32 *result);
-        /// Converts the range of nodes to a ColourValue and returns true if successful
-        static bool getColour(AbstractNodeList::const_iterator i, AbstractNodeList::const_iterator end, ColourValue *result, int maxEntries = 4);
-        /// Converts the node to a SceneBlendFactor enum and returns true if successful
-        static bool getSceneBlendFactor(const AbstractNodePtr &node, SceneBlendFactor *sbf);
-        /// Converts the node to a CompareFunction enum and returns true if successful
-        static bool getCompareFunction(const AbstractNodePtr &node, CompareFunction *func);
-        /// Converts the range of nodes to a Matrix4 and returns true if successful
-        static bool getMatrix4(AbstractNodeList::const_iterator i, AbstractNodeList::const_iterator end, Matrix4 *m);
-        /// Converts the range of nodes to an array of ints and returns true if successful
-        static bool getInts(AbstractNodeList::const_iterator i, AbstractNodeList::const_iterator end, int *vals, int count);
-        /// Converts the range of nodes to an array of floats and returns true if successful
-        static bool getFloats(AbstractNodeList::const_iterator i, AbstractNodeList::const_iterator end, float *vals, int count);
-        /// Converts the node to a StencilOperation enum and returns true if successful
-        static bool getStencilOp(const AbstractNodePtr &node, StencilOperation *op); 
-        /// Converts the node to a GpuConstantType enum and returns true if successful
-        static bool getConstantType(AbstractNodeList::const_iterator i, GpuConstantType *op); 
-
-    };
-
-    /** The ScriptTranslatorManager manages the lifetime and access to
-     *  script translators. You register these managers with the
-     *  ScriptCompilerManager tied to specific object types.
-     *  Each manager may manage multiple types.
-     */
-    class ScriptTranslatorManager : public ScriptTranslatorAlloc
-    {
-    public:
-        // required - virtual destructor
-        virtual ~ScriptTranslatorManager() {}
-
-        /// Returns the number of translators being managed
-        virtual size_t getNumTranslators() const = 0;
-        /// Returns a manager for the given object abstract node, or null if it is not supported
-        virtual ScriptTranslator *getTranslator(const AbstractNodePtr&) = 0;
-    };
-
-    /**************************************************************************
-     * Material compilation section
-     *************************************************************************/
-    class _OgreExport MaterialTranslator : public ScriptTranslator
-    {
-    protected:
-        Material *mMaterial;
-        Ogre::AliasTextureNamePairList mTextureAliases;
-    public:
-        MaterialTranslator();
-        void translate(ScriptCompiler *compiler, const AbstractNodePtr &node);
-    };
-        
-    class _OgreExport TechniqueTranslator : public ScriptTranslator
-    {
-    protected:
-        Technique *mTechnique;
-    public:
-        TechniqueTranslator();
-        void translate(ScriptCompiler *compiler, const AbstractNodePtr &node);
-    };
-    
-    class _OgreExport PassTranslator : public ScriptTranslator
-    {
-    protected:
-        Pass *mPass;
-    public:
-        PassTranslator();
-        void translate(ScriptCompiler *compiler, const AbstractNodePtr &node);
-    protected:
-        void translateVertexProgramRef(ScriptCompiler *compiler, ObjectAbstractNode *node);
-        void translateGeometryProgramRef(ScriptCompiler *compiler, ObjectAbstractNode *node);
-        void translateFragmentProgramRef(ScriptCompiler *compiler, ObjectAbstractNode *node);
-        void translateTesselationHullProgramRef(ScriptCompiler *compiler, ObjectAbstractNode *node);
-        void translateTesselationDomainProgramRef(ScriptCompiler *compiler, ObjectAbstractNode *node);
-        void translateComputeProgramRef(ScriptCompiler *compiler, ObjectAbstractNode *node);
-        void translateShadowCasterVertexProgramRef(ScriptCompiler *compiler, ObjectAbstractNode *node);
-        void translateShadowCasterFragmentProgramRef(ScriptCompiler *compiler, ObjectAbstractNode *node);
-    };
-
-    class _OgreExport TextureUnitTranslator : public ScriptTranslator
-    {
-    protected:
-        TextureUnitState *mUnit;
-    public:
-        TextureUnitTranslator();
-        void translate(ScriptCompiler *compiler, const AbstractNodePtr &node);
-    };
-
-    class _OgreExport TextureSourceTranslator : public ScriptTranslator
-    {
-    public:
-        TextureSourceTranslator();
-        void translate(ScriptCompiler *compiler, const AbstractNodePtr &node);
-    };
-
-    class _OgreExport GpuProgramTranslator : public ScriptTranslator
-    {   
-    public:
-        GpuProgramTranslator();
-        void translate(ScriptCompiler *compiler, const AbstractNodePtr &node);
-    protected:
-        void translateGpuProgram(ScriptCompiler *compiler, ObjectAbstractNode *obj);
-        void translateHighLevelGpuProgram(ScriptCompiler *compiler, ObjectAbstractNode *obj);
-        void translateUnifiedGpuProgram(ScriptCompiler *compiler, ObjectAbstractNode *obj);
-    public:
-        static void translateProgramParameters(ScriptCompiler *compiler, GpuProgramParametersSharedPtr params, ObjectAbstractNode *obj);
-    };
-
-    class _OgreExport SharedParamsTranslator : public ScriptTranslator
-    {   
-    public:
-        SharedParamsTranslator();
-        void translate(ScriptCompiler *compiler, const AbstractNodePtr &node);
-    protected:
-    };
-
-    /**************************************************************************
-     * Particle System section
-     *************************************************************************/
-    class _OgreExport ParticleSystemTranslator : public ScriptTranslator
-    {
-    protected:
-        Ogre::ParticleSystem *mSystem;
-    public:
-        ParticleSystemTranslator();
-        void translate(ScriptCompiler *compiler, const AbstractNodePtr &node);
-    };
-    class _OgreExport ParticleEmitterTranslator : public ScriptTranslator
-    {
-    protected:
-        Ogre::ParticleEmitter *mEmitter;
-    public:
-        ParticleEmitterTranslator();
-        void translate(ScriptCompiler *compiler, const AbstractNodePtr &node);
-    };
-    class _OgreExport ParticleAffectorTranslator : public ScriptTranslator
-    {
-    protected:
-        Ogre::ParticleAffector *mAffector;
-    public:
-        ParticleAffectorTranslator();
-=======
     /** \addtogroup Core
     *  @{
     */
@@ -341,13 +156,11 @@
         void translateVertexProgramRef(ScriptCompiler *compiler, ObjectAbstractNode *node);
         void translateGeometryProgramRef(ScriptCompiler *compiler, ObjectAbstractNode *node);
         void translateFragmentProgramRef(ScriptCompiler *compiler, ObjectAbstractNode *node);
-        void translateTessellationHullProgramRef(ScriptCompiler *compiler, ObjectAbstractNode *node);
-        void translateTessellationDomainProgramRef(ScriptCompiler *compiler, ObjectAbstractNode *node);
+        void translateTesselationHullProgramRef(ScriptCompiler *compiler, ObjectAbstractNode *node);
+        void translateTesselationDomainProgramRef(ScriptCompiler *compiler, ObjectAbstractNode *node);
         void translateComputeProgramRef(ScriptCompiler *compiler, ObjectAbstractNode *node);
         void translateShadowCasterVertexProgramRef(ScriptCompiler *compiler, ObjectAbstractNode *node);
         void translateShadowCasterFragmentProgramRef(ScriptCompiler *compiler, ObjectAbstractNode *node);
-        void translateShadowReceiverVertexProgramRef(ScriptCompiler *compiler, ObjectAbstractNode *node);
-        void translateShadowReceiverFragmentProgramRef(ScriptCompiler *compiler, ObjectAbstractNode *node);
     };
 
     class _OgreExport TextureUnitTranslator : public ScriptTranslator
@@ -418,44 +231,6 @@
     };
 
     /**************************************************************************
-     * Compositor section
-     *************************************************************************/
-    class _OgreExport CompositorTranslator : public ScriptTranslator
-    {
-    protected:
-        Compositor *mCompositor;
-    public:
-        CompositorTranslator();
-        void translate(ScriptCompiler *compiler, const AbstractNodePtr &node);
-    };
-    class _OgreExport CompositionTechniqueTranslator : public ScriptTranslator
-    {
-    protected:
-        CompositionTechnique *mTechnique;
-    public:
-        CompositionTechniqueTranslator();
-        void translate(ScriptCompiler *compiler, const AbstractNodePtr &node);
-    };
-    class _OgreExport CompositionTargetPassTranslator : public ScriptTranslator
-    {
-    protected:
-        CompositionTargetPass *mTarget;
-    public:
-        CompositionTargetPassTranslator();
-        void translate(ScriptCompiler *compiler, const AbstractNodePtr &node);
-    };
-    class _OgreExport CompositionPassTranslator : public ScriptTranslator
-    {
-    protected:
-        CompositionPass *mPass;
-    public:
-        CompositionPassTranslator();
->>>>>>> 83e497b5
-        void translate(ScriptCompiler *compiler, const AbstractNodePtr &node);
-    };
-
-    /**************************************************************************
-<<<<<<< HEAD
      * Compositor section
      *************************************************************************/
     class _OgreExport CompositorTextureBaseTranslator : public ScriptTranslator
@@ -524,42 +299,8 @@
         CompositorPassTranslator();
         void translate(ScriptCompiler *compiler, const AbstractNodePtr &node);
     };
-    /*class _OgreExport CompositorTranslator : public ScriptTranslator
-    {
-    protected:
-        Compositor *mCompositor;
-    public:
-        CompositorTranslator();
-        void translate(ScriptCompiler *compiler, const AbstractNodePtr &node);
-    };
-    class _OgreExport CompositionTechniqueTranslator : public ScriptTranslator
-    {
-    protected:
-        CompositionTechnique *mTechnique;
-    public:
-        CompositionTechniqueTranslator();
-        void translate(ScriptCompiler *compiler, const AbstractNodePtr &node);
-    };
-    class _OgreExport CompositionTargetPassTranslator : public ScriptTranslator
-    {
-    protected:
-        CompositionTargetPass *mTarget;
-    public:
-        CompositionTargetPassTranslator();
-        void translate(ScriptCompiler *compiler, const AbstractNodePtr &node);
-    };
-    class _OgreExport CompositionPassTranslator : public ScriptTranslator
-    {
-    protected:
-        CompositionPass *mPass;
-    public:
-        CompositionPassTranslator();
-        void translate(ScriptCompiler *compiler, const AbstractNodePtr &node);
-    };*/
 
     /**************************************************************************
-=======
->>>>>>> 83e497b5
      * BuiltinScriptTranslatorManager
      *************************************************************************/
     /// This class manages the builtin translators
@@ -576,19 +317,12 @@
         ParticleSystemTranslator mParticleSystemTranslator;
         ParticleEmitterTranslator mParticleEmitterTranslator;
         ParticleAffectorTranslator mParticleAffectorTranslator;
-<<<<<<< HEAD
         CompositorWorkspaceTranslator mCompositorWorkspaceTranslator;
         CompositorNodeTranslator mCompositorNodeTranslator;
         CompositorShadowNodeTranslator mCompositorShadowNodeTranslator;
         CompositorTargetTranslator mCompositorTargetTranslator;
         CompositorShadowMapTargetTranslator mCompositorShadowMapTargetTranslator;
         CompositorPassTranslator mCompositorPassTranslator;
-=======
-        CompositorTranslator mCompositorTranslator;
-        CompositionTechniqueTranslator mCompositionTechniqueTranslator;
-        CompositionTargetPassTranslator mCompositionTargetPassTranslator;
-        CompositionPassTranslator mCompositionPassTranslator;
->>>>>>> 83e497b5
     public:
         BuiltinScriptTranslatorManager();
         /// Returns the number of translators being managed
