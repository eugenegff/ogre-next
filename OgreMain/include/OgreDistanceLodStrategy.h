--- conflicted
+++ resolved
@@ -40,13 +40,10 @@
     /** \addtogroup LOD
     *  @{
     */
-<<<<<<< HEAD
-=======
 
     class DistanceLodBoxStrategy;
     /// Backward compatible name for Distance_Box strategy.
     typedef DistanceLodBoxStrategy DistanceLodStrategy;
->>>>>>> 83e497b5
 
     /** Level of detail strategy based on distance from camera. This is an abstract base class for DistanceLodBoxStrategy and DistanceLodSphereStrategy.
         @remarks
