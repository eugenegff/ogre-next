--- conflicted
+++ resolved
@@ -227,19 +227,4 @@
 
 #include "OgreHeaderSuffix.h"
 
-<<<<<<< HEAD
-#if OGRE_DEBUG_MODE && (OGRE_PLATFORM == OGRE_PLATFORM_WIN32 || OGRE_PLATFORM == OGRE_PLATFORM_WINRT)
-#   pragma push_macro("NOMINMAX")
-#   define NOMINMAX
-#   include <windows.h>
-#   pragma pop_macro("NOMINMAX")
-#       define Ogre_OutputCString(str) ::OutputDebugStringA(str)
-#       define Ogre_OutputWString(str) ::OutputDebugStringW(str)
-#else
-#       define Ogre_OutputCString(str) std::cerr << str
-#       define Ogre_OutputWString(str) std::cerr << str
-#endif
-
-=======
->>>>>>> ac5bed9c
 #endif // _String_H__