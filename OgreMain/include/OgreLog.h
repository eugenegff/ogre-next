/*
-----------------------------------------------------------------------------
This source file is part of OGRE
    (Object-oriented Graphics Rendering Engine)
For the latest info, see http://www.ogre3d.org/

Copyright (c) 2000-2014 Torus Knot Software Ltd

Permission is hereby granted, free of charge, to any person obtaining a copy
of this software and associated documentation files (the "Software"), to deal
in the Software without restriction, including without limitation the rights
to use, copy, modify, merge, publish, distribute, sublicense, and/or sell
copies of the Software, and to permit persons to whom the Software is
furnished to do so, subject to the following conditions:

The above copyright notice and this permission notice shall be included in
all copies or substantial portions of the Software.

THE SOFTWARE IS PROVIDED "AS IS", WITHOUT WARRANTY OF ANY KIND, EXPRESS OR
IMPLIED, INCLUDING BUT NOT LIMITED TO THE WARRANTIES OF MERCHANTABILITY,
FITNESS FOR A PARTICULAR PURPOSE AND NONINFRINGEMENT. IN NO EVENT SHALL THE
AUTHORS OR COPYRIGHT HOLDERS BE LIABLE FOR ANY CLAIM, DAMAGES OR OTHER
LIABILITY, WHETHER IN AN ACTION OF CONTRACT, TORT OR OTHERWISE, ARISING FROM,
OUT OF OR IN CONNECTION WITH THE SOFTWARE OR THE USE OR OTHER DEALINGS IN
THE SOFTWARE.
-----------------------------------------------------------------------------
*/

#ifndef __Log_H__
#define __Log_H__

#include "OgrePrerequisites.h"
#include "OgreCommon.h"
#include "Threading/OgreThreadHeaders.h"
#include "OgreHeaderPrefix.h"

#if OGRE_PLATFORM == OGRE_PLATFORM_NACL
namespace pp
{
    class Instance;
}
#endif

namespace Ogre {

    /** \addtogroup Core
    *  @{
    */
    /** \addtogroup General
    *  @{
    */
    // LogMessageLevel + LoggingLevel > OGRE_LOG_THRESHOLD = message logged
    #define OGRE_LOG_THRESHOLD 4

    /** The level of detail to which the log will go into.
    */
    enum LoggingLevel
    {
        LL_LOW = 1,
        LL_NORMAL = 2,
        LL_BOREME = 3
    };

    /** The importance of a logged message.
    */
    enum LogMessageLevel
    {
        LML_TRIVIAL = 1,
        LML_NORMAL = 2,
        LML_CRITICAL = 3
    };

    /** @remarks Pure Abstract class, derive this class and register to the Log to listen to log messages */
    class LogListener
    {
    public:
        virtual ~LogListener() {}

        /**
        @remarks
            This is called whenever the log receives a message and is about to write it out
        @param message
            The message to be logged
        @param lml
            The message level the log is using
        @param maskDebug
            If we are printing to the console or not
        @param logName
            The name of this log (so you can have several listeners for different logs, and identify them)
        @param skipThisMessage
            If set to true by the messageLogged() implementation message will not be logged
        */
        virtual void messageLogged( const String& message, LogMessageLevel lml, bool maskDebug, const String &logName, bool& skipThisMessage ) = 0;
    };


    /**
    @remarks
         Log class for writing debug/log data to files.
    @note
        <br>Should not be used directly, but trough the LogManager class.
    */
    class _OgreExport Log : public LogAlloc
    {
    protected:
        std::ofstream   mLog;
        LoggingLevel    mLogLevel;
        bool            mDebugOut;
        bool            mSuppressFile;
        bool            mTimeStamp;
        String          mLogName;

        typedef vector<LogListener*>::type mtLogListener;
        mtLogListener mListeners;
    public:

        class Stream;

        OGRE_AUTO_MUTEX; // public to allow external locking
        /**
        @remarks
            Usual constructor - called by LogManager.
        */
        Log( const String& name, bool debugOutput = true, bool suppressFileOutput = false);

        /**
        @remarks
        Default destructor.
        */
        ~Log();

        /// Return the name of the log
        const String& getName() const { return mLogName; }
        /// Get whether debug output is enabled for this log
        bool isDebugOutputEnabled() const { return mDebugOut; }
        /// Get whether file output is suppressed for this log
        bool isFileOutputSuppressed() const { return mSuppressFile; }
        /// Get whether time stamps are printed for this log
        bool isTimeStampEnabled() const { return mTimeStamp; }

        /** Log a message to the debugger and to log file (the default is
            "<code>OGRE.log</code>"),
        */
        void logMessage( const String& message, LogMessageLevel lml = LML_NORMAL, bool maskDebug = false );

        /** Get a stream object targeting this log. */
        Stream stream(LogMessageLevel lml = LML_NORMAL, bool maskDebug = false);

        /**
        @remarks
            Enable or disable outputting log messages to the debugger.
        */
        void setDebugOutputEnabled(bool debugOutput);
        /**
        @remarks
            Sets the level of the log detail.
        */
        void setLogDetail(LoggingLevel ll);
        /**
        @remarks
            Enable or disable time stamps.
        */
        void setTimeStampEnabled(bool timeStamp);
        /** Gets the level of the log detail.
        */
        LoggingLevel getLogDetail() const { return mLogLevel; }
        /**
        @remarks
            Register a listener to this log
        @param listener
            A valid listener derived class
        */
        void addListener(LogListener* listener);

        /**
        @remarks
            Unregister a listener from this log
        @param listener
            A valid listener derived class
        */
        void removeListener(LogListener* listener);

        /** Stream object which targets a log.
        @remarks
            A stream logger object makes it simpler to send various things to 
            a log. You can just use the operator<< implementation to stream 
            anything to the log, which is cached until a Stream::Flush is
            encountered, or the stream itself is destroyed, at which point the 
            cached contents are sent to the underlying log. You can use Log::stream()
            directly without assigning it to a local variable and as soon as the
            streaming is finished, the object will be destroyed and the message
            logged.
        @par
            You can stream control operations to this object too, such as 
            std::setw() and std::setfill() to control formatting.
        @note
            Each Stream object is not thread safe, so do not pass it between
            threads. Multiple threads can hold their own Stream instances pointing
            at the same Log though and that is threadsafe.
        */
        class _OgrePrivate Stream
        {
        protected:
            Log* mTarget;
            LogMessageLevel mLevel;
            bool mMaskDebug;
<<<<<<< HEAD
            typedef StringUtil::StrStreamType BaseStream;
=======
            typedef StringStream BaseStream;
>>>>>>> 83e497b5
            BaseStream mCache;

        public:

            /// Simple type to indicate a flush of the stream to the log
            struct Flush {};

            Stream(Log* target, LogMessageLevel lml, bool maskDebug)
                :mTarget(target), mLevel(lml), mMaskDebug(maskDebug)
            {

            }
            // copy constructor
            Stream(const Stream& rhs) 
                : mTarget(rhs.mTarget), mLevel(rhs.mLevel), mMaskDebug(rhs.mMaskDebug)
            {
                // explicit copy of stream required, gcc doesn't like implicit
                mCache.str(rhs.mCache.str());
            } 
            ~Stream()
            {
                // flush on destroy
                if (mCache.tellp() > 0)
                {
                    mTarget->logMessage(mCache.str(), mLevel, mMaskDebug);
                }
            }

            template <typename T>
            Stream& operator<< (const T& v)
            {
                mCache << v;
                return *this;
            }

            Stream& operator<< (const Flush& v)
            {
                                (void)v;
                mTarget->logMessage(mCache.str(), mLevel, mMaskDebug);
<<<<<<< HEAD
                mCache.str(StringUtil::BLANK);
=======
                mCache.str(BLANKSTRING);
>>>>>>> 83e497b5
                return *this;
            }


        };
#if OGRE_PLATFORM == OGRE_PLATFORM_NACL
    protected:
        static pp::Instance* mInstance;
    public:
        static void setInstance(pp::Instance* instance) {mInstance = instance;};
#endif

    };
    /** @} */
    /** @} */
}

#include "OgreHeaderSuffix.h"

#endif<|MERGE_RESOLUTION|>--- conflicted
+++ resolved
@@ -204,11 +204,7 @@
             Log* mTarget;
             LogMessageLevel mLevel;
             bool mMaskDebug;
-<<<<<<< HEAD
-            typedef StringUtil::StrStreamType BaseStream;
-=======
             typedef StringStream BaseStream;
->>>>>>> 83e497b5
             BaseStream mCache;
 
         public:
@@ -248,11 +244,7 @@
             {
                                 (void)v;
                 mTarget->logMessage(mCache.str(), mLevel, mMaskDebug);
-<<<<<<< HEAD
-                mCache.str(StringUtil::BLANK);
-=======
                 mCache.str(BLANKSTRING);
->>>>>>> 83e497b5
                 return *this;
             }
 
