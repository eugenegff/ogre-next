/*
-----------------------------------------------------------------------------
This source file is part of OGRE
    (Object-oriented Graphics Rendering Engine)
For the latest info, see http://www.ogre3d.org/

Copyright (c) 2000-2012 Torus Knot Software Ltd

Permission is hereby granted, free of charge, to any person obtaining a copy
of this software and associated documentation files (the "Software"), to deal
in the Software without restriction, including without limitation the rights
to use, copy, modify, merge, publish, distribute, sublicense, and/or sell
copies of the Software, and to permit persons to whom the Software is
furnished to do so, subject to the following conditions:

The above copyright notice and this permission notice shall be included in
all copies or substantial portions of the Software.

THE SOFTWARE IS PROVIDED "AS IS", WITHOUT WARRANTY OF ANY KIND, EXPRESS OR
IMPLIED, INCLUDING BUT NOT LIMITED TO THE WARRANTIES OF MERCHANTABILITY,
FITNESS FOR A PARTICULAR PURPOSE AND NONINFRINGEMENT. IN NO EVENT SHALL THE
AUTHORS OR COPYRIGHT HOLDERS BE LIABLE FOR ANY CLAIM, DAMAGES OR OTHER
LIABILITY, WHETHER IN AN ACTION OF CONTRACT, TORT OR OTHERWISE, ARISING FROM,
OUT OF OR IN CONNECTION WITH THE SOFTWARE OR THE USE OR OTHER DEALINGS IN
THE SOFTWARE.
-----------------------------------------------------------------------------
*/
#ifndef __Frustum_H__
#define __Frustum_H__

#include "OgrePrerequisites.h"
#include "OgreMovableObject.h"
#include "OgreRenderable.h"
#include "OgreAxisAlignedBox.h"
#include "OgreVertexIndexData.h"
#include "OgreMovablePlane.h"
#include "OgreHeaderPrefix.h"

namespace Ogre
{
    /** \addtogroup Core
    *  @{
    */
    /** \addtogroup Math
    *  @{
    */
    /** Specifies orientation mode.
    */
    enum OrientationMode
    {
        OR_DEGREE_0       = 0,
        OR_DEGREE_90      = 1,
        OR_DEGREE_180     = 2,
        OR_DEGREE_270     = 3,

        OR_PORTRAIT       = OR_DEGREE_0,
        OR_LANDSCAPERIGHT = OR_DEGREE_90,
        OR_LANDSCAPELEFT  = OR_DEGREE_270
    };

    /** Specifies perspective (realistic) or orthographic (architectural) projection.
    */
    enum ProjectionType
    {
        PT_ORTHOGRAPHIC,
        PT_PERSPECTIVE
    };

    /** Worldspace clipping planes.
    */
    enum FrustumPlane
    {
        FRUSTUM_PLANE_NEAR   = 0,
        FRUSTUM_PLANE_FAR    = 1,
        FRUSTUM_PLANE_LEFT   = 2,
        FRUSTUM_PLANE_RIGHT  = 3,
        FRUSTUM_PLANE_TOP    = 4,
        FRUSTUM_PLANE_BOTTOM = 5
    };

    /** A frustum represents a pyramid, capped at the near and far end which is
        used to represent either a visible area or a projection area. Can be used
        for a number of applications.
    */
    class _OgreExport Frustum : public MovableObject, public Renderable
    {
    protected:
        /// Orthographic or perspective?
        ProjectionType mProjType;

        /// y-direction field-of-view (default 45)
        Radian mFOVy;
        /// Far clip distance - default 10000
        Real mFarDist;
        /// Near clip distance - default 100
        Real mNearDist;
        /// x/y viewport ratio - default 1.3333
        Real mAspect;
        /// Ortho height size (world units)
        Real mOrthoHeight;
        /// Off-axis frustum center offset - default (0.0, 0.0)
        Vector2 mFrustumOffset;
        /// Focal length of frustum (for stereo rendering, defaults to 1.0)
        Real mFocalLength;

        /// The 6 main clipping planes
        mutable Plane mFrustumPlanes[6];

        /// Stored versions of parent orientation / position
        mutable Quaternion mLastParentOrientation;
        mutable Vector3 mLastParentPosition;

        /// Pre-calced projection matrix for the specific render system
        mutable Matrix4 mProjMatrixRS;
        /// Pre-calced standard projection matrix but with render system depth range
        mutable Matrix4 mProjMatrixRSDepth;
        /// Pre-calced standard projection matrix
        mutable Matrix4 mProjMatrix;
        /// Pre-calced view matrix
        mutable Matrix4 mViewMatrix;
        /// Something's changed in the frustum shape?
        mutable bool mRecalcFrustum;
        /// Something re the view pos has changed
        mutable bool mRecalcView;
        /// Something re the frustum planes has changed
        mutable bool mRecalcFrustumPlanes;
        /// Something re the world space corners has changed
        mutable bool mRecalcWorldSpaceCorners;
        /// Something re the vertex data has changed
        mutable bool mRecalcVertexData;
        /// Are we using a custom view matrix?
        bool mCustomViewMatrix;
        /// Are we using a custom projection matrix?
        bool mCustomProjMatrix;
        /// Have the frustum extents been manually set?
        bool mFrustumExtentsManuallySet;
        /// Frustum extents
        mutable Real mLeft, mRight, mTop, mBottom;
        /// Frustum orientation mode
        mutable OrientationMode mOrientationMode;
        
        // Internal functions for calcs
        virtual void calcProjectionParameters(Real& left, Real& right, Real& bottom, Real& top) const;
        /// Update frustum if out of date
        virtual void updateFrustum(void) const;
        /// Update view if out of date
        virtual void updateView(void) const;
        /// Implementation of updateFrustum (called if out of date)
        virtual void updateFrustumImpl(void) const;
        /// Implementation of updateView (called if out of date)
        virtual void updateViewImpl(void) const;
        virtual void updateFrustumPlanes(void) const;
        /// Implementation of updateFrustumPlanes (called if out of date)
        virtual void updateFrustumPlanesImpl(void) const;
        virtual void updateWorldSpaceCorners(void) const;
        /// Implementation of updateWorldSpaceCorners (called if out of date)
        virtual void updateWorldSpaceCornersImpl(void) const;
        virtual void updateVertexData(void) const;
        virtual bool isViewOutOfDate(void) const;
        virtual bool isFrustumOutOfDate(void) const;
        /// Signal to update frustum information.
        virtual void invalidateFrustum(void) const;
        /// Signal to update view information.
        virtual void invalidateView(void) const;

        /// Shared class-level name for Movable type
        static String msMovableType;

        mutable AxisAlignedBox mBoundingBox;
        mutable VertexData mVertexData;

        MaterialPtr mMaterial;
        mutable Vector3 mWorldSpaceCorners[8];

        /// Is this frustum to act as a reflection of itself?
        bool mReflect;
        /// Derived reflection matrix
        mutable Matrix4 mReflectMatrix;
        /// Fixed reflection plane
        mutable Plane mReflectPlane;
        /// Pointer to a reflection plane (automatically updated)
        const MovablePlane* mLinkedReflectPlane;
        /// Record of the last world-space reflection plane info used
        mutable Plane mLastLinkedReflectionPlane;
        
        /// Is this frustum using an oblique depth projection?
        bool mObliqueDepthProjection;
        /// Fixed oblique projection plane
        mutable Plane mObliqueProjPlane;
        /// Pointer to oblique projection plane (automatically updated)
        const MovablePlane* mLinkedObliqueProjPlane;
        /// Record of the last world-space oblique depth projection plane info used
        mutable Plane mLastLinkedObliqueProjPlane;

    public:

        /// Named constructor
        Frustum(const String& name = StringUtil::BLANK);

        virtual ~Frustum();
        /** Sets the Y-dimension Field Of View (FOV) of the frustum.
        @remarks
            Field Of View (FOV) is the angle made between the frustum's position, and the edges
            of the 'screen' onto which the scene is projected. High values (90+ degrees) result in a wide-angle,
            fish-eye kind of view, low values (30- degrees) in a stretched, telescopic kind of view. Typical values
            are between 45 and 60 degrees.
        @par
            This value represents the VERTICAL field-of-view. The horizontal field of view is calculated from
            this depending on the dimensions of the viewport (they will only be the same if the viewport is square).
        @note
            Setting the FOV overrides the value supplied for frustum::setNearClipPlane.
         */
        virtual void setFOVy(const Radian& fovy);

        /** Retrieves the frustums Y-dimension Field Of View (FOV).
        */
        virtual const Radian& getFOVy(void) const;

        /** Sets the position of the near clipping plane.
        @remarks
            The position of the near clipping plane is the distance from the frustums position to the screen
            on which the world is projected. The near plane distance, combined with the field-of-view and the
            aspect ratio, determines the size of the viewport through which the world is viewed (in world
            co-ordinates). Note that this world viewport is different to a screen viewport, which has it's
            dimensions expressed in pixels. The frustums viewport should have the same aspect ratio as the
            screen viewport it renders into to avoid distortion.
        @param nearDist
            The distance to the near clipping plane from the frustum in world coordinates.
         */
        virtual void setNearClipDistance(Real nearDist);

        /** Sets the position of the near clipping plane.
        */
        virtual Real getNearClipDistance(void) const;

        /** Sets the distance to the far clipping plane.
        @remarks
            The view frustum is a pyramid created from the frustum position and the edges of the viewport.
            This method sets the distance for the far end of that pyramid. 
            Different applications need different values: e.g. a flight sim
            needs a much further far clipping plane than a first-person 
            shooter. An important point here is that the larger the ratio 
            between near and far clipping planes, the lower the accuracy of
            the Z-buffer used to depth-cue pixels. This is because the
            Z-range is limited to the size of the Z buffer (16 or 32-bit) 
            and the max values must be spread over the gap between near and
            far clip planes. As it happens, you can affect the accuracy far 
            more by altering the near distance rather than the far distance, 
            but keep this in mind.
        @param farDist
            The distance to the far clipping plane from the frustum in 
            world coordinates.If you specify 0, this means an infinite view
            distance which is useful especially when projecting shadows; but
            be careful not to use a near distance too close.
        */
        virtual void setFarClipDistance(Real farDist);

        /** Retrieves the distance from the frustum to the far clipping plane.
        */
        virtual Real getFarClipDistance(void) const;

        /** Sets the aspect ratio for the frustum viewport.
        @remarks
            The ratio between the x and y dimensions of the rectangular area visible through the frustum
            is known as aspect ratio: aspect = width / height .
        @par
            The default for most fullscreen windows is 1.3333 - this is also assumed by Ogre unless you
            use this method to state otherwise.
        */
        virtual void setAspectRatio(Real ratio);

        /** Retreives the current aspect ratio.
        */
        virtual Real getAspectRatio(void) const;

        /** Sets frustum offsets, used in stereo rendering.
        @remarks
            You can set both horizontal and vertical plane offsets of "eye"; in
            stereo rendering frustum is moved in horizontal plane. To be able to
            render from two "eyes" you'll need two cameras rendering on two
            RenderTargets.
        @par
            The frustum offsets is in world coordinates, and default to (0, 0) - no offsets.
        @param offset
            The horizontal and vertical plane offsets.
        */
        virtual void setFrustumOffset(const Vector2& offset);

        /** Sets frustum offsets, used in stereo rendering.
        @remarks
            You can set both horizontal and vertical plane offsets of "eye"; in
            stereo rendering frustum is moved in horizontal plane. To be able to
            render from two "eyes" you'll need two cameras rendering on two
            RenderTargets.
        @par
            The frustum offsets is in world coordinates, and default to (0, 0) - no offsets.
        @param horizontal
            The horizontal plane offset.
        @param vertical
            The vertical plane offset.
        */
        virtual void setFrustumOffset(Real horizontal = 0.0, Real vertical = 0.0);

        /** Retrieves the frustum offsets.
        */
        virtual const Vector2& getFrustumOffset() const;

        /** Sets frustum focal length (used in stereo rendering).
        @param focalLength
            The distance to the focal plane from the frustum in world coordinates.
        */
        virtual void setFocalLength(Real focalLength = 1.0);

        /** Returns focal length of frustum.
        */
        virtual Real getFocalLength() const;

        /** Manually set the extents of the frustum.
        @param left, right, top, bottom The position where the side clip planes intersect
            the near clip plane, in eye space
        */
        virtual void setFrustumExtents(Real left, Real right, Real top, Real bottom);
        /** Reset the frustum extents to be automatically derived from other params. */
        virtual void resetFrustumExtents(); 
        /** Get the extents of the frustum in view space. */
        virtual void getFrustumExtents(Real& outleft, Real& outright, Real& outtop, Real& outbottom) const;


        /** Gets the projection matrix for this frustum adjusted for the current
            rendersystem specifics (may be right or left-handed, depth range
            may vary).
        @remarks
            This method retrieves the rendering-API dependent version of the projection
            matrix. If you want a 'typical' projection matrix then use 
            getProjectionMatrix.
        */
        virtual const Matrix4& getProjectionMatrixRS(void) const;
        /** Gets the depth-adjusted projection matrix for the current rendersystem,
            but one which still conforms to right-hand rules.
        @remarks
            This differs from the rendering-API dependent getProjectionMatrix
            in that it always returns a right-handed projection matrix result 
            no matter what rendering API is being used - this is required for
            vertex and fragment programs for example. However, the resulting depth
            range may still vary between render systems since D3D uses [0,1] and 
            GL uses [-1,1], and the range must be kept the same between programmable
            and fixed-function pipelines.
        */
        virtual const Matrix4& getProjectionMatrixWithRSDepth(void) const;
        /** Gets the normal projection matrix for this frustum, ie the 
            projection matrix which conforms to standard right-handed rules and
            uses depth range [-1,+1].
        @remarks
            This differs from the rendering-API dependent getProjectionMatrixRS
            in that it always returns a right-handed projection matrix with depth
            range [-1,+1], result no matter what rendering API is being used - this
            is required for some uniform algebra for example.
        */
        virtual const Matrix4& getProjectionMatrix(void) const;

        /** Gets the view matrix for this frustum. Mainly for use by OGRE internally.
        */
        virtual const Matrix4& getViewMatrix(void) const;

        /** Calculate a view matrix for this frustum, relative to a potentially dynamic point. 
            Mainly for use by OGRE internally when using camera-relative rendering
            for frustums that are not the centre (e.g. texture projection)
        */
        virtual void calcViewMatrixRelative(const Vector3& relPos, Matrix4& matToUpdate) const;

        /** Set whether to use a custom view matrix on this frustum.
        @remarks
            This is an advanced method which allows you to manually set
            the view matrix on this frustum, rather than having it calculate
            itself based on it's position and orientation. 
        @note
            After enabling a custom view matrix, the frustum will no longer
            update on its own based on position / orientation changes. You 
            are completely responsible for keeping the view matrix up to date.
            The custom matrix will be returned from getViewMatrix.
        @param enable If @c true, the custom view matrix passed as the second 
            parameter will be used in preference to an auto calculated one. If
            false, the frustum will revert to auto calculating the view matrix.
        @param viewMatrix The custom view matrix to use, the matrix must be an
            affine matrix.
        @see Frustum::setCustomProjectionMatrix, Matrix4::isAffine
        */
        virtual void setCustomViewMatrix(bool enable, 
            const Matrix4& viewMatrix = Matrix4::IDENTITY);
        /// Returns whether a custom view matrix is in use
        virtual bool isCustomViewMatrixEnabled(void) const 
        { return mCustomViewMatrix; }
        
        /** Set whether to use a custom projection matrix on this frustum.
        @remarks
            This is an advanced method which allows you to manually set
            the projection matrix on this frustum, rather than having it 
            calculate itself based on it's position and orientation. 
        @note
            After enabling a custom projection matrix, the frustum will no 
            longer update on its own based on field of view and near / far
            distance changes. You are completely responsible for keeping the 
            projection matrix up to date if those values change. The custom 
            matrix will be returned from getProjectionMatrix and derivative
            functions.
        @param enable
            If @c true, the custom projection matrix passed as the 
            second parameter will be used in preference to an auto calculated 
            one. If @c false, the frustum will revert to auto calculating the 
            projection matrix.
        @param projectionMatrix
            The custom view matrix to use.
        @see Frustum::setCustomViewMatrix
        */
        virtual void setCustomProjectionMatrix(bool enable, 
            const Matrix4& projectionMatrix = Matrix4::IDENTITY);
        /// Returns whether a custom projection matrix is in use
        virtual bool isCustomProjectionMatrixEnabled(void) const
        { return mCustomProjMatrix; }

        /** Retrieves the clipping planes of the frustum (world space).
        @remarks
            The clipping planes are ordered as declared in enumerate constants FrustumPlane.
        */
        virtual const Plane* getFrustumPlanes(void) const;

        /** Retrieves a specified plane of the frustum (world space).
        @remarks
            Gets a reference to one of the planes which make up the frustum frustum, e.g. for clipping purposes.
        */
        virtual const Plane& getFrustumPlane( unsigned short plane ) const;

        /** Tests whether the given container is visible in the Frustum.
        @param bound
            Bounding box to be checked (world space).
        @param culledBy
            Optional pointer to an int which will be filled by the plane number which culled
            the box if the result was @c false;
        @return
            If the box was visible, @c true is returned.
        @par
            Otherwise, @c false is returned.
        */
        virtual bool isVisible(const AxisAlignedBox& bound, FrustumPlane* culledBy = 0) const;

        /** Tests whether the given container is visible in the Frustum.
        @param bound
            Bounding sphere to be checked (world space).
        @param culledBy
            Optional pointer to an int which will be filled by the plane number which culled
            the box if the result was @c false;
        @return
            If the sphere was visible, @c true is returned.
        @par
            Otherwise, @c false is returned.
        */
        virtual bool isVisible(const Sphere& bound, FrustumPlane* culledBy = 0) const;

        /** Tests whether the given vertex is visible in the Frustum.
        @param vert
            Vertex to be checked (world space).
        @param culledBy
            Optional pointer to an int which will be filled by the plane number which culled
            the box if the result was @c false;
        @return
            If the sphere was visible, @c true is returned.
        @par
            Otherwise, @c false is returned.
        */
        virtual bool isVisible(const Vector3& vert, FrustumPlane* culledBy = 0) const;

        /// Overridden from MovableObject::getTypeFlags
        uint32 getTypeFlags(void) const;

        /** Overridden from MovableObject */
        const AxisAlignedBox& getBoundingBox(void) const;

        /** Overridden from MovableObject */
        Real getBoundingRadius(void) const;

        /** Overridden from MovableObject */
        void _updateRenderQueue(RenderQueue* queue);

        /** Overridden from MovableObject */
        const String& getMovableType(void) const;

        /** Overridden from MovableObject */
        void _notifyCurrentCamera(Camera* cam);

        /** Overridden from Renderable */
        const MaterialPtr& getMaterial(void) const;

        /** Overridden from Renderable */
        void getRenderOperation(RenderOperation& op);

        /** Overridden from Renderable */
        void getWorldTransforms(Matrix4* xform) const;

        /** Overridden from Renderable */
        Real getSquaredViewDepth(const Camera* cam) const;

        /** Overridden from Renderable */
        const LightList& getLights(void) const;

        /** Gets the world space corners of the frustum.
        @remarks
            The corners are ordered as follows: top-right near, 
            top-left near, bottom-left near, bottom-right near, 
            top-right far, top-left far, bottom-left far, bottom-right far.
        */
        virtual const Vector3* getWorldSpaceCorners(void) const;

        /** Sets the type of projection to use (orthographic or perspective). Default is perspective.
        */
        virtual void setProjectionType(ProjectionType pt);

        /** Retrieves info on the type of projection used (orthographic or perspective).
        */
        virtual ProjectionType getProjectionType(void) const;

        /** Sets the orthographic window settings, for use with orthographic rendering only. 
        @note Calling this method will recalculate the aspect ratio, use 
            setOrthoWindowHeight or setOrthoWindowWidth alone if you wish to 
            preserve the aspect ratio but just fit one or other dimension to a 
            particular size.
        @param w
            The width of the view window in world units.
        @param h
            The height of the view window in world units.
        */
        virtual void setOrthoWindow(Real w, Real h);
        /** Sets the orthographic window height, for use with orthographic rendering only. 
        @note The width of the window will be calculated from the aspect ratio. 
        @param h
            The height of the view window in world units.
        */
        virtual void setOrthoWindowHeight(Real h);
        /** Sets the orthographic window width, for use with orthographic rendering only. 
        @note The height of the window will be calculated from the aspect ratio. 
        @param w
            The width of the view window in world units.
        */
        virtual void setOrthoWindowWidth(Real w);
        /** Gets the orthographic window height, for use with orthographic rendering only. 
        */
        virtual Real getOrthoWindowHeight() const;
        /** Gets the orthographic window width, for use with orthographic rendering only. 
        @note This is calculated from the orthographic height and the aspect ratio
        */
        virtual Real getOrthoWindowWidth() const;

        /** Modifies this frustum so it always renders from the reflection of itself through the
            plane specified.
        @remarks
            This is obviously useful for performing planar reflections. 
        */
        virtual void enableReflection(const Plane& p);
        /** Modifies this frustum so it always renders from the reflection of itself through the
            plane specified. Note that this version of the method links to a plane
            so that changes to it are picked up automatically. It is important that
            this plane continues to exist whilst this object does; do not destroy
            the plane before the frustum.
        @remarks
            This is obviously useful for performing planar reflections. 
        */
        virtual void enableReflection(const MovablePlane* p);

        /** Disables reflection modification previously turned on with enableReflection */
        virtual void disableReflection(void);

        /// Returns whether this frustum is being reflected
        virtual bool isReflected(void) const { return mReflect; }
        /// Returns the reflection matrix of the frustum if appropriate
        virtual const Matrix4& getReflectionMatrix(void) const { return mReflectMatrix; }
        /// Returns the reflection plane of the frustum if appropriate
        virtual const Plane& getReflectionPlane(void) const { return mReflectPlane; }

        /** Project a sphere onto the near plane and get the bounding rectangle. 
        @param sphere The world-space sphere to project.
        @param left
            Pointers to destination values, these will be completed with 
            the normalised device coordinates (in the range {-1,1}).
        @param top
            Pointers to destination values, these will be completed with 
            the normalised device coordinates (in the range {-1,1}).
        @param right
            Pointers to destination values, these will be completed with 
            the normalised device coordinates (in the range {-1,1}).
        @param bottom
            Pointers to destination values, these will be completed with 
            the normalised device coordinates (in the range {-1,1}).
        @return @c true if the sphere was projected to a subset of the near plane,
            @c false if the entire near plane was contained.
        */
        virtual bool projectSphere(const Sphere& sphere, 
            Real* left, Real* top, Real* right, Real* bottom) const;


        /** Links the frustum to a custom near clip plane, which can be used
            to clip geometry in a custom manner without using user clip planes.
        @remarks
            There are several applications for clipping a scene arbitrarily by
            a single plane; the most common is when rendering a reflection to 
            a texture, and you only want to render geometry that is above the 
            water plane (to do otherwise results in artefacts). Whilst it is
            possible to use user clip planes, they are not supported on all
            cards, and sometimes are not hardware accelerated when they are
            available. Instead, where a single clip plane is involved, this
            technique uses a 'fudging' of the near clip plane, which is 
            available and fast on all hardware, to perform as the arbitrary
            clip plane. This does change the shape of the frustum, leading 
            to some depth buffer loss of precision, but for many of the uses of
            this technique that is not an issue.
        @par 
            This version of the method links to a plane, rather than requiring
            a by-value plane definition, and therefore you can 
            make changes to the plane (e.g. by moving / rotating the node it is
            attached to) and they will automatically affect this object.
        @note This technique only works for perspective projection.
        @param plane
            The plane to link to to perform the clipping. This plane
            must continue to exist while the camera is linked to it; do not
            destroy it before the frustum. 
        */
        virtual void enableCustomNearClipPlane(const MovablePlane* plane);
        /** Links the frustum to a custom near clip plane, which can be used
            to clip geometry in a custom manner without using user clip planes.
        @remarks
            There are several applications for clipping a scene arbitrarily by
            a single plane; the most common is when rendering a reflection to  
            a texture, and you only want to render geometry that is above the 
            water plane (to do otherwise results in artefacts). Whilst it is
            possible to use user clip planes, they are not supported on all
            cards, and sometimes are not hardware accelerated when they are
            available. Instead, where a single clip plane is involved, this
            technique uses a 'fudging' of the near clip plane, which is 
            available and fast on all hardware, to perform as the arbitrary
            clip plane. This does change the shape of the frustum, leading 
            to some depth buffer loss of precision, but for many of the uses of
            this technique that is not an issue.
        @note This technique only works for perspective projection.
        @param plane
            The plane to link to to perform the clipping. This plane
            must continue to exist while the camera is linked to it; do not
            destroy it before the frustum. 
        */
        virtual void enableCustomNearClipPlane(const Plane& plane);
        /** Disables any custom near clip plane. */
        virtual void disableCustomNearClipPlane(void);
        /** Is a custom near clip plane in use? */
        virtual bool isCustomNearClipPlaneEnabled(void) const 
        { return mObliqueDepthProjection; }

        /// @copydoc MovableObject::visitRenderables
        void visitRenderables(Renderable::Visitor* visitor, 
            bool debugRenderables = false);

        /// Small constant used to reduce far plane projection to avoid inaccuracies
        static const Real INFINITE_FAR_PLANE_ADJUST;

        /** Get the derived position of this frustum. */
        virtual const Vector3& getPositionForViewUpdate(void) const;
        /** Get the derived orientation of this frustum. */
        virtual const Quaternion& getOrientationForViewUpdate(void) const;

        /** Gets a world-space list of planes enclosing the frustum.
        */
        PlaneBoundedVolume getPlaneBoundedVolume();
        /** Set the orientation mode of the frustum. Default is OR_DEGREE_0
        @remarks
            Setting the orientation of a frustum is only supported on
            iOS at this time.  An exception is thrown on other platforms.
        */
        void setOrientationMode(OrientationMode orientationMode);

        /** Get the orientation mode of the frustum.
        @remarks
            Getting the orientation of a frustum is only supported on
            iOS at this time.  An exception is thrown on other platforms.
        */
        OrientationMode getOrientationMode() const;

    };

    /** @} */
    /** @} */

} // namespace Ogre

<<<<<<< HEAD
#endif // __Frustum_H__
=======
#include "OgreHeaderSuffix.h"

#endif 
>>>>>>> 8c6ff787
<|MERGE_RESOLUTION|>--- conflicted
+++ resolved
@@ -687,10 +687,6 @@
 
 } // namespace Ogre
 
-<<<<<<< HEAD
-#endif // __Frustum_H__
-=======
 #include "OgreHeaderSuffix.h"
 
-#endif 
->>>>>>> 8c6ff787
+#endif // __Frustum_H__