/*
-----------------------------------------------------------------------------
This source file is part of OGRE
    (Object-oriented Graphics Rendering Engine)
For the latest info, see http://www.ogre3d.org/

Copyright (c) 2000-2014 Torus Knot Software Ltd

Permission is hereby granted, free of charge, to any person obtaining a copy
of this software and associated documentation files (the "Software"), to deal
in the Software without restriction, including without limitation the rights
to use, copy, modify, merge, publish, distribute, sublicense, and/or sell
copies of the Software, and to permit persons to whom the Software is
furnished to do so, subject to the following conditions:

The above copyright notice and this permission notice shall be included in
all copies or substantial portions of the Software.

THE SOFTWARE IS PROVIDED "AS IS", WITHOUT WARRANTY OF ANY KIND, EXPRESS OR
IMPLIED, INCLUDING BUT NOT LIMITED TO THE WARRANTIES OF MERCHANTABILITY,
FITNESS FOR A PARTICULAR PURPOSE AND NONINFRINGEMENT. IN NO EVENT SHALL THE
AUTHORS OR COPYRIGHT HOLDERS BE LIABLE FOR ANY CLAIM, DAMAGES OR OTHER
LIABILITY, WHETHER IN AN ACTION OF CONTRACT, TORT OR OTHERWISE, ARISING FROM,
OUT OF OR IN CONNECTION WITH THE SOFTWARE OR THE USE OR OTHER DEALINGS IN
THE SOFTWARE.
-----------------------------------------------------------------------------
*/
#ifndef __Frustum_H__
#define __Frustum_H__

#include "OgrePrerequisites.h"
#include "OgreMovableObject.h"
#include "OgreRenderable.h"
#include "OgreAxisAlignedBox.h"
#include "OgreVertexIndexData.h"
#include "OgreHeaderPrefix.h"

namespace Ogre
{
    /** \addtogroup Core
    *  @{
    */
    /** \addtogroup Math
    *  @{
    */
    /** Specifies orientation mode.
    */
    enum OrientationMode
    {
        OR_DEGREE_0       = 0,
        OR_DEGREE_90      = 1,
        OR_DEGREE_180     = 2,
        OR_DEGREE_270     = 3,

        OR_PORTRAIT       = OR_DEGREE_0,
        OR_LANDSCAPERIGHT = OR_DEGREE_90,
        OR_LANDSCAPELEFT  = OR_DEGREE_270
    };

    /** Specifies perspective (realistic) or orthographic (architectural) projection.
    */
    enum ProjectionType
    {
        PT_ORTHOGRAPHIC,
        PT_PERSPECTIVE
    };

    /** Worldspace clipping planes.
    */
    enum FrustumPlane
    {
        FRUSTUM_PLANE_NEAR   = 0,
        FRUSTUM_PLANE_FAR    = 1,
        FRUSTUM_PLANE_LEFT   = 2,
        FRUSTUM_PLANE_RIGHT  = 3,
        FRUSTUM_PLANE_TOP    = 4,
        FRUSTUM_PLANE_BOTTOM = 5
    };

    /** A frustum represents a pyramid, capped at the near and far end which is
        used to represent either a visible area or a projection area. Can be used
        for a number of applications.
    */
    class _OgreExport Frustum : public MovableObject, public Renderable
    {
    protected:
        /// Orthographic or perspective?
        ProjectionType mProjType;

        /// y-direction field-of-view (default 45)
        Radian mFOVy;
        /// Far clip distance - default 10000
        Real mFarDist;
        /// Near clip distance - default 100
        Real mNearDist;
        /// x/y viewport ratio - default 1.3333
        Real mAspect;
        /// Ortho height size (world units)
        Real mOrthoHeight;
        /// Off-axis frustum center offset - default (0.0, 0.0)
        Vector2 mFrustumOffset;
        /// Focal length of frustum (for stereo rendering, defaults to 1.0)
        Real mFocalLength;

        /// The 6 main clipping planes
        mutable Plane mFrustumPlanes[6];

        /// Stored versions of parent orientation / position
        mutable Quaternion mLastParentOrientation;
        mutable Vector3 mLastParentPosition;

        /// Pre-calced projection matrix for the specific render system
        mutable Matrix4 mProjMatrixRS;
        /// Pre-calced standard projection matrix but with render system depth range
        mutable Matrix4 mProjMatrixRSDepth;
        /// Pre-calced standard projection matrix
        mutable Matrix4 mProjMatrix;
        /// Pre-calced view matrix
        mutable Matrix4 mViewMatrix;
        /// Something's changed in the frustum shape?
        mutable bool mRecalcFrustum;
        /// Something re the view pos has changed
        mutable bool mRecalcView;
        /// Something re the frustum planes has changed
        mutable bool mRecalcFrustumPlanes;
        /// Something re the world space corners has changed
        mutable bool mRecalcWorldSpaceCorners;
        /// Something re the vertex data has changed
        mutable bool mRecalcVertexData;
        /// Are we using a custom view matrix?
        bool mCustomViewMatrix;
        /// Are we using a custom projection matrix?
        bool mCustomProjMatrix;
        /// Have the frustum extents been manually set?
        bool mFrustumExtentsManuallySet;
        /// Frustum extents
        mutable Real mLeft, mRight, mTop, mBottom;
        /// Frustum orientation mode
        mutable OrientationMode mOrientationMode;
        
        // Internal functions for calcs
        virtual void calcProjectionParameters(Real& left, Real& right, Real& bottom, Real& top) const;
        /// Update frustum if out of date
        virtual void updateFrustum(void) const;
        /// Update view if out of date
        virtual void updateView(void) const;
        /// Implementation of updateFrustum (called if out of date)
        virtual void updateFrustumImpl(void) const;
        /// Implementation of updateView (called if out of date)
        virtual void updateViewImpl(void) const;
        virtual void updateFrustumPlanes(void) const;
        /// Implementation of updateFrustumPlanes (called if out of date)
        virtual void updateFrustumPlanesImpl(void) const;
        virtual void updateWorldSpaceCorners(void) const;
        /// Implementation of updateWorldSpaceCorners (called if out of date)
        virtual void updateWorldSpaceCornersImpl(void) const;
        virtual void updateVertexData(void) const;
        virtual bool isViewOutOfDate(void) const;
        virtual bool isFrustumOutOfDate(void) const;
        /// Signal to update frustum information.
        virtual void invalidateFrustum(void) const;
        /// Signal to update view information.
        virtual void invalidateView(void) const;

        /// Shared class-level name for Movable type
        static String msMovableType;

        mutable AxisAlignedBox mBoundingBox;
        mutable VertexData mVertexData;

        MaterialPtr mMaterial;
        mutable Vector3 mWorldSpaceCorners[8];

        /// Is this frustum to act as a reflection of itself?
        bool mReflect;
        /// Derived reflection matrix
        mutable Matrix4 mReflectMatrix;
        /// Fixed reflection plane
        mutable Plane mReflectPlane;
        /// Pointer to a reflection plane (automatically updated)
        const MovablePlane* mLinkedReflectPlane;
        /// Record of the last world-space reflection plane info used
        mutable Plane mLastLinkedReflectionPlane;
        
        /// Is this frustum using an oblique depth projection?
        bool mObliqueDepthProjection;
        /// Fixed oblique projection plane
        mutable Plane mObliqueProjPlane;
        /// Pointer to oblique projection plane (automatically updated)
        const MovablePlane* mLinkedObliqueProjPlane;
        /// Record of the last world-space oblique depth projection plane info used
        mutable Plane mLastLinkedObliqueProjPlane;

    public:

        /// Named constructor
<<<<<<< HEAD
        Frustum( IdType id, ObjectMemoryManager *objectMemoryManager );
=======
        Frustum(const String& name = BLANKSTRING);
>>>>>>> 83e497b5

        virtual ~Frustum();
        /** Sets the Y-dimension Field Of View (FOV) of the frustum.
        @remarks
            Field Of View (FOV) is the angle made between the frustum's position, and the edges
            of the 'screen' onto which the scene is projected. High values (90+ degrees) result in a wide-angle,
            fish-eye kind of view, low values (30- degrees) in a stretched, telescopic kind of view. Typical values
            are between 45 and 60 degrees.
        @par
            This value represents the VERTICAL field-of-view. The horizontal field of view is calculated from
            this depending on the dimensions of the viewport (they will only be the same if the viewport is square).
        @note
            Setting the FOV overrides the value supplied for frustum::setNearClipPlane.
         */
        virtual void setFOVy(const Radian& fovy);

        /** Retrieves the frustums Y-dimension Field Of View (FOV).
        */
        virtual const Radian& getFOVy(void) const;

        /** Sets the position of the near clipping plane.
        @remarks
            The position of the near clipping plane is the distance from the frustums position to the screen
            on which the world is projected. The near plane distance, combined with the field-of-view and the
            aspect ratio, determines the size of the viewport through which the world is viewed (in world
            co-ordinates). Note that this world viewport is different to a screen viewport, which has it's
            dimensions expressed in pixels. The frustums viewport should have the same aspect ratio as the
            screen viewport it renders into to avoid distortion.
        @param nearDist
            The distance to the near clipping plane from the frustum in world coordinates.
         */
        virtual void setNearClipDistance(Real nearDist);

        /** Sets the position of the near clipping plane.
        */
        virtual Real getNearClipDistance(void) const;

        /** Sets the distance to the far clipping plane.
        @remarks
            The view frustum is a pyramid created from the frustum position and the edges of the viewport.
            This method sets the distance for the far end of that pyramid. 
            Different applications need different values: e.g. a flight sim
            needs a much further far clipping plane than a first-person 
            shooter. An important point here is that the larger the ratio 
            between near and far clipping planes, the lower the accuracy of
            the Z-buffer used to depth-cue pixels. This is because the
            Z-range is limited to the size of the Z buffer (16 or 32-bit) 
            and the max values must be spread over the gap between near and
            far clip planes. As it happens, you can affect the accuracy far 
            more by altering the near distance rather than the far distance, 
            but keep this in mind.
        @param farDist
            The distance to the far clipping plane from the frustum in 
            world coordinates.If you specify 0, this means an infinite view
            distance which is useful especially when projecting shadows; but
            be careful not to use a near distance too close.
        */
        virtual void setFarClipDistance(Real farDist);

        /** Retrieves the distance from the frustum to the far clipping plane.
        */
        virtual Real getFarClipDistance(void) const;

        /** Sets the aspect ratio for the frustum viewport.
        @remarks
            The ratio between the x and y dimensions of the rectangular area visible through the frustum
            is known as aspect ratio: aspect = width / height .
        @par
            The default for most fullscreen windows is 1.3333 - this is also assumed by Ogre unless you
            use this method to state otherwise.
        */
        virtual void setAspectRatio(Real ratio);

        /** Retrieves the current aspect ratio.
        */
        virtual Real getAspectRatio(void) const;

        /** Sets frustum offsets, used in stereo rendering.
        @remarks
            You can set both horizontal and vertical plane offsets of "eye"; in
            stereo rendering frustum is moved in horizontal plane. To be able to
            render from two "eyes" you'll need two cameras rendering on two
            RenderTargets.
        @par
            The frustum offsets is in world coordinates, and default to (0, 0) - no offsets.
        @param offset
            The horizontal and vertical plane offsets.
        */
        virtual void setFrustumOffset(const Vector2& offset);

        /** Sets frustum offsets, used in stereo rendering.
        @remarks
            You can set both horizontal and vertical plane offsets of "eye"; in
            stereo rendering frustum is moved in horizontal plane. To be able to
            render from two "eyes" you'll need two cameras rendering on two
            RenderTargets.
        @par
            The frustum offsets is in world coordinates, and default to (0, 0) - no offsets.
        @param horizontal
            The horizontal plane offset.
        @param vertical
            The vertical plane offset.
        */
        virtual void setFrustumOffset(Real horizontal = 0.0, Real vertical = 0.0);

        /** Retrieves the frustum offsets.
        */
        virtual const Vector2& getFrustumOffset() const;

        /** Sets frustum focal length (used in stereo rendering).
        @param focalLength
            The distance to the focal plane from the frustum in world coordinates.
        */
        virtual void setFocalLength(Real focalLength = 1.0);

        /** Returns focal length of frustum.
        */
        virtual Real getFocalLength() const;

        /** Manually set the extents of the frustum.
        @param left, right, top, bottom The position where the side clip planes intersect
            the near clip plane, in eye space
        */
        virtual void setFrustumExtents(Real left, Real right, Real top, Real bottom);
        /** Reset the frustum extents to be automatically derived from other params. */
        virtual void resetFrustumExtents(); 
        /** Get the extents of the frustum in view space. */
        virtual void getFrustumExtents(Real& outleft, Real& outright, Real& outtop, Real& outbottom) const;


        /** Gets the projection matrix for this frustum adjusted for the current
            rendersystem specifics (may be right or left-handed, depth range
            may vary).
        @remarks
            This method retrieves the rendering-API dependent version of the projection
            matrix. If you want a 'typical' projection matrix then use 
            getProjectionMatrix.
        */
        virtual const Matrix4& getProjectionMatrixRS(void) const;
        /** Gets the depth-adjusted projection matrix for the current rendersystem,
            but one which still conforms to right-hand rules.
        @remarks
            This differs from the rendering-API dependent getProjectionMatrix
            in that it always returns a right-handed projection matrix result 
            no matter what rendering API is being used - this is required for
            vertex and fragment programs for example. However, the resulting depth
            range may still vary between render systems since D3D uses [0,1] and 
            GL uses [-1,1], and the range must be kept the same between programmable
            and fixed-function pipelines.
        */
        virtual const Matrix4& getProjectionMatrixWithRSDepth(void) const;
        /** Gets the normal projection matrix for this frustum, ie the 
            projection matrix which conforms to standard right-handed rules and
            uses depth range [-1,+1].
        @remarks
            This differs from the rendering-API dependent getProjectionMatrixRS
            in that it always returns a right-handed projection matrix with depth
            range [-1,+1], result no matter what rendering API is being used - this
            is required for some uniform algebra for example.
        */
        virtual const Matrix4& getProjectionMatrix(void) const;

        /** Gets the view matrix for this frustum. Mainly for use by OGRE internally.
        */
        virtual const Matrix4& getViewMatrix(void) const;

        /** Calculate a view matrix for this frustum, relative to a potentially dynamic point. 
            Mainly for use by OGRE internally when using camera-relative rendering
            for frustums that are not the centre (e.g. texture projection)
        */
        virtual void calcViewMatrixRelative(const Vector3& relPos, Matrix4& matToUpdate) const;

        /** Set whether to use a custom view matrix on this frustum.
        @remarks
            This is an advanced method which allows you to manually set
            the view matrix on this frustum, rather than having it calculate
            itself based on it's position and orientation. 
        @note
            After enabling a custom view matrix, the frustum will no longer
            update on its own based on position / orientation changes. You 
            are completely responsible for keeping the view matrix up to date.
            The custom matrix will be returned from getViewMatrix.
        @param enable If @c true, the custom view matrix passed as the second 
            parameter will be used in preference to an auto calculated one. If
            false, the frustum will revert to auto calculating the view matrix.
        @param viewMatrix The custom view matrix to use, the matrix must be an
            affine matrix.
        @see Frustum::setCustomProjectionMatrix, Matrix4::isAffine
        */
        virtual void setCustomViewMatrix(bool enable, 
            const Matrix4& viewMatrix = Matrix4::IDENTITY);
        /// Returns whether a custom view matrix is in use
        virtual bool isCustomViewMatrixEnabled(void) const 
        { return mCustomViewMatrix; }
        
        /** Set whether to use a custom projection matrix on this frustum.
        @remarks
            This is an advanced method which allows you to manually set
            the projection matrix on this frustum, rather than having it 
            calculate itself based on it's position and orientation. 
        @note
            After enabling a custom projection matrix, the frustum will no 
            longer update on its own based on field of view and near / far
            distance changes. You are completely responsible for keeping the 
            projection matrix up to date if those values change. The custom 
            matrix will be returned from getProjectionMatrix and derivative
            functions.
        @param enable
            If @c true, the custom projection matrix passed as the 
            second parameter will be used in preference to an auto calculated 
            one. If @c false, the frustum will revert to auto calculating the 
            projection matrix.
        @param projectionMatrix
            The custom view matrix to use.
        @see Frustum::setCustomViewMatrix
        */
        virtual void setCustomProjectionMatrix(bool enable, 
            const Matrix4& projectionMatrix = Matrix4::IDENTITY);
        /// Returns whether a custom projection matrix is in use
        virtual bool isCustomProjectionMatrixEnabled(void) const
        { return mCustomProjMatrix; }

        /** Retrieves the clipping planes of the frustum (world space).
        @remarks
            The clipping planes are ordered as declared in enumerate constants FrustumPlane.
        */
        virtual const Plane* getFrustumPlanes(void) const;

        /** Retrieves a specified plane of the frustum (world space).
        @remarks
            Gets a reference to one of the planes which make up the frustum frustum, e.g. for clipping purposes.
        */
        virtual const Plane& getFrustumPlane( unsigned short plane ) const;

        /** Tests whether the given container is visible in the Frustum.
        @param bound
            Bounding box to be checked (world space).
        @param culledBy
            Optional pointer to an int which will be filled by the plane number which culled
            the box if the result was @c false;
        @return
            If the box was visible, @c true is returned.
        @par
            Otherwise, @c false is returned.
        */
        virtual bool isVisible(const AxisAlignedBox& bound, FrustumPlane* culledBy = 0) const;

        /** Tests whether the given container is visible in the Frustum.
        @param bound
            Bounding sphere to be checked (world space).
        @param culledBy
            Optional pointer to an int which will be filled by the plane number which culled
            the box if the result was @c false;
        @return
            If the sphere was visible, @c true is returned.
        @par
            Otherwise, @c false is returned.
        */
        virtual bool isVisible(const Sphere& bound, FrustumPlane* culledBy = 0) const;

        /** Tests whether the given vertex is visible in the Frustum.
        @param vert
            Vertex to be checked (world space).
        @param culledBy
            Optional pointer to an int which will be filled by the plane number which culled
            the box if the result was @c false;
        @return
            If the sphere was visible, @c true is returned.
        @par
            Otherwise, @c false is returned.
        */
        virtual bool isVisible(const Vector3& vert, FrustumPlane* culledBy = 0) const;

        /// Overridden from MovableObject::getTypeFlags
        uint32 getTypeFlags(void) const;

        /** Overridden from MovableObject */
        const AxisAlignedBox& getBoundingBox(void) const;

        /** Overridden from MovableObject */
        void _updateRenderQueue(RenderQueue* queue, Camera *camera, const Camera *lodCamera);

        /** Overridden from MovableObject */
        const String& getMovableType(void) const;

        /** Overridden from MovableObject */
        void _notifyCurrentCamera(Camera* cam);

        /** Overridden from Renderable */
        const MaterialPtr& getMaterial(void) const;

        /** Overridden from Renderable */
        void getRenderOperation(RenderOperation& op);

        /** Overridden from Renderable */
        void getWorldTransforms(Matrix4* xform) const;

        /** Overridden from Renderable */
        Real getSquaredViewDepth(const Camera* cam) const;

        /** Overridden from Renderable */
        const LightList& getLights(void) const;

        /** Gets the world space corners of the frustum.
        @remarks
            The corners are ordered as follows: top-right near, 
            top-left near, bottom-left near, bottom-right near, 
            top-right far, top-left far, bottom-left far, bottom-right far.
        */
        virtual const Vector3* getWorldSpaceCorners(void) const;

        /** Sets the type of projection to use (orthographic or perspective). Default is perspective.
        */
        virtual void setProjectionType(ProjectionType pt);

        /** Retrieves info on the type of projection used (orthographic or perspective).
        */
        virtual ProjectionType getProjectionType(void) const;

        /** Sets the orthographic window settings, for use with orthographic rendering only. 
        @note Calling this method will recalculate the aspect ratio, use 
            setOrthoWindowHeight or setOrthoWindowWidth alone if you wish to 
            preserve the aspect ratio but just fit one or other dimension to a 
            particular size.
        @param w
            The width of the view window in world units.
        @param h
            The height of the view window in world units.
        */
        virtual void setOrthoWindow(Real w, Real h);
        /** Sets the orthographic window height, for use with orthographic rendering only. 
        @note The width of the window will be calculated from the aspect ratio. 
        @param h
            The height of the view window in world units.
        */
        virtual void setOrthoWindowHeight(Real h);
        /** Sets the orthographic window width, for use with orthographic rendering only. 
        @note The height of the window will be calculated from the aspect ratio. 
        @param w
            The width of the view window in world units.
        */
        virtual void setOrthoWindowWidth(Real w);
        /** Gets the orthographic window height, for use with orthographic rendering only. 
        */
        virtual Real getOrthoWindowHeight() const;
        /** Gets the orthographic window width, for use with orthographic rendering only. 
        @note This is calculated from the orthographic height and the aspect ratio
        */
        virtual Real getOrthoWindowWidth() const;

        /** Modifies this frustum so it always renders from the reflection of itself through the
            plane specified.
        @remarks
            This is obviously useful for performing planar reflections. 
        */
        virtual void enableReflection(const Plane& p);
        /** Modifies this frustum so it always renders from the reflection of itself through the
            plane specified. Note that this version of the method links to a plane
            so that changes to it are picked up automatically. It is important that
            this plane continues to exist whilst this object does; do not destroy
            the plane before the frustum.
        @remarks
            This is obviously useful for performing planar reflections. 
        */
        virtual void enableReflection(const MovablePlane* p);

        /** Disables reflection modification previously turned on with enableReflection */
        virtual void disableReflection(void);

        /// Returns whether this frustum is being reflected
        virtual bool isReflected(void) const { return mReflect; }
        /// Returns the reflection matrix of the frustum if appropriate
        virtual const Matrix4& getReflectionMatrix(void) const { return mReflectMatrix; }
        /// Returns the reflection plane of the frustum if appropriate
        virtual const Plane& getReflectionPlane(void) const { return mReflectPlane; }

        /** Project a sphere onto the near plane and get the bounding rectangle. 
        @param sphere The world-space sphere to project.
        @param left
            Pointers to destination values, these will be completed with 
            the normalised device coordinates (in the range {-1,1}).
        @param top
            Pointers to destination values, these will be completed with 
            the normalised device coordinates (in the range {-1,1}).
        @param right
            Pointers to destination values, these will be completed with 
            the normalised device coordinates (in the range {-1,1}).
        @param bottom
            Pointers to destination values, these will be completed with 
            the normalised device coordinates (in the range {-1,1}).
        @return @c true if the sphere was projected to a subset of the near plane,
            @c false if the entire near plane was contained.
        */
        virtual bool projectSphere(const Sphere& sphere, 
            Real* left, Real* top, Real* right, Real* bottom) const;


        /** Links the frustum to a custom near clip plane, which can be used
            to clip geometry in a custom manner without using user clip planes.
        @remarks
            There are several applications for clipping a scene arbitrarily by
            a single plane; the most common is when rendering a reflection to 
            a texture, and you only want to render geometry that is above the 
            water plane (to do otherwise results in artefacts). Whilst it is
            possible to use user clip planes, they are not supported on all
            cards, and sometimes are not hardware accelerated when they are
            available. Instead, where a single clip plane is involved, this
            technique uses a 'fudging' of the near clip plane, which is 
            available and fast on all hardware, to perform as the arbitrary
            clip plane. This does change the shape of the frustum, leading 
            to some depth buffer loss of precision, but for many of the uses of
            this technique that is not an issue.
        @par 
            This version of the method links to a plane, rather than requiring
            a by-value plane definition, and therefore you can 
            make changes to the plane (e.g. by moving / rotating the node it is
            attached to) and they will automatically affect this object.
        @note This technique only works for perspective projection.
        @param plane
            The plane to link to to perform the clipping. This plane
            must continue to exist while the camera is linked to it; do not
            destroy it before the frustum. 
        */
        virtual void enableCustomNearClipPlane(const MovablePlane* plane);
        /** Links the frustum to a custom near clip plane, which can be used
            to clip geometry in a custom manner without using user clip planes.
        @remarks
            There are several applications for clipping a scene arbitrarily by
            a single plane; the most common is when rendering a reflection to  
            a texture, and you only want to render geometry that is above the 
            water plane (to do otherwise results in artefacts). Whilst it is
            possible to use user clip planes, they are not supported on all
            cards, and sometimes are not hardware accelerated when they are
            available. Instead, where a single clip plane is involved, this
            technique uses a 'fudging' of the near clip plane, which is 
            available and fast on all hardware, to perform as the arbitrary
            clip plane. This does change the shape of the frustum, leading 
            to some depth buffer loss of precision, but for many of the uses of
            this technique that is not an issue.
        @note This technique only works for perspective projection.
        @param plane
            The plane to link to to perform the clipping. This plane
            must continue to exist while the camera is linked to it; do not
            destroy it before the frustum. 
        */
        virtual void enableCustomNearClipPlane(const Plane& plane);
        /** Disables any custom near clip plane. */
        virtual void disableCustomNearClipPlane(void);
        /** Is a custom near clip plane in use? */
        virtual bool isCustomNearClipPlaneEnabled(void) const 
        { return mObliqueDepthProjection; }

        /// @copydoc MovableObject::visitRenderables
        void visitRenderables(Renderable::Visitor* visitor, 
            bool debugRenderables = false);

        /// Small constant used to reduce far plane projection to avoid inaccuracies
        static const Real INFINITE_FAR_PLANE_ADJUST;

        /** Get the derived position of this frustum. */
        virtual const Vector3& getPositionForViewUpdate(void) const;
        /** Get the derived orientation of this frustum. */
        virtual const Quaternion& getOrientationForViewUpdate(void) const;

        /** Gets a world-space list of planes enclosing the frustum.
        */
        PlaneBoundedVolume getPlaneBoundedVolume();
        /** Set the orientation mode of the frustum. Default is OR_DEGREE_0
        @remarks
            Setting the orientation of a frustum is only supported on
            iOS at this time.  An exception is thrown on other platforms.
        */
        void setOrientationMode(OrientationMode orientationMode);

        /** Get the orientation mode of the frustum.
        @remarks
            Getting the orientation of a frustum is only supported on
            iOS at this time.  An exception is thrown on other platforms.
        */
        OrientationMode getOrientationMode() const;

    };

    /** @} */
    /** @} */

} // namespace Ogre

#include "OgreHeaderSuffix.h"

#endif // __Frustum_H__<|MERGE_RESOLUTION|>--- conflicted
+++ resolved
@@ -194,11 +194,7 @@
     public:
 
         /// Named constructor
-<<<<<<< HEAD
         Frustum( IdType id, ObjectMemoryManager *objectMemoryManager );
-=======
-        Frustum(const String& name = BLANKSTRING);
->>>>>>> 83e497b5
 
         virtual ~Frustum();
         /** Sets the Y-dimension Field Of View (FOV) of the frustum.
