/*
-----------------------------------------------------------------------------
This source file is part of OGRE
(Object-oriented Graphics Rendering Engine)
For the latest info, see http://www.ogre3d.org

Copyright (c) 2000-2013 Torus Knot Software Ltd

Permission is hereby granted, free of charge, to any person obtaining a copy
of this software and associated documentation files (the "Software"), to deal
in the Software without restriction, including without limitation the rights
to use, copy, modify, merge, publish, distribute, sublicense, and/or sell
copies of the Software, and to permit persons to whom the Software is
furnished to do so, subject to the following conditions:

The above copyright notice and this permission notice shall be included in
all copies or substantial portions of the Software.

THE SOFTWARE IS PROVIDED "AS IS", WITHOUT WARRANTY OF ANY KIND, EXPRESS OR
IMPLIED, INCLUDING BUT NOT LIMITED TO THE WARRANTIES OF MERCHANTABILITY,
FITNESS FOR A PARTICULAR PURPOSE AND NONINFRINGEMENT. IN NO EVENT SHALL THE
AUTHORS OR COPYRIGHT HOLDERS BE LIABLE FOR ANY CLAIM, DAMAGES OR OTHER
LIABILITY, WHETHER IN AN ACTION OF CONTRACT, TORT OR OTHERWISE, ARISING FROM,
OUT OF OR IN CONNECTION WITH THE SOFTWARE OR THE USE OR OTHER DEALINGS IN
THE SOFTWARE.
-----------------------------------------------------------------------------
*/
#ifndef __TextureUnitState_H__
#define __TextureUnitState_H__

#include "OgrePrerequisites.h"
#include "OgreCommon.h"
#include "OgreBlendMode.h"
#include "OgreMatrix4.h"
#include "OgreIteratorWrappers.h"
#include "OgreString.h"
#include "OgreTexture.h"
#include "OgreHeaderPrefix.h"

namespace Ogre {
    /** \addtogroup Core
    *  @{
    */
    /** \addtogroup Materials
    *  @{
    */
    /** Class representing the state of a single texture unit during a Pass of a
        Technique, of a Material.
    @remarks
        Texture units are pipelines for retrieving texture data for rendering onto
        your objects in the world. Using them is common to both the fixed-function and 
        the programmable (vertex and fragment program) pipeline, but some of the 
        settings will only have an effect in the fixed-function pipeline (for example, 
        setting a texture rotation will have no effect if you use the programmable
        pipeline, because this is overridden by the fragment program). The effect
        of each setting as regards the 2 pipelines is commented in each setting.
    @par
        When I use the term 'fixed-function pipeline' I mean traditional rendering
        where you do not use vertex or fragment programs (shaders). Programmable 
        pipeline means that for this pass you are using vertex or fragment programs.
    */
    class _OgreExport TextureUnitState : public TextureUnitStateAlloc
    {
        friend class RenderSystem;
    public:
        /** Definition of the broad types of texture effect you can apply to a texture unit.
        @note
            Note that these have no effect when using the programmable pipeline, since their
            effect is overridden by the vertex / fragment programs.
        */
        enum TextureEffectType
        {
            /// Generate all texture coords based on angle between camera and vertex.
            ET_ENVIRONMENT_MAP,
            /// Generate texture coords based on a frustum.
            ET_PROJECTIVE_TEXTURE,
            /// Constant u/v scrolling effect.
            ET_UVSCROLL,
            /// Constant u scrolling effect.
            ET_USCROLL,
            /// Constant u/v scrolling effect.
            ET_VSCROLL,
            /// Constant rotation.
            ET_ROTATE,
            /// More complex transform.
            ET_TRANSFORM

        };

        /** Enumeration to specify type of envmap.
        @note
            Note that these have no effect when using the programmable pipeline, since their
            effect is overridden by the vertex / fragment programs.
        */
        enum EnvMapType
        {
            /// Envmap based on vector from camera to vertex position, good for planar geometry.
            ENV_PLANAR,
            /// Envmap based on dot of vector from camera to vertex and vertex normal, good for curves.
            ENV_CURVED,
            /// Envmap intended to supply reflection vectors for cube mapping.
            ENV_REFLECTION,
            /// Envmap intended to supply normal vectors for cube mapping.
            ENV_NORMAL
        };

        /** Useful enumeration when dealing with procedural transforms.
        @note
            Note that these have no effect when using the programmable pipeline, since their
            effect is overridden by the vertex / fragment programs.
        */
        enum TextureTransformType
        {
            TT_TRANSLATE_U,
            TT_TRANSLATE_V,
            TT_SCALE_U,
            TT_SCALE_V,
            TT_ROTATE
        };

        /** Texture addressing modes - default is TAM_WRAP.
        @note
            These settings are relevant in both the fixed-function and the
            programmable pipeline.
        */
        enum TextureAddressingMode
        {
            /// Texture wraps at values over 1.0.
            TAM_WRAP,
            /// Texture mirrors (flips) at joins over 1.0.
            TAM_MIRROR,
            /// Texture clamps at 1.0.
            TAM_CLAMP,
            /// Texture coordinates outside the range [0.0, 1.0] are set to the border colour.
            TAM_BORDER
        };

        /** Texture addressing mode for each texture coordinate. */
        struct UVWAddressingMode
        {
            TextureAddressingMode u, v, w;
        };

        /** Enum identifying the frame indexes for faces of a cube map (not the composite 3D type.
        */
        enum TextureCubeFace
        {
            CUBE_FRONT = 0,
            CUBE_BACK = 1,
            CUBE_LEFT = 2,
            CUBE_RIGHT = 3,
            CUBE_UP = 4,
            CUBE_DOWN = 5
        };

        /** Internal structure defining a texture effect.
        */
        struct TextureEffect {
            TextureEffectType type;
            int subtype;
            Real arg1, arg2;
            WaveformType waveType;
            Real base;
            Real frequency;
            Real phase;
            Real amplitude;
            Controller<Real>* controller;
            const Frustum* frustum;
        };

        /** Texture effects in a multimap paired array.
        */
        typedef multimap<TextureEffectType, TextureEffect>::type EffectMap;

        /** Default constructor.
        */
        TextureUnitState(Pass* parent);

        TextureUnitState(Pass* parent, const TextureUnitState& oth );

        TextureUnitState & operator = ( const TextureUnitState& oth );

        /** Default destructor.
        */
        ~TextureUnitState();

        /** Name-based constructor.
        @param texName
            The basic name of the texture e.g. brickwall.jpg, stonefloor.png.
        @param texCoordSet
            The index of the texture coordinate set to use.
        */
        TextureUnitState( Pass* parent, const String& texName, unsigned int texCoordSet = 0);

        /** Get the name of current texture image for this layer.
        @remarks
            This will either always be a single name for this layer,
            or will be the name of the current frame for an animated
            or otherwise multi-frame texture.
        @note
            Applies to both fixed-function and programmable pipeline.
        */
        const String& getTextureName(void) const;

        /** Sets this texture layer to use a single texture, given the
            name of the texture to use on this layer.
        @note
            Applies to both fixed-function and programmable pipeline.
        */
        void setTextureName( const String& name, TextureType ttype = TEX_TYPE_2D);

        /** Sets this texture layer to use a single texture, given the
            pointer to the texture to use on this layer.
        @note
            Applies to both fixed-function and programmable pipeline.
        */
        void setTexture( const TexturePtr& texPtr);

        /** Sets this texture layer to use a combination of 6 texture maps, each one relating to a face of a cube.
        @remarks
            Cubic textures are made up of 6 separate texture images. Each one of these is an orthogonal view of the
            world with a FOV of 90 degrees and an aspect ratio of 1:1. You can generate these from 3D Studio by
            rendering a scene to a reflection map of a transparent cube and saving the output files.
        @par
            Cubic maps can be used either for skyboxes (complete wrap-around skies, like space) or as environment
            maps to simulate reflections. The system deals with these 2 scenarios in different ways:
            <ol>
            <li>
            <p>
            for cubic environment maps, the 6 textures are combined into a single 'cubic' texture map which
            is then addressed using 3D texture coordinates. This is required because you don't know what
            face of the box you're going to need to address when you render an object, and typically you
            need to reflect more than one face on the one object, so all 6 textures are needed to be
            'active' at once. Cubic environment maps are enabled by calling this method with the forUVW
            parameter set to true, and then calling setEnvironmentMap(true).
            </p>
            <p>
            Note that not all cards support cubic environment mapping.
            </p>
            </li>
            <li>
            <p>
            for skyboxes, the 6 textures are kept separate and used independently for each face of the skybox.
            This is done because not all cards support 3D cubic maps and skyboxes do not need to use 3D
            texture coordinates so it is simpler to render each face of the box with 2D coordinates, changing
            texture between faces.
            </p>
            <p>
            Skyboxes are created by calling SceneManager::setSkyBox.
            </p>
            </li>
            </ol>
        @note
            Applies to both fixed-function and programmable pipeline.
        @param name
            The basic name of the texture e.g. brickwall.jpg, stonefloor.png. There must be 6 versions
            of this texture with the suffixes _fr, _bk, _up, _dn, _lf, and _rt (before the extension) which
            make up the 6 sides of the box. The textures must all be the same size and be powers of 2 in width & height.
            If you can't make your texture names conform to this, use the alternative method of the same name which takes
            an array of texture names instead.
        @param forUVW
            Set to @c true if you want a single 3D texture addressable with 3D texture coordinates rather than
            6 separate textures. Useful for cubic environment mapping.
        */
        void setCubicTextureName( const String& name, bool forUVW = false );

        /** Sets this texture layer to use a combination of 6 texture maps, each one relating to a face of a cube.
        @remarks
            Cubic textures are made up of 6 separate texture images. Each one of these is an orthogonal view of the
            world with a FOV of 90 degrees and an aspect ratio of 1:1. You can generate these from 3D Studio by
            rendering a scene to a reflection map of a transparent cube and saving the output files.
        @par
            Cubic maps can be used either for skyboxes (complete wrap-around skies, like space) or as environment
            maps to simulate reflections. The system deals with these 2 scenarios in different ways:
            <ol>
            <li>
            <p>
            For cubic environment maps, the 6 textures are combined into a single 'cubic' texture map which
            is then addressed using 3D texture coordinates. This is required because you don't know what
            face of the box you're going to need to address when you render an object, and typically you
            need to reflect more than one face on the one object, so all 6 textures are needed to be
            'active' at once. Cubic environment maps are enabled by calling this method with the forUVW
            parameter set to @c true, and then calling setEnvironmentMap(true).
            </p>
            <p>
            Note that not all cards support cubic environment mapping.
            </p>
            </li>
            <li>
            <p>
            For skyboxes, the 6 textures are kept separate and used independently for each face of the skybox.
            This is done because not all cards support 3D cubic maps and skyboxes do not need to use 3D
            texture coordinates so it is simpler to render each face of the box with 2D coordinates, changing
            texture between faces.
            </p>
            <p>
            Skyboxes are created by calling SceneManager::setSkyBox.
            </p>
            </li>
            </ol>
        @note
            Applies to both fixed-function and programmable pipeline.
        @param names
            The 6 names of the textures which make up the 6 sides of the box. The textures must all 
            be the same size and be powers of 2 in width & height.
            Must be an Ogre::String array with a length of 6 unless forUVW is set to @c true.
        @param forUVW
            Set to @c true if you want a single 3D texture addressable with 3D texture coordinates rather than
            6 separate textures. Useful for cubic environment mapping.
        */
        void setCubicTextureName( const String* const names, bool forUVW = false );

        /** Sets this texture layer to use a combination of 6 texture maps, each one relating to a face of a cube.
        @remarks
            Cubic textures are made up of 6 separate texture images. Each one of these is an orthogonal view of the
            world with a FOV of 90 degrees and an aspect ratio of 1:1. You can generate these from 3D Studio by
            rendering a scene to a reflection map of a transparent cube and saving the output files.
        @par
            Cubic maps can be used either for skyboxes (complete wrap-around skies, like space) or as environment
            maps to simulate reflections. The system deals with these 2 scenarios in different ways:
            <ol>
            <li>
            <p>
            for cubic environment maps, the 6 textures are combined into a single 'cubic' texture map which
            is then addressed using 3D texture coordinates. This is required because you don't know what
            face of the box you're going to need to address when you render an object, and typically you
            need to reflect more than one face on the one object, so all 6 textures are needed to be
            'active' at once. Cubic environment maps are enabled by calling this method with the forUVW
            parameter set to true, and then calling setEnvironmentMap(true).
            </p>
            <p>
            Note that not all cards support cubic environment mapping.
            </p>
            </li>
            <li>
            <p>
            for skyboxes, the 6 textures are kept separate and used independently for each face of the skybox.
            This is done because not all cards support 3D cubic maps and skyboxes do not need to use 3D
            texture coordinates so it is simpler to render each face of the box with 2D coordinates, changing
            texture between faces.
            </p>
            <p>
            Skyboxes are created by calling SceneManager::setSkyBox.
            </p>
            </li>
            </ol>
        @note
            Applies to both fixed-function and programmable pipeline.
        @param texPtrs
            The 6 pointers to the textures which make up the 6 sides of the box. The textures must all 
            be the same size and be powers of 2 in width & height.
            Must be an Ogre::TexturePtr array with a length of 6 unless forUVW is set to @c true.
        @param forUVW
            Set to @c true if you want a single 3D texture addressable with 3D texture coordinates rather than
            6 separate textures. Useful for cubic environment mapping.
        */
        void setCubicTexture( const TexturePtr* const texPtrs, bool forUVW = false );

        /** Sets the names of the texture images for an animated texture.
        @remarks
            Animated textures are just a series of images making up the frames of the animation. All the images
            must be the same size, and their names must have a frame number appended before the extension, e.g.
            if you specify a name of "wall.jpg" with 3 frames, the image names must be "wall_0.jpg", "wall_1.jpg"
            and "wall_2.jpg".
        @par
            You can change the active frame on a texture layer by calling the setCurrentFrame method.
        @note
            If you can't make your texture images conform to the naming standard laid out here, you
            can call the alternative setAnimatedTextureName method which takes an array of names instead.
        @note
            Applies to both fixed-function and programmable pipeline.
        @param name
            The base name of the textures to use e.g. wall.jpg for frames wall_0.jpg, wall_1.jpg etc.
        @param numFrames
            The number of frames in the sequence.
        @param duration
            The length of time it takes to display the whole animation sequence, in seconds.
            If 0, no automatic transition occurs.
        */
        void setAnimatedTextureName( const String& name, unsigned int numFrames, Real duration = 0 );

        /** Sets the names of the texture images for an animated texture.
        @remarks
            This an alternative method to the one where you specify a single name and let the system derive
            the names of each frame, incase your images can't conform to this naming standard.
        @par
            Animated textures are just a series of images making up the frames of the animation. All the images
            must be the same size, and you must provide their names as an array in the first parameter.
            You can change the active frame on a texture layer by calling the setCurrentFrame method.
        @note
            If you can make your texture images conform to a naming standard of basicName_frame.ext, you
            can call the alternative setAnimatedTextureName method which just takes a base name instead.
        @note
            Applies to both fixed-function and programmable pipeline.
        @param names
            Pointer to array of names of the textures to use, in frame order.
        @param numFrames
            The number of frames in the sequence.
        @param duration
            The length of time it takes to display the whole animation sequence, in seconds.
            If 0, no automatic transition occurs.
        */
        void setAnimatedTextureName( const String* const names, unsigned int numFrames, Real duration = 0 );

        /** Returns the width and height of the texture in the given frame.
        */
        std::pair< size_t, size_t > getTextureDimensions( unsigned int frame = 0 ) const;

        /** Changes the active frame in an animated or multi-image texture.
        @remarks
            An animated texture (or a cubic texture where the images are not combined for 3D use) is made up of
            a number of frames. This method sets the active frame.
        @note
            Applies to both fixed-function and programmable pipeline.
        */
        void setCurrentFrame( unsigned int frameNumber );

        /** Gets the active frame in an animated or multi-image texture layer.
        @note
            Applies to both fixed-function and programmable pipeline.
        */
        unsigned int getCurrentFrame(void) const;

        /** Gets the name of the texture associated with a frame number.
            Throws an exception if frameNumber exceeds the number of stored frames.
        @note
            Applies to both fixed-function and programmable pipeline.
        */
        const String& getFrameTextureName(unsigned int frameNumber) const;

        /** Sets the name of the texture associated with a frame.
        @param name
            The name of the texture.
        @param frameNumber
            The frame the texture name is to be placed in.
        @note
            Throws an exception if frameNumber exceeds the number of stored frames.
            Applies to both fixed-function and programmable pipeline.
        */
        void setFrameTextureName(const String& name, unsigned int frameNumber);

        /** Add a Texture name to the end of the frame container.
        @param name
            The name of the texture.
        @note
            Applies to both fixed-function and programmable pipeline.
        */
        void addFrameTextureName(const String& name);
        /** Deletes a specific texture frame.  The texture used is not deleted but the
            texture will no longer be used by the Texture Unit.  An exception is raised
            if the frame number exceeds the number of actual frames.
        @param frameNumber
            The frame number of the texture to be deleted.
        @note
            Applies to both fixed-function and programmable pipeline.
        */
        void deleteFrameTextureName(const size_t frameNumber);
        /** Gets the number of frames for a texture.
        @note
            Applies to both fixed-function and programmable pipeline.
        */
        unsigned int getNumFrames(void) const;


        /** The type of unit to bind the texture settings to. */
        enum BindingType
        {
            /** Regular fragment processing unit - the default. */
            BT_FRAGMENT = 0,
            /** Vertex processing unit - indicates this unit will be used for 
                a vertex texture fetch.
            */
            BT_VERTEX = 1,			
			/// Geometry processing unit		
			BT_GEOMETRY = 2,
			/// Tesselation control processing unit
			BT_TESSELATION_HULL = 3,
			/// Tesselation evaluation processing unit
			BT_TESSELATION_DOMAIN = 4,
			/// Compute processing unit
			BT_COMPUTE = 5
        };
        /** Enum identifying the type of content this texture unit contains.
        */
        enum ContentType
        {
            /// Normal texture identified by name
            CONTENT_NAMED = 0,
            /// A shadow texture, automatically bound by engine
            CONTENT_SHADOW = 1,
            /// A compositor texture, automatically linked to active viewport's chain
            CONTENT_COMPOSITOR = 2
        };

        /** Sets the type of unit these texture settings should be bound to. 
        @remarks
            Some render systems, when implementing vertex texture fetch, separate
            the binding of textures for use in the vertex program versus those
            used in fragment programs. This setting allows you to target the
            vertex processing unit with a texture binding, in those cases. For
            rendersystems which have a unified binding for the vertex and fragment
            units, this setting makes no difference.
        */
        void setBindingType(BindingType bt);

        /** Gets the type of unit these texture settings should be bound to.  
        */
        BindingType getBindingType(void) const;

        /** Set the type of content this TextureUnitState references.
        @remarks
            The default is to reference a standard named texture, but this unit
            can also reference automated content like a shadow texture.
        */
        void setContentType(ContentType ct);
        /** Get the type of content this TextureUnitState references. */
        ContentType getContentType(void) const;

        /** Returns true if this texture unit is either a series of 6 2D textures, each
            in it's own frame, or is a full 3D cube map. You can tell which by checking
            getTextureType.
        @note
            Applies to both fixed-function and programmable pipeline.
        */
        bool isCubic(void) const;

        /** Returns true if this texture layer uses a composite 3D cubic texture.
        @note
            Applies to both fixed-function and programmable pipeline.
        */
        bool is3D(void) const;

        /** Returns the type of this texture.
        @note
            Applies to both fixed-function and programmable pipeline.
        */
        TextureType getTextureType(void) const;

        /** Sets the desired pixel format when load the texture.
        */
        void setDesiredFormat(PixelFormat desiredFormat);

        /** Gets the desired pixel format when load the texture.
        */
        PixelFormat getDesiredFormat(void) const;

        /** Sets how many mipmaps have been requested for the texture.
        */
        void setNumMipmaps(int numMipmaps);

        /** Gets how many mipmaps have been requested for the texture.
        */
        int getNumMipmaps(void) const;

        /** Sets whether this texture is requested to be loaded as alpha if single channel
        */
        void setIsAlpha(bool isAlpha);

        /** Gets whether this texture is requested to be loaded as alpha if single channel
        */
        bool getIsAlpha(void) const;

        /// @copydoc Texture::setHardwareGammaEnabled
        void setHardwareGammaEnabled(bool enabled);
        /// @copydoc Texture::isHardwareGammaEnabled
        bool isHardwareGammaEnabled() const;

        /** Gets the index of the set of texture co-ords this layer uses.
        @note
<<<<<<< HEAD
            Applies to both fixed-function and programmable pipeline.
=======
        Only applies to the fixed function pipeline and has no effect if a fragment program is used.
>>>>>>> a2487d9c
        */
        unsigned int getTextureCoordSet(void) const;

        /** Sets the index of the set of texture co-ords this layer uses.
        @note
            Default is 0 for all layers. Only change this if you have provided multiple texture co-ords per
            vertex.
        @note
<<<<<<< HEAD
            Has no effect if a fragment program is used.
=======
        Only applies to the fixed function pipeline and has no effect if a fragment program is used.
>>>>>>> a2487d9c
        */
        void setTextureCoordSet(unsigned int set);

        /** Sets a matrix used to transform any texture coordinates on this layer.
        @remarks
            Texture coordinates can be modified on a texture layer to create effects like scrolling
            textures. A texture transform can either be applied to a layer which takes the source coordinates
            from a fixed set in the geometry, or to one which generates them dynamically (e.g. environment mapping).
        @par
            It's obviously a bit impractical to create scrolling effects by calling this method manually since you
            would have to call it every framw with a slight alteration each time, which is tedious. Instead
            you can use the ControllerManager class to create a Controller object which will manage the
            effect over time for you. See the ControllerManager::createTextureScroller and it's sibling methods for details.<BR>
            In addition, if you want to set the individual texture transformations rather than concatenating them
            yourself, use setTextureScroll, setTextureScale and setTextureRotate.
        @note
            Has no effect in the programmable pipeline.
        */
        void setTextureTransform(const Matrix4& xform);

        /** Gets the current texture transformation matrix.
        @remarks
            Causes a reclaculation of the matrix if any parameters have been changed via
            setTextureScroll, setTextureScale and setTextureRotate.
        @note
            Has no effect in the programmable pipeline.
        */
        const Matrix4& getTextureTransform(void) const;

        /** Sets the translation offset of the texture, ie scrolls the texture.
        @remarks
            This method sets the translation element of the texture transformation, and is easier to use than setTextureTransform if
            you are combining translation, scaling and rotation in your texture transformation. Again if you want
            to animate these values you need to use a Controller
        @note
            Has no effect in the programmable pipeline.
        @param u
            The amount the texture should be moved horizontally (u direction).
        @param v
            The amount the texture should be moved vertically (v direction).
        @see
            ControllerManager, Controller
        */
        void setTextureScroll(Real u, Real v);

        /** As setTextureScroll, but sets only U value.
        @note
            Has no effect in the programmable pipeline.
        */
        void setTextureUScroll(Real value);
        /// Get texture uscroll value.
        Real getTextureUScroll(void) const;

        /** As setTextureScroll, but sets only V value.
        @note
            Has no effect in the programmable pipeline.
        */
        void setTextureVScroll(Real value);
        /// Get texture vscroll value.
        Real getTextureVScroll(void) const;

        /** As setTextureScale, but sets only U value.
        @note
            Has no effect in the programmable pipeline.
        */
        void setTextureUScale(Real value);
        /// Get texture uscale value.
        Real getTextureUScale(void) const;

        /** As setTextureScale, but sets only V value.
        @note
            Has no effect in the programmable pipeline.
        */
        void setTextureVScale(Real value);
        /// Get texture vscale value.
        Real getTextureVScale(void) const;

        /** Sets the scaling factor applied to texture coordinates.
        @remarks
            This method sets the scale element of the texture transformation, and is easier to use than
            setTextureTransform if you are combining translation, scaling and rotation in your texture transformation. Again if you want
            to animate these values you need to use a Controller (see ControllerManager and it's methods for
            more information).
        @note
            Has no effect in the programmable pipeline.
        @param uScale
            The value by which the texture is to be scaled horizontally.
        @param vScale
            The value by which the texture is to be scaled vertically.
        */
        void setTextureScale(Real uScale, Real vScale);

        /** Sets the anticlockwise rotation factor applied to texture coordinates.
        @remarks
            This sets a fixed rotation angle - if you wish to animate this, see the
            ControllerManager::createTextureRotater method.
        @note
            Has no effect in the programmable pipeline.
        @param angle
            The angle of rotation (anticlockwise).
        */
        void setTextureRotate(const Radian& angle);
        /// Get texture rotation effects angle value.
        const Radian& getTextureRotate(void) const;

        /** Gets the texture addressing mode for a given coordinate, 
            i.e. what happens at uv values above 1.0.
        @note
            The default is TAM_WRAP i.e. the texture repeats over values of 1.0.
        */
        const UVWAddressingMode& getTextureAddressingMode(void) const;

        /** Sets the texture addressing mode, i.e. what happens at uv values above 1.0.
        @note
            The default is TAM_WRAP i.e. the texture repeats over values of 1.0.
        @note
            This is a shortcut method which sets the addressing mode for all
            coordinates at once; you can also call the more specific method
            to set the addressing mode per coordinate.
        @note
            This applies for both the fixed-function and programmable pipelines.
        */
        void setTextureAddressingMode( TextureAddressingMode tam);

        /** Sets the texture addressing mode, i.e. what happens at uv values above 1.0.
        @note
            The default is TAM_WRAP i.e. the texture repeats over values of 1.0.
        @note
            This applies for both the fixed-function and programmable pipelines.
        */
        void setTextureAddressingMode( TextureAddressingMode u, 
            TextureAddressingMode v, TextureAddressingMode w);

        /** Sets the texture addressing mode, i.e. what happens at uv values above 1.0.
        @note
            The default is TAM_WRAP i.e. the texture repeats over values of 1.0.
        @note
            This applies for both the fixed-function and programmable pipelines.
        */
        void setTextureAddressingMode( const UVWAddressingMode& uvw);

        /** Sets the texture border colour.
        @note
            The default is ColourValue::Black, and this value only used when addressing mode
            is TAM_BORDER.
        @note
            This applies for both the fixed-function and programmable pipelines.
        */
        void setTextureBorderColour(const ColourValue& colour);

        /** Sets the texture border colour.
        @note
            The default is ColourValue::Black, and this value only used when addressing mode
            is TAM_BORDER.
        */
        const ColourValue& getTextureBorderColour(void) const;

        /** Setting advanced blending options.
        @remarks
            This is an extended version of the TextureUnitState::setColourOperation method which allows
            extremely detailed control over the blending applied between this and earlier layers.
            See the IMPORTANT note below about the issues between mulitpass and multitexturing that
            using this method can create.
        @par
            Texture colour operations determine how the final colour of the surface appears when
            rendered. Texture units are used to combine colour values from various sources (ie. the
            diffuse colour of the surface from lighting calculations, combined with the colour of
            the texture). This method allows you to specify the 'operation' to be used, ie. the
            calculation such as adds or multiplies, and which values to use as arguments, such as
            a fixed value or a value from a previous calculation.
        @par
            The defaults for each layer are:
            <ul>
            <li>op = LBX_MODULATE</li>
            <li>source1 = LBS_TEXTURE</li>
            <li>source2 = LBS_CURRENT</li>
            </ul>
            ie. each layer takes the colour results of the previous layer, and multiplies them
            with the new texture being applied. Bear in mind that colours are RGB values from
            0.0 - 1.0 so multiplying them together will result in values in the same range,
            'tinted' by the multiply. Note however that a straight multiply normally has the
            effect of darkening the textures - for this reason there are brightening operations
            like LBO_MODULATE_X2. See the LayerBlendOperation and LayerBlendSource enumerated
            types for full details.
        @note
            Because of the limitations on some underlying APIs (Direct3D included)
            the LBS_TEXTURE argument can only be used as the first argument, not the second.
        @par
            The final 3 parameters are only required if you decide to pass values manually
            into the operation, i.e. you want one or more of the inputs to the colour calculation
            to come from a fixed value that you supply. Hence you only need to fill these in if
            you supply LBS_MANUAL to the corresponding source, or use the LBX_BLEND_MANUAL
            operation.
        @warning
            Ogre tries to use multitexturing hardware to blend texture layers
            together. However, if it runs out of texturing units (e.g. 2 of a GeForce2, 4 on a
            GeForce3) it has to fall back on multipass rendering, i.e. rendering the same object
            multiple times with different textures. This is both less efficient and there is a smaller
            range of blending operations which can be performed. For this reason, if you use this method
            you MUST also call TextureUnitState::setColourOpMultipassFallback to specify which effect you
            want to fall back on if sufficient hardware is not available.
        @note
            This has no effect in the programmable pipeline.
        @par
            If you wish to avoid having to do this, use the simpler TextureUnitState::setColourOperation method
            which allows less flexible blending options but sets up the multipass fallback automatically,
            since it only allows operations which have direct multipass equivalents.
        @param op
            The operation to be used, e.g. modulate (multiply), add, subtract.
        @param source1
            The source of the first colour to the operation e.g. texture colour.
        @param source2
            The source of the second colour to the operation e.g. current surface colour.
        @param arg1
            Manually supplied colour value (only required if source1 = LBS_MANUAL).
        @param arg2
            Manually supplied colour value (only required if source2 = LBS_MANUAL).
        @param manualBlend
            Manually supplied 'blend' value - only required for operations
            which require manual blend e.g. LBX_BLEND_MANUAL.
        */
        void setColourOperationEx(
            LayerBlendOperationEx op,
            LayerBlendSource source1 = LBS_TEXTURE,
            LayerBlendSource source2 = LBS_CURRENT,

            const ColourValue& arg1 = ColourValue::White,
            const ColourValue& arg2 = ColourValue::White,

            Real manualBlend = 0.0);

        /** Determines how this texture layer is combined with the one below it (or the diffuse colour of
            the geometry if this is layer 0).
        @remarks
            This method is the simplest way to blend tetxure layers, because it requires only one parameter,
            gives you the most common blending types, and automatically sets up 2 blending methods: one for
            if single-pass multitexturing hardware is available, and another for if it is not and the blending must
            be achieved through multiple rendering passes. It is, however, quite limited and does not expose
            the more flexible multitexturing operations, simply because these can't be automatically supported in
            multipass fallback mode. If want to use the fancier options, use TextureUnitState::setColourOperationEx,
            but you'll either have to be sure that enough multitexturing units will be available, or you should
            explicitly set a fallback using TextureUnitState::setColourOpMultipassFallback.
        @note
            The default method is LBO_MODULATE for all layers.
        @note
            This option has no effect in the programmable pipeline.
        @param op
            One of the LayerBlendOperation enumerated blending types.
        */
        void setColourOperation( const LayerBlendOperation op);

        /** Sets the multipass fallback operation for this layer, if you used TextureUnitState::setColourOperationEx
            and not enough multitexturing hardware is available.
        @remarks
            Because some effects exposed using TextureUnitState::setColourOperationEx are only supported under
            multitexturing hardware, if the hardware is lacking the system must fallback on multipass rendering,
            which unfortunately doesn't support as many effects. This method is for you to specify the fallback
            operation which most suits you.
        @par
            You'll notice that the interface is the same as the Material::setSceneBlending method; this is
            because multipass rendering IS effectively scene blending, since each layer is rendered on top
            of the last using the same mechanism as making an object transparent, it's just being rendered
            in the same place repeatedly to get the multitexture effect.
        @par
            If you use the simpler (and hence less flexible) TextureUnitState::setColourOperation method you
            don't need to call this as the system sets up the fallback for you.
        @note
            This option has no effect in the programmable pipeline, because there is no multipass fallback
            and multitexture blending is handled by the fragment shader.
        */
        void setColourOpMultipassFallback( const SceneBlendFactor sourceFactor, const SceneBlendFactor destFactor);

        /** Get multitexturing colour blending mode.
        */
        const LayerBlendModeEx& getColourBlendMode(void) const;

        /** Get multitexturing alpha blending mode.
        */
        const LayerBlendModeEx& getAlphaBlendMode(void) const;

        /** Get the multipass fallback for colour blending operation source factor.
        */
        SceneBlendFactor getColourBlendFallbackSrc(void) const;

        /** Get the multipass fallback for colour blending operation destination factor.
        */
        SceneBlendFactor getColourBlendFallbackDest(void) const;

        /** Sets the alpha operation to be applied to this texture.
        @remarks
            This works in exactly the same way as setColourOperation, except
            that the effect is applied to the level of alpha (i.e. transparency)
            of the texture rather than its colour. When the alpha of a texel (a pixel
            on a texture) is 1.0, it is opaque, whereas it is fully transparent if the
            alpha is 0.0. Please refer to the setColourOperation method for more info.
        @param op
            The operation to be used, e.g. modulate (multiply), add, subtract
        @param source1
            The source of the first alpha value to the operation e.g. texture alpha
        @param source2
            The source of the second alpha value to the operation e.g. current surface alpha
        @param arg1
            Manually supplied alpha value (only required if source1 = LBS_MANUAL)
        @param arg2
            Manually supplied alpha value (only required if source2 = LBS_MANUAL)
        @param manualBlend
            Manually supplied 'blend' value - only required for operations
            which require manual blend e.g. LBX_BLEND_MANUAL
        @see
            setColourOperation
        @note
            This option has no effect in the programmable pipeline.
        */
        void setAlphaOperation(LayerBlendOperationEx op,
            LayerBlendSource source1 = LBS_TEXTURE,
            LayerBlendSource source2 = LBS_CURRENT,
            Real arg1 = 1.0,
            Real arg2 = 1.0,
            Real manualBlend = 0.0);

        /** Generic method for setting up texture effects.
        @remarks
            Allows you to specify effects directly by using the TextureEffectType enumeration. The
            arguments that go with it depend on the effect type. Only one effect of
            each type can be applied to a texture layer.
        @par
            This method is used internally by Ogre but it is better generally for applications to use the
            more intuitive specialised methods such as setEnvironmentMap and setScroll.
        @note
            This option has no effect in the programmable pipeline.
        */
        void addEffect(TextureEffect& effect);

        /** Turns on/off texture coordinate effect that makes this layer an environment map.
        @remarks
            Environment maps make an object look reflective by using the object's vertex normals relative
            to the camera view to generate texture coordinates.
        @par
            The vectors generated can either be used to address a single 2D texture which
            is a 'fish-eye' lens view of a scene, or a 3D cubic environment map which requires 6 textures
            for each side of the inside of a cube. The type depends on what texture you set up - if you use the
            setTextureName method then a 2D fisheye lens texture is required, whereas if you used setCubicTextureName
            then a cubic environment map will be used.
        @par
            This effect works best if the object has lots of gradually changing normals. The texture also
            has to be designed for this effect - see the example spheremap.png included with the sample
            application for a 2D environment map; a cubic map can be generated by rendering 6 views of a
            scene to each of the cube faces with orthogonal views.
        @note
            Enabling this disables any other texture coordinate generation effects.
            However it can be combined with texture coordinate modification functions, which then operate on the
            generated coordinates rather than static model texture coordinates.
        @param enable
            True to enable, false to disable
        @param planar
            If set to @c true, instead of being based on normals the environment effect is based on
            vertex positions. This is good for planar surfaces.
        @note
            This option has no effect in the programmable pipeline.
        */
        void setEnvironmentMap(bool enable, EnvMapType envMapType = ENV_CURVED);

        /** Sets up an animated scroll for the texture layer.
        @note
            Useful for creating constant scrolling effects on a texture layer (for varying scrolls, see setTransformAnimation).
        @param uSpeed
            The number of horizontal loops per second (+ve=moving right, -ve = moving left).
        @param vSpeed
            The number of vertical loops per second (+ve=moving up, -ve= moving down).
        @note
            This option has no effect in the programmable pipeline.
        */
        void setScrollAnimation(Real uSpeed, Real vSpeed);

        /** Sets up an animated texture rotation for this layer.
        @note
            Useful for constant rotations (for varying rotations, see setTransformAnimation).
        @param speed
            The number of complete anticlockwise revolutions per second (use -ve for clockwise)
        @note
            This option has no effect in the programmable pipeline.
        */
        void setRotateAnimation(Real speed);

        /** Sets up a general time-relative texture modification effect.
        @note
            This can be called multiple times for different values of ttype, but only the latest effect
            applies if called multiple time for the same ttype.
        @param ttype
            The type of transform, either translate (scroll), scale (stretch) or rotate (spin).
        @param waveType
            The shape of the wave, see WaveformType enum for details.
        @param base
            The base value for the function (range of output = {base, base + amplitude}).
        @param frequency
            The speed of the wave in cycles per second.
        @param phase
            The offset of the start of the wave, e.g. 0.5 to start half-way through the wave.
        @param amplitude
            Scales the output so that instead of lying within 0..1 it lies within 0..1*amplitude for exaggerated effects.
        @note
            This option has no effect in the programmable pipeline.
        */
        void setTransformAnimation( const TextureTransformType ttype,
            const WaveformType waveType, Real base = 0, Real frequency = 1, Real phase = 0, Real amplitude = 1 );


        /** Enables or disables projective texturing on this texture unit.
        @remarks
            Projective texturing allows you to generate texture coordinates 
            based on a Frustum, which gives the impression that a texture is
            being projected onto the surface. Note that once you have called
            this method, the texture unit continues to monitor the Frustum you 
            passed in and the projection will change if you can alter it. It also
            means that you must ensure that the Frustum object you pass a pointer
            to remains in existence for as long as this TextureUnitState does.
        @par
            This effect cannot be combined with other texture generation effects, 
            such as environment mapping. It also has no effect on passes which 
            have a vertex program enabled - projective texturing has to be done
            in the vertex program instead.
        @param enabled
            Whether to enable / disable.
        @param projectionSettings
            The Frustum which will be used to derive the 
            projection parameters.
        */
        void setProjectiveTexturing(bool enabled, const Frustum* projectionSettings = 0);

        /** Removes all effects applied to this texture layer.
        */
        void removeAllEffects(void);

        /** Removes a single effect applied to this texture layer.
        @note
            Because you can only have 1 effect of each type (e.g. 1 texture coordinate generation) applied
            to a layer, only the effect type is required.
        */
        void removeEffect( const TextureEffectType type );

        /** Determines if this texture layer is currently blank.
        @note
            This can happen if a texture fails to load or some other non-fatal error. Worth checking after
            setting texture name.
        */
        bool isBlank(void) const;

        /** Sets this texture layer to be blank.
        */
        void setBlank(void);

        /** Tests if the texture associated with this unit has failed to load.
        */
        bool isTextureLoadFailing() const { return mTextureLoadFailed; }

        /** Tells the unit to retry loading the texture if it had failed to load.
        */
        void retryTextureLoad() { mTextureLoadFailed = false; }

        /// Get texture effects in a multimap paired array.
        const EffectMap& getEffects(void) const;
        /// Get the animated-texture animation duration.
        Real getAnimationDuration(void) const;

        /** Set the texture filtering for this unit, using the simplified interface.
        @remarks
            You also have the option of specifying the minification, magnification
            and mip filter individually if you want more control over filtering
            options. See the alternative setTextureFiltering methods for details.
        @note
            This option applies in both the fixed function and the programmable pipeline.
        @param filterType
            The high-level filter type to use.
        */
        void setTextureFiltering(TextureFilterOptions filterType);
        /** Set a single filtering option on this texture unit. 
        @param ftype
            The filtering type to set.
        @param opts
            The filtering option to set.
        */
        void setTextureFiltering(FilterType ftype, FilterOptions opts);
        /** Set a the detailed filtering options on this texture unit. 
        @param minFilter
            The filtering to use when reducing the size of the texture. 
            Can be FO_POINT, FO_LINEAR or FO_ANISOTROPIC.
        @param magFilter
            The filtering to use when increasing the size of the texture.
            Can be FO_POINT, FO_LINEAR or FO_ANISOTROPIC.
        @param mipFilter
            The filtering to use between mip levels.
            Can be FO_NONE (turns off mipmapping), FO_POINT or FO_LINEAR (trilinear filtering).
        */
        void setTextureFiltering(FilterOptions minFilter, FilterOptions magFilter, FilterOptions mipFilter);
        /// Get the texture filtering for the given type.
        FilterOptions getTextureFiltering(FilterType ftpye) const;

		void setTextureCompareEnabled(bool enabled);
		bool getTextureCompareEnabled() const;
	
		void setTextureCompareFunction(CompareFunction function);
		CompareFunction getTextureCompareFunction() const;

        /** Sets the anisotropy level to be used for this texture level.
        @param maxAniso
            The maximal anisotropy level, should be between 2 and the maximum
            supported by hardware (1 is the default, ie. no anisotrophy).
        @note
            This option applies in both the fixed function and the programmable pipeline.
        */
        void setTextureAnisotropy(unsigned int maxAniso);
        /// Get this layer texture anisotropy level.
        unsigned int getTextureAnisotropy() const;

        /** Sets the bias value applied to the mipmap calculation.
        @remarks
            You can alter the mipmap calculation by biasing the result with a 
            single floating point value. After the mip level has been calculated,
            this bias value is added to the result to give the final mip level.
            Lower mip levels are larger (higher detail), so a negative bias will
            force the larger mip levels to be used, and a positive bias
            will cause smaller mip levels to be used. The bias values are in 
            mip levels, so a -1 bias will force mip levels one larger than by the
            default calculation.
        @param bias
            The bias value as described above, can be positive or negative.
        */
        void setTextureMipmapBias(float bias) { mMipmapBias = bias; }
        /** Gets the bias value applied to the mipmap calculation.
        @see TextureUnitState::setTextureMipmapBias
        */
        float getTextureMipmapBias(void) const { return mMipmapBias; }

        /** Set the compositor reference for this texture unit state.
        @remarks 
            Only valid when content type is compositor.
        @param compositorName
            The name of the compositor to reference.
        @param textureName
            The name of the texture to reference.
        @param mrtIndex
            The index of the wanted texture, if referencing an MRT.
        */
        void setCompositorReference(const String& compositorName, const String& textureName, size_t mrtIndex = 0);

        /** Gets the name of the compositor that this texture referneces. */
        const String& getReferencedCompositorName() const { return mCompositorRefName; }
        /** Gets the name of the texture in the compositor that this texture references. */
        const String& getReferencedTextureName() const { return mCompositorRefTexName; }
        /** Gets the MRT index of the texture in the compositor that this texture references. */ 
        size_t getReferencedMRTIndex() const { return mCompositorRefMrtIndex; }
    
        /// Gets the parent Pass object.
        Pass* getParent(void) const { return mParent; }

        /** Internal method for preparing this object for load, as part of Material::prepare. */
        void _prepare(void);
        /** Internal method for undoing the preparation this object as part of Material::unprepare. */
        void _unprepare(void);
        /** Internal method for loading this object as part of Material::load. */
        void _load(void);
        /** Internal method for unloading this object as part of Material::unload. */
        void _unload(void);
        /// Returns whether this unit has texture coordinate generation that depends on the camera.
        bool hasViewRelativeTextureCoordinateGeneration(void) const;

        /// Is this loaded?
        bool isLoaded(void) const;
        /** Tells the class that it needs recompilation. */
        void _notifyNeedsRecompile(void);

        /** Set the name of the Texture Unit State.
        @remarks
            The name of the Texture Unit State is optional.  Its useful in material scripts where a material could inherit
            from another material and only want to modify a particalar Texture Unit State.
        */
        void setName(const String& name);
        /// Get the name of the Texture Unit State.
        const String& getName(void) const { return mName; }

        /** Set the alias name used for texture frame names.
        @param name
            Can be any sequence of characters and does not have to be unique.
        */
        void setTextureNameAlias(const String& name);
        /** Gets the Texture Name Alias of the Texture Unit.
        */
        const String& getTextureNameAlias(void) const { return mTextureNameAlias;}

        /** Applies texture names to Texture Unit State with matching texture name aliases.
            If no matching aliases are found then the TUS state does not change.
        @remarks
            Cubic, 1d, 2d, and 3d textures are determined from current state of the Texture Unit.
            Assumes animated frames are sequentially numbered in the name.
            If matching texture aliases are found then true is returned.

        @param aliasList
            A map container of texture alias, texture name pairs.
        @param apply
            Set @c true to apply the texture aliases else just test to see if texture alias matches are found.
        @return
            True if matching texture aliases were found in the Texture Unit State.
        */
        bool applyTextureAliases(const AliasTextureNamePairList& aliasList, const bool apply = true);

        /** Notify this object that its parent has changed. */
        void _notifyParent(Pass* parent);

        /** Get the texture pointer for the current frame. */
        const TexturePtr& _getTexturePtr(void) const;
        /** Get the texture pointer for a given frame. */
        const TexturePtr& _getTexturePtr(size_t frame) const;
    
        /** Set the texture pointer for the current frame (internal use only!). */
        void _setTexturePtr(const TexturePtr& texptr);
        /** Set the texture pointer for a given frame (internal use only!). */
        void _setTexturePtr(const TexturePtr& texptr, size_t frame);

        /** Gets the animation controller (as created because of setAnimatedTexture)
            if it exists.
        */
        Controller<Real>* _getAnimController() const { return mAnimController; }
protected:
        // State
        /// The current animation frame.
        unsigned int mCurrentFrame;

        /// Duration of animation in seconds.
        Real mAnimDuration;
        bool mCubic; /// Is this a series of 6 2D textures to make up a cube?
        
        TextureType mTextureType; 
        PixelFormat mDesiredFormat;
        int mTextureSrcMipmaps; /// Request number of mipmaps.

        unsigned int mTextureCoordSetIndex;
        UVWAddressingMode mAddressMode;
        ColourValue mBorderColour;

        LayerBlendModeEx mColourBlendMode;
        SceneBlendFactor mColourBlendFallbackSrc;
        SceneBlendFactor mColourBlendFallbackDest;

        LayerBlendModeEx mAlphaBlendMode;
        mutable bool mTextureLoadFailed;
        bool mIsAlpha;
        bool mHwGamma;

        mutable bool mRecalcTexMatrix;
        Real mUMod, mVMod;
        Real mUScale, mVScale;
        Radian mRotate;
        mutable Matrix4 mTexModMatrix;

        /// Texture filtering - minification.
        FilterOptions mMinFilter;
        /// Texture filtering - magnification.
        FilterOptions mMagFilter;
        /// Texture filtering - mipmapping.
        FilterOptions mMipFilter;

		bool mCompareEnabled;
		CompareFunction mCompareFunc;

        /// Texture anisotropy.
        unsigned int mMaxAniso;
        /// Mipmap bias (always float, not Real).
        float mMipmapBias;

        bool mIsDefaultAniso;
        bool mIsDefaultFiltering;
        /// Binding type (fragment or vertex pipeline).
        BindingType mBindingType;
        /// Content type of texture (normal loaded texture, auto-texture).
        ContentType mContentType;
        /// The index of the referenced texture if referencing an MRT in a compositor.
        size_t mCompositorRefMrtIndex;

        //-----------------------------------------------------------------------------
        // Complex members (those that can't be copied using memcpy) are at the end to 
        // allow for fast copying of the basic members.
        //
        vector<String>::type mFrames;
        mutable vector<TexturePtr>::type mFramePtrs;
        String mName;               ///< Optional name for the TUS.
        String mTextureNameAlias;   ///< Optional alias for texture frames.
        EffectMap mEffects;
        /// The data that references the compositor.
        String mCompositorRefName;
        String mCompositorRefTexName;
        //-----------------------------------------------------------------------------

        //-----------------------------------------------------------------------------
        // Pointer members (those that can't be copied using memcpy), and MUST
        // preserving even if assign from others
        //
        Pass* mParent;
        Controller<Real>* mAnimController;
        //-----------------------------------------------------------------------------


        /** Internal method for calculating texture matrix.
        */
        void recalcTextureMatrix(void) const;

        /** Internal method for creating animation controller.
        */
        void createAnimController(void);

        /** Internal method for creating texture effect controller.
        */
        void createEffectController(TextureEffect& effect);

        /** Internal method for ensuring the texture for a given frame is prepared. */
        void ensurePrepared(size_t frame) const;
        /** Internal method for ensuring the texture for a given frame is loaded. */
        void ensureLoaded(size_t frame) const;


    };

    /** @} */
    /** @} */

} // namespace Ogre

#include "OgreHeaderSuffix.h"

#endif // __TextureUnitState_H__<|MERGE_RESOLUTION|>--- conflicted
+++ resolved
@@ -567,11 +567,7 @@
 
         /** Gets the index of the set of texture co-ords this layer uses.
         @note
-<<<<<<< HEAD
-            Applies to both fixed-function and programmable pipeline.
-=======
         Only applies to the fixed function pipeline and has no effect if a fragment program is used.
->>>>>>> a2487d9c
         */
         unsigned int getTextureCoordSet(void) const;
 
@@ -580,11 +576,7 @@
             Default is 0 for all layers. Only change this if you have provided multiple texture co-ords per
             vertex.
         @note
-<<<<<<< HEAD
-            Has no effect if a fragment program is used.
-=======
         Only applies to the fixed function pipeline and has no effect if a fragment program is used.
->>>>>>> a2487d9c
         */
         void setTextureCoordSet(unsigned int set);
 
@@ -700,6 +692,9 @@
         /** Sets the texture addressing mode, i.e. what happens at uv values above 1.0.
         @note
             The default is TAM_WRAP i.e. the texture repeats over values of 1.0.
+		@note This is a shortcut method which sets the addressing mode for all
+			coordinates at once; you can also call the more specific method
+			to set the addressing mode per coordinate.
         @note
             This is a shortcut method which sets the addressing mode for all
             coordinates at once; you can also call the more specific method
