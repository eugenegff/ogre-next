--- conflicted
+++ resolved
@@ -474,17 +474,10 @@
             BT_VERTEX = 1,          
             /// Geometry processing unit        
             BT_GEOMETRY = 2,
-<<<<<<< HEAD
-            /// Tesselation control processing unit
-            BT_TESSELATION_HULL = 3,
-            /// Tesselation evaluation processing unit
-            BT_TESSELATION_DOMAIN = 4,
-=======
             /// Tessellation control processing unit
             BT_TESSELLATION_HULL = 3,
             /// Tessellation evaluation processing unit
             BT_TESSELLATION_DOMAIN = 4,
->>>>>>> 83e497b5
             /// Compute processing unit
             BT_COMPUTE = 5
         };
