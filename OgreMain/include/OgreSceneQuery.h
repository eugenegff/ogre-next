/*
-----------------------------------------------------------------------------
This source file is part of OGRE
    (Object-oriented Graphics Rendering Engine)
For the latest info, see http://www.ogre3d.org/

Copyright (c) 2000-2014 Torus Knot Software Ltd

Permission is hereby granted, free of charge, to any person obtaining a copy
of this software and associated documentation files (the "Software"), to deal
in the Software without restriction, including without limitation the rights
to use, copy, modify, merge, publish, distribute, sublicense, and/or sell
copies of the Software, and to permit persons to whom the Software is
furnished to do so, subject to the following conditions:

The above copyright notice and this permission notice shall be included in
all copies or substantial portions of the Software.

THE SOFTWARE IS PROVIDED "AS IS", WITHOUT WARRANTY OF ANY KIND, EXPRESS OR
IMPLIED, INCLUDING BUT NOT LIMITED TO THE WARRANTIES OF MERCHANTABILITY,
FITNESS FOR A PARTICULAR PURPOSE AND NONINFRINGEMENT. IN NO EVENT SHALL THE
AUTHORS OR COPYRIGHT HOLDERS BE LIABLE FOR ANY CLAIM, DAMAGES OR OTHER
LIABILITY, WHETHER IN AN ACTION OF CONTRACT, TORT OR OTHERWISE, ARISING FROM,
OUT OF OR IN CONNECTION WITH THE SOFTWARE OR THE USE OR OTHER DEALINGS IN
THE SOFTWARE.
-----------------------------------------------------------------------------
*/
#ifndef __SceneQuery_H__
#define __SceneQuery_H__

#include "OgrePrerequisites.h"
#include "OgreSphere.h"
#include "OgreRay.h"
#include "OgreHeaderPrefix.h"

namespace Ogre {
<<<<<<< HEAD

    // forward declaration
    class SceneQueryListener;
=======
>>>>>>> 83e497b5
    /** \addtogroup Core
    *  @{
    */
    /** \addtogroup Scene
    *  @{
    */
    /** A class for performing queries on a scene.
    @remarks
        This is an abstract class for performing a query on a scene, i.e. to retrieve
        a list of objects and/or world geometry sections which are potentially intersecting a
        given region. Note the use of the word 'potentially': the results of a scene query
        are generated based on bounding volumes, and as such are not correct at a triangle
        level; the user of the SceneQuery is expected to filter the results further if
        greater accuracy is required.
    @par
        Different SceneManagers will implement these queries in different ways to
        exploit their particular scene organisation, and thus will provide their own
        concrete subclasses. In fact, these subclasses will be derived from subclasses
        of this class rather than directly because there will be region-type classes
        in between.
    @par
        These queries could have just been implemented as methods on the SceneManager,
        however, they are wrapped up as objects to allow 'compilation' of queries
        if deemed appropriate by the implementation; i.e. each concrete subclass may
        precalculate information (such as fixed scene partitions involved in the query)
        to speed up the repeated use of the query.
    @par
        You should never try to create a SceneQuery object yourself, they should be created
        using the SceneManager interfaces for the type of query required, e.g.
        SceneManager::createSphereSceneQuery.
    */
    class _OgreExport SceneQuery : public SceneMgtAlloc
    {
    public:
        /** This type can be used by collaborating applications & SceneManagers to 
            agree on the type of world geometry to be returned from queries. Not all
            these types will be supported by all SceneManagers; once the application
            has decided which SceneManager specialisation to use, it is expected that 
            it will know which type of world geometry abstraction is available to it.
        */
        enum WorldFragmentType {
            /// Return no world geometry hits at all
            WFT_NONE,
            /// Return pointers to convex plane-bounded regions
            WFT_PLANE_BOUNDED_REGION,
            /// Return a single intersection point (typically RaySceneQuery only)
            WFT_SINGLE_INTERSECTION,
            /// Custom geometry as defined by the SceneManager
            WFT_CUSTOM_GEOMETRY,
            /// General RenderOperation structure
            WFT_RENDER_OPERATION
        };

        /** Represents part of the world geometry that is a result of a SceneQuery. 
        @remarks
            Since world geometry is normally vast and sprawling, we need a way of
            retrieving parts of it based on a query. That is what this struct is for;
            note there are potentially as many data structures for world geometry as there
            are SceneManagers, however this structure includes a few common abstractions as 
            well as a more general format.
        @par
            The type of world fragment that is returned from a query depends on the
            SceneManager, and the option set using SceneQuery::setWorldFragmentType. 
            You can see what fragment types are supported on the query in question by
            calling SceneQuery::getSupportedWorldFragmentTypes().
        */
        struct WorldFragment {
            /// The type of this world fragment
            WorldFragmentType fragmentType;
            /// Single intersection point, only applicable for WFT_SINGLE_INTERSECTION
            Vector3 singleIntersection;
            /// Planes bounding a convex region, only applicable for WFT_PLANE_BOUNDED_REGION
            list<Plane>::type* planes;
            /// Custom geometry block, only applicable for WFT_CUSTOM_GEOMETRY
            void* geometry;
            /// General render operation structure, fallback if nothing else is available
            RenderOperation* renderOp;
            
        };
    protected:
        SceneManager* mParentSceneMgr;
        uint32 mQueryMask;
        uint32 mQueryTypeMask;
        set<WorldFragmentType>::type mSupportedWorldFragments;
        WorldFragmentType mWorldFragmentType;
    
    public:
        /** Standard constructor, should be called by SceneManager. */
        SceneQuery(SceneManager* mgr);
        virtual ~SceneQuery();

        /** Sets the mask for results of this query.
        @remarks
            This method allows you to set a 'mask' to limit the results of this
            query to certain types of result. The actual meaning of this value is
            up to the application; basically MovableObject instances will only be returned
            from this query if a bitwise AND operation between this mask value and the
            MovableObject::getQueryFlags value is non-zero. The application will
            have to decide what each of the bits means.
        */
        virtual void setQueryMask(uint32 mask);
        /** Returns the current mask for this query. */
        virtual uint32 getQueryMask(void) const;

        /** Sets the type mask for results of this query.
        @remarks
            This method allows you to set a 'type mask' to limit the results of this
            query to certain types of objects. Whilst setQueryMask deals with flags
            set per instance of object, this method deals with setting a mask on 
            flags set per type of object. Both may exclude an object from query
            results.
        */
        virtual void setQueryTypeMask(uint32 mask);
        /** Returns the current mask for this query. */
        virtual uint32 getQueryTypeMask(void) const;

        /** Tells the query what kind of world geometry to return from queries;
            often the full renderable geometry is not what is needed. 
        @remarks
            The application receiving the world geometry is expected to know 
            what to do with it; inevitably this means that the application must 
            have knowledge of at least some of the structures
            used by the custom SceneManager.
        @par
            The default setting is WFT_NONE.
        */
        virtual void setWorldFragmentType(enum WorldFragmentType wft);

        /** Gets the current world fragment types to be returned from the query. */
        virtual WorldFragmentType getWorldFragmentType(void) const;

        /** Returns the types of world fragments this query supports. */
        virtual const set<WorldFragmentType>::type* getSupportedWorldFragmentTypes(void) const
            {return &mSupportedWorldFragments;}

        
    };

    /** This optional class allows you to receive per-result callbacks from
        SceneQuery executions instead of a single set of consolidated results.
    @remarks
        You should override this with your own subclass. Note that certain query
        classes may refine this listener interface.
    */
    class _OgreExport SceneQueryListener
    {
    public:
        virtual ~SceneQueryListener() { }
        /** Called when a MovableObject is returned by a query.
        @remarks
            The implementor should return 'true' to continue returning objects,
            or 'false' to abandon any further results from this query.
        */
        virtual bool queryResult(MovableObject* object) = 0;
        /** Called when a WorldFragment is returned by a query.
        @remarks
            The implementor should return 'true' to continue returning objects,
            or 'false' to abandon any further results from this query.
        */
        virtual bool queryResult(SceneQuery::WorldFragment* fragment) = 0;

    };

    typedef list<MovableObject*>::type SceneQueryResultMovableList;
    typedef list<SceneQuery::WorldFragment*>::type SceneQueryResultWorldFragmentList;
    /** Holds the results of a scene query. */
    struct _OgreExport SceneQueryResult : public SceneMgtAlloc
    {
        /// List of movable objects in the query (entities, particle systems etc)
        SceneQueryResultMovableList movables;
        /// List of world fragments
        SceneQueryResultWorldFragmentList worldFragments;
    };

    /** Abstract class defining a query which returns single results from a region. 
    @remarks
        This class is simply a generalisation of the subtypes of query that return 
        a set of individual results in a region. See the SceneQuery class for abstract
        information, and subclasses for the detail of each query type.
    */
    class _OgreExport RegionSceneQuery
        : public SceneQuery, public SceneQueryListener
    {
    protected:
        SceneQueryResult* mLastResult;
    public:
        /** Standard constructor, should be called by SceneManager. */
        RegionSceneQuery(SceneManager* mgr);
        virtual ~RegionSceneQuery();
        /** Executes the query, returning the results back in one list.
        @remarks
            This method executes the scene query as configured, gathers the results
            into one structure and returns a reference to that structure. These
            results will also persist in this query object until the next query is
            executed, or clearResults() is called. An more lightweight version of
            this method that returns results through a listener is also available.
        */
        virtual SceneQueryResult& execute(void);

        /** Executes the query and returns each match through a listener interface. 
        @remarks
            Note that this method does not store the results of the query internally 
            so does not update the 'last result' value. This means that this version of
            execute is more lightweight and therefore more efficient than the version 
            which returns the results as a collection.
        */
        virtual void execute(SceneQueryListener* listener) = 0;
        
        /** Gets the results of the last query that was run using this object, provided
            the query was executed using the collection-returning version of execute. 
        */
        virtual SceneQueryResult& getLastResults(void) const;
        /** Clears the results of the last query execution.
        @remarks
            You only need to call this if you specifically want to free up the memory
            used by this object to hold the last query results. This object clears the
            results itself when executing and when destroying itself.
        */
        virtual void clearResults(void);

        /** Self-callback in order to deal with execute which returns collection. */
        bool queryResult(MovableObject* first);
        /** Self-callback in order to deal with execute which returns collection. */
        bool queryResult(SceneQuery::WorldFragment* fragment);
    };

    /** Specialises the SceneQuery class for querying within an axis aligned box. */
    class _OgreExport AxisAlignedBoxSceneQuery : public RegionSceneQuery
    {
    protected:
        AxisAlignedBox mAABB;
    public:
        AxisAlignedBoxSceneQuery(SceneManager* mgr);
        virtual ~AxisAlignedBoxSceneQuery();

        /** Sets the size of the box you wish to query. */
        void setBox(const AxisAlignedBox& box);

        /** Gets the box which is being used for this query. */
        const AxisAlignedBox& getBox(void) const;

    };

    /** Specialises the SceneQuery class for querying within a sphere. */
    class _OgreExport SphereSceneQuery : public RegionSceneQuery
    {
    protected:
        Sphere mSphere;
    public:
        SphereSceneQuery(SceneManager* mgr);
        virtual ~SphereSceneQuery();
        /** Sets the sphere which is to be used for this query. */
        void setSphere(const Sphere& sphere);

        /** Gets the sphere which is being used for this query. */
        const Sphere& getSphere() const;

    };

    /** Specialises the SceneQuery class for querying within a plane-bounded volume. 
    */
    class _OgreExport PlaneBoundedVolumeListSceneQuery : public RegionSceneQuery
    {
    protected:
        PlaneBoundedVolumeList mVolumes;
    public:
        PlaneBoundedVolumeListSceneQuery(SceneManager* mgr);
        virtual ~PlaneBoundedVolumeListSceneQuery();
        /** Sets the volume which is to be used for this query. */
        void setVolumes(const PlaneBoundedVolumeList& volumes);

        /** Gets the volume which is being used for this query. */
        const PlaneBoundedVolumeList& getVolumes() const;

    };


    /*
    /// Specialises the SceneQuery class for querying within a pyramid. 
    class _OgreExport PyramidSceneQuery : public RegionSceneQuery
    {
    public:
        PyramidSceneQuery(SceneManager* mgr);
        virtual ~PyramidSceneQuery();
    };
    */

    /** Alternative listener class for dealing with RaySceneQuery.
    @remarks
        Because the RaySceneQuery returns results in an extra bit of information, namely
        distance, the listener interface must be customised from the standard SceneQueryListener.
    */
    class _OgreExport RaySceneQueryListener 
    {
    public:
        virtual ~RaySceneQueryListener() { }
        /** Called when a movable objects intersects the ray.
        @remarks
            As with SceneQueryListener, the implementor of this method should return 'true'
            if further results are required, or 'false' to abandon any further results from
            the current query.
        */
        virtual bool queryResult(MovableObject* obj, Real distance) = 0;

        /** Called when a world fragment is intersected by the ray. 
        @remarks
            As with SceneQueryListener, the implementor of this method should return 'true'
            if further results are required, or 'false' to abandon any further results from
            the current query.
        */
        virtual bool queryResult(SceneQuery::WorldFragment* fragment, Real distance) = 0;

    };
      
    /** This struct allows a single comparison of result data no matter what the type */
    struct _OgreExport RaySceneQueryResultEntry
    {
        /// Distance along the ray
        Real distance;
        /// The movable, or NULL if this is not a movable result
        MovableObject* movable;
        /// The world fragment, or NULL if this is not a fragment result
        SceneQuery::WorldFragment* worldFragment;
        /// Comparison operator for sorting
        bool operator < (const RaySceneQueryResultEntry& rhs) const
        {
            return this->distance < rhs.distance;
        }

    };
    typedef vector<RaySceneQueryResultEntry>::type RaySceneQueryResult;

    /** Specialises the SceneQuery class for querying along a ray. */
    class _OgreExport RaySceneQuery : public SceneQuery, public RaySceneQueryListener
    {
    protected:
        Ray mRay;
        bool mSortByDistance;
        ushort mMaxResults;
        RaySceneQueryResult mResult;

    public:
        RaySceneQuery(SceneManager* mgr);
        virtual ~RaySceneQuery();
        /** Sets the ray which is to be used for this query. */
        virtual void setRay(const Ray& ray);
        /** Gets the ray which is to be used for this query. */
        virtual const Ray& getRay(void) const;
        /** Sets whether the results of this query will be sorted by distance along the ray.
        @remarks
            Often you want to know what was the first object a ray intersected with, and this 
            method allows you to ask the query to sort the results so that the nearest results
            are listed first.
        @par
            Note that because the query returns results based on bounding volumes, the ray may not
            actually intersect the detail of the objects returned from the query, just their 
            bounding volumes. For this reason the caller is advised to use more detailed 
            intersection tests on the results if a more accurate result is required; OGRE uses 
            bounds checking in order to give the most speedy results since not all applications 
            need extreme accuracy.
        @param sort If true, results will be sorted.
        @param maxresults If sorting is enabled, this value can be used to constrain the maximum number
            of results that are returned. Please note (as above) that the use of bounding volumes mean that
            accuracy is not guaranteed; if in doubt, allow more results and filter them in more detail.
            0 means unlimited results.
        */
        virtual void setSortByDistance(bool sort, ushort maxresults = 0);
        /** Gets whether the results are sorted by distance. */
        virtual bool getSortByDistance(void) const;
        /** Gets the maximum number of results returned from the query (only relevant if 
        results are being sorted) */
        virtual ushort getMaxResults(void) const;
        /** Executes the query, returning the results back in one list.
        @remarks
            This method executes the scene query as configured, gathers the results
            into one structure and returns a reference to that structure. These
            results will also persist in this query object until the next query is
            executed, or clearResults() is called. An more lightweight version of
            this method that returns results through a listener is also available.
        */
        virtual RaySceneQueryResult& execute(void);

        /** Executes the query and returns each match through a listener interface. 
        @remarks
            Note that this method does not store the results of the query internally 
            so does not update the 'last result' value. This means that this version of
            execute is more lightweight and therefore more efficient than the version 
            which returns the results as a collection.
        */
        virtual void execute(RaySceneQueryListener* listener) = 0;

        /** Gets the results of the last query that was run using this object, provided
            the query was executed using the collection-returning version of execute. 
        */
        virtual RaySceneQueryResult& getLastResults(void);
        /** Clears the results of the last query execution.
        @remarks
            You only need to call this if you specifically want to free up the memory
            used by this object to hold the last query results. This object clears the
            results itself when executing and when destroying itself.
        */
        virtual void clearResults(void);

        /** Self-callback in order to deal with execute which returns collection. */
        bool queryResult(MovableObject* obj, Real distance);
        /** Self-callback in order to deal with execute which returns collection. */
        bool queryResult(SceneQuery::WorldFragment* fragment, Real distance);




    };

    /** Alternative listener class for dealing with IntersectionSceneQuery.
    @remarks
        Because the IntersectionSceneQuery returns results in pairs, rather than singularly,
        the listener interface must be customised from the standard SceneQueryListener.
    */
    class _OgreExport IntersectionSceneQueryListener 
    {
    public:
        virtual ~IntersectionSceneQueryListener() { }
        /** Called when 2 movable objects intersect one another.
        @remarks
            As with SceneQueryListener, the implementor of this method should return 'true'
            if further results are required, or 'false' to abandon any further results from
            the current query.
        */
        virtual bool queryResult(MovableObject* first, MovableObject* second) = 0;

        /** Called when a movable intersects a world fragment. 
        @remarks
            As with SceneQueryListener, the implementor of this method should return 'true'
            if further results are required, or 'false' to abandon any further results from
            the current query.
        */
        virtual bool queryResult(MovableObject* movable, SceneQuery::WorldFragment* fragment) = 0;

        /* NB there are no results for world fragments intersecting other world fragments;
           it is assumed that world geometry is either static or at least that self-intersections
           are irrelevant or dealt with elsewhere (such as the custom scene manager) */
        
    
    };
        
    typedef std::pair<MovableObject*, MovableObject*> SceneQueryMovableObjectPair;
    typedef std::pair<MovableObject*, SceneQuery::WorldFragment*> SceneQueryMovableObjectWorldFragmentPair;
    typedef list<SceneQueryMovableObjectPair>::type SceneQueryMovableIntersectionList;
    typedef list<SceneQueryMovableObjectWorldFragmentPair>::type SceneQueryMovableWorldFragmentIntersectionList;
    /** Holds the results of an intersection scene query (pair values). */
    struct _OgreExport IntersectionSceneQueryResult : public SceneMgtAlloc
    {
        /// List of movable / movable intersections (entities, particle systems etc)
        SceneQueryMovableIntersectionList movables2movables;
        /// List of movable / world intersections
        SceneQueryMovableWorldFragmentIntersectionList movables2world;
        
        

    };

    /** Separate SceneQuery class to query for pairs of objects which are
        possibly intersecting one another.
    @remarks
        This SceneQuery subclass considers the whole world and returns pairs of objects
        which are close enough to each other that they may be intersecting. Because of
        this slightly different focus, the return types and listener interface are
        different for this class.
    */
    class _OgreExport IntersectionSceneQuery
        : public SceneQuery, public IntersectionSceneQueryListener 
    {
    protected:
        IntersectionSceneQueryResult* mLastResult;
    public:
        IntersectionSceneQuery(SceneManager* mgr);
        virtual ~IntersectionSceneQuery();

        /** Executes the query, returning the results back in one list.
        @remarks
            This method executes the scene query as configured, gathers the results
            into one structure and returns a reference to that structure. These
            results will also persist in this query object until the next query is
            executed, or clearResults() is called. An more lightweight version of
            this method that returns results through a listener is also available.
        */
        virtual IntersectionSceneQueryResult& execute(void);

        /** Executes the query and returns each match through a listener interface. 
        @remarks
            Note that this method does not store the results of the query internally 
            so does not update the 'last result' value. This means that this version of
            execute is more lightweight and therefore more efficient than the version 
            which returns the results as a collection.
        */
        virtual void execute(IntersectionSceneQueryListener* listener) = 0;

        /** Gets the results of the last query that was run using this object, provided
            the query was executed using the collection-returning version of execute. 
        */
        virtual IntersectionSceneQueryResult& getLastResults(void) const;
        /** Clears the results of the last query execution.
        @remarks
            You only need to call this if you specifically want to free up the memory
            used by this object to hold the last query results. This object clears the
            results itself when executing and when destroying itself.
        */
        virtual void clearResults(void);

        /** Self-callback in order to deal with execute which returns collection. */
        bool queryResult(MovableObject* first, MovableObject* second);
        /** Self-callback in order to deal with execute which returns collection. */
        bool queryResult(MovableObject* movable, SceneQuery::WorldFragment* fragment);
    };
    
    /** @} */
    /** @} */

}
    
#include "OgreHeaderSuffix.h"

#endif<|MERGE_RESOLUTION|>--- conflicted
+++ resolved
@@ -34,12 +34,6 @@
 #include "OgreHeaderPrefix.h"
 
 namespace Ogre {
-<<<<<<< HEAD
-
-    // forward declaration
-    class SceneQueryListener;
-=======
->>>>>>> 83e497b5
     /** \addtogroup Core
     *  @{
     */
