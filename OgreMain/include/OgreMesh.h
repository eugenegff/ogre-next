/*
-----------------------------------------------------------------------------
This source file is part of OGRE
    (Object-oriented Graphics Rendering Engine)
For the latest info, see http://www.ogre3d.org/

Copyright (c) 2000-2014 Torus Knot Software Ltd

Permission is hereby granted, free of charge, to any person obtaining a copy
of this software and associated documentation files (the "Software"), to deal
in the Software without restriction, including without limitation the rights
to use, copy, modify, merge, publish, distribute, sublicense, and/or sell
copies of the Software, and to permit persons to whom the Software is
furnished to do so, subject to the following conditions:

The above copyright notice and this permission notice shall be included in
all copies or substantial portions of the Software.

THE SOFTWARE IS PROVIDED "AS IS", WITHOUT WARRANTY OF ANY KIND, EXPRESS OR
IMPLIED, INCLUDING BUT NOT LIMITED TO THE WARRANTIES OF MERCHANTABILITY,
FITNESS FOR A PARTICULAR PURPOSE AND NONINFRINGEMENT. IN NO EVENT SHALL THE
AUTHORS OR COPYRIGHT HOLDERS BE LIABLE FOR ANY CLAIM, DAMAGES OR OTHER
LIABILITY, WHETHER IN AN ACTION OF CONTRACT, TORT OR OTHERWISE, ARISING FROM,
OUT OF OR IN CONNECTION WITH THE SOFTWARE OR THE USE OR OTHER DEALINGS IN
THE SOFTWARE.
-----------------------------------------------------------------------------
*/
#ifndef __Mesh_H__
#define __Mesh_H__

#include "OgrePrerequisites.h"

#include "OgreResource.h"
#include "OgreAxisAlignedBox.h"
#include "OgreVertexBoneAssignment.h"
#include "OgreAnimation.h"
#include "OgreAnimationTrack.h"
#include "OgreHeaderPrefix.h"


namespace Ogre {


    /** \addtogroup Core
    *  @{
    */
    /** \addtogroup Resources
    *  @{
    */

    struct MeshLodUsage;
    class LodStrategy;

    /** Resource holding data about 3D mesh.
    @remarks
        This class holds the data used to represent a discrete
        3-dimensional object. Mesh data usually contains more
        than just vertices and triangle information; it also
        includes references to materials (and the faces which use them),
        level-of-detail reduction information, convex hull definition,
        skeleton/bones information, keyframe animation etc.
        However, it is important to note the emphasis on the word
        'discrete' here. This class does not cover the large-scale
        sprawling geometry found in level / landscape data.
    @par
        Multiple world objects can (indeed should) be created from a
        single mesh object - see the Entity class for more info.
        The mesh object will have it's own default
        material properties, but potentially each world instance may
        wish to customise the materials from the original. When the object
        is instantiated into a scene node, the mesh material properties
        will be taken by default but may be changed. These properties
        are actually held at the SubMesh level since a single mesh may
        have parts with different materials.
    @par
        As described above, because the mesh may have sections of differing
        material properties, a mesh is inherently a compound construct,
        consisting of one or more SubMesh objects.
        However, it strongly 'owns' it's SubMeshes such that they
        are loaded / unloaded at the same time. This is contrary to
        the approach taken to hierarchically related (but loosely owned)
        scene nodes, where data is loaded / unloaded separately. Note
        also that mesh sub-sections (when used in an instantiated object)
        share the same scene node as the parent.
    */
    class _OgreExport Mesh: public Resource, public AnimationContainer
    {
        friend class SubMesh;
        friend class MeshSerializerImpl;
        friend class MeshSerializerImpl_v1_8;
        friend class MeshSerializerImpl_v1_4;
        friend class MeshSerializerImpl_v1_3;
        friend class MeshSerializerImpl_v1_2;
        friend class MeshSerializerImpl_v1_1;

    public:
        typedef FastArray<Real> LodValueArray;
        typedef vector<MeshLodUsage>::type MeshLodUsageList;
        /// Multimap of vertex bone assignments (orders by vertex index).
        typedef multimap<size_t, VertexBoneAssignment>::type VertexBoneAssignmentList;
        typedef MapIterator<VertexBoneAssignmentList> BoneAssignmentIterator;
        typedef vector<SubMesh*>::type SubMeshList;
        typedef FastArray<unsigned short> IndexMap;

    protected:
        /** A list of submeshes which make up this mesh.
            Each mesh is made up of 1 or more submeshes, which
            are each based on a single material and can have their
            own vertex data (they may not - they can share vertex data
            from the Mesh, depending on preference).
        */
        SubMeshList mSubMeshList;
    
        /** Internal method for making the space for a vertex element to hold tangents. */
        void organiseTangentsBuffer(VertexData *vertexData, 
            VertexElementSemantic targetSemantic, unsigned short index, 
            unsigned short sourceTexCoordSet);

    public:
        /** A hashmap used to store optional SubMesh names.
            Translates a name into SubMesh index.
        */
        typedef HashMap<String, ushort> SubMeshNameMap ;

        
    protected:

        DataStreamPtr mFreshFromDisk;

        SubMeshNameMap mSubMeshNameMap ;

        /// Local bounding box volume.
        AxisAlignedBox mAABB;
        /// Local bounding sphere radius (centered on object).
        Real mBoundRadius;
        /// Largest bounding radius of any bone in the skeleton (centered on each bone, only considering verts weighted to the bone)
        Real mBoneBoundingRadius;

        /// Optional linked skeleton.
        String mSkeletonName;
        SkeletonPtr mOldSkeleton;
        SkeletonDefPtr mSkeleton;

       
        VertexBoneAssignmentList mBoneAssignments;

        /// Flag indicating that bone assignments need to be recompiled.
        bool mBoneAssignmentsOutOfDate;

        /** Build the index map between bone index and blend index. */
        void buildIndexMap(const VertexBoneAssignmentList& boneAssignments,
            IndexMap& boneIndexToBlendIndexMap, IndexMap& blendIndexToBoneIndexMap);
        /** Compile bone assignments into blend index and weight buffers. */
        void compileBoneAssignments(const VertexBoneAssignmentList& boneAssignments,
            unsigned short numBlendWeightsPerVertex, 
            IndexMap& blendIndexToBoneIndexMap,
            VertexData* targetVertexData);
<<<<<<< HEAD

        String mLodStrategyName;
        bool mIsLodManual;
        ushort mNumLods;
        MeshLodUsageList    mMeshLodUsageList;
        LodValueArray       mLodValues;

=======
#if !OGRE_NO_MESHLOD
        const LodStrategy *mLodStrategy;
        bool mHasManualLodLevel;
        ushort mNumLods;
        MeshLodUsageList mMeshLodUsageList;
#else
        const LodStrategy *mLodStrategy;
        const bool mHasManualLodLevel;
        const ushort mNumLods;
        MeshLodUsageList mMeshLodUsageList;
#endif
>>>>>>> 83e497b5
        HardwareBuffer::Usage mVertexBufferUsage;
        HardwareBuffer::Usage mIndexBufferUsage;
        bool mVertexBufferShadowBuffer;
        bool mIndexBufferShadowBuffer;


        bool mPreparedForShadowVolumes;
        bool mEdgeListsBuilt;
        bool mAutoBuildEdgeLists;

        /// Storage of morph animations, lookup by name
        typedef map<String, Animation*>::type AnimationList;
        AnimationList mAnimationsList;
        /// The vertex animation type associated with the shared vertex data
        mutable VertexAnimationType mSharedVertexDataAnimationType;
        /// Whether vertex animation includes normals
        mutable bool mSharedVertexDataAnimationIncludesNormals;
        /// Do we need to scan animations for animation types?
        mutable bool mAnimationTypesDirty;

        /// List of available poses for shared and dedicated geometryPoseList
        PoseList mPoseList;
        mutable bool mPosesIncludeNormals;


        /** Loads the mesh from disk.  This call only performs IO, it
            does not parse the bytestream or check for any errors therein.
            It also does not set up submeshes, etc.  You have to call load()
            to do that.
         */
        void prepareImpl(void);
        /** Destroys data cached by prepareImpl.
         */
        void unprepareImpl(void);
        /// @copydoc Resource::loadImpl
        void loadImpl(void);
        /// @copydoc Resource::postLoadImpl
        void postLoadImpl(void);
        /// @copydoc Resource::unloadImpl
        void unloadImpl(void);
        /// @copydoc Resource::calculateSize
        size_t calculateSize(void) const;

        void mergeAdjacentTexcoords( unsigned short finalTexCoordSet,
                                     unsigned short texCoordSetToDestroy, VertexData *vertexData );


    public:
        /** Default constructor - used by MeshManager
        @warning
            Do not call this method directly.
        */
        Mesh(ResourceManager* creator, const String& name, ResourceHandle handle,
            const String& group, bool isManual = false, ManualResourceLoader* loader = 0);
        ~Mesh();

        // NB All methods below are non-virtual since they will be
        // called in the rendering loop - speed is of the essence.

        /** Creates a new SubMesh.
        @remarks
            Method for manually creating geometry for the mesh.
            Note - use with extreme caution - you must be sure that
            you have set up the geometry properly.
        */
        SubMesh* createSubMesh(void);

        /** Creates a new SubMesh and gives it a name
        */
        SubMesh* createSubMesh(const String& name);
        
        /** Gives a name to a SubMesh
        */
        void nameSubMesh(const String& name, ushort index);

        /** Removes a name from a SubMesh
        */
        void unnameSubMesh(const String& name);
        
        /** Gets the index of a submesh with a given name.
        @remarks
            Useful if you identify the SubMeshes by name (using nameSubMesh)
            but wish to have faster repeat access.
        */
        ushort _getSubMeshIndex(const String& name) const;

        /** Gets the number of sub meshes which comprise this mesh.
        */
        unsigned short getNumSubMeshes(void) const;

        /** Gets a pointer to the submesh indicated by the index.
        */
        SubMesh* getSubMesh(unsigned short index) const;

        /** Gets a SubMesh by name
        */
        SubMesh* getSubMesh(const String& name) const ;
        
        /** Destroy a SubMesh with the given index. 
        @note
            This will invalidate the contents of any existing Entity, or
            any other object that is referring to the SubMesh list. Entity will
            detect this and reinitialise, but it is still a disruptive action.
        */
        void destroySubMesh(unsigned short index);

        /** Destroy a SubMesh with the given name. 
        @note
            This will invalidate the contents of any existing Entity, or
            any other object that is referring to the SubMesh list. Entity will
            detect this and reinitialise, but it is still a disruptive action.
        */
        void destroySubMesh(const String& name);
        
        typedef VectorIterator<SubMeshList> SubMeshIterator;
        /// Gets an iterator over the available submeshes
        SubMeshIterator getSubMeshIterator(void)
        { return SubMeshIterator(mSubMeshList.begin(), mSubMeshList.end()); }
      
        /** Shared vertex data.
        @remarks
            This vertex data can be shared among multiple submeshes. SubMeshes may not have
            their own VertexData, they may share this one.
        @par
            The use of shared or non-shared buffers is determined when
            model data is converted to the OGRE .mesh format.
        */
        VertexData *sharedVertexData;

        /** Shared index map for translating blend index to bone index.
        @remarks
            This index map can be shared among multiple submeshes. SubMeshes might not have
            their own IndexMap, they might share this one.
        @par
            We collect actually used bones of all bone assignments, and build the
            blend index in 'packed' form, then the range of the blend index in vertex
            data VES_BLEND_INDICES element is continuous, with no gaps. Thus, by
            minimising the world matrix array constants passing to GPU, we can support
            more bones for a mesh when hardware skinning is used. The hardware skinning
            support limit is applied to each set of vertex data in the mesh, in other words, the
            hardware skinning support limit is applied only to the actually used bones of each
            SubMeshes, not all bones across the entire Mesh.
        @par
            Because the blend index is different to the bone index, therefore, we use
            the index map to translate the blend index to bone index.
        @par
            The use of shared or non-shared index map is determined when
            model data is converted to the OGRE .mesh format.
        */
        IndexMap sharedBlendIndexToBoneIndexMap;

        /** Makes a copy of this mesh object and gives it a new name.
        @remarks
            This is useful if you want to tweak an existing mesh without affecting the original one. The
            newly cloned mesh is registered with the MeshManager under the new name.
        @param newName
            The name to give the clone.
        @param newGroup
            Optional name of the new group to assign the clone to;
            if you leave this blank, the clone will be assigned to the same
            group as this Mesh.
        */
        MeshPtr clone(const String& newName, const String& newGroup = BLANKSTRING);

        /** Get the axis-aligned bounding box for this mesh.
        */
        const AxisAlignedBox& getBounds(void) const;

        /** Gets the radius of the bounding sphere surrounding this mesh. */
        Real getBoundingSphereRadius(void) const;

        /** Gets the radius used to inflate the bounding box around the bones. */
        Real getBoneBoundingRadius() const;

        /** Manually set the bounding box for this Mesh.
        @remarks
            Calling this method is required when building manual meshes now, because OGRE can no longer 
            update the bounds for you, because it cannot necessarily read vertex data back from 
            the vertex buffers which this mesh uses (they very well might be write-only, and even
            if they are not, reading data from a hardware buffer is a bottleneck).
            @param pad If true, a certain padding will be added to the bounding box to separate it from the mesh
        */
        void _setBounds(const AxisAlignedBox& bounds, bool pad = true);

        /** Manually set the bounding radius. 
        @remarks
            Calling this method is required when building manual meshes now, because OGRE can no longer 
            update the bounds for you, because it cannot necessarily read vertex data back from 
            the vertex buffers which this mesh uses (they very well might be write-only, and even
            if they are not, reading data from a hardware buffer is a bottleneck).
        */
        void _setBoundingSphereRadius(Real radius);

        /** Manually set the bone bounding radius. 
        @remarks
            This value is normally computed automatically, however it can be overriden with this method.
        */
        void _setBoneBoundingRadius(Real radius);

        /** Compute the bone bounding radius by looking at the vertices, vertex-bone-assignments, and skeleton bind pose.
        @remarks
            This is automatically called by Entity if necessary.  Only does something if the boneBoundingRadius is zero to
            begin with.  Only works if vertex data is readable (i.e. not WRITE_ONLY).
        */
        void _computeBoneBoundingRadius();

        /** Automatically update the bounding radius and bounding box for this Mesh.
        @remarks
        Calling this method is required when building manual meshes. However it is recommended to
        use _setBounds and _setBoundingSphereRadius instead, because the vertex buffer may not have
        a shadow copy in the memory. Reading back the buffer from video memory is very slow!
        @param pad If true, a certain padding will be added to the bounding box to separate it from the mesh
        */
        void _updateBoundsFromVertexBuffers(bool pad = false);

        /** Calculates 
        @remarks
        Calling this method is required when building manual meshes. However it is recommended to
        use _setBounds and _setBoundingSphereRadius instead, because the vertex buffer may not have
        a shadow copy in the memory. Reading back the buffer from video memory is very slow!
        */
        void _calcBoundsFromVertexBuffer(VertexData* vertexData, AxisAlignedBox& outAABB, Real& outRadius, bool updateOnly = false);
        /** Sets the name of the skeleton this Mesh uses for animation.
        @remarks
            Meshes can optionally be assigned a skeleton which can be used to animate
            the mesh through bone assignments. The default is for the Mesh to use no
            skeleton. Calling this method with a valid skeleton filename will cause the
            skeleton to be loaded if it is not already (a single skeleton can be shared
            by many Mesh objects).
        @param skelName
            The name of the .skeleton file to use, or an empty string to use
            no skeleton
        */
        void setSkeletonName(const String& skelName);

        /** Returns true if this Mesh has a linked Skeleton. */
        bool hasSkeleton(void) const;

        /** Returns whether or not this mesh has some kind of vertex animation. 
        */
        bool hasVertexAnimation(void) const;
        
        /** Gets a pointer to any linked Skeleton. 
        @return
            Weak reference to the skeleton - copy this if you want to hold a strong pointer.
        */
        const SkeletonPtr& getOldSkeleton(void) const;
        const SkeletonDefPtr& getSkeleton(void) const                   { return mSkeleton; }

        /** Gets the name of any linked Skeleton */
        const String& getSkeletonName(void) const;
        /** Initialise an animation set suitable for use with this mesh. 
        @remarks
            Only recommended for use inside the engine, not by applications.
        */
        void _initAnimationState(AnimationStateSet* animSet);

        /** Refresh an animation set suitable for use with this mesh. 
        @remarks
            Only recommended for use inside the engine, not by applications.
        */
        void _refreshAnimationState(AnimationStateSet* animSet);
        /** Assigns a vertex to a bone with a given weight, for skeletal animation. 
        @remarks    
            This method is only valid after calling setSkeletonName.
            Since this is a one-off process there exists only 'addBoneAssignment' and
            'clearBoneAssignments' methods, no 'editBoneAssignment'. You should not need
            to modify bone assignments during rendering (only the positions of bones) and OGRE
            reserves the right to do some internal data reformatting of this information, depending
            on render system requirements.
        @par
            This method is for assigning weights to the shared geometry of the Mesh. To assign
            weights to the per-SubMesh geometry, see the equivalent methods on SubMesh.
        */
        void addBoneAssignment(const VertexBoneAssignment& vertBoneAssign);

        /** Removes all bone assignments for this mesh. 
        @remarks
            This method is for modifying weights to the shared geometry of the Mesh. To assign
            weights to the per-SubMesh geometry, see the equivalent methods on SubMesh.
        */
        void clearBoneAssignments(void);

        /** Internal notification, used to tell the Mesh which Skeleton to use without loading it. 
        @remarks
            This is only here for unusual situation where you want to manually set up a
            Skeleton. Best to let OGRE deal with this, don't call it yourself unless you
            really know what you're doing.
        */
        void _notifySkeleton(SkeletonPtr& pSkel);


        /** Gets an iterator for access all bone assignments. 
        */
        BoneAssignmentIterator getBoneAssignmentIterator(void);

        /** Gets a const reference to the list of bone assignments
        */
        const VertexBoneAssignmentList& getBoneAssignments() const { return mBoneAssignments; }

<<<<<<< HEAD
        void setLodStrategyName( const String &name )               { mLodStrategyName = name; }

        /// Returns the name of the Lod strategy the user lod values have been calibrated for
        const String& getLodStrategyName(void) const                { return mLodStrategyName; }

=======
>>>>>>> 83e497b5
        /** Returns the number of levels of detail that this mesh supports. 
        @remarks
            This number includes the original model.
        */
        ushort getNumLodLevels(void) const;
        /** Gets details of the numbered level of detail entry. */
        const MeshLodUsage& getLodLevel(ushort index) const;

<<<<<<< HEAD
        /** Returns true if this mesh is using manual LOD.
=======
        /** Retrieves the level of detail index for the given LOD value. 
        @note
            The value passed in is the 'transformed' value. If you are dealing with
            an original source value (e.g. distance), use LodStrategy::transformUserValue
            to turn this into a lookup value.
        */
        ushort getLodIndex(Real value) const;

        /** Returns true if this mesh has a manual LOD level.
>>>>>>> 83e497b5
        @remarks
            A mesh can either use automatically generated LOD, or it can use alternative
            meshes as provided by an artist.
        */
        bool hasManualLodLevel(void) const { return mHasManualLodLevel; }
#if !OGRE_NO_MESHLOD
        /** Changes the alternate mesh to use as a manual LOD at the given index.
        @remarks
            Note that the index of a LOD may change if you insert other LODs. If in doubt,
            use getLodIndex().
        @param index
            The index of the level to be changed.
        @param meshName
            The name of the mesh which will be the lower level detail version.
        */
        void updateManualLodLevel(ushort index, const String& meshName);

        /** Internal methods for loading LOD, do not use. */
        void _setLodInfo(unsigned short numLevels);
        /** Internal methods for loading LOD, do not use. */
        void _setLodUsage(unsigned short level, MeshLodUsage& usage);
        /** Internal methods for loading LOD, do not use. */
        void _setSubMeshLodFaceList(unsigned short subIdx, unsigned short level, IndexData* facedata);
#endif
        /** Internal methods for loading LOD, do not use. */
        bool _isManualLodLevel(unsigned short level) const;


        /** Removes all LOD data from this Mesh. */
        void removeLodLevels(void);

        /** Sets the policy for the vertex buffers to be used when loading
            this Mesh.
        @remarks
            By default, when loading the Mesh, static, write-only vertex and index buffers 
            will be used where possible in order to improve rendering performance. 
            However, such buffers
            cannot be manipulated on the fly by CPU code (although shader code can). If you
            wish to use the CPU to modify these buffers, you should call this method. Note,
            however, that it only takes effect after the Mesh has been reloaded. Note that you
            still have the option of manually repacing the buffers in this mesh with your
            own if you see fit too, in which case you don't need to call this method since it
            only affects buffers created by the mesh itself.
        @par
            You can define the approach to a Mesh by changing the default parameters to 
            MeshManager::load if you wish; this means the Mesh is loaded with those options
            the first time instead of you having to reload the mesh after changing these options.
        @param usage
            The usage flags, which by default are 
            HardwareBuffer::HBU_STATIC_WRITE_ONLY
        @param shadowBuffer
            If set to @c true, the vertex buffers will be created with a
            system memory shadow buffer. You should set this if you want to be able to
            read from the buffer, because reading from a hardware buffer is a no-no.
        */
        void setVertexBufferPolicy(HardwareBuffer::Usage usage, bool shadowBuffer = false);
        /** Sets the policy for the index buffers to be used when loading
            this Mesh.
        @remarks
            By default, when loading the Mesh, static, write-only vertex and index buffers 
            will be used where possible in order to improve rendering performance. 
            However, such buffers
            cannot be manipulated on the fly by CPU code (although shader code can). If you
            wish to use the CPU to modify these buffers, you should call this method. Note,
            however, that it only takes effect after the Mesh has been reloaded. Note that you
            still have the option of manually repacing the buffers in this mesh with your
            own if you see fit too, in which case you don't need to call this method since it
            only affects buffers created by the mesh itself.
        @par
            You can define the approach to a Mesh by changing the default parameters to 
            MeshManager::load if you wish; this means the Mesh is loaded with those options
            the first time instead of you having to reload the mesh after changing these options.
        @param usage
            The usage flags, which by default are 
            HardwareBuffer::HBU_STATIC_WRITE_ONLY
        @param shadowBuffer
            If set to @c true, the index buffers will be created with a
            system memory shadow buffer. You should set this if you want to be able to
            read from the buffer, because reading from a hardware buffer is a no-no.
        */
        void setIndexBufferPolicy(HardwareBuffer::Usage usage, bool shadowBuffer = false);
        /** Gets the usage setting for this meshes vertex buffers. */
        HardwareBuffer::Usage getVertexBufferUsage(void) const { return mVertexBufferUsage; }
        /** Gets the usage setting for this meshes index buffers. */
        HardwareBuffer::Usage getIndexBufferUsage(void) const { return mIndexBufferUsage; }
        /** Gets whether or not this meshes vertex buffers are shadowed. */
        bool isVertexBufferShadowed(void) const { return mVertexBufferShadowBuffer; }
        /** Gets whether or not this meshes index buffers are shadowed. */
        bool isIndexBufferShadowed(void) const { return mIndexBufferShadowBuffer; }
       

        /** Rationalises the passed in bone assignment list.
        @remarks
            OGRE supports up to 4 bone assignments per vertex. The reason for this limit
            is that this is the maximum number of assignments that can be passed into
            a hardware-assisted blending algorithm. This method identifies where there are
            more than 4 bone assignments for a given vertex, and eliminates the bone
            assignments with the lowest weights to reduce to this limit. The remaining
            weights are then re-balanced to ensure that they sum to 1.0.
        @param vertexCount
            The number of vertices.
        @param assignments
            The bone assignment list to rationalise. This list will be modified and
            entries will be removed where the limits are exceeded.
        @return
            The maximum number of bone assignments per vertex found, clamped to [1-4]
        */
        unsigned short _rationaliseBoneAssignments(size_t vertexCount, VertexBoneAssignmentList& assignments);

        /** Internal method, be called once to compile bone assignments into geometry buffer. 
        @remarks
            The OGRE engine calls this method automatically. It compiles the information 
            submitted as bone assignments into a format usable in realtime. It also 
            eliminates excessive bone assignments (max is OGRE_MAX_BLEND_WEIGHTS)
            and re-normalises the remaining assignments.
        */
        void _compileBoneAssignments(void);

        /** Internal method, be called once to update the compiled bone assignments.
        @remarks
            The OGRE engine calls this method automatically. It updates the compiled bone
            assignments if requested.
        */
        void _updateCompiledBoneAssignments(void);

        /** This method collapses two texcoords into one for all submeshes where this is possible.
        @remarks
            Often a submesh can have two tex. coords. (i.e. TEXCOORD0 & TEXCOORD1), being both
            composed of two floats. There are many practical reasons why it would be more convenient
            to merge both of them into one TEXCOORD0 of 4 floats. This function does exactly that
            The finalTexCoordSet must have enough space for the merge, or else the submesh will be
            skipped. (i.e. you can't merge a tex. coord with 3 floats with one having 2 floats)

            finalTexCoordSet & texCoordSetToDestroy must be in the same buffer source, and must
            be adjacent.
        @param finalTexCoordSet The tex. coord index to merge to. Should have enough space to
            actually work.
        @param texCoordSetToDestroy The texture coordinate index that will disappear on
            successful merges.
        */
        void mergeAdjacentTexcoords( unsigned short finalTexCoordSet, unsigned short texCoordSetToDestroy );
<<<<<<< HEAD

        void _configureMeshLodUsage(const LodConfig& lodConfig);
=======
>>>>>>> 83e497b5

        /** This method builds a set of tangent vectors for a given mesh into a 3D texture coordinate buffer.
        @remarks
            Tangent vectors are vectors representing the local 'X' axis for a given vertex based
            on the orientation of the 2D texture on the geometry. They are built from a combination
            of existing normals, and from the 2D texture coordinates already baked into the model.
            They can be used for a number of things, but most of all they are useful for 
            vertex and fragment programs, when you wish to arrive at a common space for doing
            per-pixel calculations.
        @par
            The prerequisites for calling this method include that the vertex data used by every
            SubMesh has both vertex normals and 2D texture coordinates.
        @param targetSemantic
            The semantic to store the tangents in. Defaults to 
            the explicit tangent binding, but note that this is only usable on more
            modern hardware (Shader Model 2), so if you need portability with older
            cards you should change this to a texture coordinate binding instead.
        @param sourceTexCoordSet
            The texture coordinate index which should be used as the source
            of 2D texture coordinates, with which to calculate the tangents.
        @param index
            The element index, ie the texture coordinate set which should be used to store the 3D
            coordinates representing a tangent vector per vertex, if targetSemantic is 
            VES_TEXTURE_COORDINATES. If this already exists, it will be overwritten.
        @param splitMirrored
            Sets whether or not to split vertices when a mirrored tangent space
            transition is detected (matrix parity differs). @see TangentSpaceCalc::setSplitMirrored
        @param splitRotated
            Sets whether or not to split vertices when a rotated tangent space
            is detected. @see TangentSpaceCalc::setSplitRotated
        @param storeParityInW
            If @c true, store tangents as a 4-vector and include parity in w.
        */
        void buildTangentVectors(VertexElementSemantic targetSemantic = VES_TANGENT,
            unsigned short sourceTexCoordSet = 0, unsigned short index = 0, 
            bool splitMirrored = false, bool splitRotated = false, bool storeParityInW = false);

        /** Ask the mesh to suggest parameters to a future buildTangentVectors call, 
            should you wish to use texture coordinates to store the tangents. 
        @remarks
            This helper method will suggest source and destination texture coordinate sets
            for a call to buildTangentVectors. It will detect when there are inappropriate
            conditions (such as multiple geometry sets which don't agree). 
            Moreover, it will return 'true' if it detects that there are aleady 3D 
            coordinates in the mesh, and therefore tangents may have been prepared already.
        @param targetSemantic
            The semantic you intend to use to store the tangents
            if they are not already present;
            most likely options are VES_TEXTURE_COORDINATES or VES_TANGENT; you should
            use texture coordinates if you want compatibility with older, pre-SM2
            graphics cards, and the tangent binding otherwise.
        @param outSourceCoordSet
            Reference to a source texture coordinate set which 
            will be populated.
        @param outIndex
            Reference to a destination element index (e.g. texture coord set)
            which will be populated
        */
        bool suggestTangentVectorBuildParams(VertexElementSemantic targetSemantic,
            unsigned short& outSourceCoordSet, unsigned short& outIndex);

        /** Builds an edge list for this mesh, which can be used for generating a shadow volume
            among other things.
        */
        void buildEdgeList(void);
        /** Destroys and frees the edge lists this mesh has built. */
        void freeEdgeList(void);

        /** This method prepares the mesh for generating a renderable shadow volume. 
        @remarks
            Preparing a mesh to generate a shadow volume involves firstly ensuring that the 
            vertex buffer containing the positions for the mesh is a standalone vertex buffer,
            with no other components in it. This method will therefore break apart any existing
            vertex buffers this mesh holds if position is sharing a vertex buffer. 
            Secondly, it will double the size of this vertex buffer so that there are 2 copies of 
            the position data for the mesh. The first half is used for the original, and the second 
            half is used for the 'extruded' version of the mesh. The vertex count of the main 
            VertexData used to render the mesh will remain the same though, so as not to add any 
            overhead to regular rendering of the object.
            Both copies of the position are required in one buffer because shadow volumes stretch 
            from the original mesh to the extruded version. 
        @par
            Because shadow volumes are rendered in turn, no additional
            index buffer space is allocated by this method, a shared index buffer allocated by the
            shadow rendering algorithm is used for addressing this extended vertex buffer.
        */
        void prepareForShadowVolume(void);

        /** Return the edge list for this mesh, building it if required. 
        @remarks
            You must ensure that the Mesh as been prepared for shadow volume 
            rendering if you intend to use this information for that purpose.
        @param lodIndex
            The LOD at which to get the edge list, 0 being the highest.
        */
        EdgeData* getEdgeList(unsigned short lodIndex = 0);

        /** Return the edge list for this mesh, building it if required. 
        @remarks
            You must ensure that the Mesh as been prepared for shadow volume 
            rendering if you intend to use this information for that purpose.
        @param lodIndex
            The LOD at which to get the edge list, 0 being the highest.
        */
        const EdgeData* getEdgeList(unsigned short lodIndex = 0) const;

        /** Returns whether this mesh has already had it's geometry prepared for use in 
            rendering shadow volumes. */
        bool isPreparedForShadowVolumes(void) const { return mPreparedForShadowVolumes; }

        /** Returns whether this mesh has an attached edge list. */
        bool isEdgeListBuilt(void) const { return mEdgeListsBuilt; }

        /** Prepare matrices for software indexed vertex blend.
        @remarks
            This function organise bone indexed matrices to blend indexed matrices,
            so software vertex blending can access to the matrix via blend index
            directly.
        @param blendMatrices
            Pointer to an array of matrix pointers to store
            prepared results, which indexed by blend index.
        @param boneMatrices
            Pointer to an array of matrices to be used to blend,
            which indexed by bone index.
        @param indexMap
            The index map used to translate blend index to bone index.
        */
        static void prepareMatricesForVertexBlend(const Matrix4** blendMatrices,
            const Matrix4* boneMatrices, const IndexMap& indexMap);

        /** Performs a software indexed vertex blend, of the kind used for
            skeletal animation although it can be used for other purposes. 
        @remarks
            This function is supplied to update vertex data with blends 
            done in software, either because no hardware support is available, 
            or that you need the results of the blend for some other CPU operations.
        @param sourceVertexData
            VertexData class containing positions, normals,
            blend indices and blend weights.
        @param targetVertexData
            VertexData class containing target position
            and normal buffers which will be updated with the blended versions.
            Note that the layout of the source and target position / normal 
            buffers must be identical, ie they must use the same buffer indexes
        @param blendMatrices
            Pointer to an array of matrix pointers to be used to blend,
            indexed by blend indices in the sourceVertexData
        @param numMatrices
            Number of matrices in the blendMatrices, it might be used
            as a hint for optimisation.
        @param blendNormals
            If @c true, normals are blended as well as positions.
        */
        static void softwareVertexBlend(const VertexData* sourceVertexData, 
            const VertexData* targetVertexData,
            const Matrix4* const* blendMatrices, size_t numMatrices,
            bool blendNormals);

        /** Performs a software vertex morph, of the kind used for
            morph animation although it can be used for other purposes. 
        @remarks
            This function will linearly interpolate positions between two
            source buffers, into a third buffer.
        @param t
            Parametric distance between the start and end buffer positions.
        @param b1
            Vertex buffer containing VET_FLOAT3 entries for the start positions.
        @param b2
            Vertex buffer containing VET_FLOAT3 entries for the end positions.
        @param targetVertexData
            VertexData destination; assumed to have a separate position
            buffer already bound, and the number of vertices must agree with the
            number in start and end
        */
        static void softwareVertexMorph(Real t, 
            const HardwareVertexBufferSharedPtr& b1, 
            const HardwareVertexBufferSharedPtr& b2, 
            VertexData* targetVertexData);

        /** Performs a software vertex pose blend, of the kind used for
            morph animation although it can be used for other purposes. 
        @remarks
            This function will apply a weighted offset to the positions in the 
            incoming vertex data (therefore this is a read/write operation, and 
            if you expect to call it more than once with the same data, then
            you would be best to suppress hardware uploads of the position buffer
            for the duration).
        @param weight
            Parametric weight to scale the offsets by.
        @param vertexOffsetMap
            Potentially sparse map of vertex index -> offset.
        @param normalsMap
            Potentially sparse map of vertex index -> normal.
        @param targetVertexData 
            VertexData destination; assumed to have a separate position
            buffer already bound, and the number of vertices must agree with the
            number in start and end.
        */
        static void softwareVertexPoseBlend(Real weight, 
            const map<size_t, Vector3>::type& vertexOffsetMap,
            const map<size_t, Vector3>::type& normalsMap,
            VertexData* targetVertexData);
        /** Gets a reference to the optional name assignments of the SubMeshes. */
        const SubMeshNameMap& getSubMeshNameMap(void) const { return mSubMeshNameMap; }

        /** Sets whether or not this Mesh should automatically build edge lists
            when asked for them, or whether it should never build them if
            they are not already provided.
        @remarks
            This allows you to create meshes which do not have edge lists calculated, 
            because you never want to use them. This value defaults to 'true'
            for mesh formats which did not include edge data, and 'false' for 
            newer formats, where edge lists are expected to have been generated
            in advance.
        */
        void setAutoBuildEdgeLists(bool autobuild) { mAutoBuildEdgeLists = autobuild; }
        /** Sets whether or not this Mesh should automatically build edge lists
            when asked for them, or whether it should never build them if
            they are not already provided.
        */
        bool getAutoBuildEdgeLists(void) const { return mAutoBuildEdgeLists; }

        /** Gets the type of vertex animation the shared vertex data of this mesh supports.
        */
        virtual VertexAnimationType getSharedVertexDataAnimationType(void) const;

        /// Returns whether animation on shared vertex data includes normals.
        bool getSharedVertexDataAnimationIncludesNormals() const { return mSharedVertexDataAnimationIncludesNormals; }

        /** Creates a new Animation object for vertex animating this mesh. 
        @param name
            The name of this animation.
        @param length
            The length of the animation in seconds.
        */
        virtual Animation* createAnimation(const String& name, Real length);

        /** Returns the named vertex Animation object. 
        @param name
            The name of the animation.
        */
        virtual Animation* getAnimation(const String& name) const;

        /** Internal access to the named vertex Animation object - returns null 
            if it does not exist. 
        @param name
            The name of the animation.
        */
        virtual Animation* _getAnimationImpl(const String& name) const;

        /** Returns whether this mesh contains the named vertex animation. */
        virtual bool hasAnimation(const String& name) const;

        /** Removes vertex Animation from this mesh. */
        virtual void removeAnimation(const String& name);

        /** Gets the number of morph animations in this mesh. */
        virtual unsigned short getNumAnimations(void) const;

        /** Gets a single morph animation by index. 
        */
        virtual Animation* getAnimation(unsigned short index) const;

        /** Removes all morph Animations from this mesh. */
        virtual void removeAllAnimations(void);
        /** Gets a pointer to a vertex data element based on a morph animation 
            track handle.
        @remarks
            0 means the shared vertex data, 1+ means a submesh vertex data (index+1)
        */
        VertexData* getVertexDataByTrackHandle(unsigned short handle);
        /** Iterates through all submeshes and requests them 
            to apply their texture aliases to the material they use.
        @remarks
            The submesh will only apply texture aliases to the material if matching
            texture alias names are found in the material.  If a match is found, the
            submesh will automatically clone the original material and then apply its
            texture to the new material.
        @par
            This method is normally called by the protected method loadImpl when a 
            mesh if first loaded.
        */
        void updateMaterialForAllSubMeshes(void);

        /** Internal method which, if animation types have not been determined,
            scans any vertex animations and determines the type for each set of
            vertex data (cannot have 2 different types).
        */
        void _determineAnimationTypes(void) const;
        /** Are the derived animation types out of date? */
        bool _getAnimationTypesDirty(void) const { return mAnimationTypesDirty; }

        /** Create a new Pose for this mesh or one of its submeshes.
        @param target
            The target geometry index; 0 is the shared Mesh geometry, 1+ is the
            dedicated SubMesh geometry belonging to submesh index + 1.
        @param name
            Name to give the pose, which is optional.
        @return
            A new Pose ready for population.
        */
        Pose* createPose(ushort target, const String& name = BLANKSTRING);
        /** Get the number of poses.*/
        size_t getPoseCount(void) const { return mPoseList.size(); }
        /** Retrieve an existing Pose by index.*/
        Pose* getPose(ushort index);
        /** Retrieve an existing Pose by name.*/
        Pose* getPose(const String& name);
        /** Destroy a pose by index.
        @note
            This will invalidate any animation tracks referring to this pose or those after it.
        */
        void removePose(ushort index);
        /** Destroy a pose by name.
        @note
            This will invalidate any animation tracks referring to this pose or those after it.
        */
        void removePose(const String& name);
        /** Destroy all poses. */
        void removeAllPoses(void);

        typedef VectorIterator<PoseList> PoseIterator;
        typedef ConstVectorIterator<PoseList> ConstPoseIterator;

        /** Get an iterator over all the poses defined. */
        PoseIterator getPoseIterator(void);
        /** Get an iterator over all the poses defined. */
        ConstPoseIterator getPoseIterator(void) const;
        /** Get pose list. */
        const PoseList& getPoseList(void) const;

<<<<<<< HEAD
        const LodValueArray* _getLodValueArray(void) const                      { return &mLodValues; }

=======
        /** Get LOD strategy used by this mesh. */
        const LodStrategy *getLodStrategy() const;
#if !OGRE_NO_MESHLOD
        /** Set the lod strategy used by this mesh. */
        void setLodStrategy(LodStrategy *lodStrategy);
#endif
>>>>>>> 83e497b5
    };

    /** A way of recording the way each LODs is recorded this Mesh. */
    struct MeshLodUsage
    {
        /** User-supplied values used to determine on which distance the lod is applies.
        @remarks
            This is required in case the LOD strategy changes.
        */
        Real userValue;

        /** Value used by to determine when this LOD applies.
        @remarks
            May be interpretted differently by different strategies.
            Transformed from user-supplied values with LodStrategy::transformUserValue.
        */
        Real value;
        

        /// Only relevant if mIsLodManual is true, the name of the alternative mesh to use.
        String manualName;
        /// Hard link to mesh to avoid looking up each time.
        mutable MeshPtr manualMesh;
        /// Edge list for this LOD level (may be derived from manual mesh).
        mutable EdgeData* edgeData;

        MeshLodUsage() : userValue(0.0), value(0.0), edgeData(0) {}
    };

    /** @} */
    /** @} */


} // namespace Ogre

#include "OgreHeaderSuffix.h"

#endif // __Mesh_H__<|MERGE_RESOLUTION|>--- conflicted
+++ resolved
@@ -155,7 +155,6 @@
             unsigned short numBlendWeightsPerVertex, 
             IndexMap& blendIndexToBoneIndexMap,
             VertexData* targetVertexData);
-<<<<<<< HEAD
 
         String mLodStrategyName;
         bool mIsLodManual;
@@ -163,19 +162,6 @@
         MeshLodUsageList    mMeshLodUsageList;
         LodValueArray       mLodValues;
 
-=======
-#if !OGRE_NO_MESHLOD
-        const LodStrategy *mLodStrategy;
-        bool mHasManualLodLevel;
-        ushort mNumLods;
-        MeshLodUsageList mMeshLodUsageList;
-#else
-        const LodStrategy *mLodStrategy;
-        const bool mHasManualLodLevel;
-        const ushort mNumLods;
-        MeshLodUsageList mMeshLodUsageList;
-#endif
->>>>>>> 83e497b5
         HardwareBuffer::Usage mVertexBufferUsage;
         HardwareBuffer::Usage mIndexBufferUsage;
         bool mVertexBufferShadowBuffer;
@@ -476,14 +462,11 @@
         */
         const VertexBoneAssignmentList& getBoneAssignments() const { return mBoneAssignments; }
 
-<<<<<<< HEAD
         void setLodStrategyName( const String &name )               { mLodStrategyName = name; }
 
         /// Returns the name of the Lod strategy the user lod values have been calibrated for
         const String& getLodStrategyName(void) const                { return mLodStrategyName; }
 
-=======
->>>>>>> 83e497b5
         /** Returns the number of levels of detail that this mesh supports. 
         @remarks
             This number includes the original model.
@@ -492,9 +475,6 @@
         /** Gets details of the numbered level of detail entry. */
         const MeshLodUsage& getLodLevel(ushort index) const;
 
-<<<<<<< HEAD
-        /** Returns true if this mesh is using manual LOD.
-=======
         /** Retrieves the level of detail index for the given LOD value. 
         @note
             The value passed in is the 'transformed' value. If you are dealing with
@@ -504,7 +484,6 @@
         ushort getLodIndex(Real value) const;
 
         /** Returns true if this mesh has a manual LOD level.
->>>>>>> 83e497b5
         @remarks
             A mesh can either use automatically generated LOD, or it can use alternative
             meshes as provided by an artist.
@@ -522,13 +501,20 @@
         */
         void updateManualLodLevel(ushort index, const String& meshName);
 
+        /** Returns true if this mesh is using manual LOD.
+        @remarks
+            A mesh can either use automatically generated LOD, or it can use alternative
+            meshes as provided by an artist. A mesh can only use either all manual LODs 
+            or all generated LODs, not a mixture of both.
+        */
+        bool isLodManual(void) const { return mIsLodManual; }
+
         /** Internal methods for loading LOD, do not use. */
         void _setLodInfo(unsigned short numLevels);
         /** Internal methods for loading LOD, do not use. */
         void _setLodUsage(unsigned short level, MeshLodUsage& usage);
         /** Internal methods for loading LOD, do not use. */
         void _setSubMeshLodFaceList(unsigned short subIdx, unsigned short level, IndexData* facedata);
-#endif
         /** Internal methods for loading LOD, do not use. */
         bool _isManualLodLevel(unsigned short level) const;
 
@@ -646,11 +632,8 @@
             successful merges.
         */
         void mergeAdjacentTexcoords( unsigned short finalTexCoordSet, unsigned short texCoordSetToDestroy );
-<<<<<<< HEAD
 
         void _configureMeshLodUsage(const LodConfig& lodConfig);
-=======
->>>>>>> 83e497b5
 
         /** This method builds a set of tangent vectors for a given mesh into a 3D texture coordinate buffer.
         @remarks
@@ -982,17 +965,8 @@
         /** Get pose list. */
         const PoseList& getPoseList(void) const;
 
-<<<<<<< HEAD
         const LodValueArray* _getLodValueArray(void) const                      { return &mLodValues; }
 
-=======
-        /** Get LOD strategy used by this mesh. */
-        const LodStrategy *getLodStrategy() const;
-#if !OGRE_NO_MESHLOD
-        /** Set the lod strategy used by this mesh. */
-        void setLodStrategy(LodStrategy *lodStrategy);
-#endif
->>>>>>> 83e497b5
     };
 
     /** A way of recording the way each LODs is recorded this Mesh. */
