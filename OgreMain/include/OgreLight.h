--- conflicted
+++ resolved
@@ -626,13 +626,7 @@
     /** @} */
     /** @} */
 
-<<<<<<< HEAD
+#include "OgreHeaderPrefix.h"
+
 } // namespace Ogre
-#endif // _LIGHT_H__
-=======
-} // Namespace
-
-#include "OgreHeaderPrefix.h"
-
-#endif
->>>>>>> 8c6ff787
+#endif // _LIGHT_H__