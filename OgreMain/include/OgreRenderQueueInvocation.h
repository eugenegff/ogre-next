/*
-----------------------------------------------------------------------------
This source file is part of OGRE
    (Object-oriented Graphics Rendering Engine)
For the latest info, see http://www.ogre3d.org/

 Copyright (c) 2000-2014 Torus Knot Software Ltd

Permission is hereby granted, free of charge, to any person obtaining a copy
of this software and associated documentation files (the "Software"), to deal
in the Software without restriction, including without limitation the rights
to use, copy, modify, merge, publish, distribute, sublicense, and/or sell
copies of the Software, and to permit persons to whom the Software is
furnished to do so, subject to the following conditions:

The above copyright notice and this permission notice shall be included in
all copies or substantial portions of the Software.

THE SOFTWARE IS PROVIDED "AS IS", WITHOUT WARRANTY OF ANY KIND, EXPRESS OR
IMPLIED, INCLUDING BUT NOT LIMITED TO THE WARRANTIES OF MERCHANTABILITY,
FITNESS FOR A PARTICULAR PURPOSE AND NONINFRINGEMENT. IN NO EVENT SHALL THE
AUTHORS OR COPYRIGHT HOLDERS BE LIABLE FOR ANY CLAIM, DAMAGES OR OTHER
LIABILITY, WHETHER IN AN ACTION OF CONTRACT, TORT OR OTHERWISE, ARISING FROM,
OUT OF OR IN CONNECTION WITH THE SOFTWARE OR THE USE OR OTHER DEALINGS IN
THE SOFTWARE.
-----------------------------------------------------------------------------
*/
#ifndef __RenderQueueInvocation_H__
#define __RenderQueueInvocation_H__

#include "OgrePrerequisites.h"
#include "OgreRenderQueueSortingGrouping.h"

namespace Ogre {

    /** \addtogroup Core
    *  @{
    */
    /** \addtogroup RenderSystem
    *  @{
    */
    /** Class representing the invocation of queue groups in a RenderQueue.
    @remarks
        The default behaviour for OGRE's render queue is to render each queue
        group in turn, dealing with shadows automatically, and rendering solids
        in grouped passes, followed by transparent objects in descending order.
        This class, together with RenderQueueInvocationSequence and the ability
        to associate one with a Viewport, allows you to change that behaviour
        and render queue groups in arbitrary sequence, repeatedly, and to skip
        shadows, change the ordering of solids, or even prevent OGRE controlling
        the render state during a particular invocation for special effects.
    @par
        Note that whilst you can change the ordering of rendering solids, you 
        can't change the ordering on transparent objects, since to do this would
        cause them to render incorrectly.
    @par
        As well as using this class directly and using the options it provides you
        with, you can also provide subclasses of it to a 
        RenderQueueInvocationSequence instance if you want to gain ultimate control.
    @note
        Invocations will be skipped if there are scene-level options preventing
        them being rendered - for example special-case render queues and
        render queue listeners that dictate this.
    */
    class _OgreExport RenderQueueInvocation : public RenderQueueAlloc
    {
    protected:
        /// Target queue group
        uint8 mRenderQueueGroupID;
        /// Invocation identifier - used in listeners
        String mInvocationName;
        /// Solids ordering mode
        QueuedRenderableCollection::OrganisationMode mSolidsOrganisation;
<<<<<<< HEAD
=======
        /// Suppress shadows processing in this invocation?
        bool mSuppressShadows;
>>>>>>> 83e497b5
        /// Suppress OGRE's render state management?
        bool mSuppressRenderStateChanges;
    public:
        /** Constructor
        @param renderQueueGroupID ID of the queue this will target
        @param invocationName Optional name to uniquely identify this
            invocation from others in a RenderQueueListener
        */
        RenderQueueInvocation(uint8 renderQueueGroupID, 
<<<<<<< HEAD
            const String& invocationName = StringUtil::BLANK);
=======
            const String& invocationName = BLANKSTRING);
>>>>>>> 83e497b5
        virtual ~RenderQueueInvocation();

        /// Get the render queue group id
        virtual uint8 getRenderQueueGroupID(void) const { return mRenderQueueGroupID; }

        /// Get the invocation name (may be blank if not set by creator)
        virtual const String& getInvocationName(void) const { return mInvocationName; }

        /** Set the organisation mode being used for solids in this queue group
        invocation.
        */
        virtual void setSolidsOrganisation(
            QueuedRenderableCollection::OrganisationMode org)  
        { mSolidsOrganisation = org; }

        /** Get the organisation mode being used for solids in this queue group
            invocation.
        */
        virtual QueuedRenderableCollection::OrganisationMode
            getSolidsOrganisation(void) const { return mSolidsOrganisation; }

<<<<<<< HEAD
=======
        /** Sets whether shadows are suppressed when invoking this queue. 
        @remarks
            When doing effects you often will want to suppress shadow processing
            if shadows will already have been done by a previous render.
        */
        virtual void setSuppressShadows(bool suppress) 
        { mSuppressShadows =  suppress; }

        /** Gets whether shadows are suppressed when invoking this queue. 
        */
        virtual bool getSuppressShadows(void) const { return mSuppressShadows; }

>>>>>>> 83e497b5
        /** Sets whether render state changes are suppressed when invoking this queue. 
        @remarks
            When doing special effects you may want to set up render state yourself
            and have it apply for the entire rendering of a queue. In that case, 
            you should call this method with a parameter of 'true', and use a
            RenderQueueListener to set the render state directly on RenderSystem
            yourself before the invocation.
        @par
            Suppressing render state changes is only intended for advanced use, 
            don't use it if you're unsure of the effect. The only RenderSystem
            calls made are to set the world matrix for each object (note - 
            view an projection matrices are NOT SET - they are under your control) 
            and to render the object; it is up to the caller to do everything else, 
            including enabling any vertex / fragment programs and updating their 
            parameter state, and binding parameters to the RenderSystem.
            We advise you use a RenderQueueListener in order to get a notification
            when this invocation is going to happen (use an invocation name to
            identify it if you like), at which point you can set the state you
            need to apply before the objects are rendered.
        */
        virtual void setSuppressRenderStateChanges(bool suppress) 
        { mSuppressRenderStateChanges =  suppress; }

        /** Gets whether shadows are suppressed when invoking this queue. 
        */
        virtual bool getSuppressRenderStateChanges(void) const { return mSuppressRenderStateChanges; }

        /** Invoke this class on a concrete queue group.
        @remarks
            Implementation will send the queue group to the target scene manager
            after doing what it needs to do.
        */
        virtual void invoke(RenderQueueGroup* group, SceneManager* targetSceneManager);

        /// Invocation identifier for shadows
        static String RENDER_QUEUE_INVOCATION_SHADOWS;
    };


    /// List of RenderQueueInvocations
    typedef vector<RenderQueueInvocation*>::type RenderQueueInvocationList;
    typedef VectorIterator<RenderQueueInvocationList> RenderQueueInvocationIterator;

    /** Class to hold a linear sequence of RenderQueueInvocation objects. 
    @remarks
        This is just a simple data holder class which contains a list of 
        RenderQueueInvocation objects representing the sequence of invocations
        made for a viewport. It's only real purpose is to ensure that 
        RenderQueueInvocation instances are deleted on shutdown, since you can
        provide your own subclass instances on RenderQueueInvocation. Remember
        that any invocation instances you give to this class will be deleted
        by it when it is cleared / destroyed.
    */
    class _OgreExport RenderQueueInvocationSequence : public RenderQueueAlloc
    {
    protected:
        String mName;
        RenderQueueInvocationList mInvocations;
    public:
        RenderQueueInvocationSequence(const String& name);
        virtual ~RenderQueueInvocationSequence();

        /** Get the name of this sequence. */
        const String& getName(void) const { return mName; }

        /** Add a standard invocation to the sequence.
        @param renderQueueGroupID The ID of the render queue group
        @param invocationName Optional name to identify the invocation, useful
            for listeners if a single queue group is invoked more than once
        @return A new RenderQueueInvocatin instance which you may customise
        */
        RenderQueueInvocation* add(uint8 renderQueueGroupID, 
            const String& invocationName);

        /** Add a custom invocation to the sequence.
        @remarks
            Use this to add your own custom subclasses of RenderQueueInvocation
            to the sequence; just remember that this class takes ownership of
            deleting this pointer when it is cleared / destroyed.
        */
        void add(RenderQueueInvocation* i);

        /** Get the number of invocations in this sequence. */
        size_t size(void) const { return mInvocations.size(); }

        /** Clear and delete all invocations in this sequence. */
        void clear(void);

        /** Gets the details of an invocation at a given index. */
        RenderQueueInvocation* get(size_t index);

        /** Removes (and deletes) an invocation by index. */
        void remove(size_t index);

        /** Get an iterator over the invocations. */
        RenderQueueInvocationIterator iterator(void);


    };
    /** @} */
    /** @} */

}

#endif
<|MERGE_RESOLUTION|>--- conflicted
+++ resolved
@@ -71,11 +71,6 @@
         String mInvocationName;
         /// Solids ordering mode
         QueuedRenderableCollection::OrganisationMode mSolidsOrganisation;
-<<<<<<< HEAD
-=======
-        /// Suppress shadows processing in this invocation?
-        bool mSuppressShadows;
->>>>>>> 83e497b5
         /// Suppress OGRE's render state management?
         bool mSuppressRenderStateChanges;
     public:
@@ -85,11 +80,7 @@
             invocation from others in a RenderQueueListener
         */
         RenderQueueInvocation(uint8 renderQueueGroupID, 
-<<<<<<< HEAD
-            const String& invocationName = StringUtil::BLANK);
-=======
             const String& invocationName = BLANKSTRING);
->>>>>>> 83e497b5
         virtual ~RenderQueueInvocation();
 
         /// Get the render queue group id
@@ -111,21 +102,6 @@
         virtual QueuedRenderableCollection::OrganisationMode
             getSolidsOrganisation(void) const { return mSolidsOrganisation; }
 
-<<<<<<< HEAD
-=======
-        /** Sets whether shadows are suppressed when invoking this queue. 
-        @remarks
-            When doing effects you often will want to suppress shadow processing
-            if shadows will already have been done by a previous render.
-        */
-        virtual void setSuppressShadows(bool suppress) 
-        { mSuppressShadows =  suppress; }
-
-        /** Gets whether shadows are suppressed when invoking this queue. 
-        */
-        virtual bool getSuppressShadows(void) const { return mSuppressShadows; }
-
->>>>>>> 83e497b5
         /** Sets whether render state changes are suppressed when invoking this queue. 
         @remarks
             When doing special effects you may want to set up render state yourself
