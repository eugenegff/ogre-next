--- conflicted
+++ resolved
@@ -222,12 +222,8 @@
         @param flags Flags to pass to the InstanceManager. @see InstanceManagerFlags
         @return The max/best amount of instances per batch given the suggested size and flags
         */
-<<<<<<< HEAD
         size_t getMaxOrBestNumInstancesPerBatch( const String &materialName, size_t suggestedSize,
                                                  uint16 flags );
-=======
-        size_t getMaxOrBestNumInstancesPerBatch( const String &materialName, size_t suggestedSize, uint16 flags );
->>>>>>> 83e497b5
 
         /** @copydoc SceneManager::createInstancedEntity */
         InstancedEntity* createInstancedEntity( const String &materialName,
@@ -281,11 +277,7 @@
         @param enabled Boolean value. It's meaning depends on the id.
         @param materialName When Blank, the setting is applied to all existing materials
         */
-<<<<<<< HEAD
         void setSetting( BatchSettingId id, bool enabled, IdString materialName=IdString() );
-=======
-        void setSetting( BatchSettingId id, bool enabled, const String &materialName = BLANKSTRING );
->>>>>>> 83e497b5
 
         /// If settings for the given material didn't exist, default value is returned
         bool getSetting( BatchSettingId id, IdString materialName ) const;
