--- conflicted
+++ resolved
@@ -44,11 +44,8 @@
         /// Latest version available
         MESH_VERSION_LATEST,
         
-<<<<<<< HEAD
-=======
         /// OGRE version v1.10+
         MESH_VERSION_1_10,
->>>>>>> 83e497b5
         /// OGRE version v1.8+
         MESH_VERSION_1_8,
         /// OGRE version v1.7+
