/*
-----------------------------------------------------------------------------
This source file is part of OGRE
(Object-oriented Graphics Rendering Engine)
For the latest info, see http://www.ogre3d.org/

Copyright (c) 2000-2014 Torus Knot Software Ltd
Copyright (c) 2006 Matthias Fink, netAllied GmbH <matthias.fink@web.de>                             

Permission is hereby granted, free of charge, to any person obtaining a copy
of this software and associated documentation files (the "Software"), to deal
in the Software without restriction, including without limitation the rights
to use, copy, modify, merge, publish, distribute, sublicense, and/or sell
copies of the Software, and to permit persons to whom the Software is
furnished to do so, subject to the following conditions:

The above copyright notice and this permission notice shall be included in
all copies or substantial portions of the Software.

THE SOFTWARE IS PROVIDED "AS IS", WITHOUT WARRANTY OF ANY KIND, EXPRESS OR
IMPLIED, INCLUDING BUT NOT LIMITED TO THE WARRANTIES OF MERCHANTABILITY,
FITNESS FOR A PARTICULAR PURPOSE AND NONINFRINGEMENT. IN NO EVENT SHALL THE
AUTHORS OR COPYRIGHT HOLDERS BE LIABLE FOR ANY CLAIM, DAMAGES OR OTHER
LIABILITY, WHETHER IN AN ACTION OF CONTRACT, TORT OR OTHERWISE, ARISING FROM,
OUT OF OR IN CONNECTION WITH THE SOFTWARE OR THE USE OR OTHER DEALINGS IN
THE SOFTWARE.
-----------------------------------------------------------------------------
*/
#ifndef __ShadowCameraSetupPSSM_H__
#define __ShadowCameraSetupPSSM_H__

#include "OgrePrerequisites.h"
#include "OgreShadowCameraSetupLiSPSM.h"
#include "OgreHeaderPrefix.h"

namespace Ogre
{

    /** \addtogroup Core
    *  @{
    */
    /** \addtogroup Scene
    *  @{
    */
    /** Parallel Split Shadow Map (PSSM) shadow camera setup. 
    @remarks
        A PSSM shadow system uses multiple shadow maps per light and maps each
        texture into a region of space, progressing away from the camera. As such
        it is most appropriate for directional light setups. This particular version
        also uses LiSPSM projection for each split to maximise the quality. 
    @note
        Because PSSM uses multiple shadow maps per light, you will need to increase
        the number of shadow textures available (via SceneManager) to match the 
        number of shadow maps required (default is 3 per light). 
    */
    class _OgreExport PSSMShadowCameraSetup : public Ogre::LiSPSMShadowCameraSetup
    {
    public:
        typedef vector<Real>::type SplitPointList;
        typedef vector<Real>::type OptimalAdjustFactorList;

    protected:
        uint mSplitCount;
        SplitPointList mSplitPoints;
        OptimalAdjustFactorList mOptimalAdjustFactors;
        Real mSplitPadding;

        mutable size_t mCurrentIteration;

    public:
        /// Constructor, defaults to 3 splits
        PSSMShadowCameraSetup();
<<<<<<< HEAD
        ~PSSMShadowCameraSetup();
=======
        virtual ~PSSMShadowCameraSetup();
>>>>>>> 83e497b5

        /** Calculate a new splitting scheme.
        @param splitCount The number of splits to use
        @param nearDist The near plane to use for the first split
        @param farDist The far plane to use for the last split
        @param lambda Factor to use to reduce the split size 
        */
        void calculateSplitPoints(uint splitCount, Real nearDist, Real farDist, Real lambda = 0.95);

        /** Manually configure a new splitting scheme.
        @param newSplitPoints A list which is splitCount + 1 entries long, containing the
            split points. The first value is the near point, the last value is the
            far point, and each value in between is both a far point of the previous
            split, and a near point for the next one.
        */
        void setSplitPoints(const SplitPointList& newSplitPoints);

        /** Set the LiSPSM optimal adjust factor for a given split (call after
            configuring splits).
        */
        void setOptimalAdjustFactor(size_t splitIndex, Real factor);

        /** Set the padding factor to apply to the near & far distances when matching up
            splits to one another, to avoid 'cracks'.
        */
        void setSplitPadding(Real pad) { mSplitPadding = pad; }

        /** Get the padding factor to apply to the near & far distances when matching up
            splits to one another, to avoid 'cracks'.
        */
        Real getSplitPadding() const { return mSplitPadding; }
        /// Get the number of splits. 
        uint getSplitCount() const { return mSplitCount; }

        /// Returns a LiSPSM shadow camera with PSSM splits base on iteration.
        virtual void getShadowCamera(const Ogre::SceneManager *sm, const Ogre::Camera *cam,
<<<<<<< HEAD
                                const Ogre::Light *light, Ogre::Camera *texCam, size_t iteration) const;
=======
            const Ogre::Viewport *vp, const Ogre::Light *light, Ogre::Camera *texCam, size_t iteration) const;
>>>>>>> 83e497b5

        /// Returns the calculated split points.
        inline const SplitPointList& getSplitPoints() const
        { return mSplitPoints; }

        /// Returns the optimal adjust factor for a given split.
        inline Real getOptimalAdjustFactor(size_t splitIndex) const
        { return mOptimalAdjustFactors[splitIndex]; }

        /// Overridden, recommended internal use only since depends on current iteration
        Real getOptimalAdjustFactor() const;

    };
    /** @} */
    /** @} */
}

#include "OgreHeaderSuffix.h"

#endif<|MERGE_RESOLUTION|>--- conflicted
+++ resolved
@@ -70,11 +70,7 @@
     public:
         /// Constructor, defaults to 3 splits
         PSSMShadowCameraSetup();
-<<<<<<< HEAD
-        ~PSSMShadowCameraSetup();
-=======
         virtual ~PSSMShadowCameraSetup();
->>>>>>> 83e497b5
 
         /** Calculate a new splitting scheme.
         @param splitCount The number of splits to use
@@ -111,11 +107,7 @@
 
         /// Returns a LiSPSM shadow camera with PSSM splits base on iteration.
         virtual void getShadowCamera(const Ogre::SceneManager *sm, const Ogre::Camera *cam,
-<<<<<<< HEAD
                                 const Ogre::Light *light, Ogre::Camera *texCam, size_t iteration) const;
-=======
-            const Ogre::Viewport *vp, const Ogre::Light *light, Ogre::Camera *texCam, size_t iteration) const;
->>>>>>> 83e497b5
 
         /// Returns the calculated split points.
         inline const SplitPointList& getSplitPoints() const
