--- conflicted
+++ resolved
@@ -37,7 +37,6 @@
 namespace Ogre {
 
     /** \addtogroup Core
-<<<<<<< HEAD
     *  @{
     */
     /** \addtogroup Resources
@@ -45,15 +44,6 @@
     */
     /** Enum identifying the texture usage
     */
-=======
-     *  @{
-     */
-    /** \addtogroup Resources
-     *  @{
-     */
-    /** Enum identifying the texture usage
-     */
->>>>>>> 83e497b5
     enum TextureUsage
     {
         /// @copydoc HardwareBuffer::Usage
@@ -63,21 +53,11 @@
         TU_STATIC_WRITE_ONLY = HardwareBuffer::HBU_STATIC_WRITE_ONLY, 
         TU_DYNAMIC_WRITE_ONLY = HardwareBuffer::HBU_DYNAMIC_WRITE_ONLY,
         TU_DYNAMIC_WRITE_ONLY_DISCARDABLE = HardwareBuffer::HBU_DYNAMIC_WRITE_ONLY_DISCARDABLE,
-<<<<<<< HEAD
-        /// mipmaps will be automatically generated for this texture
-        TU_AUTOMIPMAP = 0x100,
-        /// this texture will be a render target, i.e. used as a target for render to texture
-        /// setting this flag will ignore all other texture usages except TU_AUTOMIPMAP
-        TU_RENDERTARGET = 0x200,
-        /// default to automatic mipmap generation static textures
-        TU_DEFAULT = TU_AUTOMIPMAP | TU_STATIC_WRITE_ONLY
-        
-=======
         /// Mipmaps will be automatically generated for this texture
-        TU_AUTOMIPMAP = 16,
+        TU_AUTOMIPMAP = 0x10,
         /** This texture will be a render target, i.e. used as a target for render to texture
             setting this flag will ignore all other texture usages except TU_AUTOMIPMAP */
-        TU_RENDERTARGET = 32,
+        TU_RENDERTARGET = 0x20,
         /// Default to automatic mipmap generation static textures
         TU_DEFAULT = TU_AUTOMIPMAP | TU_STATIC_WRITE_ONLY
     };
@@ -89,7 +69,6 @@
         TA_READ = 0x01,
         TA_WRITE = 0x10,
         TA_READ_WRITE = TA_READ | TA_WRITE
->>>>>>> 83e497b5
     };
 
     /** Enum identifying the texture type
@@ -206,15 +185,10 @@
             usage options on this texture, or if the hardware does not support it. 
         @param fsaa The number of samples
         @param fsaaHint Any hinting text (@see Root::createRenderWindow)
-<<<<<<< HEAD
         @param explicitResolve @See TextureDefinitionBase::TextureDefinition::fsaaExplicitResolve
         */
         virtual void setFSAA(uint fsaa, const String& fsaaHint, bool explicitResolve)
                     { mFSAA = fsaa; mFSAAHint = fsaaHint; mFsaaExplicitResolve = explicitResolve; }
-=======
-        */
-        virtual void setFSAA(uint fsaa, const String& fsaaHint) { mFSAA = fsaa; mFSAAHint = fsaaHint; }
->>>>>>> 83e497b5
 
         /** Get the level of multisample AA to be used if this texture is a 
         rendertarget.
@@ -394,7 +368,6 @@
 
         /** Return hardware pixel buffer for a surface. This buffer can then
             be used to copy data from and to a particular level of the texture.
-<<<<<<< HEAD
             @param face     Face number, in case of a cubemap texture. Must be 0
                             for other types of textures.
                             For cubemaps, this is one of 
@@ -404,44 +377,20 @@
             @return A shared pointer to a hardware pixel buffer
             @remarks    The buffer is invalidated when the resource is unloaded or destroyed.
                         Do not use it after the lifetime of the containing texture.
-=======
-            @param face Face number, in case of a cubemap texture. Must be 0
-            for other types of textures.
-            For cubemaps, this is one of 
-            +X (0), -X (1), +Y (2), -Y (3), +Z (4), -Z (5)
-            @param mipmap Mipmap level. This goes from 0 for the first, largest
-            mipmap level to getNumMipmaps()-1 for the smallest.
-            @return A shared pointer to a hardware pixel buffer.
-            @remarks The buffer is invalidated when the resource is unloaded or destroyed.
-            Do not use it after the lifetime of the containing texture.
->>>>>>> 83e497b5
         */
         virtual HardwarePixelBufferSharedPtr getBuffer(size_t face=0, size_t mipmap=0) = 0;
 
 
         /** Populate an Image with the contents of this texture. 
-<<<<<<< HEAD
         @param destImage The target image (contents will be overwritten)
         @param includeMipMaps Whether to embed mipmaps in the image
-=======
-            @param destImage The target image (contents will be overwritten)
-            @param includeMipMaps Whether to embed mipmaps in the image
->>>>>>> 83e497b5
         */
         virtual void convertToImage(Image& destImage, bool includeMipMaps = false);
         
         /** Retrieve a platform or API-specific piece of information from this texture.
-<<<<<<< HEAD
          This method of retrieving information should only be used if you know what you're doing.
          @param name The name of the attribute to retrieve
          @param pData Pointer to memory matching the type of data you want to retrieve.
-        */
-        virtual void getCustomAttribute(const String& name, void* pData) {}
-        
-=======
-            This method of retrieving information should only be used if you know what you're doing.
-            @param name The name of the attribute to retrieve.
-            @param pData Pointer to memory matching the type of data you want to retrieve.
         */
         virtual void getCustomAttribute(const String& name, void* pData) {}
         
@@ -456,7 +405,6 @@
         virtual void createShaderAccessPoint(uint bindPoint, TextureAccess access = TA_READ_WRITE,
                                              int mipmapLevel = 0, int textureArrayIndex = 0,
                                              PixelFormat* format = NULL) {}
->>>>>>> 83e497b5
 
 
     protected:
@@ -471,10 +419,7 @@
         bool mHwGamma;
         uint mFSAA;
         String mFSAAHint;
-<<<<<<< HEAD
         bool mFsaaExplicitResolve;
-=======
->>>>>>> 83e497b5
 
         TextureType mTextureType;
         PixelFormat mFormat;
