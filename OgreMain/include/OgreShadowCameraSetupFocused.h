--- conflicted
+++ resolved
@@ -4,13 +4,8 @@
 (Object-oriented Graphics Rendering Engine)
 For the latest info, see http://www.ogre3d.org/
 
-<<<<<<< HEAD
-Copyright (c) 2000-2012 Torus Knot Software Ltd
+Copyright (c) 2000-2013 Torus Knot Software Ltd
 Copyright (c) 2006 Matthias Fink, netAllied GmbH <matthias.fink@web.de>
-=======
-Copyright (c) 2000-2013 Torus Knot Software Ltd
-Copyright (c) 2006 Matthias Fink, netAllied GmbH <matthias.fink@web.de>								
->>>>>>> a48f71b7
 
 Permission is hereby granted, free of charge, to any person obtaining a copy
 of this software and associated documentation files (the "Software"), to deal
@@ -220,11 +215,8 @@
             Holds all potential occluders / receivers as one single bounding box
             of the currently active scene node.
         @param out_LVS
-<<<<<<< HEAD
-=======
-		@param light: current light
->>>>>>> a48f71b7
             Intersection body LVS (world coordinates).
+	@param light: current light
         */
         void calculateLVS(const SceneManager& sm, const Camera& cam, const Light& light,
             const AxisAlignedBox& sceneBB, PointListBody *out_LVS) const;
@@ -320,9 +312,6 @@
 
 } // namespace Ogre
 
-<<<<<<< HEAD
-=======
 #include "OgreHeaderSuffix.h"
 
->>>>>>> a48f71b7
 #endif // __ShadowCameraSetupFocused_H__