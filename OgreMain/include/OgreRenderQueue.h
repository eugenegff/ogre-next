--- conflicted
+++ resolved
@@ -34,7 +34,10 @@
 
 namespace Ogre {
 
-<<<<<<< HEAD
+	class Camera;
+	class MovableObject;
+	struct VisibleObjectsBoundsInfo;
+
 	/** \addtogroup Core
 	*  @{
 	*/
@@ -42,13 +45,6 @@
 	*  @{
 	*/
 	/** Enumeration of queue groups, by which the application may group queued renderables
-=======
-	class Camera;
-	class MovableObject;
-	struct VisibleObjectsBoundsInfo;
-
-    /** Enumeration of queue groups, by which the application may group queued renderables
->>>>>>> 20519e82
         so that they are rendered together with events in between
 	@remarks
 		When passed into methods these are actually passed as a uint8 to allow you
@@ -287,11 +283,9 @@
 		RenderableListener* getRenderableListener(void) const
 		{ return mRenderableListener; }
 
-<<<<<<< HEAD
 		/** Merge render queue.
 		*/
 		void merge( const RenderQueue* rhs );
-=======
 		/** Utility method to perform the standard actions associated with 
 			getting a visible object to add itself to the queue. This is 
 			a replacement for SceneManager implementations of the associated
@@ -302,7 +296,6 @@
 			bool onlyShadowCasters, 
 			VisibleObjectsBoundsInfo* visibleBounds);
 
->>>>>>> 20519e82
     };
 
 	/** @} */
