/*
-----------------------------------------------------------------------------
This source file is part of OGRE
    (Object-oriented Graphics Rendering Engine)
For the latest info, see http://www.ogre3d.org/

Copyright (c) 2000-2014 Torus Knot Software Ltd

Permission is hereby granted, free of charge, to any person obtaining a copy
of this software and associated documentation files (the "Software"), to deal
in the Software without restriction, including without limitation the rights
to use, copy, modify, merge, publish, distribute, sublicense, and/or sell
copies of the Software, and to permit persons to whom the Software is
furnished to do so, subject to the following conditions:

The above copyright notice and this permission notice shall be included in
all copies or substantial portions of the Software.

THE SOFTWARE IS PROVIDED "AS IS", WITHOUT WARRANTY OF ANY KIND, EXPRESS OR
IMPLIED, INCLUDING BUT NOT LIMITED TO THE WARRANTIES OF MERCHANTABILITY,
FITNESS FOR A PARTICULAR PURPOSE AND NONINFRINGEMENT. IN NO EVENT SHALL THE
AUTHORS OR COPYRIGHT HOLDERS BE LIABLE FOR ANY CLAIM, DAMAGES OR OTHER
LIABILITY, WHETHER IN AN ACTION OF CONTRACT, TORT OR OTHERWISE, ARISING FROM,
OUT OF OR IN CONNECTION WITH THE SOFTWARE OR THE USE OR OTHER DEALINGS IN
THE SOFTWARE.
-----------------------------------------------------------------------------
*/
#ifndef _OgreHlmsDatablock_H_
#define _OgreHlmsDatablock_H_

#include "OgreStringVector.h"
#include "OgreHlmsCommon.h"
#include "OgreHeaderPrefix.h"

namespace Ogre
{
    /** \addtogroup Core
    *  @{
    */
    /** \addtogroup Resources
    *  @{
    */

    enum HlmsBasicBlock
    {
        BLOCK_MACRO,
        BLOCK_BLEND,
        BLOCK_SAMPLER,
        NUM_BASIC_BLOCKS,
    };

    struct _OgreExport BasicBlock
    {
        void        *mRsData;       /// Render-System specific data
        uint16      mRefCount;
        /// The mId is only valid while mRefCount > 0; which means mRsData
        /// may contain valid data, else it's null.
        uint16      mId;
        /// Except for HlmsSamplerblocks, mLifetimeId is valid throghout the entire life of
        /// HlmsManager. This guarantees HlmsMacroblock & HlmsBlendblock pointers are always
        /// valid, although they may be inactive (i.e. mId invalid, mRefCount = 0 and mRsData = 0)
        uint16      mLifetimeId;
        uint8       mBlockType;     /// @see HlmsBasicBlock

        /// When zero, HlmsManager cannot override the block's values with
        /// enforced global settings. (such as lower quality texture filtering or
        /// turning off depth checks for debugging)
        uint8       mAllowGlobalDefaults;

        BasicBlock( uint8 blockType );
    };

    /** A macro block contains settings that will rarely change, and thus are common to many materials.
        This is very analogous to D3D11_RASTERIZER_DESC. See HlmsDatablock
        Up to 32 different blocks are allowed!
    */
    struct _OgreExport HlmsMacroblock : public BasicBlock
    {
        bool                mScissorTestEnabled;
        bool                mDepthCheck;
        bool                mDepthWrite;
        CompareFunction     mDepthFunc;

        /// When polygons are coplanar, you can get problems with 'depth fighting' where
        /// the pixels from the two polys compete for the same screen pixel. This is particularly
        /// a problem for decals (polys attached to another surface to represent details such as
        /// bulletholes etc.).
        ///
        /// A way to combat this problem is to use a depth bias to adjust the depth buffer value
        /// used for the decal such that it is slightly higher than the true value, ensuring that
        /// the decal appears on top. There are two aspects to the biasing, a constant
        /// bias value and a slope-relative biasing value, which varies according to the
        ///  maximum depth slope relative to the camera, ie:
        /// <pre>finalBias = maxSlope * slopeScaleBias + constantBias</pre>
        /// Note that slope scale bias, whilst more accurate, may be ignored by old hardware.
        ///
        /// The constant bias value, expressed as a factor of the minimum observable depth
        float               mDepthBiasConstant;
        /// The slope-relative bias value, expressed as a factor of the depth slope
        float               mDepthBiasSlopeScale;

        /// Culling mode based on the 'vertex winding'.
        /// A typical way for the rendering engine to cull triangles is based on the
        /// 'vertex winding' of triangles. Vertex winding refers to the direction in
        /// which the vertices are passed or indexed to in the rendering operation as viewed
        /// from the camera, and will wither be clockwise or anticlockwise (that's 'counterclockwise' for
        /// you Americans out there ;) The default is CULL_CLOCKWISE i.e. that only triangles whose
        /// vertices are passed/indexed in anticlockwise order are rendered - this is a common approach
        /// and is used in 3D studio models for example. You can alter this culling mode if you wish
        /// but it is not advised unless you know what you are doing.
        /// You may wish to use the CULL_NONE option for mesh data that you cull yourself where the
        /// vertex winding is uncertain.
        CullingMode         mCullMode;
        PolygonMode         mPolygonMode;

        HlmsMacroblock();

        bool operator == ( const HlmsMacroblock &_r ) const
        {
            return !(*this != _r);
        }

        bool operator != ( const HlmsMacroblock &_r ) const
        {
            //Don't include the ID in the comparision
            return  mAllowGlobalDefaults    != _r.mAllowGlobalDefaults ||
                    mScissorTestEnabled     != _r.mScissorTestEnabled ||
                    mDepthCheck             != _r.mDepthCheck ||
                    mDepthWrite             != _r.mDepthWrite ||
                    mDepthFunc              != _r.mDepthFunc ||
                    mDepthBiasConstant      != _r.mDepthBiasConstant ||
                    mDepthBiasSlopeScale    != _r.mDepthBiasSlopeScale ||
                    mCullMode               != _r.mCullMode ||
                    mPolygonMode            != _r.mPolygonMode;
        }
    };

    /** A blend block contains settings that rarely change, and thus are common to many materials.
        The reasons this structure isn't joined with HlmsMacroblock is that:
            * The D3D11 API makes this distinction (much higher API overhead if we
              change i.e. depth settings) due to D3D11_RASTERIZER_DESC.
            * This block contains information of whether the material is transparent.
              Transparent materials are sorted differently than opaque ones.
        Up to 32 different blocks are allowed!
    */
    struct _OgreExport HlmsBlendblock : public BasicBlock
    {
        enum BlendChannelMasks
        {
            BlendChannelRed     = 0x01,
            BlendChannelGreen   = 0x02,
            BlendChannelBlue    = 0x04,
            BlendChannelAlpha   = 0x08,
            BlendChannelAll     = BlendChannelRed | BlendChannelGreen |
                                    BlendChannelBlue | BlendChannelAlpha
        };

        bool                mAlphaToCoverageEnabled;

        /// Masks which colour channels will be writing to. Default: BlendChannelAll
        /// For some advanced effects, you may wish to turn off the writing of certain colour
        /// channels, or even all of the colour channels so that only the depth buffer is updated
        /// in a rendering pass (if depth writes are on; may be you want to only update the
        /// stencil buffer).
        uint8               mBlendChannelMask;

        /// This value calculated by HlmsManager::getBlendblock
        /// mIsTransparent = 0  -> Not transparent
        /// mIsTransparent |= 1 -> Automatically determined as transparent
        /// mIsTransparent |= 2 -> Forced to be considered as transparent by RenderQueue for render order
        /// mIsTransparent = 3  -> Forced & also automatically determined as transparent
        uint8               mIsTransparent;
        /// Used to determine if separate alpha blending should be used for color and alpha channels
        bool                mSeparateBlend;

        SceneBlendFactor    mSourceBlendFactor;
        SceneBlendFactor    mDestBlendFactor;
        SceneBlendFactor    mSourceBlendFactorAlpha;
        SceneBlendFactor    mDestBlendFactorAlpha;

        // Blending operations
        SceneBlendOperation mBlendOperation;
        SceneBlendOperation mBlendOperationAlpha;

        HlmsBlendblock();

        /// Shortcut to set the blend factors to common blending operations.
        /// Sets both blend and alpha to the same value and mSeparateBlend is
        /// turned off.
        void setBlendType( SceneBlendType blendType );

        /// Shortcut to set the blend factors to common blending operations.
        /// Sets colour and alpha individually, turns mSeparateBlend on.
        void setBlendType( SceneBlendType colour, SceneBlendType alpha );

<<<<<<< HEAD
        /** Sometimes you want to force the RenderQueue to render back to front even if
            the object isn't alpha blended (e.g. you're rendering refractive materials)
        @param bForceTransparent
            True to always render back to front, like any transparent.
            False for default behavior (opaque objects are rendered front to back, alpha
            blended objects are rendered back to front)
        */
        void setForceTransparentRenderOrder( bool bForceTransparent );

        bool isAutoTransparent( void ) const { return ( mIsTransparent & 0x01u ) != 0u; }
        bool isForcedTransparent( void ) const { return ( mIsTransparent & 0x02u ) != 0u; }
=======
        /// Sets mSeparateBlend to true or false based on current settings
        void calculateSeparateBlendMode();
>>>>>>> 9b99e0d1

        bool operator == ( const HlmsBlendblock &_r ) const
        {
            return !(*this != _r);
        }

        bool operator != ( const HlmsBlendblock &_r ) const
        {
            //Don't include the ID in the comparision
            //AND don't include mIsTransparent's first bit, which is filled
            //automatically only for some managed objects.
            return  mAllowGlobalDefaults    != _r.mAllowGlobalDefaults ||
                    mSeparateBlend          != _r.mSeparateBlend ||
                    mSourceBlendFactor      != _r.mSourceBlendFactor ||
                    mDestBlendFactor        != _r.mDestBlendFactor ||
                    mSourceBlendFactorAlpha != _r.mSourceBlendFactorAlpha ||
                    mDestBlendFactorAlpha   != _r.mDestBlendFactorAlpha ||
                    mBlendOperation         != _r.mBlendOperation ||
                    mBlendOperationAlpha    != _r.mBlendOperationAlpha ||
                    mAlphaToCoverageEnabled != _r.mAlphaToCoverageEnabled ||
                    mBlendChannelMask       != _r.mBlendChannelMask ||
                    (mIsTransparent & 0x02u) != (_r.mIsTransparent & 0x02u);
        }
    };

    class _OgreExport HlmsTextureExportListener
    {
    public:
        /// Gives you a chance to completely change the name of the texture when saving a material
        virtual void savingChangeTextureNameOriginal( const String &aliasName,
                                                      String &inOutResourceName,
                                                      String &inOutFilename ) {}
        virtual void savingChangeTextureNameOitd( String &inOutFilename, TextureGpu *texture ) {}
    };

    /** An hlms datablock contains individual information about a specific material. It consists of:
            * A const pointer to an @HlmsMacroblock we do not own and may be shared by other datablocks.
            * A const pointer to an @HlmsBlendblock we do not own and may be shared by other datablocks.
            * The original properties from which this datablock was constructed.
            * This type may be derived to contain additional information.
        Derived types can cache information present in mOriginalProperties as strings, like diffuse
        colour values, etc.

        A datablock is the internal representation of the surface parameters (depth settings,
        textures to be used, diffuse colour, specular colour, etc).
        The notion of a datablock is the closest you'll get to a "material"
    @remarks
        Macro- & Blendblocks are immutable, hence const pointers. Trying to const cast these
        pointers in order to modify them may work on certain RenderSystems (i.e. GLES2) but
        will seriously break on other RenderSystems (i.e. D3D11).
    @par
        If you need to change a macroblock, create a new one (HlmsManager keeps them cached
        if already created) and change the entire pointer.
    @par
        Each datablock has a pair of macroblocks and blendblocks. One of is for the regular passes,
        the other is for shadow mapping passes, since often you don't want them to be the same.
        Shadow mapping often wants to reverse culling (@see HlmsManager::setShadowMappingUseBackFaces)
        or use some depth bias. As for blendblocks, with transparent objects you may want to
        turn off alpha blending, but enable alpha testing instead.
    */
    class _OgreExport HlmsDatablock : public PassAlloc
    {
        friend class RenderQueue;
    protected:
        //Non-hot variables first (can't put them last as HlmsDatablock may be derived and
        //it's better if mShadowConstantBias is together with the derived type's variables
        /// List of renderables currently using this datablock
        vector<Renderable*>::type mLinkedRenderables;
        Hlms    *mCreator;
        IdString mName;

        /** Updates the mHlmsHash & mHlmsCasterHash for all linked renderables, which may have
            if a sensitive setting has changed that would need a different shader to be created
        @remarks
            The operation itself isn't expensive, but the need to call this function indicates
            that another shader will be created (unless already cached too). If so, doing that
            will be slow.
        @param onlyNullHashes
            When true, we will only flush those that had null Hlms hash, which means
            calculateHashFor was never called on this Datablock, or more likely calculateHashFor
            delayed the calculation for later.

            This can happen if an object was delayed for later due to the textures not being
            ready, but when they are, turns out nothing needs to be changed, yet the hashes
            are null and thus those renderables need to be flushed.
        */
        void flushRenderables( bool onlyNullHashes=false );

        void updateMacroblockHash( bool casterPass );

    public:
        uint32  mTextureHash;       //TextureHash comes before macroblock for alignment reasons
        uint16  mMacroblockHash[2]; //Not all bits are used
        uint8   mType;              /// @See HlmsTypes
    protected:
        HlmsMacroblock const *mMacroblock[2];
        HlmsBlendblock const *mBlendblock[2];

    public:
        /// When false, we won't try to have Textures become resident
        bool    mAllowTextureResidencyChange;
    protected:
        bool    mIgnoreFlushRenderables;
        uint8   mAlphaTestCmp;  /// @see CompareFunction
        bool    mAlphaTestShadowCasterOnly;
        float   mAlphaTestThreshold;
    public:
        float   mShadowConstantBias;

    public:
        HlmsDatablock( IdString name, Hlms *creator,
                       const HlmsMacroblock *macroblock,
                       const HlmsBlendblock *blendblock,
                       const HlmsParamVec &params );
        virtual ~HlmsDatablock();

        /** Creates a copy of this datablock with the same settings, but a different name.
        @param name
            Name of the cloned datablock.
        */
        HlmsDatablock* clone( String name ) const;

        /// Calculates the hashes needed for sorting by the RenderQueue (i.e. mTextureHash)
        virtual void calculateHash() {}

        IdString getName(void) const                { return mName; }
        Hlms* getCreator(void) const                { return mCreator; }

        /** Sets a new macroblock that matches the same parameter as the input.
            Decreases the reference count of the previously set one.
            Runs an O(N) search to get the right block.
            Calling this function triggers a HlmsDatablock::flushRenderables
        @param macroblock
            @See HlmsManager::getMacroblock
        @param casterBlock
            True to directly set the macroblock to be used during the shadow mapping's caster pass.
            Note that when false, it will automatically reset the caster's block according to
            HlmsManager::setShadowMappingUseBackFaces setting.
        */
        void setMacroblock( const HlmsMacroblock &macroblock, bool casterBlock = false );

        /** Sets the macroblock from the given pointer that was already
            retrieved from the HlmsManager. Unlike the other overload,
            this operation is O(1).
            Calling this function triggers a HlmsDatablock::flushRenderables
        @param macroblock
            A valid block. The reference count is increased inside this function.
        @param casterBlock
            True to directly set the macroblock to be used during the shadow mapping's caster pass.
            Note that when false, it will automatically reset the caster's block according to
            HlmsManager::setShadowMappingUseBackFaces setting.
        */
        void setMacroblock( const HlmsMacroblock *macroblock, bool casterBlock = false );

        /** Sets a new blendblock that matches the same parameter as the input.
            Decreases the reference count of the previous mBlendblock.
            Runs an O(N) search to get the right block.
            Calling this function triggers a HlmsDatablock::flushRenderables
        @param blendblock
            @See HlmsManager::getBlendblock
        @param casterBlock
            True to directly set the blendblock to be used during the shadow mapping's caster pass.
            Note that when false, it will reset the caster block to the same as the regular one.
        */
        void setBlendblock( const HlmsBlendblock &blendblock, bool casterBlock = false );

        /** Sets the blendblock from the given pointer that was already
            retrieved from the HlmsManager. Unlike the other overload,
            this operation is O(1).
            Calling this function triggers a HlmsDatablock::flushRenderables
        @param blendblock
            A valid block. The reference count is increased inside this function.
        @param casterBlock
            True to directly set the blendblock to be used during the shadow mapping's caster pass.
            Note that when false, it will reset the caster block to the same as the regular one.
        */
        void setBlendblock( const HlmsBlendblock *blendblock, bool casterBlock = false );

        const HlmsMacroblock* getMacroblock( bool casterBlock=false ) const
                                                                { return mMacroblock[casterBlock]; }
        const HlmsBlendblock* getBlendblock( bool casterBlock=false ) const
                                                                { return mBlendblock[casterBlock]; }

        /** Sets the alpha test to the given compare function. CMPF_ALWAYS_PASS means disabled.
            @see mAlphaTestThreshold.
            Calling this function triggers a HlmsDatablock::flushRenderables
        @remarks
            It is to the derived implementation to actually implement the alpha test.
        @param compareFunction
            Compare function to use. Default is CMPF_ALWAYS_PASS, which means disabled.
            Note: CMPF_ALWAYS_FAIL is not supported. Set a negative threshold to
            workaround this issue.
        @param shadowCasterOnly
            When true, only the caster should use alpha testing.
            Useful if you want alpha blending (i.e. transparency) while rendering normally,
            but want semi-transparent shadows.
        @param useAlphaFromTextures
            Whether you want the diffuse texture's alpha to influence the alpha test
            Most likely you want this to be true, unless you're customizing the
            shader and have special use for alpha testing
        */
        virtual void setAlphaTest( CompareFunction compareFunction, bool shadowCasterOnly = false,
                                   bool useAlphaFromTextures = true );
        CompareFunction getAlphaTest(void) const;
        bool            getAlphaTestShadowCasterOnly(void) const;

        /** Alpha test's threshold. @see setAlphaTest
        @param threshold
            Value typically in the range [0; 1)
        */
        virtual void setAlphaTestThreshold( float threshold );
        float getAlphaTestThreshold(void) const                         { return mAlphaTestThreshold; }

        /// @see Hlms::getNameStr. This operations is NOT fast. Might return null
        /// (if the datablock was removed from the Hlms but somehow is still alive)
        const String* getNameStr(void) const;

        /// @see Hlms::getFilenameAndResourceGroup. This operations is NOT fast. Might return
        /// null (if the datablock was removed from the Hlms but somehow is still alive)
        /// Usage:
        ///     String const *filename;
        ///     String const *resourceGroup;
        ///     datablock->getFilenameAndResourceGroup( &filename, &resourceGroup );
        ///     if( filename && resourceGroup && !filename->empty() && !resourceGroup->empty() )
        ///     {
        ///         //Valid filename & resource group.
        ///     }
        void getFilenameAndResourceGroup( String const * *outFilename,
                                          String const * *outResourceGroup ) const;

        void _linkRenderable( Renderable *renderable );
        void _unlinkRenderable( Renderable *renderable );

        const vector<Renderable*>::type& getLinkedRenderables(void) const { return mLinkedRenderables; }

        virtual bool hasCustomShadowMacroblock(void) const;

        /// Returns the closest match for a diffuse colour,
        /// if applicable by the actual implementation.
        ///
        /// Note that Unlit implementation returns 0 as diffuse, since it's considered
        /// emissive instead due to being bright even in the absence lights.
        virtual ColourValue getDiffuseColour(void) const;
        /// Returns the closest match for a emissive colour,
        /// if applicable by the actual implementation.
        /// See HlmsDatablock::getDiffuseColour
        virtual ColourValue getEmissiveColour(void) const;

        /// Returns the closest match for a diffuse texture,
        /// if applicable by the actual implementation.
        /// See HlmsDatablock::getDiffuseColour
        virtual TextureGpu* getDiffuseTexture(void) const;
        /// Returns the closest match for a emissive texture,
        /// if applicable by the actual implementation.
        /// See HlmsDatablock::getDiffuseColour
        virtual TextureGpu* getEmissiveTexture(void) const;

        /**
        @remarks
            It's possible to set both saveOitd & saveOriginal to true, but will likely double
            storage requirements (2x as many textures). Setting both to true is useful
            for troubleshooting obscure Ogre bugs.
        @param folderPath
            Folder where to dump the textures.
        @param savedTextures [in/out]
            Set of texture names. Textures whose name is already in the set won't be saved again.
            Textures that were saved will be inserted into the set.
        @param saveOitd
            When true, we will download the texture from GPU and save it in OITD format.
            OITD is faster to load as it's stored in Ogre's native format it understands,
            but it cannot be opened by traditional image editors; also OITD is not backwards
            compatible with older versions of Ogre.
        @param saveOriginal
            When true, we will attempt to read the raw filestream of the original texture
            and save it (i.e. copy the original png/dds/etc file).
        */
        virtual void saveTextures( const String &folderPath, set<String>::type &savedTextures,
                                   bool saveOitd, bool saveOriginal,
                                   HlmsTextureExportListener *listener );

        static const char* getCmpString( CompareFunction compareFunction );

    protected:
        virtual void cloneImpl( HlmsDatablock *datablock ) const {};
    };

    /** @} */
    /** @} */

}

#include "OgreHeaderSuffix.h"

#endif<|MERGE_RESOLUTION|>--- conflicted
+++ resolved
@@ -193,7 +193,9 @@
         /// Sets colour and alpha individually, turns mSeparateBlend on.
         void setBlendType( SceneBlendType colour, SceneBlendType alpha );
 
-<<<<<<< HEAD
+        /// Sets mSeparateBlend to true or false based on current settings
+        void calculateSeparateBlendMode();
+
         /** Sometimes you want to force the RenderQueue to render back to front even if
             the object isn't alpha blended (e.g. you're rendering refractive materials)
         @param bForceTransparent
@@ -205,10 +207,6 @@
 
         bool isAutoTransparent( void ) const { return ( mIsTransparent & 0x01u ) != 0u; }
         bool isForcedTransparent( void ) const { return ( mIsTransparent & 0x02u ) != 0u; }
-=======
-        /// Sets mSeparateBlend to true or false based on current settings
-        void calculateSeparateBlendMode();
->>>>>>> 9b99e0d1
 
         bool operator == ( const HlmsBlendblock &_r ) const
         {
