--- conflicted
+++ resolved
@@ -91,11 +91,7 @@
         static String toString(int val, unsigned short width = 0, 
             char fill = ' ', 
             std::ios::fmtflags flags = std::ios::fmtflags(0) );
-<<<<<<< HEAD
-#if OGRE_ARCH_TYPE == OGRE_ARCHITECTURE_64 || OGRE_PLATFORM == OGRE_PLATFORM_APPLE || OGRE_PLATFORM == OGRE_PLATFORM_APPLE_IOS
-=======
 #if OGRE_PLATFORM != OGRE_PLATFORM_NACL &&  ( OGRE_ARCH_TYPE == OGRE_ARCHITECTURE_64 || OGRE_PLATFORM == OGRE_PLATFORM_APPLE || OGRE_PLATFORM == OGRE_PLATFORM_APPLE_IOS )
->>>>>>> 353a7774
         /** Converts an unsigned int to a String. */
         static String toString(unsigned int val, 
             unsigned short width = 0, char fill = ' ', 
