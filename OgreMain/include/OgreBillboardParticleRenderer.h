/*
-----------------------------------------------------------------------------
This source file is part of OGRE
(Object-oriented Graphics Rendering Engine)
For the latest info, see http://www.ogre3d.org/

Copyright (c) 2000-2012 Torus Knot Software Ltd

Permission is hereby granted, free of charge, to any person obtaining a copy
of this software and associated documentation files (the "Software"), to deal
in the Software without restriction, including without limitation the rights
to use, copy, modify, merge, publish, distribute, sublicense, and/or sell
copies of the Software, and to permit persons to whom the Software is
furnished to do so, subject to the following conditions:

The above copyright notice and this permission notice shall be included in
all copies or substantial portions of the Software.

THE SOFTWARE IS PROVIDED "AS IS", WITHOUT WARRANTY OF ANY KIND, EXPRESS OR
IMPLIED, INCLUDING BUT NOT LIMITED TO THE WARRANTIES OF MERCHANTABILITY,
FITNESS FOR A PARTICULAR PURPOSE AND NONINFRINGEMENT. IN NO EVENT SHALL THE
AUTHORS OR COPYRIGHT HOLDERS BE LIABLE FOR ANY CLAIM, DAMAGES OR OTHER
LIABILITY, WHETHER IN AN ACTION OF CONTRACT, TORT OR OTHERWISE, ARISING FROM,
OUT OF OR IN CONNECTION WITH THE SOFTWARE OR THE USE OR OTHER DEALINGS IN
THE SOFTWARE.
-----------------------------------------------------------------------------
*/
#ifndef __BillboardParticleRenderer_H__
#define __BillboardParticleRenderer_H__

#include "OgrePrerequisites.h"
#include "OgreParticleSystemRenderer.h"
#include "OgreBillboardSet.h"

namespace Ogre {

    /** \addtogroup Core
    *  @{
    */
    /** \addtogroup Effects
    *  @{
    */

    /** Specialisation of ParticleSystemRenderer to render particles using 
        a BillboardSet. 
    @remarks
        This renderer has a few more options than the standard particle system,
        which will be passed to it automatically when the particle system itself
        does not understand them.
    */
    class _OgreExport BillboardParticleRenderer : public ParticleSystemRenderer
    {
    protected:
        /// The billboard set that's doing the rendering
        BillboardSet* mBillboardSet;
    public:
        BillboardParticleRenderer();
        ~BillboardParticleRenderer();

        /** Command object for billboard type (see ParamCommand).*/
        class _OgrePrivate CmdBillboardType : public ParamCommand
        {
        public:
            String doGet(const void* target) const;
            void doSet(void* target, const String& val);
        };
        /** Command object for billboard origin (see ParamCommand).*/
        class _OgrePrivate CmdBillboardOrigin : public ParamCommand
        {
        public:
            String doGet(const void* target) const;
            void doSet(void* target, const String& val);
        };
        /** Command object for billboard rotation type (see ParamCommand).*/
        class _OgrePrivate CmdBillboardRotationType : public ParamCommand
        {
        public:
            String doGet(const void* target) const;
            void doSet(void* target, const String& val);
        };
        /** Command object for common direction (see ParamCommand).*/
        class _OgrePrivate CmdCommonDirection : public ParamCommand
        {
        public:
            String doGet(const void* target) const;
            void doSet(void* target, const String& val);
        };
        /** Command object for common up-vector (see ParamCommand).*/
        class _OgrePrivate CmdCommonUpVector : public ParamCommand
        {
        public:
            String doGet(const void* target) const;
            void doSet(void* target, const String& val);
        };
        /** Command object for point rendering (see ParamCommand).*/
        class _OgrePrivate CmdPointRendering : public ParamCommand
        {
        public:
            String doGet(const void* target) const;
            void doSet(void* target, const String& val);
        };
        /** Command object for accurate facing(see ParamCommand).*/
        class _OgrePrivate CmdAccurateFacing : public ParamCommand
        {
        public:
            String doGet(const void* target) const;
            void doSet(void* target, const String& val);
        };

        /** Sets the type of billboard to render.
        @remarks
            The default sort of billboard (BBT_POINT), always has both x and y axes parallel to 
            the camera's local axes. This is fine for 'point' style billboards (e.g. flares,
            smoke, anything which is symmetrical about a central point) but does not look good for
            billboards which have an orientation (e.g. an elongated raindrop). In this case, the
            oriented billboards are more suitable (BBT_ORIENTED_COMMON or BBT_ORIENTED_SELF) since they retain an independent Y axis
            and only the X axis is generated, perpendicular to both the local Y and the camera Z.
        @param bbt The type of billboard to render
        */
        void setBillboardType(BillboardType bbt);

        /** Returns the billboard type in use. */
        BillboardType getBillboardType(void) const;

        /// @copydoc BillboardSet::setUseAccurateFacing
        void setUseAccurateFacing(bool acc);
        /// @copydoc BillboardSet::getUseAccurateFacing
        bool getUseAccurateFacing(void) const;

        /** Sets the point which acts as the origin point for all billboards in this set.
        @remarks
            This setting controls the fine tuning of where a billboard appears in relation to it's
            position. It could be that a billboard's position represents it's center (e.g. for fireballs),
            it could mean the center of the bottom edge (e.g. a tree which is positioned on the ground),
            the top-left corner (e.g. a cursor).
        @par
            The default setting is BBO_CENTER.
        @param origin
            A member of the BillboardOrigin enum specifying the origin for all the billboards in this set.
        */
        void setBillboardOrigin(BillboardOrigin origin) { mBillboardSet->setBillboardOrigin(origin); }

        /** Gets the point which acts as the origin point for all billboards in this set.
        @return
            A member of the BillboardOrigin enum specifying the origin for all the billboards in this set.
        */
        BillboardOrigin getBillboardOrigin(void) const { return mBillboardSet->getBillboardOrigin(); }

        /** Sets billboard rotation type.
        @remarks
            This setting controls the billboard rotation type, you can deciding rotate the billboard's vertices
            around their facing direction or rotate the billboard's texture coordinates.
        @par
            The default settings is BBR_TEXCOORD.
        @param rotationType
            A member of the BillboardRotationType enum specifying the rotation type for all the billboards in this set.
        */
        void setBillboardRotationType(BillboardRotationType rotationType);

        /** Sets billboard rotation type.
        @return
            A member of the BillboardRotationType enum specifying the rotation type for all the billboards in this set.
        */
        BillboardRotationType getBillboardRotationType(void) const;

        /** Use this to specify the common direction given to billboards of type BBT_ORIENTED_COMMON.
        @remarks
            Use BBT_ORIENTED_COMMON when you want oriented billboards but you know they are always going to 
            be oriented the same way (e.g. rain in calm weather). It is faster for the system to calculate
            the billboard vertices if they have a common direction.
        @param vec The direction for all billboards.
        */
        void setCommonDirection(const Vector3& vec);

        /** Gets the common direction for all billboards (BBT_ORIENTED_COMMON) */
        const Vector3& getCommonDirection(void) const;

        /** Use this to specify the common up-vector given to billboards of type BBT_PERPENDICULAR_SELF.
        @remarks
            Use BBT_PERPENDICULAR_SELF when you want oriented billboards perpendicular to their own
            direction vector and doesn't face to camera. In this case, we need an additional vector
            to determine the billboard X, Y axis. The generated X axis perpendicular to both the own
            direction and up-vector, the Y axis will coplanar with both own direction and up-vector,
            and perpendicular to own direction.
        @param vec The up-vector for all billboards.
        */
        void setCommonUpVector(const Vector3& vec);

        /** Gets the common up-vector for all billboards (BBT_PERPENDICULAR_SELF) */
        const Vector3& getCommonUpVector(void) const;

        /// @copydoc BillboardSet::setPointRenderingEnabled
        void setPointRenderingEnabled(bool enabled);

        /// @copydoc BillboardSet::isPointRenderingEnabled
        bool isPointRenderingEnabled(void) const;



        /// @copydoc ParticleSystemRenderer::getType
        const String& getType(void) const;
        /// @copydoc ParticleSystemRenderer::_updateRenderQueue
        void _updateRenderQueue(RenderQueue* queue, 
            list<Particle*>::type& currentParticles, bool cullIndividually);
        /// @copydoc ParticleSystemRenderer::visitRenderables
        void visitRenderables(Renderable::Visitor* visitor, 
            bool debugRenderables = false);
        /// @copydoc ParticleSystemRenderer::_setMaterial
        void _setMaterial(MaterialPtr& mat);
        /// @copydoc ParticleSystemRenderer::_notifyCurrentCamera
        void _notifyCurrentCamera(Camera* cam);
        /// @copydoc ParticleSystemRenderer::_notifyParticleRotated
        void _notifyParticleRotated(void);
        /// @copydoc ParticleSystemRenderer::_notifyParticleResized
        void _notifyParticleResized(void);
        /// @copydoc ParticleSystemRenderer::_notifyParticleQuota
        void _notifyParticleQuota(size_t quota);
        /// @copydoc ParticleSystemRenderer::_notifyAttached
        void _notifyAttached(Node* parent, bool isTagPoint = false);
        /// @copydoc ParticleSystemRenderer::_notifyDefaultDimensions
        void _notifyDefaultDimensions(Real width, Real height);
<<<<<<< HEAD
        /// @copydoc ParticleSystemRenderer::setRenderQueueGroup
        void setRenderQueueGroup(uint8 queueID);
        /// @copydoc ParticleSystemRenderer::setKeepParticlesInLocalSpace
        void setKeepParticlesInLocalSpace(bool keepLocal);
=======
		/// @copydoc ParticleSystemRenderer::setRenderQueueGroup
		void setRenderQueueGroup(uint8 queueID);
		/// @copydoc MovableObject::setRenderQueueGroupAndPriority
		void setRenderQueueGroupAndPriority(uint8 queueID, ushort priority);
		/// @copydoc ParticleSystemRenderer::setKeepParticlesInLocalSpace
		void setKeepParticlesInLocalSpace(bool keepLocal);
>>>>>>> faaa4553
        /// @copydoc ParticleSystemRenderer::_getSortMode
        SortMode _getSortMode(void) const;

        /// Access BillboardSet in use
        BillboardSet* getBillboardSet(void) const { return mBillboardSet; }

    protected:
        static CmdBillboardType msBillboardTypeCmd;
        static CmdBillboardOrigin msBillboardOriginCmd;
        static CmdBillboardRotationType msBillboardRotationTypeCmd;
        static CmdCommonDirection msCommonDirectionCmd;
        static CmdCommonUpVector msCommonUpVectorCmd;
        static CmdPointRendering msPointRenderingCmd;
        static CmdAccurateFacing msAccurateFacingCmd;


    };

    /** Factory class for BillboardParticleRenderer */
    class _OgreExport BillboardParticleRendererFactory : public ParticleSystemRendererFactory
    {
    public:
        /// @copydoc FactoryObj::getType
        const String& getType() const;
        /// @copydoc FactoryObj::createInstance
        ParticleSystemRenderer* createInstance( const String& name );
        /// @copydoc FactoryObj::destroyInstance
        void destroyInstance(ParticleSystemRenderer* ptr);
    };
    /** @} */
    /** @} */

} // namespace Ogre

#endif // __BillboardParticleRenderer_H__
<|MERGE_RESOLUTION|>--- conflicted
+++ resolved
@@ -219,19 +219,12 @@
         void _notifyAttached(Node* parent, bool isTagPoint = false);
         /// @copydoc ParticleSystemRenderer::_notifyDefaultDimensions
         void _notifyDefaultDimensions(Real width, Real height);
-<<<<<<< HEAD
-        /// @copydoc ParticleSystemRenderer::setRenderQueueGroup
-        void setRenderQueueGroup(uint8 queueID);
-        /// @copydoc ParticleSystemRenderer::setKeepParticlesInLocalSpace
-        void setKeepParticlesInLocalSpace(bool keepLocal);
-=======
 		/// @copydoc ParticleSystemRenderer::setRenderQueueGroup
 		void setRenderQueueGroup(uint8 queueID);
 		/// @copydoc MovableObject::setRenderQueueGroupAndPriority
 		void setRenderQueueGroupAndPriority(uint8 queueID, ushort priority);
 		/// @copydoc ParticleSystemRenderer::setKeepParticlesInLocalSpace
 		void setKeepParticlesInLocalSpace(bool keepLocal);
->>>>>>> faaa4553
         /// @copydoc ParticleSystemRenderer::_getSortMode
         SortMode _getSortMode(void) const;
 
