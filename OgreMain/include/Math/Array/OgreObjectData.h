/*
-----------------------------------------------------------------------------
This source file is part of OGRE
    (Object-oriented Graphics Rendering Engine)
For the latest info, see http://www.ogre3d.org/

Copyright (c) 2000-2014 Torus Knot Software Ltd

Permission is hereby granted, free of charge, to any person obtaining a copy
of this software and associated documentation files (the "Software"), to deal
in the Software without restriction, including without limitation the rights
to use, copy, modify, merge, publish, distribute, sublicense, and/or sell
copies of the Software, and to permit persons to whom the Software is
furnished to do so, subject to the following conditions:

The above copyright notice and this permission notice shall be included in
all copies or substantial portions of the Software.

THE SOFTWARE IS PROVIDED "AS IS", WITHOUT WARRANTY OF ANY KIND, EXPRESS OR
IMPLIED, INCLUDING BUT NOT LIMITED TO THE WARRANTIES OF MERCHANTABILITY,
FITNESS FOR A PARTICULAR PURPOSE AND NONINFRINGEMENT. IN NO EVENT SHALL THE
AUTHORS OR COPYRIGHT HOLDERS BE LIABLE FOR ANY CLAIM, DAMAGES OR OTHER
LIABILITY, WHETHER IN AN ACTION OF CONTRACT, TORT OR OTHERWISE, ARISING FROM,
OUT OF OR IN CONNECTION WITH THE SOFTWARE OR THE USE OR OTHER DEALINGS IN
THE SOFTWARE.
-----------------------------------------------------------------------------
*/
#ifndef __ObjectData_H__
#define __ObjectData_H__

//#include "OgreArrayMatrix4.h"
#include "OgreArrayAabb.h"
#include "OgreArrayMemoryManager.h"

namespace Ogre
{
    /** Represents the transform of a single object, arranged in SoA (Structure of Arrays) */
    struct ObjectData
    {
        /// Which of the packed values is ours. Value in range [0; 4) for SSE2
        unsigned char       mIndex;

        /// Holds the pointers to each parent. Ours is mParents[mIndex]
        Node                **mParents;

        /// The movable object that owns this ObjectData. Ours is mOwner[mIndex]
        MovableObject       **mOwner;

        /** Bounding box in local space. It's argueable whether it should be like this, or pointer
            to a shared aabb (i.e. mesh aabb) to save RAM at the cost of another level of indirection,
            and converting AoS to SoA, but it's more convenient for SIMD processing to store each local
            aabb in the movable object (maximize throughput).
        */
        ArrayAabb   * RESTRICT_ALIAS    mLocalAabb;

        /// Bounding box in world space.
        ArrayAabb   * RESTRICT_ALIAS    mWorldAabb;

        //ArraySphere   * RESTRICT_ALIAS    mWorldSphere;

        /** @See mLocalAabb
        @remarks
            Its center is at mLocalAabb's center, not at the position or origin
        */
        Real        * RESTRICT_ALIAS    mLocalRadius;

        /** Ours is mWorldRadius[mIndex]. It is the local radius transformed by scale
            An ArraySphere out of mWorldAabb & WorldRadius for computations
        @remarks
            Its center is at mWorldAabb's, not at the derived position
        */
        Real        * RESTRICT_ALIAS    mWorldRadius;

        /** Ours is mDistanceToCamera[mIndex]. It is the distance to camera.
            Value can be negative to account for radius (i.e. when the camera is
            "inside" the bounds of the object)
        */
        RealAsUint  * RESTRICT_ALIAS    mDistanceToCamera;

        /// Upper distance to still render. Ours is mUpperDistance[mIndex]
        Real        * RESTRICT_ALIAS    mUpperDistance[2];

        /// Flags determining whether this object is visible (compared to SceneManager mask)
        uint32      * RESTRICT_ALIAS    mVisibilityFlags;

        /// Flags determining whether this object is included / excluded from scene queries
        uint32      * RESTRICT_ALIAS    mQueryFlags;

        /** The light mask defined for this movable. This will be taken into consideration when
            deciding which light should affect this movable
        @remarks
            Since Lights object don't use this value, we reserve the value to either 0xffffffff
            or 0; using 0 to avoid adding null mOwner pointers to vectors (due to the SoA nature
            of working 4 items at a time, even if we just have 2 or 3)
        */
        uint32      * RESTRICT_ALIAS    mLightMask;

        ObjectData() :
            mIndex( 0 ),
            mParents( 0 ),
            mLocalAabb( 0 ),
            mWorldAabb( 0 ),
            mWorldRadius( 0 ),
<<<<<<< HEAD
            mDistanceToCamera( 0 ),
            mUpperDistance( 0 ),
=======
>>>>>>> d3fae928
            mVisibilityFlags( 0 ),
            mQueryFlags( 0 ),
            mLightMask( 0 )
        {
            mUpperDistance[0] = 0;
            mUpperDistance[1] = 0;
        }

        /// @copydoc Transform::copy
        void copy( const ObjectData &inCopy )
        {
            mParents[mIndex]    = inCopy.mParents[inCopy.mIndex];
            mOwner[mIndex]      = inCopy.mOwner[inCopy.mIndex];

            Aabb tmp;
            inCopy.mLocalAabb->getAsAabb( tmp, inCopy.mIndex );
            mLocalAabb->setFromAabb( tmp, mIndex );

            inCopy.mWorldAabb->getAsAabb( tmp, inCopy.mIndex );
            mWorldAabb->setFromAabb( tmp, mIndex );

            mLocalRadius[mIndex]        = inCopy.mLocalRadius[inCopy.mIndex];
            mWorldRadius[mIndex]        = inCopy.mWorldRadius[inCopy.mIndex];
<<<<<<< HEAD
            mDistanceToCamera[mIndex]   = inCopy.mDistanceToCamera[mIndex];
            mUpperDistance[mIndex]      = inCopy.mUpperDistance[inCopy.mIndex];
=======
            mUpperDistance[0][mIndex]   = inCopy.mUpperDistance[0][inCopy.mIndex];
            mUpperDistance[1][mIndex]   = inCopy.mUpperDistance[1][inCopy.mIndex];
>>>>>>> d3fae928
            mVisibilityFlags[mIndex]    = inCopy.mVisibilityFlags[inCopy.mIndex];
            mQueryFlags[mIndex]         = inCopy.mQueryFlags[inCopy.mIndex];
            mLightMask[mIndex]          = inCopy.mLightMask[inCopy.mIndex];
        }

        /** Advances all pointers to the next pack, i.e. if we're processing 4
            elements at a time, move to the next 4 elements.
        */
        void advancePack()
        {
            mParents            += ARRAY_PACKED_REALS;
            mOwner              += ARRAY_PACKED_REALS;
            ++mLocalAabb;
            ++mWorldAabb;
            mLocalRadius        += ARRAY_PACKED_REALS;
            mWorldRadius        += ARRAY_PACKED_REALS;
<<<<<<< HEAD
            mDistanceToCamera   += ARRAY_PACKED_REALS;
            mUpperDistance      += ARRAY_PACKED_REALS;
=======
            mUpperDistance[0]   += ARRAY_PACKED_REALS;
            mUpperDistance[1]   += ARRAY_PACKED_REALS;
>>>>>>> d3fae928
            mVisibilityFlags    += ARRAY_PACKED_REALS;
            mQueryFlags         += ARRAY_PACKED_REALS;
            mLightMask          += ARRAY_PACKED_REALS;
        }

        void advancePack( size_t numAdvance )
        {
            mParents            += ARRAY_PACKED_REALS * numAdvance;
            mOwner              += ARRAY_PACKED_REALS * numAdvance;
            mLocalAabb          += numAdvance;
            mWorldAabb          += numAdvance;
            mLocalRadius        += ARRAY_PACKED_REALS * numAdvance;
            mWorldRadius        += ARRAY_PACKED_REALS * numAdvance;
<<<<<<< HEAD
            mDistanceToCamera   += ARRAY_PACKED_REALS * numAdvance;
            mUpperDistance      += ARRAY_PACKED_REALS * numAdvance;
=======
            mUpperDistance[0]   += ARRAY_PACKED_REALS * numAdvance;
            mUpperDistance[1]   += ARRAY_PACKED_REALS * numAdvance;
>>>>>>> d3fae928
            mVisibilityFlags    += ARRAY_PACKED_REALS * numAdvance;
            mQueryFlags         += ARRAY_PACKED_REALS * numAdvance;
            mLightMask          += ARRAY_PACKED_REALS * numAdvance;
        }

        /** Advances all pointers needed by MovableObject::updateAllBounds to the next pack,
            i.e. if we're processing 4 elements at a time, move to the next 4 elements.
        */
        void advanceBoundsPack()
        {
#ifndef NDEBUG
            mOwner              += ARRAY_PACKED_REALS;
#endif
            mParents            += ARRAY_PACKED_REALS;
            ++mLocalAabb;
            ++mWorldAabb;
            mLocalRadius        += ARRAY_PACKED_REALS;
            mWorldRadius        += ARRAY_PACKED_REALS;
        }

        /** Advances all pointers needed by MovableObject::cullFrustum to the next pack,
            i.e. if we're processing 4 elements at a time, move to the next 4 elements.
        */
        void advanceFrustumPack()
        {
            mOwner              += ARRAY_PACKED_REALS;
            ++mWorldAabb;
<<<<<<< HEAD
            mWorldRadius        += ARRAY_PACKED_REALS;
            mDistanceToCamera   += ARRAY_PACKED_REALS;
            mUpperDistance      += ARRAY_PACKED_REALS;
=======
			mWorldRadius        += ARRAY_PACKED_REALS;
            mUpperDistance[0]   += ARRAY_PACKED_REALS;
            mUpperDistance[1]   += ARRAY_PACKED_REALS;
>>>>>>> d3fae928
            mVisibilityFlags    += ARRAY_PACKED_REALS;
        }

        /** Advances all pointers needed by InstanceBatch::_updateBounds to the next pack,
            i.e. if we're processing 4 elements at a time, move to the next 4 elements.
        */
        void advanceDirtyInstanceMgr()
        {
            ++mWorldAabb;
            mWorldRadius        += ARRAY_PACKED_REALS;
            mVisibilityFlags    += ARRAY_PACKED_REALS;
        }

        /** Advances all pointers needed by MovableObject::cullLights to the next pack,
            i.e. if we're processing 4 elements at a time, move to the next 4 elements.
        */
        void advanceCullLightPack()
        {
            mOwner              += ARRAY_PACKED_REALS;
            ++mWorldAabb;
            mWorldRadius        += ARRAY_PACKED_REALS;
            mVisibilityFlags    += ARRAY_PACKED_REALS;
            mLightMask          += ARRAY_PACKED_REALS;
        }

        /** Advances all pointers needed by MovableObject::buildLightList to the next pack,
            i.e. if we're processing 4 elements at a time, move to the next 4 elements.
        */
        void advanceLightPack()
        {
            mOwner              += ARRAY_PACKED_REALS;
            ++mWorldAabb;
            mWorldRadius        += ARRAY_PACKED_REALS;
            mVisibilityFlags    += ARRAY_PACKED_REALS;
            mLightMask          += ARRAY_PACKED_REALS;
        }

        void advanceLodPack()
        {
            mOwner              += ARRAY_PACKED_REALS;
            ++mWorldAabb;
            mWorldRadius        += ARRAY_PACKED_REALS;
        }
    };
}

#endif<|MERGE_RESOLUTION|>--- conflicted
+++ resolved
@@ -101,11 +101,7 @@
             mLocalAabb( 0 ),
             mWorldAabb( 0 ),
             mWorldRadius( 0 ),
-<<<<<<< HEAD
             mDistanceToCamera( 0 ),
-            mUpperDistance( 0 ),
-=======
->>>>>>> d3fae928
             mVisibilityFlags( 0 ),
             mQueryFlags( 0 ),
             mLightMask( 0 )
@@ -129,13 +125,9 @@
 
             mLocalRadius[mIndex]        = inCopy.mLocalRadius[inCopy.mIndex];
             mWorldRadius[mIndex]        = inCopy.mWorldRadius[inCopy.mIndex];
-<<<<<<< HEAD
             mDistanceToCamera[mIndex]   = inCopy.mDistanceToCamera[mIndex];
-            mUpperDistance[mIndex]      = inCopy.mUpperDistance[inCopy.mIndex];
-=======
             mUpperDistance[0][mIndex]   = inCopy.mUpperDistance[0][inCopy.mIndex];
             mUpperDistance[1][mIndex]   = inCopy.mUpperDistance[1][inCopy.mIndex];
->>>>>>> d3fae928
             mVisibilityFlags[mIndex]    = inCopy.mVisibilityFlags[inCopy.mIndex];
             mQueryFlags[mIndex]         = inCopy.mQueryFlags[inCopy.mIndex];
             mLightMask[mIndex]          = inCopy.mLightMask[inCopy.mIndex];
@@ -152,13 +144,9 @@
             ++mWorldAabb;
             mLocalRadius        += ARRAY_PACKED_REALS;
             mWorldRadius        += ARRAY_PACKED_REALS;
-<<<<<<< HEAD
             mDistanceToCamera   += ARRAY_PACKED_REALS;
-            mUpperDistance      += ARRAY_PACKED_REALS;
-=======
             mUpperDistance[0]   += ARRAY_PACKED_REALS;
             mUpperDistance[1]   += ARRAY_PACKED_REALS;
->>>>>>> d3fae928
             mVisibilityFlags    += ARRAY_PACKED_REALS;
             mQueryFlags         += ARRAY_PACKED_REALS;
             mLightMask          += ARRAY_PACKED_REALS;
@@ -172,13 +160,9 @@
             mWorldAabb          += numAdvance;
             mLocalRadius        += ARRAY_PACKED_REALS * numAdvance;
             mWorldRadius        += ARRAY_PACKED_REALS * numAdvance;
-<<<<<<< HEAD
             mDistanceToCamera   += ARRAY_PACKED_REALS * numAdvance;
-            mUpperDistance      += ARRAY_PACKED_REALS * numAdvance;
-=======
             mUpperDistance[0]   += ARRAY_PACKED_REALS * numAdvance;
             mUpperDistance[1]   += ARRAY_PACKED_REALS * numAdvance;
->>>>>>> d3fae928
             mVisibilityFlags    += ARRAY_PACKED_REALS * numAdvance;
             mQueryFlags         += ARRAY_PACKED_REALS * numAdvance;
             mLightMask          += ARRAY_PACKED_REALS * numAdvance;
@@ -206,15 +190,10 @@
         {
             mOwner              += ARRAY_PACKED_REALS;
             ++mWorldAabb;
-<<<<<<< HEAD
             mWorldRadius        += ARRAY_PACKED_REALS;
             mDistanceToCamera   += ARRAY_PACKED_REALS;
-            mUpperDistance      += ARRAY_PACKED_REALS;
-=======
-			mWorldRadius        += ARRAY_PACKED_REALS;
             mUpperDistance[0]   += ARRAY_PACKED_REALS;
             mUpperDistance[1]   += ARRAY_PACKED_REALS;
->>>>>>> d3fae928
             mVisibilityFlags    += ARRAY_PACKED_REALS;
         }
 
