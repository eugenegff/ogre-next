--- conflicted
+++ resolved
@@ -178,11 +178,7 @@
             specific to windowing systems.
         */
         virtual void getMetrics(unsigned int& width, unsigned int& height, unsigned int& colourDepth, 
-<<<<<<< HEAD
-            int& left, int& top);
-=======
             int& left, int& top) const;
->>>>>>> 83e497b5
 
         /// Override since windows don't usually have alpha
         PixelFormat suggestPixelFormat() const { return PF_BYTE_RGB; }
