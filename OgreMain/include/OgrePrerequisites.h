/*-------------------------------------------------------------------------
This source file is a part of OGRE
(Object-oriented Graphics Rendering Engine)

For the latest info, see http://www.ogre3d.org/

Copyright (c) 2000-2014 Torus Knot Software Ltd
Permission is hereby granted, free of charge, to any person obtaining a copy
of this software and associated documentation files (the "Software"), to deal
in the Software without restriction, including without limitation the rights
to use, copy, modify, merge, publish, distribute, sublicense, and/or sell
copies of the Software, and to permit persons to whom the Software is
furnished to do so, subject to the following conditions:

The above copyright notice and this permission notice shall be included in
all copies or substantial portions of the Software.

THE SOFTWARE IS PROVIDED "AS IS", WITHOUT WARRANTY OF ANY KIND, EXPRESS OR
IMPLIED, INCLUDING BUT NOT LIMITED TO THE WARRANTIES OF MERCHANTABILITY,
FITNESS FOR A PARTICULAR PURPOSE AND NONINFRINGEMENT. IN NO EVENT SHALL THE
AUTHORS OR COPYRIGHT HOLDERS BE LIABLE FOR ANY CLAIM, DAMAGES OR OTHER
LIABILITY, WHETHER IN AN ACTION OF CONTRACT, TORT OR OTHERWISE, ARISING FROM,
OUT OF OR IN CONNECTION WITH THE SOFTWARE OR THE USE OR OTHER DEALINGS IN
THE SOFTWARE
-------------------------------------------------------------------------*/
#ifndef __OgrePrerequisites_H__
#define __OgrePrerequisites_H__

// Platform-specific stuff
#include "OgrePlatform.h"
#include "OgreWorkarounds.h"

#include <string>

// configure memory tracking
#if OGRE_DEBUG_MODE 
#   if OGRE_MEMORY_TRACKER_DEBUG_MODE
#       define OGRE_MEMORY_TRACKER 1
#   else
#       define OGRE_MEMORY_TRACKER 0
#   endif
#else
#   if OGRE_MEMORY_TRACKER_RELEASE_MODE
#       define OGRE_MEMORY_TRACKER 1
#   else
#       define OGRE_MEMORY_TRACKER 0
#   endif
#endif

namespace Ogre {
    // Define ogre version
    #define OGRE_VERSION_MAJOR 2
    #define OGRE_VERSION_MINOR 2
    #define OGRE_VERSION_PATCH 0
<<<<<<< HEAD
    #define OGRE_VERSION_SUFFIX "unstable"
    #define OGRE_VERSION_NAME "Cerberus"
=======
    #define OGRE_VERSION_SUFFIX ""
    #define OGRE_VERSION_NAME "Baldur"
>>>>>>> 5d2a115a

    #define OGRE_VERSION    ((OGRE_VERSION_MAJOR << 16) | (OGRE_VERSION_MINOR << 8) | OGRE_VERSION_PATCH)

    // define the real number values to be used
    // default to use 'float' unless precompiler option set
    #if OGRE_DOUBLE_PRECISION == 1
        /** Software floating point type.
        @note Not valid as a pointer to GPU buffers / parameters
        */
        typedef double Real;
        typedef uint64 RealAsUint;
    #else
        /** Software floating point type.
        @note Not valid as a pointer to GPU buffers / parameters
        */
        typedef float Real;
        typedef uint32 RealAsUint;
    #endif

    #if OGRE_COMPILER == OGRE_COMPILER_GNUC && OGRE_COMP_VER >= 310 && !defined(STLPORT)
    #   if OGRE_COMP_VER >= 430
    #       if __cplusplus >= 201103L
    #           define OGRE_HASH_NAMESPACE ::std
    #       else
    #           define OGRE_HASH_NAMESPACE ::std::tr1
    #       endif
    #       define OGRE_HASHMAP_NAME unordered_map
    #       define OGRE_HASHMULTIMAP_NAME unordered_multimap
    #       define OGRE_HASHSET_NAME unordered_set
    #       define OGRE_HASHMULTISET_NAME unordered_multiset
    #    else
    #       define OGRE_HASH_NAMESPACE ::__gnu_cxx
    #       define OGRE_HASHMAP_NAME hash_map
    #       define OGRE_HASHMULTIMAP_NAME hash_multimap
    #       define OGRE_HASHSET_NAME hash_set
    #       define OGRE_HASHMULTISET_NAME hash_multiset
    #    endif
    #elif OGRE_COMPILER == OGRE_COMPILER_CLANG
    #       define OGRE_HASHMAP_NAME unordered_map
    #       define OGRE_HASHMULTIMAP_NAME unordered_multimap
    #       define OGRE_HASHSET_NAME unordered_set
    #       define OGRE_HASHMULTISET_NAME unordered_multiset
    #    if defined(_LIBCPP_VERSION) || __cplusplus >= 201103L
    #       define OGRE_HASH_NAMESPACE ::std
    #    else
    #       define OGRE_HASH_NAMESPACE ::std::tr1
    #    endif
    #else
    #   if OGRE_COMPILER == OGRE_COMPILER_MSVC && !defined(_STLP_MSVC)
    #       define OGRE_HASHMAP_NAME unordered_map
    #       define OGRE_HASHMULTIMAP_NAME unordered_multimap
    #       define OGRE_HASHSET_NAME unordered_set
    #       define OGRE_HASHMULTISET_NAME unordered_multiset
    #       if _MSC_VER >= 1900 // VC++ 2015
    #           define OGRE_HASH_NAMESPACE ::std
    #       elif _MSC_FULL_VER >= 150030729 // VC++ 9.0/2008 SP1+
    #           define OGRE_HASH_NAMESPACE ::std::tr1
    #       elif OGRE_THREAD_PROVIDER == 1
    #           define OGRE_HASH_NAMESPACE ::boost
    #       endif
    #   else
    #       define OGRE_HASH_NAMESPACE ::std
    #       define OGRE_HASHMAP_NAME unordered_map
    #       define OGRE_HASHMULTIMAP_NAME unordered_multimap
    #       define OGRE_HASHSET_NAME unordered_set
    #       define OGRE_HASHMULTISET_NAME unordered_multiset
    #   endif
    #endif

    /** In order to avoid finger-aches :)
    */
    typedef unsigned char uchar;
    typedef unsigned short ushort;
    typedef unsigned int uint;
    typedef unsigned long ulong;

    #if __cplusplus >= 201103L
    #define register
    #endif
// Pre-declare classes
// Allows use of pointers in header files without including individual .h
// so decreases dependencies between files

    struct Aabb;
    class Angle;
    class AnimableValue;
    class ArrayMatrix4;
    class ArrayMatrixAf4x3;
    class ArrayQuaternion;
    class ArrayVector3;
    class ArrayMemoryManager;
    class Archive;
    class ArchiveFactory;
    class ArchiveManager;
    class AsyncTextureTicket;
    class AsyncTicket;
    class AutoParamDataSource;
    class AxisAlignedBox;
    class AxisAlignedBoxSceneQuery;
    class Barrier;
    class Bone;
    class BoneMemoryManager;
    struct BoneTransform;
    class BufferInterface;
    class BufferPacked;
    class Camera;
    struct CbBase;
    struct CbDrawCallIndexed;
    struct CbDrawCallStrip;
    class Codec;
    class ColourValue;
    class CommandBuffer;
    class ComputeTools;
    class ConfigDialog;
    class ConstBufferPacked;
    template <typename T> class Controller;
    template <typename T> class ControllerFunction;
    class ControllerManager;
    template <typename T> class ControllerValue;
    class DataStream;
    class Decal;
    class DefaultWorkQueue;
    class Degree;
#ifndef OGRE_DEPRECATED_2_2
    struct DepthBuffer;
#endif
    struct DescriptorSetSampler;
    struct DescriptorSetTexture;
    struct DescriptorSetTexture2;
    struct DescriptorSetUav;
    class DynLib;
    class DynLibManager;
    class ErrorDialog;
    class ExternalTextureSourceManager;
    class Factory;
    class Forward3D;
    class ForwardClustered;
    class ForwardPlusBase;
    struct FrameEvent;
    class FrameListener;
    class Frustum;
    struct GpuLogicalBufferStruct;
    struct GpuNamedConstants;
    class GpuProgramParameters;
    class GpuSharedParameters;
    class GpuProgram;
    class GpuProgramManager;
    class GpuProgramUsage;
    class GpuResource;
    struct GpuTrackedResource;
    class HardwareOcclusionQuery;
    class HighLevelGpuProgram;
    class HighLevelGpuProgramManager;
    class HighLevelGpuProgramFactory;
    class Hlms;
    struct HlmsBlendblock;
    struct HlmsCache;
    class HlmsCompute;
    class HlmsComputeJob;
    struct HlmsComputePso;
    class HlmsDatablock;
    class HlmsListener;
    class HlmsLowLevel;
    class HlmsLowLevelDatablock;
    struct HlmsMacroblock;
    class HlmsManager;
    struct HlmsPso;
    struct HlmsSamplerblock;
    class HlmsTextureExportListener;
    struct HlmsTexturePack;
    class IndexBufferPacked;
    class IndirectBufferPacked;
    class InternalCubemapProbe;
    class IntersectionSceneQuery;
    class IntersectionSceneQueryListener;
    class Image2;
    class Item;
    struct KfTransform;
    class Light;
    class Log;
    class LogManager;
    class LodStrategy;
    class LodStrategyManager;
    class LwString;
    class ManualResourceLoader;
    class Material;
    class MaterialManager;
    class Math;
    class Matrix3;
    class Matrix4;
    class MemoryDataStream;
    class MemoryManager;
    class Mesh;
    class MeshManager;
    class ManualObject;
    class MovableObject;
    class MovablePlane;
    class MultiSourceVertexBufferPool;
	class Node;
    class NodeMemoryManager;
    struct ObjectData;
    class ObjectMemoryManager;
    class Particle;
    class ParticleAffector;
    class ParticleAffectorFactory;
    class ParticleEmitter;
    class ParticleEmitterFactory;
    class ParticleSystem;
    class ParticleSystemManager;
    class ParticleSystemRenderer;
    class ParticleSystemRendererFactory;
    class ParticleVisualData;
    class Pass;
    class Plane;
    class PlaneBoundedVolume;
    class Plugin;
    class Profile;
    class Profiler;
    class Quaternion;
    class Radian;
    class Ray;
    class RaySceneQuery;
    class RaySceneQueryListener;
    class Rectangle2D;
    class Renderable;
    class RenderPriorityGroup;
    class RenderQueue;
    class RenderQueueListener;
    class RenderObjectListener;
    class RenderPassDescriptor;
    class RenderSystem;
    class RenderSystemCapabilities;
    class RenderSystemCapabilitiesManager;
    class RenderSystemCapabilitiesSerializer;
    class Resource;
    class ResourceBackgroundQueue;
    class ResourceGroupManager;
    class ResourceManager;
    class Root;
    class SceneManager;
    class SceneManagerEnumerator;
    class SceneNode;
    class SceneQuery;
    class SceneQueryListener;
    class ScriptCompiler;
    class ScriptCompilerManager;
    class ScriptLoader;
    class Serializer;
    class ShadowCameraSetup;
    class SimpleMatrixAf4x3;
    class SimpleSpline;
    class SkeletonDef;
    class SkeletonInstance;
    class SkeletonManager;
    class Sphere;
    class SphereSceneQuery;
    class StagingBuffer;
    class StagingTexture;
    class StreamSerialiser;
    class StringConverter;
    class StringInterface;
    class SubItem;
    class SubMesh;
    class TagPoint;
    class Technique;
    class TempBlendedBufferInfo;
    class TexBufferPacked;
    class ExternalTextureSource;
    class TextureUnitState;
    struct TextureBox;
    class TextureGpu;
    class TextureGpuListener;
    class TextureGpuManager;
    struct TexturePool;
    struct Transform;
    class Timer;
    class UavBufferPacked;
    class UserObjectBindings;
    class VaoManager;
    class Vector2;
    class Vector3;
    class Vector4;
    class Viewport;
    class VertexAnimationTrack;
    struct VertexArrayObject;
    class VertexBufferPacked;
    class Window;
    class WireAabb;
    class WireBoundingBox;
    class WorkQueue;
    class CompositorManager2;
    class CompositorWorkspace;

#ifdef OGRE_DEPRECATED_2_2
    class DepthBuffer;
    class HlmsTextureManager;
    class Image;
    class PixelBox;
    class RenderTarget;
    class RenderTargetListener;
    class RenderTexture;
    class RenderToVertexBuffer;
    class RenderWindow;
    class MultiRenderTarget;
    class Texture;
    class TextureManager;

    template<typename T> class SharedPtr;
    typedef SharedPtr<RenderToVertexBuffer> RenderToVertexBufferSharedPtr;
    typedef SharedPtr<Texture> TexturePtr;
#endif

    template<typename T> class SharedPtr;
    typedef SharedPtr<AnimableValue> AnimableValuePtr;
    typedef SharedPtr<AsyncTicket> AsyncTicketPtr;
    typedef SharedPtr<DataStream> DataStreamPtr;
    typedef SharedPtr<GpuProgram> GpuProgramPtr;
    typedef SharedPtr<GpuNamedConstants> GpuNamedConstantsPtr;
    typedef SharedPtr<GpuLogicalBufferStruct> GpuLogicalBufferStructPtr;
    typedef SharedPtr<GpuSharedParameters> GpuSharedParametersPtr;
    typedef SharedPtr<GpuProgramParameters> GpuProgramParametersSharedPtr;
    typedef SharedPtr<HighLevelGpuProgram> HighLevelGpuProgramPtr;
    typedef SharedPtr<Material> MaterialPtr;
    typedef SharedPtr<MemoryDataStream> MemoryDataStreamPtr;
    typedef SharedPtr<Mesh> MeshPtr;
    typedef SharedPtr<Resource> ResourcePtr;
    typedef SharedPtr<ShadowCameraSetup> ShadowCameraSetupPtr;
    typedef SharedPtr<SkeletonDef> SkeletonDefPtr;

    namespace v1
    {
        class Animation;
        class AnimationState;
        class AnimationStateSet;
        class AnimationTrack;
        class Billboard;
        class BillboardChain;
        class BillboardSet;
        struct CbRenderOp;
        struct CbDrawCallIndexed;
        struct CbDrawCallStrip;
        class EdgeData;
        class EdgeListBuilder;
        class Entity;
        class HardwareIndexBuffer;
        class HardwareVertexBuffer;
        class HardwarePixelBuffer;
        class HardwarePixelBufferSharedPtr;
        class IndexData;
        class KeyFrame;
        class ManualObject;
        class Mesh;
        class MeshManager;
        class NumericAnimationTrack;
        class NumericKeyFrame;
        class OldBone;
        class OldNode;
        class OldNodeAnimationTrack;
        class OldSkeletonInstance;
        class OldSkeletonManager;
        class PatchMesh;
        class Pose;
        class RenderOperation;
        class RibbonTrail;
        class SimpleRenderable;
        class Skeleton;
        class StaticGeometry;
        class SubEntity;
        class SubMesh;
        class TagPoint;
        class TransformKeyFrame;
        class VertexBufferBinding;
        class VertexData;
        class VertexDeclaration;
        class VertexMorphKeyFrame;

        typedef SharedPtr<Mesh> MeshPtr;
        typedef SharedPtr<PatchMesh> PatchMeshPtr;
        typedef SharedPtr<Skeleton> SkeletonPtr;
    }
}

/* Include all the standard header *after* all the configuration
settings have been made.
*/
#include "OgreStdHeaders.h"
#include "OgreMemoryAllocatorConfig.h"


namespace Ogre
{
#if OGRE_STRING_USE_CUSTOM_MEMORY_ALLOCATOR
    #if OGRE_WCHAR_T_STRINGS
        typedef std::basic_string<wchar_t, std::char_traits<wchar_t>, STLAllocator<wchar_t,GeneralAllocPolicy > >   _StringBase;
    #else
        typedef std::basic_string<char, std::char_traits<char>, STLAllocator<char,GeneralAllocPolicy > >    _StringBase;
    #endif

    #if OGRE_WCHAR_T_STRINGS
        typedef std::basic_stringstream<wchar_t,std::char_traits<wchar_t>,STLAllocator<wchar_t,GeneralAllocPolicy >> _StringStreamBase;
    #else
        typedef std::basic_stringstream<char,std::char_traits<char>,STLAllocator<char,GeneralAllocPolicy > > _StringStreamBase;
    #endif

    #define StdStringT(T) std::basic_string<T, std::char_traits<T>, std::allocator<T> > 
    #define CustomMemoryStringT(T) std::basic_string<T, std::char_traits<T>, STLAllocator<T,GeneralAllocPolicy> >   

    template<typename T>
    bool operator <(const CustomMemoryStringT(T)& l,const StdStringT(T)& o)
    {
        return l.compare(0,l.length(),o.c_str(),o.length())<0;
    }
    template<typename T>
    bool operator <(const StdStringT(T)& l,const CustomMemoryStringT(T)& o)
    {
        return l.compare(0,l.length(),o.c_str(),o.length())<0;
    }
    template<typename T>
    bool operator <=(const CustomMemoryStringT(T)& l,const StdStringT(T)& o)
    {
        return l.compare(0,l.length(),o.c_str(),o.length())<=0;
    }
    template<typename T>
    bool operator <=(const StdStringT(T)& l,const CustomMemoryStringT(T)& o)
    {
        return l.compare(0,l.length(),o.c_str(),o.length())<=0;
    }
    template<typename T>
    bool operator >(const CustomMemoryStringT(T)& l,const StdStringT(T)& o)
    {
        return l.compare(0,l.length(),o.c_str(),o.length())>0;
    }
    template<typename T>
    bool operator >(const StdStringT(T)& l,const CustomMemoryStringT(T)& o)
    {
        return l.compare(0,l.length(),o.c_str(),o.length())>0;
    }
    template<typename T>
    bool operator >=(const CustomMemoryStringT(T)& l,const StdStringT(T)& o)
    {
        return l.compare(0,l.length(),o.c_str(),o.length())>=0;
    }
    template<typename T>
    bool operator >=(const StdStringT(T)& l,const CustomMemoryStringT(T)& o)
    {
        return l.compare(0,l.length(),o.c_str(),o.length())>=0;
    }

    template<typename T>
    bool operator ==(const CustomMemoryStringT(T)& l,const StdStringT(T)& o)
    {
        return l.compare(0,l.length(),o.c_str(),o.length())==0;
    }
    template<typename T>
    bool operator ==(const StdStringT(T)& l,const CustomMemoryStringT(T)& o)
    {
        return l.compare(0,l.length(),o.c_str(),o.length())==0;
    }

    template<typename T>
    bool operator !=(const CustomMemoryStringT(T)& l,const StdStringT(T)& o)
    {
        return l.compare(0,l.length(),o.c_str(),o.length())!=0;
    }
    template<typename T>
    bool operator !=(const StdStringT(T)& l,const CustomMemoryStringT(T)& o)
    {
        return l.compare(0,l.length(),o.c_str(),o.length())!=0;
    }

    template<typename T>
    CustomMemoryStringT(T) operator +=(const CustomMemoryStringT(T)& l,const StdStringT(T)& o)
    {
        return CustomMemoryStringT(T)(l)+=o.c_str();
    }
    template<typename T>
    CustomMemoryStringT(T) operator +=(const StdStringT(T)& l,const CustomMemoryStringT(T)& o)
    {
        return CustomMemoryStringT(T)(l.c_str())+=o.c_str();
    }

    template<typename T>
    CustomMemoryStringT(T) operator +(const CustomMemoryStringT(T)& l,const StdStringT(T)& o)
    {
        return CustomMemoryStringT(T)(l)+=o.c_str();
    }

    template<typename T>
    CustomMemoryStringT(T) operator +(const StdStringT(T)& l,const CustomMemoryStringT(T)& o)
    {
        return CustomMemoryStringT(T)(l.c_str())+=o.c_str();
    }

    template<typename T>
    CustomMemoryStringT(T) operator +(const T* l,const CustomMemoryStringT(T)& o)
    {
        return CustomMemoryStringT(T)(l)+=o;
    }

    #undef StdStringT
    #undef CustomMemoryStringT

#else
    #if OGRE_WCHAR_T_STRINGS
        typedef std::wstring _StringBase;
    #else
        typedef std::string _StringBase;
    #endif

    #if OGRE_WCHAR_T_STRINGS
        typedef std::basic_stringstream<wchar_t,std::char_traits<wchar_t>,std::allocator<wchar_t> > _StringStreamBase;
    #else
        typedef std::basic_stringstream<char,std::char_traits<char>,std::allocator<char> > _StringStreamBase;
    #endif

#endif

    typedef _StringBase String;
    typedef _StringStreamBase StringStream;
    typedef StringStream stringstream;

}

#if OGRE_STRING_USE_CUSTOM_MEMORY_ALLOCATOR 
namespace std 
{
#if (OGRE_COMPILER == OGRE_COMPILER_GNUC && OGRE_COMP_VER >= 430) || OGRE_COMPILER == OGRE_COMPILER_CLANG && !defined(STLPORT) && __cplusplus < 201103L
    namespace tr1
    {
#endif
    template <> struct hash<Ogre::String>
    {
    public :
        size_t operator()(const Ogre::String &str ) const
        {
            size_t _Val = 2166136261U;
            size_t _First = 0;
            size_t _Last = str.size();
            size_t _Stride = 1 + _Last / 10;

            for(; _First < _Last; _First += _Stride)
                _Val = 16777619U * _Val ^ (size_t)str[_First];
            return (_Val);
        }
    };
#if (OGRE_COMPILER == OGRE_COMPILER_GNUC && OGRE_COMP_VER >= 430) || OGRE_COMPILER == OGRE_COMPILER_CLANG && !defined(STLPORT) && __cplusplus < 201103L
    }
#endif
}
#endif

//for stl container
namespace Ogre
{ 
    template <typename T, typename A = STLAllocator<T, GeneralAllocPolicy> > 
    struct deque 
    { 
#if OGRE_CONTAINERS_USE_CUSTOM_MEMORY_ALLOCATOR
        typedef typename std::deque<T, A> type;    
        typedef typename std::deque<T, A>::iterator iterator;
        typedef typename std::deque<T, A>::const_iterator const_iterator;
#else
        typedef typename std::deque<T> type;
        typedef typename std::deque<T>::iterator iterator;
        typedef typename std::deque<T>::const_iterator const_iterator;
#endif
    }; 

    template <typename T, typename A = STLAllocator<T, GeneralAllocPolicy> > 
    struct vector 
    { 
#if OGRE_CONTAINERS_USE_CUSTOM_MEMORY_ALLOCATOR
        typedef typename std::vector<T, A> type;
        typedef typename std::vector<T, A>::iterator iterator;
        typedef typename std::vector<T, A>::const_iterator const_iterator;
#else
        typedef typename std::vector<T> type;
        typedef typename std::vector<T>::iterator iterator;
        typedef typename std::vector<T>::const_iterator const_iterator;
#endif
    }; 

    template <typename T, typename A = STLAllocator<T, GeneralAllocPolicy> > 
    struct list 
    { 
#if OGRE_CONTAINERS_USE_CUSTOM_MEMORY_ALLOCATOR
        typedef typename std::list<T, A> type;
        typedef typename std::list<T, A>::iterator iterator;
        typedef typename std::list<T, A>::const_iterator const_iterator;
#else
        typedef typename std::list<T> type;
        typedef typename std::list<T>::iterator iterator;
        typedef typename std::list<T>::const_iterator const_iterator;
#endif
    }; 

    template <typename T, typename P = std::less<T>, typename A = STLAllocator<T, GeneralAllocPolicy> > 
    struct set 
    { 
#if OGRE_CONTAINERS_USE_CUSTOM_MEMORY_ALLOCATOR
        typedef typename std::set<T, P, A> type;
        typedef typename std::set<T, P, A>::iterator iterator;
        typedef typename std::set<T, P, A>::const_iterator const_iterator;
#else
        typedef typename std::set<T, P> type;
        typedef typename std::set<T, P>::iterator iterator;
        typedef typename std::set<T, P>::const_iterator const_iterator;
#endif
    }; 

    template <typename K, typename V, typename P = std::less<K>, typename A = STLAllocator<std::pair<const K, V>, GeneralAllocPolicy> > 
    struct map 
    { 
#if OGRE_CONTAINERS_USE_CUSTOM_MEMORY_ALLOCATOR
        typedef typename std::map<K, V, P, A> type;
        typedef typename std::map<K, V, P, A>::iterator iterator;
        typedef typename std::map<K, V, P, A>::const_iterator const_iterator;
#else
        typedef typename std::map<K, V, P> type;
        typedef typename std::map<K, V, P>::iterator iterator;
        typedef typename std::map<K, V, P>::const_iterator const_iterator;
#endif
    }; 

    template <typename K, typename V, typename P = std::less<K>, typename A = STLAllocator<std::pair<const K, V>, GeneralAllocPolicy> > 
    struct multimap 
    { 
#if OGRE_CONTAINERS_USE_CUSTOM_MEMORY_ALLOCATOR
        typedef typename std::multimap<K, V, P, A> type;
        typedef typename std::multimap<K, V, P, A>::iterator iterator;
        typedef typename std::multimap<K, V, P, A>::const_iterator const_iterator;
#else
        typedef typename std::multimap<K, V, P> type;
        typedef typename std::multimap<K, V, P>::iterator iterator;
        typedef typename std::multimap<K, V, P>::const_iterator const_iterator;
#endif
    }; 

    template <typename K, typename V, typename H = OGRE_HASH_NAMESPACE::hash<K>, typename E = std::equal_to<K>, typename A = STLAllocator<std::pair<const K, V>, GeneralAllocPolicy> >
    struct unordered_map
    { 
#if OGRE_CONTAINERS_USE_CUSTOM_MEMORY_ALLOCATOR
        typedef typename OGRE_HASH_NAMESPACE::OGRE_HASHMAP_NAME<K, V, H, E, A> type;
#else
        typedef typename OGRE_HASH_NAMESPACE::OGRE_HASHMAP_NAME<K, V, H, E> type;
#endif
        typedef typename type::iterator iterator;
        typedef typename type::const_iterator const_iterator;
    };

    template <typename K, typename V, typename H = OGRE_HASH_NAMESPACE::hash<K>, typename E = std::equal_to<K>, typename A = STLAllocator<std::pair<const K, V>, GeneralAllocPolicy> >
    struct unordered_multimap
    { 
#if OGRE_CONTAINERS_USE_CUSTOM_MEMORY_ALLOCATOR
        typedef typename OGRE_HASH_NAMESPACE::OGRE_HASHMULTIMAP_NAME<K, V, H, E, A> type;
#else
        typedef typename OGRE_HASH_NAMESPACE::OGRE_HASHMULTIMAP_NAME<K, V, H, E> type;
#endif
        typedef typename type::iterator iterator;
        typedef typename type::const_iterator const_iterator;
    };

    template <typename K, typename H = OGRE_HASH_NAMESPACE::hash<K>, typename E = std::equal_to<K>, typename A = STLAllocator<K, GeneralAllocPolicy> >
    struct unordered_set
    { 
#if OGRE_CONTAINERS_USE_CUSTOM_MEMORY_ALLOCATOR
        typedef typename OGRE_HASH_NAMESPACE::OGRE_HASHSET_NAME<K, H, E, A> type;
#else
        typedef typename OGRE_HASH_NAMESPACE::OGRE_HASHSET_NAME<K, H, E> type;
#endif
        typedef typename type::iterator iterator;
        typedef typename type::const_iterator const_iterator;
    };

    template <typename K, typename H = OGRE_HASH_NAMESPACE::hash<K>, typename E = std::equal_to<K>, typename A = STLAllocator<K, GeneralAllocPolicy> >
    struct unordered_multiset
    { 
#if OGRE_CONTAINERS_USE_CUSTOM_MEMORY_ALLOCATOR
        typedef typename OGRE_HASH_NAMESPACE::OGRE_HASHMULTISET_NAME<K, H, E, A> type;
#else
        typedef typename OGRE_HASH_NAMESPACE::OGRE_HASHMULTISET_NAME<K, H, E> type;
#endif
        typedef typename type::iterator iterator;
        typedef typename type::const_iterator const_iterator;
    };

} // Ogre

#include "OgreAssert.h"

#endif // __OgrePrerequisites_H__

<|MERGE_RESOLUTION|>--- conflicted
+++ resolved
@@ -52,13 +52,8 @@
     #define OGRE_VERSION_MAJOR 2
     #define OGRE_VERSION_MINOR 2
     #define OGRE_VERSION_PATCH 0
-<<<<<<< HEAD
-    #define OGRE_VERSION_SUFFIX "unstable"
+    #define OGRE_VERSION_SUFFIX ""
     #define OGRE_VERSION_NAME "Cerberus"
-=======
-    #define OGRE_VERSION_SUFFIX ""
-    #define OGRE_VERSION_NAME "Baldur"
->>>>>>> 5d2a115a
 
     #define OGRE_VERSION    ((OGRE_VERSION_MAJOR << 16) | (OGRE_VERSION_MINOR << 8) | OGRE_VERSION_PATCH)
 
