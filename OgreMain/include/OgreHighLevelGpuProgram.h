/*
-----------------------------------------------------------------------------
This source file is part of OGRE
    (Object-oriented Graphics Rendering Engine)
For the latest info, see http://www.ogre3d.org/

Copyright (c) 2000-2014 Torus Knot Software Ltd

Permission is hereby granted, free of charge, to any person obtaining a copy
of this software and associated documentation files (the "Software"), to deal
in the Software without restriction, including without limitation the rights
to use, copy, modify, merge, publish, distribute, sublicense, and/or sell
copies of the Software, and to permit persons to whom the Software is
furnished to do so, subject to the following conditions:

The above copyright notice and this permission notice shall be included in
all copies or substantial portions of the Software.

THE SOFTWARE IS PROVIDED "AS IS", WITHOUT WARRANTY OF ANY KIND, EXPRESS OR
IMPLIED, INCLUDING BUT NOT LIMITED TO THE WARRANTIES OF MERCHANTABILITY,
FITNESS FOR A PARTICULAR PURPOSE AND NONINFRINGEMENT. IN NO EVENT SHALL THE
AUTHORS OR COPYRIGHT HOLDERS BE LIABLE FOR ANY CLAIM, DAMAGES OR OTHER
LIABILITY, WHETHER IN AN ACTION OF CONTRACT, TORT OR OTHERWISE, ARISING FROM,
OUT OF OR IN CONNECTION WITH THE SOFTWARE OR THE USE OR OTHER DEALINGS IN
THE SOFTWARE.
-----------------------------------------------------------------------------
*/
#ifndef __HighLevelGpuProgram_H__
#define __HighLevelGpuProgram_H__

#include "OgrePrerequisites.h"
#include "OgreGpuProgram.h"

namespace Ogre {

    /** \addtogroup Core
    *  @{
    */
    /** \addtogroup Resources
    *  @{
    */
    /** Abstract base class representing a high-level program (a vertex or
        fragment program).
    @remarks
        High-level programs are vertex and fragment programs written in a high-level
        language such as Cg or HLSL, and as such do not require you to write assembler code
        like GpuProgram does. However, the high-level program does eventually 
        get converted (compiled) into assembler and then eventually microcode which is
        what runs on the GPU. As well as the convenience, some high-level languages like Cg allow
        you to write a program which will operate under both Direct3D and OpenGL, something
        which you cannot do with just GpuProgram (which requires you to write 2 programs and
        use each in a Technique to provide cross-API compatibility). Ogre will be creating
        a GpuProgram for you based on the high-level program, which is compiled specifically 
        for the API being used at the time, but this process is transparent.
    @par
        You cannot create high-level programs direct - use HighLevelGpuProgramManager instead.
        Plugins can register new implementations of HighLevelGpuProgramFactory in order to add
        support for new languages without requiring changes to the core Ogre API. To allow 
        custom parameters to be set, this class extends StringInterface - the application
        can query on the available custom parameters and get/set them without having to 
        link specifically with it.
    */
    class _OgreExport HighLevelGpuProgram : public GpuProgram
    {
    protected:
        /// Whether the high-level program (and it's parameter defs) is loaded
        bool mHighLevelLoaded;
        /// The underlying assembler program
        GpuProgramPtr mAssemblerProgram;
        /// Have we built the name->index parameter map yet?
        mutable bool mConstantDefsBuilt;

        /// Internal load high-level portion if not loaded
        virtual void loadHighLevel(void);
        /// Internal unload high-level portion if loaded
        virtual void unloadHighLevel(void);
        /** Internal load implementation, loads just the high-level portion, enough to 
            get parameters.
        */
        virtual void loadHighLevelImpl(void);
        /** Internal method for creating an appropriate low-level program from this
        high-level program, must be implemented by subclasses. */
        virtual void createLowLevelImpl(void) = 0;
        /// Internal unload implementation, must be implemented by subclasses
        virtual void unloadHighLevelImpl(void) = 0;
        /// Populate the passed parameters with name->index map
        virtual void populateParameterNames(GpuProgramParametersSharedPtr params);
        /** Build the constant definition map, must be overridden.
        @note The implementation must fill in the (inherited) mConstantDefs field at a minimum, 
            and if the program requires that parameters are bound using logical 
            parameter indexes then the mFloatLogicalToPhysical and mIntLogicalToPhysical
            maps must also be populated.
        */
        virtual void buildConstantDefinitions() const = 0;

        /** @copydoc Resource::loadImpl */
        void loadImpl();
        /** @copydoc Resource::unloadImpl */
        void unloadImpl();
    public:
        /** Constructor, should be used only by factory classes. */
        HighLevelGpuProgram(ResourceManager* creator, const String& name, ResourceHandle handle,
            const String& group, bool isManual = false, ManualResourceLoader* loader = 0);
        ~HighLevelGpuProgram();


        /** Creates a new parameters object compatible with this program definition. 
        @remarks
            Unlike low-level assembly programs, parameters objects are specific to the
            program and therefore must be created from it rather than by the 
            HighLevelGpuProgramManager. This method creates a new instance of a parameters
            object containing the definition of the parameters this program understands.
        */
        GpuProgramParametersSharedPtr createParameters(void);
        /** @copydoc GpuProgram::_getBindingDelegate */
        GpuProgram* _getBindingDelegate(void) { return mAssemblerProgram.getPointer(); }

        /** Get the full list of GpuConstantDefinition instances.
        @note
        Only available if this parameters object has named parameters.
        */
        const GpuNamedConstants& getConstantDefinitions() const;
<<<<<<< HEAD

        /// Override GpuProgram::getNamedConstants to ensure built
        const GpuNamedConstants& getNamedConstants() const { return getConstantDefinitions(); }
=======
>>>>>>> 83e497b5

        virtual size_t calculateSize(void) const;




    };
    /** @} */
    /** @} */

}
#endif<|MERGE_RESOLUTION|>--- conflicted
+++ resolved
@@ -120,12 +120,6 @@
         Only available if this parameters object has named parameters.
         */
         const GpuNamedConstants& getConstantDefinitions() const;
-<<<<<<< HEAD
-
-        /// Override GpuProgram::getNamedConstants to ensure built
-        const GpuNamedConstants& getNamedConstants() const { return getConstantDefinitions(); }
-=======
->>>>>>> 83e497b5
 
         virtual size_t calculateSize(void) const;
 
