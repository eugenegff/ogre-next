/*
-----------------------------------------------------------------------------
This source file is part of OGRE
(Object-oriented Graphics Rendering Engine)
For the latest info, see http://www.ogre3d.org/

Copyright (c) 2000-2014 Torus Knot Software Ltd

Permission is hereby granted, free of charge, to any person obtaining a copy
of this software and associated documentation files (the "Software"), to deal
in the Software without restriction, including without limitation the rights
to use, copy, modify, merge, publish, distribute, sublicense, and/or sell
copies of the Software, and to permit persons to whom the Software is
furnished to do so, subject to the following conditions:

The above copyright notice and this permission notice shall be included in
all copies or substantial portions of the Software.

THE SOFTWARE IS PROVIDED "AS IS", WITHOUT WARRANTY OF ANY KIND, EXPRESS OR
IMPLIED, INCLUDING BUT NOT LIMITED TO THE WARRANTIES OF MERCHANTABILITY,
FITNESS FOR A PARTICULAR PURPOSE AND NONINFRINGEMENT. IN NO EVENT SHALL THE
AUTHORS OR COPYRIGHT HOLDERS BE LIABLE FOR ANY CLAIM, DAMAGES OR OTHER
LIABILITY, WHETHER IN AN ACTION OF CONTRACT, TORT OR OTHERWISE, ARISING FROM,
OUT OF OR IN CONNECTION WITH THE SOFTWARE OR THE USE OR OTHER DEALINGS IN
THE SOFTWARE.
-----------------------------------------------------------------------------
*/
#ifndef _ResourceGroupManager_H__
#define _ResourceGroupManager_H__

#include "OgrePrerequisites.h"
#include "OgreSingleton.h"
#include "OgreDataStream.h"
#include "OgreArchive.h"
#include "OgreIteratorWrappers.h"
#include "OgreCommon.h"
#include "Threading/OgreThreadHeaders.h"
#include <ctime>
#include "OgreHeaderPrefix.h"

// If X11/Xlib.h gets included before this header (for example it happens when
// including wxWidgets and FLTK), Status is defined as an int which we don't
// want as we have an enum named Status.
#ifdef Status
#undef Status
#endif

namespace Ogre {

    /** \addtogroup Core
    *  @{
    */
    /** \addtogroup Resources
    *  @{
    */
    /** This abstract class defines an interface which is called back during
        resource group loading to indicate the progress of the load. 
    @remarks
        Resource group loading is in 2 phases - creating resources from 
        declarations (which includes parsing scripts), and loading
        resources. Note that you don't necessarily have to have both; it
        is quite possible to just parse all the scripts for a group (see
        ResourceGroupManager::initialiseResourceGroup, but not to 
        load the resource group. 
        The sequence of events is (* signifies a repeating item):
        <ul>
        <li>resourceGroupScriptingStarted</li>
        <li>scriptParseStarted (*)</li>
        <li>scriptParseEnded (*)</li>
        <li>resourceGroupScriptingEnded</li>
        <li>resourceGroupLoadStarted</li>
        <li>resourceLoadStarted (*)</li>
        <li>resourceLoadEnded (*)</li>
        <li>worldGeometryStageStarted (*)</li>
        <li>worldGeometryStageEnded (*)</li>
        <li>resourceGroupLoadEnded</li>
        <li>resourceGroupPrepareStarted</li>
        <li>resourcePrepareStarted (*)</li>
        <li>resourcePrepareEnded (*)</li>
        <li>resourceGroupPrepareEnded</li>
        </ul>
    @note
        If OGRE_THREAD_SUPPORT is 1, this class is thread-safe.

    */
    class _OgreExport ResourceGroupListener
    {
    public:
        virtual ~ResourceGroupListener() {}

        /** This event is fired when a resource group begins parsing scripts.
        @note
            Remember that if you are loading resources through ResourceBackgroundQueue,
            these callbacks will occur in the background thread, so you should
            not perform any thread-unsafe actions in this callback if that's the
            case (check the group name / script name).
        @param groupName The name of the group 
        @param scriptCount The number of scripts which will be parsed
        */
        virtual void resourceGroupScriptingStarted(const String& groupName, size_t scriptCount) = 0;
        /** This event is fired when a script is about to be parsed.
            @param scriptName Name of the to be parsed
            @param skipThisScript A boolean passed by reference which is by default set to 
            false. If the event sets this to true, the script will be skipped and not
            parsed. Note that in this case the scriptParseEnded event will not be raised
            for this script.
        */
        virtual void scriptParseStarted(const String& scriptName, bool& skipThisScript) = 0;

        /** This event is fired when the script has been fully parsed.
        */
        virtual void scriptParseEnded(const String& scriptName, bool skipped) = 0;
        /** This event is fired when a resource group finished parsing scripts. */
        virtual void resourceGroupScriptingEnded(const String& groupName) = 0;

        /** This event is fired  when a resource group begins preparing.
        @param groupName The name of the group being prepared
        @param resourceCount The number of resources which will be prepared, including
            a number of stages required to prepare any linked world geometry
        */
        virtual void resourceGroupPrepareStarted(const String& groupName, size_t resourceCount)
                { (void)groupName; (void)resourceCount; }

        /** This event is fired when a declared resource is about to be prepared. 
        @param resource Weak reference to the resource prepared.
        */
        virtual void resourcePrepareStarted(const ResourcePtr& resource)
                { (void)resource; }

        /** This event is fired when the resource has been prepared. 
        */
        virtual void resourcePrepareEnded(void) {}
        /** This event is fired when a stage of preparing linked world geometry 
            is about to start. The number of stages required will have been 
            included in the resourceCount passed in resourceGroupLoadStarted.
        @param description Text description of what was just prepared
        */
        virtual void worldGeometryPrepareStageStarted(const String& description)
        { (void)description; }

        /** This event is fired when a stage of preparing linked world geometry 
            has been completed. The number of stages required will have been 
            included in the resourceCount passed in resourceGroupLoadStarted.
        */
        virtual void worldGeometryPrepareStageEnded(void) {}
        /** This event is fired when a resource group finished preparing. */
        virtual void resourceGroupPrepareEnded(const String& groupName)
        { (void)groupName; }

        /** This event is fired  when a resource group begins loading.
        @param groupName The name of the group being loaded
        @param resourceCount The number of resources which will be loaded, including
            a number of stages required to load any linked world geometry
        */
        virtual void resourceGroupLoadStarted(const String& groupName, size_t resourceCount) = 0;
        /** This event is fired when a declared resource is about to be loaded. 
        @param resource Weak reference to the resource loaded.
        */
        virtual void resourceLoadStarted(const ResourcePtr& resource) = 0;
        /** This event is fired when the resource has been loaded. 
        */
        virtual void resourceLoadEnded(void) = 0;
        /** This event is fired when a stage of loading linked world geometry 
            is about to start. The number of stages required will have been 
            included in the resourceCount passed in resourceGroupLoadStarted.
        @param description Text description of what was just loaded
        */
        virtual void worldGeometryStageStarted(const String& description) = 0;
        /** This event is fired when a stage of loading linked world geometry 
            has been completed. The number of stages required will have been 
            included in the resourceCount passed in resourceGroupLoadStarted.
        */
        virtual void worldGeometryStageEnded(void) = 0;
        /** This event is fired when a resource group finished loading. */
        virtual void resourceGroupLoadEnded(const String& groupName) = 0;
        /** This event is fired when a resource was just created.
        @param resource Weak reference to the resource created.
        */
        virtual void resourceCreated(const ResourcePtr& resource)
        { (void)resource; }
        /** This event is fired when a resource is about to be removed.
        @param resource Weak reference to the resource removed.
        */
        virtual void resourceRemove(const ResourcePtr& resource)
        { (void)resource; }
    };

    /**
     @remarks   This class allows users to override resource loading behavior.
                By overriding this class' methods, you can change how resources
                are loaded and the behavior for resource name collisions.
    */
    class ResourceLoadingListener
    {
    public:
        virtual ~ResourceLoadingListener() {}

        /** This event is called when a resource beings loading. */
        virtual DataStreamPtr resourceLoading(const String &name, const String &group, Resource *resource) = 0;

        /** This event is called when a resource stream has been opened, but not processed yet. 
        @remarks
            You may alter the stream if you wish or alter the incoming pointer to point at
            another stream if you wish.
        */
        virtual void resourceStreamOpened(const String &name, const String &group, Resource *resource, DataStreamPtr& dataStream) = 0;

        /** This event is called when a resource collides with another existing one in a resource manager
          */
        virtual bool resourceCollision(Resource *resource, ResourceManager *resourceManager) = 0;
    };

    /** This singleton class manages the list of resource groups, and notifying
        the various resource managers of their obligations to load / unload
        resources in a group. It also provides facilities to monitor resource
        loading per group (to do progress bars etc), provided the resources 
        that are required are pre-registered.
    @par
        Defining new resource groups,  and declaring the resources you intend to
        use in advance is optional, however it is a very useful feature. In addition, 
        if a ResourceManager supports the definition of resources through scripts, 
        then this is the class which drives the locating of the scripts and telling
        the ResourceManager to parse them. 
    @par
        There are several states that a resource can be in (the concept, not the
        object instance in this case):
        <ol>
        <li><b>Undefined</b>. Nobody knows about this resource yet. It might be
        in the filesystem, but Ogre is oblivious to it at the moment - there 
        is no Resource instance. This might be because it's never been declared
        (either in a script, or using ResourceGroupManager::declareResource), or
        it may have previously been a valid Resource instance but has been 
        removed, either individually through ResourceManager::remove or as a group
        through ResourceGroupManager::clearResourceGroup.</li>
        <li><b>Declared</b>. Ogre has some forewarning of this resource, either
        through calling ResourceGroupManager::declareResource, or by declaring
        the resource in a script file which is on one of the resource locations
        which has been defined for a group. There is still no instance of Resource,
        but Ogre will know to create this resource when 
        ResourceGroupManager::initialiseResourceGroup is called (which is automatic
        if you declare the resource group before Root::initialise).</li>
        <li><b>Unloaded</b>. There is now a Resource instance for this resource, 
        although it is not loaded. This means that code which looks for this
        named resource will find it, but the Resource is not using a lot of memory
        because it is in an unloaded state. A Resource can get into this state
        by having just been created by ResourceGroupManager::initialiseResourceGroup 
        (either from a script, or from a call to declareResource), by 
        being created directly from code (ResourceManager::create), or it may 
        have previously been loaded and has been unloaded, either individually
        through Resource::unload, or as a group through ResourceGroupManager::unloadResourceGroup.</li>
        <li><b>Loaded</b>The Resource instance is fully loaded. This may have
        happened implicitly because something used it, or it may have been 
        loaded as part of a group.</li>
        </ol>
        @see ResourceGroupManager::declareResource
        @see ResourceGroupManager::initialiseResourceGroup
        @see ResourceGroupManager::loadResourceGroup
        @see ResourceGroupManager::unloadResourceGroup
        @see ResourceGroupManager::clearResourceGroup
    */
    class _OgreExport ResourceGroupManager : public Singleton<ResourceGroupManager>, public ResourceAlloc
    {
    public:
        OGRE_AUTO_MUTEX; // public to allow external locking
        /// Default resource group name
        static String DEFAULT_RESOURCE_GROUP_NAME;
        /// Internal resource group name (should be used by OGRE internal only)
        static String INTERNAL_RESOURCE_GROUP_NAME;
        /// Special resource group name which causes resource group to be automatically determined based on searching for the resource in all groups.
        static String AUTODETECT_RESOURCE_GROUP_NAME;
        /// The number of reference counts held per resource by the resource system
        static size_t RESOURCE_SYSTEM_NUM_REFERENCE_COUNTS;
        /// Nested struct defining a resource declaration
        struct ResourceDeclaration
        {
            String resourceName;
            String resourceType;
            ManualResourceLoader* loader;
            NameValuePairList parameters;
        };
        /// List of resource declarations
        typedef list<ResourceDeclaration>::type ResourceDeclarationList;
        typedef map<String, ResourceManager*>::type ResourceManagerMap;
        typedef MapIterator<ResourceManagerMap> ResourceManagerIterator;
        /// Resource location entry
        struct ResourceLocation
        {
            /// Pointer to the archive which is the destination
            Archive* archive;
            /// Whether this location was added recursively
            bool recursive;
        };
        /// List of possible file locations
        typedef list<ResourceLocation*>::type LocationList;

    protected:
        /// Map of resource types (strings) to ResourceManagers, used to notify them to load / unload group contents
        ResourceManagerMap mResourceManagerMap;

        /// Map of loading order (Real) to ScriptLoader, used to order script parsing
        typedef multimap<Real, ScriptLoader*>::type ScriptLoaderOrderMap;
        ScriptLoaderOrderMap mScriptLoaderOrderMap;

        typedef vector<ResourceGroupListener*>::type ResourceGroupListenerList;
        ResourceGroupListenerList mResourceGroupListenerList;

        ResourceLoadingListener *mLoadingListener;

        /// Resource index entry, resourcename->location 
        typedef map<String, Archive*>::type ResourceLocationIndex;

        /// List of resources which can be loaded / unloaded
        typedef list<ResourcePtr>::type LoadUnloadResourceList;
        /// Resource group entry
        struct ResourceGroup
        {
            enum Status
            {
                UNINITIALSED = 0,
                INITIALISING = 1,
                INITIALISED = 2,
                LOADING = 3,
                LOADED = 4
            };
            /// General mutex for dealing with group content
                    OGRE_AUTO_MUTEX;
            /// Status-specific mutex, separate from content-changing mutex
                    OGRE_MUTEX(statusMutex);
            /// Group name
            String name;
            /// Group status
            Status groupStatus;
            /// List of possible locations to search
            LocationList locationList;
            /// Index of resource names to locations, built for speedy access (case sensitive archives)
            ResourceLocationIndex resourceIndexCaseSensitive;
            /// Index of resource names to locations, built for speedy access (case insensitive archives)
            ResourceLocationIndex resourceIndexCaseInsensitive;
            /// Pre-declared resources, ready to be created
            ResourceDeclarationList resourceDeclarations;
            /// Created resources which are ready to be loaded / unloaded
            // Group by loading order of the type (defined by ResourceManager)
            // (e.g. skeletons and materials before meshes)
            typedef map<Real, LoadUnloadResourceList*>::type LoadResourceOrderMap;
            LoadResourceOrderMap loadResourceOrderMap;
            /// Linked world geometry, as passed to setWorldGeometry
            String worldGeometry;
            /// Scene manager to use with linked world geometry
            SceneManager* worldGeometrySceneManager;
            // in global pool flag - if true the resource will be loaded even a different   group was requested in the load method as a parameter.
            bool inGlobalPool;

            void addToIndex(const String& filename, Archive* arch);
            void removeFromIndex(const String& filename, Archive* arch);
            void removeFromIndex(Archive* arch);

        };
        /// Map from resource group names to groups
        typedef map<String, ResourceGroup*>::type ResourceGroupMap;
        ResourceGroupMap mResourceGroupMap;

        /// Group name for world resources
        String mWorldGroupName;

        /** Parses all the available scripts found in the resource locations
        for the given group, for all ResourceManagers.
        @remarks
            Called as part of initialiseResourceGroup
        */
        void parseResourceGroupScripts(ResourceGroup* grp);
        /** Create all the pre-declared resources.
        @remarks
            Called as part of initialiseResourceGroup
        */
        void createDeclaredResources(ResourceGroup* grp);
        /** Adds a created resource to a group. */
        void addCreatedResource(ResourcePtr& res, ResourceGroup& group);
        /** Get resource group */
        ResourceGroup* getResourceGroup(const String& name);
        /** Drops contents of a group, leave group there, notify ResourceManagers. */
        void dropGroupContents(ResourceGroup* grp);
        /** Delete a group for shutdown - don't notify ResourceManagers. */
        void deleteGroup(ResourceGroup* grp);
        /// Internal find method for auto groups
        ResourceGroup* findGroupContainingResourceImpl(const String& filename);
        /// Internal event firing method
        void fireResourceGroupScriptingStarted(const String& groupName, size_t scriptCount);
        /// Internal event firing method
        void fireScriptStarted(const String& scriptName, bool &skipScript);
        /// Internal event firing method
        void fireScriptEnded(const String& scriptName, bool skipped);
        /// Internal event firing method
        void fireResourceGroupScriptingEnded(const String& groupName);
        /// Internal event firing method
        void fireResourceGroupLoadStarted(const String& groupName, size_t resourceCount);
        /// Internal event firing method
        void fireResourceLoadStarted(const ResourcePtr& resource);
        /// Internal event firing method
        void fireResourceLoadEnded(void);
        /// Internal event firing method
        void fireResourceGroupLoadEnded(const String& groupName);
        /// Internal event firing method
        void fireResourceGroupPrepareStarted(const String& groupName, size_t resourceCount);
        /// Internal event firing method
        void fireResourcePrepareStarted(const ResourcePtr& resource);
        /// Internal event firing method
        void fireResourcePrepareEnded(void);
        /// Internal event firing method
        void fireResourceGroupPrepareEnded(const String& groupName);
        /// Internal event firing method
        void fireResourceCreated(const ResourcePtr& resource);
        /// Internal event firing method
        void fireResourceRemove(const ResourcePtr& resource);
        /** Internal modification time retrieval */
        time_t resourceModifiedTime(ResourceGroup* group, const String& filename);

        /** Find out if the named file exists in a group. Internal use only
         @param group Pointer to the resource group
         @param filename Fully qualified name of the file to test for
         */
        bool resourceExists(ResourceGroup* group, const String& filename);

        /// Stored current group - optimisation for when bulk loading a group
        ResourceGroup* mCurrentGroup;
    public:
        ResourceGroupManager();
        virtual ~ResourceGroupManager();

        /** Create a resource group.
        @remarks
            A resource group allows you to define a set of resources that can 
            be loaded / unloaded as a unit. For example, it might be all the 
            resources used for the level of a game. There is always one predefined
            resource group called ResourceGroupManager::DEFAULT_RESOURCE_GROUP_NAME, 
            which is typically used to hold all resources which do not need to 
            be unloaded until shutdown. There is another predefined resource
            group called ResourceGroupManager::INTERNAL_RESOURCE_GROUP_NAME too,
            which should be used by OGRE internal only, the resources created
            in this group aren't supposed to modify, unload or remove by user.
            You can create additional ones so that you can control the life of
            your resources in whichever way you wish.
            There is one other predefined value, 
            ResourceGroupManager::AUTODETECT_RESOURCE_GROUP_NAME; using this 
            causes the group name to be derived at load time by searching for 
            the resource in the resource locations of each group in turn.
        @par
            Once you have defined a resource group, resources which will be loaded
            as part of it are defined in one of 3 ways:
            <ol>
            <li>Manually through declareResource(); this is useful for scripted
                declarations since it is entirely generalised, and does not 
                create Resource instances right away</li>
            <li>Through the use of scripts; some ResourceManager subtypes have
                script formats (e.g. .material, .overlay) which can be used
                to declare resources</li>
            <li>By calling ResourceManager::create to create a resource manually.
            This resource will go on the list for it's group and will be loaded
            and unloaded with that group</li>
            </ol>
            You must remember to call initialiseResourceGroup if you intend to use
            the first 2 types.
        @param name The name to give the resource group.
        @param inGlobalPool if true the resource will be loaded even a different
            group was requested in the load method as a parameter.
        */
        void createResourceGroup(const String& name, const bool inGlobalPool = true);


        /** Initialises a resource group.
        @remarks
            After creating a resource group, adding some resource locations, and
            perhaps pre-declaring some resources using declareResource(), but 
            before you need to use the resources in the group, you 
            should call this method to initialise the group. By calling this,
            you are triggering the following processes:
            <ol>
            <li>Scripts for all resource types which support scripting are
                parsed from the resource locations, and resources within them are
                created (but not loaded yet).</li>
            <li>Creates all the resources which have just pre-declared using
            declareResource (again, these are not loaded yet)</li>
            </ol>
            So what this essentially does is create a bunch of unloaded Resource entries
            in the respective ResourceManagers based on scripts, and resources
            you've pre-declared. That means that code looking for these resources
            will find them, but they won't be taking up much memory yet, until
            they are either used, or they are loaded in bulk using loadResourceGroup.
            Loading the resource group in bulk is entirely optional, but has the 
            advantage of coming with progress reporting as resources are loaded.
        @par
            Failure to call this method means that loadResourceGroup will do 
            nothing, and any resources you define in scripts will not be found.
            Similarly, once you have called this method you won't be able to
            pick up any new scripts or pre-declared resources, unless you
            call clearResourceGroup, set up declared resources, and call this
            method again.
        @note 
            When you call Root::initialise, all resource groups that have already been
            created are automatically initialised too. Therefore you do not need to 
            call this method for groups you define and set up before you call 
            Root::initialise. However, since one of the most useful features of 
            resource groups is to set them up after the main system initialisation
            has occurred (e.g. a group per game level), you must remember to call this
            method for the groups you create after this.

        @param name The name of the resource group to initialise
        */
        void initialiseResourceGroup(const String& name);

        /** Initialise all resource groups which are yet to be initialised.
        @see ResourceGroupManager::intialiseResourceGroup
        */
        void initialiseAllResourceGroups(void);

        /** Prepares a resource group.
        @remarks
            Prepares any created resources which are part of the named group.
            Note that resources must have already been created by calling
            ResourceManager::create, or declared using declareResource() or
            in a script (such as .material and .overlay). The latter requires
            that initialiseResourceGroup has been called. 
        
            When this method is called, this class will callback any ResourceGroupListeners
            which have been registered to update them on progress. 
        @param name The name of the resource group to prepare.
        @param prepareMainResources If true, prepares normal resources associated 
            with the group (you might want to set this to false if you wanted
            to just prepare world geometry in bulk)
        @param prepareWorldGeom If true, prepares any linked world geometry
            @see ResourceGroupManager::linkWorldGeometryToResourceGroup
        */
        void prepareResourceGroup(const String& name, bool prepareMainResources = true, 
            bool prepareWorldGeom = true);

        /** Loads a resource group.
        @remarks
            Loads any created resources which are part of the named group.
            Note that resources must have already been created by calling
            ResourceManager::create, or declared using declareResource() or
            in a script (such as .material and .overlay). The latter requires
            that initialiseResourceGroup has been called. 
        
            When this method is called, this class will callback any ResourceGroupListeners
            which have been registered to update them on progress. 
        @param name The name of the resource group to load.
        @param loadMainResources If true, loads normal resources associated 
            with the group (you might want to set this to false if you wanted
            to just load world geometry in bulk)
        @param loadWorldGeom If true, loads any linked world geometry
            @see ResourceGroupManager::linkWorldGeometryToResourceGroup
        */
        void loadResourceGroup(const String& name, bool loadMainResources = true, 
            bool loadWorldGeom = true);

        /** Unloads a resource group.
        @remarks
            This method unloads all the resources that have been declared as
            being part of the named resource group. Note that these resources
            will still exist in their respective ResourceManager classes, but
            will be in an unloaded state. If you want to remove them entirely,
            you should use clearResourceGroup or destroyResourceGroup.
        @param name The name to of the resource group to unload.
        @param reloadableOnly If set to true, only unload the resource that is
            reloadable. Because some resources isn't reloadable, they will be
            unloaded but can't load them later. Thus, you might not want to them
            unloaded. Or, you might unload all of them, and then populate them
            manually later.
            @see Resource::isReloadable for resource is reloadable.
        */
        void unloadResourceGroup(const String& name, bool reloadableOnly = true);

        /** Unload all resources which are not referenced by any other object.
        @remarks
            This method behaves like unloadResourceGroup, except that it only
            unloads resources in the group which are not in use, ie not referenced
            by other objects. This allows you to free up some memory selectively
            whilst still keeping the group around (and the resources present,
            just not using much memory).
        @param name The name of the group to check for unreferenced resources
        @param reloadableOnly If true (the default), only unloads resources
            which can be subsequently automatically reloaded
        */
        void unloadUnreferencedResourcesInGroup(const String& name, 
            bool reloadableOnly = true);

        /** Clears a resource group. 
        @remarks
            This method unloads all resources in the group, but in addition it
            removes all those resources from their ResourceManagers, and then 
            clears all the members from the list. That means after calling this
            method, there are no resources declared as part of the named group
            any more. Resource locations still persist though.
        @param name The name to of the resource group to clear.
        */
        void clearResourceGroup(const String& name);
        
        /** Destroys a resource group, clearing it first, destroying the resources
            which are part of it, and then removing it from
            the list of resource groups. 
        @param name The name of the resource group to destroy.
        */
        void destroyResourceGroup(const String& name);

        /** Checks the status of a resource group.
        @remarks
            Looks at the state of a resource group.
            If initialiseResourceGroup has been called for the resource
            group return true, otherwise return false.
        @param name The name to of the resource group to access.
        */
        bool isResourceGroupInitialised(const String& name);

        /** Checks the status of a resource group.
        @remarks
            Looks at the state of a resource group.
            If loadResourceGroup has been called for the resource
            group return true, otherwise return false.
        @param name The name to of the resource group to access.
        */
        bool isResourceGroupLoaded(const String& name);

        /*** Verify if a resource group exists
        @param name The name of the resource group to look for
        */
        bool resourceGroupExists(const String& name);

        /** Method to add a resource location to for a given resource group. 
        @remarks
            Resource locations are places which are searched to load resource files.
            When you choose to load a file, or to search for valid files to load, 
            the resource locations are used.
        @param name The name of the resource location; probably a directory, zip file, URL etc.
        @param locType The codename for the resource type, which must correspond to the 
            Archive factory which is providing the implementation.
        @param resGroup The name of the resource group for which this location is
            to apply. ResourceGroupManager::DEFAULT_RESOURCE_GROUP_NAME is the 
            default group which always exists, and can
            be used for resources which are unlikely to be unloaded until application
            shutdown. Otherwise it must be the name of a group; if it
            has not already been created with createResourceGroup then it is created
            automatically.
        @param recursive Whether subdirectories will be searched for files when using 
            a pattern match (such as *.material), and whether subdirectories will be
            indexed. This can slow down initial loading of the archive and searches.
            When opening a resource you still need to use the fully qualified name, 
            this allows duplicate names in alternate paths.
        */
        void addResourceLocation(const String& name, const String& locType, 
            const String& resGroup = DEFAULT_RESOURCE_GROUP_NAME, bool recursive = false, bool readOnly = true);
        /** Removes a resource location from the search path. */ 
        void removeResourceLocation(const String& name, 
            const String& resGroup = DEFAULT_RESOURCE_GROUP_NAME);
        /** Verify if a resource location exists for the given group. */ 
        bool resourceLocationExists(const String& name, 
            const String& resGroup = DEFAULT_RESOURCE_GROUP_NAME);

        /** Declares a resource to be a part of a resource group, allowing you 
            to load and unload it as part of the group.
        @remarks
            By declaring resources before you attempt to use them, you can 
            more easily control the loading and unloading of those resources
            by their group. Declaring them also allows them to be enumerated, 
            which means events can be raised to indicate the loading progress
            (@see ResourceGroupListener). Note that another way of declaring
            resources is to use a script specific to the resource type, if
            available (e.g. .material).
        @par
            Declared resources are not created as Resource instances (and thus
            are not available through their ResourceManager) until initialiseResourceGroup
            is called, at which point all declared resources will become created 
            (but unloaded) Resource instances, along with any resources declared
            in scripts in resource locations associated with the group.
        @param name The resource name. 
        @param resourceType The type of the resource. Ogre comes preconfigured with 
            a number of resource types: 
            <ul>
            <li>Font</li>
            <li>GpuProgram</li>
            <li>HighLevelGpuProgram</li>
            <li>Material</li>
            <li>Mesh</li>
            <li>Skeleton</li>
            <li>Texture</li>
            </ul>
            .. but more can be added by plugin ResourceManager classes.
        @param groupName The name of the group to which it will belong.
        @param loadParameters A list of name / value pairs which supply custom
            parameters to the resource which will be required before it can 
            be loaded. These are specific to the resource type.
        */
        void declareResource(const String& name, const String& resourceType,
            const String& groupName = DEFAULT_RESOURCE_GROUP_NAME,
            const NameValuePairList& loadParameters = NameValuePairList());
        /** Declares a resource to be a part of a resource group, allowing you
            to load and unload it as part of the group.
        @remarks
            By declaring resources before you attempt to use them, you can
            more easily control the loading and unloading of those resources
            by their group. Declaring them also allows them to be enumerated,
            which means events can be raised to indicate the loading progress
            (@see ResourceGroupListener). Note that another way of declaring
            resources is to use a script specific to the resource type, if
            available (e.g. .material).
        @par
            Declared resources are not created as Resource instances (and thus
            are not available through their ResourceManager) until initialiseResourceGroup
            is called, at which point all declared resources will become created
            (but unloaded) Resource instances, along with any resources declared
            in scripts in resource locations associated with the group.
        @param name The resource name.
        @param resourceType The type of the resource. Ogre comes preconfigured with
            a number of resource types:
            <ul>
            <li>Font</li>
            <li>GpuProgram</li>
            <li>HighLevelGpuProgram</li>
            <li>Material</li>
            <li>Mesh</li>
            <li>Skeleton</li>
            <li>Texture</li>
            </ul>
            .. but more can be added by plugin ResourceManager classes.
        @param groupName The name of the group to which it will belong.
        @param loader Pointer to a ManualResourceLoader implementation which will
            be called when the Resource wishes to load. If supplied, the resource
            is manually loaded, otherwise it'll loading from file automatic.
            @note We don't support declare manually loaded resource without loader
                here, since it's meaningless.
        @param loadParameters A list of name / value pairs which supply custom
            parameters to the resource which will be required before it can
            be loaded. These are specific to the resource type.
        */
        void declareResource(const String& name, const String& resourceType,
            const String& groupName, ManualResourceLoader* loader,
            const NameValuePairList& loadParameters = NameValuePairList());
        /** Undeclare a resource.
        @remarks
            Note that this will not cause it to be unloaded
            if it is already loaded, nor will it destroy a resource which has 
            already been created if initialiseResourceGroup has been called already.
            Only unloadResourceGroup / clearResourceGroup / destroyResourceGroup 
            will do that. 
        @param name The name of the resource. 
        @param groupName The name of the group this resource was declared in. 
        */
        void undeclareResource(const String& name, const String& groupName);

        /** Open a single resource by name and return a DataStream
            pointing at the source of the data.
        @param resourceName The name of the resource to locate.
            Even if resource locations are added recursively, you
            must provide a fully qualified name to this method. You 
            can find out the matching fully qualified names by using the
            find() method if you need to.
        @param groupName The name of the resource group; this determines which 
            locations are searched. 
        @param searchGroupsIfNotFound If true, if the resource is not found in 
            the group specified, other groups will be searched. If you're
            loading a real Resource using this option, you <strong>must</strong>
            also provide the resourceBeingLoaded parameter to enable the 
            group membership to be changed
        @param resourceBeingLoaded Optional pointer to the resource being 
            loaded, which you should supply if you want
        @return Shared pointer to data stream containing the data, will be
            destroyed automatically when no longer referenced
        */
        DataStreamPtr openResource(const String& resourceName, 
            const String& groupName = DEFAULT_RESOURCE_GROUP_NAME,
            bool searchGroupsIfNotFound = true, Resource* resourceBeingLoaded = 0);

        /** Open all resources matching a given pattern (which can contain
            the character '*' as a wildcard), and return a collection of 
            DataStream objects on them.
        @param pattern The pattern to look for. If resource locations have been
            added recursively, subdirectories will be searched too so this
            does not need to be fully qualified.
        @param groupName The resource group; this determines which locations
            are searched.
        @return Shared pointer to a data stream list , will be
            destroyed automatically when no longer referenced
        */
        DataStreamListPtr openResources(const String& pattern, 
            const String& groupName = DEFAULT_RESOURCE_GROUP_NAME);
        
        /** List all file or directory names in a resource group.
        @note
        This method only returns filenames, you can also retrieve other
        information using listFileInfo.
        @param groupName The name of the group
        @param dirs If true, directory names will be returned instead of file names
        @return A list of filenames matching the criteria, all are fully qualified
        */
        StringVectorPtr listResourceNames(const String& groupName, bool dirs = false);

        /** List all files in a resource group with accompanying information.
        @param groupName The name of the group
        @param dirs If true, directory names will be returned instead of file names
        @return A list of structures detailing quite a lot of information about
        all the files in the archive.
        */
        FileInfoListPtr listResourceFileInfo(const String& groupName, bool dirs = false);

        /** Find all file or directory names matching a given pattern in a
            resource group.
        @note
        This method only returns filenames, you can also retrieve other
        information using findFileInfo.
        @param groupName The name of the group
        @param pattern The pattern to search for; wildcards (*) are allowed
        @param dirs Set to true if you want the directories to be listed
            instead of files
        @return A list of filenames matching the criteria, all are fully qualified
        */
        StringVectorPtr findResourceNames(const String& groupName, const String& pattern,
            bool dirs = false);

        /** Find out if the named file exists in a group. 
        @param group The name of the resource group
        @param filename Fully qualified name of the file to test for
        */
        bool resourceExists(const String& group, const String& filename);
        
        /** Find out if the named file exists in any group. 
        @param filename Fully qualified name of the file to test for
        */
        bool resourceExistsInAnyGroup(const String& filename);

        /** Find the group in which a resource exists.
        @param filename Fully qualified name of the file the resource should be
            found as
        @return Name of the resource group the resource was found in. An
            exception is thrown if the group could not be determined.
        */
        const String& findGroupContainingResource(const String& filename);

        /** Find all files or directories matching a given pattern in a group
            and get some detailed information about them.
        @param group The name of the resource group
        @param pattern The pattern to search for; wildcards (*) are allowed
        @param dirs Set to true if you want the directories to be listed
            instead of files
        @return A list of file information structures for all files matching 
        the criteria.
        */
        FileInfoListPtr findResourceFileInfo(const String& group, const String& pattern,
            bool dirs = false);

        /** Retrieve the modification time of a given file */
        time_t resourceModifiedTime(const String& group, const String& filename); 
        /** List all resource locations in a resource group.
        @param groupName The name of the group
        @return A list of resource locations matching the criteria
        */
        StringVectorPtr listResourceLocations(const String& groupName);

        /** Find all resource location names matching a given pattern in a
            resource group.
        @param groupName The name of the group
        @param pattern The pattern to search for; wildcards (*) are allowed
        @return A list of resource locations matching the criteria
        */
        StringVectorPtr findResourceLocation(const String& groupName, const String& pattern);

        /** Create a new resource file in a given group.
        @remarks
            This method creates a new file in a resource group and passes you back a 
            writeable stream. 
        @param filename The name of the file to create
        @param groupName The name of the group in which to create the file
        @param overwrite If true, an existing file will be overwritten, if false
            an error will occur if the file already exists
        @param locationPattern If the resource group contains multiple locations, 
            then usually the file will be created in the first writable location. If you 
            want to be more specific, you can include a location pattern here and 
            only locations which match that pattern (as determined by StringUtil::match)
            will be considered candidates for creation.
        */
        DataStreamPtr createResource(const String& filename, const String& groupName = DEFAULT_RESOURCE_GROUP_NAME, 
<<<<<<< HEAD
            bool overwrite = false, const String& locationPattern = StringUtil::BLANK);
=======
            bool overwrite = false, const String& locationPattern = BLANKSTRING);
>>>>>>> 83e497b5

        /** Delete a single resource file.
        @param filename The name of the file to delete. 
        @param groupName The name of the group in which to search
        @param locationPattern If the resource group contains multiple locations, 
            then usually first matching file found in any location will be deleted. If you 
            want to be more specific, you can include a location pattern here and 
            only locations which match that pattern (as determined by StringUtil::match)
            will be considered candidates for deletion.
        */
        void deleteResource(const String& filename, const String& groupName = DEFAULT_RESOURCE_GROUP_NAME, 
<<<<<<< HEAD
            const String& locationPattern = StringUtil::BLANK);
=======
            const String& locationPattern = BLANKSTRING);
>>>>>>> 83e497b5

        /** Delete all matching resource files.
        @param filePattern The pattern (see StringUtil::match) of the files to delete. 
        @param groupName The name of the group in which to search
        @param locationPattern If the resource group contains multiple locations, 
            then usually all matching files in any location will be deleted. If you 
            want to be more specific, you can include a location pattern here and 
            only locations which match that pattern (as determined by StringUtil::match)
            will be considered candidates for deletion.
        */
        void deleteMatchingResources(const String& filePattern, const String& groupName = DEFAULT_RESOURCE_GROUP_NAME, 
<<<<<<< HEAD
            const String& locationPattern = StringUtil::BLANK);
=======
            const String& locationPattern = BLANKSTRING);
>>>>>>> 83e497b5

        /** Adds a ResourceGroupListener which will be called back during 
            resource loading events. 
        */
        void addResourceGroupListener(ResourceGroupListener* l);
        /** Removes a ResourceGroupListener */
        void removeResourceGroupListener(ResourceGroupListener* l);

        /** Sets the resource group that 'world' resources will use.
        @remarks
            This is the group which should be used by SceneManagers implementing
            world geometry when looking for their resources. Defaults to the 
            DEFAULT_RESOURCE_GROUP_NAME but this can be altered.
        */
        void setWorldResourceGroupName(const String& groupName) {mWorldGroupName = groupName;}

        /// Gets the resource group that 'world' resources will use.
        const String& getWorldResourceGroupName(void) const { return mWorldGroupName; }

        /** Associates some world geometry with a resource group, causing it to 
            be loaded / unloaded with the resource group.
        @remarks
            You would use this method to essentially defer a call to 
            SceneManager::setWorldGeometry to the time when the resource group
            is loaded. The advantage of this is that compatible scene managers 
            will include the estimate of the number of loading stages for that
            world geometry when the resource group begins loading, allowing you
            to include that in a loading progress report. 
        @param group The name of the resource group
        @param worldGeometry The parameter which should be passed to setWorldGeometry
        @param sceneManager The SceneManager which should be called
        */
        void linkWorldGeometryToResourceGroup(const String& group, 
            const String& worldGeometry, SceneManager* sceneManager);

        /** Clear any link to world geometry from a resource group.
        @remarks
            Basically undoes a previous call to linkWorldGeometryToResourceGroup.
        */
        void unlinkWorldGeometryFromResourceGroup(const String& group);

            /** Checks the status of a resource group.
        @remarks
            Looks at the state of a resource group.
            If loadResourceGroup has been called for the resource
            group return true, otherwise return false.
        @param name The name to of the resource group to access.
        */
        bool isResourceGroupInGlobalPool(const String& name);

        /** Shutdown all ResourceManagers, performed as part of clean-up. */
        void shutdownAll(void);


        /** Internal method for registering a ResourceManager (which should be
            a singleton). Creators of plugins can register new ResourceManagers
            this way if they wish.
        @remarks
            ResourceManagers that wish to parse scripts must also call 
            _registerScriptLoader.
        @param resourceType String identifying the resource type, must be unique.
        @param rm Pointer to the ResourceManager instance.
        */
        void _registerResourceManager(const String& resourceType, ResourceManager* rm);

        /** Internal method for unregistering a ResourceManager.
        @remarks
            ResourceManagers that wish to parse scripts must also call 
            _unregisterScriptLoader.
        @param resourceType String identifying the resource type.
        */
        void _unregisterResourceManager(const String& resourceType);

        /** Get an iterator over the registered resource managers.
        */
        ResourceManagerIterator getResourceManagerIterator()
        { return ResourceManagerIterator(
            mResourceManagerMap.begin(), mResourceManagerMap.end()); }

        /** Internal method for registering a ScriptLoader.
        @remarks ScriptLoaders parse scripts when resource groups are initialised.
        @param su Pointer to the ScriptLoader instance.
        */
        void _registerScriptLoader(ScriptLoader* su);

        /** Internal method for unregistering a ScriptLoader.
        @param su Pointer to the ScriptLoader instance.
        */
        void _unregisterScriptLoader(ScriptLoader* su);

        /** Method used to directly query for registered script loaders.
        @param pattern The specific script pattern (e.g. *.material) the script loader handles
        */
        ScriptLoader *_findScriptLoader(const String &pattern);

        /** Internal method for getting a registered ResourceManager.
        @param resourceType String identifying the resource type.
        */
        ResourceManager* _getResourceManager(const String& resourceType);

        /** Internal method called by ResourceManager when a resource is created.
        @param res Weak reference to resource
        */
        void _notifyResourceCreated(ResourcePtr& res);

        /** Internal method called by ResourceManager when a resource is removed.
        @param res Weak reference to resource
        */
        void _notifyResourceRemoved(ResourcePtr& res);

        /** Internal method to notify the group manager that a resource has
            changed group (only applicable for autodetect group) */
        void _notifyResourceGroupChanged(const String& oldGroup, Resource* res);

        /** Internal method called by ResourceManager when all resources 
            for that manager are removed.
        @param manager Pointer to the manager for which all resources are being removed
        */
        void _notifyAllResourcesRemoved(ResourceManager* manager);

        /** Notify this manager that one stage of world geometry loading has been 
            started.
        @remarks
            Custom SceneManagers which load custom world geometry should call this 
            method the number of times equal to the value they return from 
            SceneManager::estimateWorldGeometry while loading their geometry.
        */
        void _notifyWorldGeometryStageStarted(const String& description);
        /** Notify this manager that one stage of world geometry loading has been 
            completed.
        @remarks
            Custom SceneManagers which load custom world geometry should call this 
            method the number of times equal to the value they return from 
            SceneManager::estimateWorldGeometry while loading their geometry.
        */
        void _notifyWorldGeometryStageEnded(void);

        /** Get a list of the currently defined resource groups. 
        @note This method intentionally returns a copy rather than a reference in
            order to avoid any contention issues in multithreaded applications.
        @return A copy of list of currently defined groups.
        */
        StringVector getResourceGroups(void);
        /** Get the list of resource declarations for the specified group name. 
        @note This method intentionally returns a copy rather than a reference in
            order to avoid any contention issues in multithreaded applications.
        @param groupName The name of the group
        @return A copy of list of currently defined resources.
        */
        ResourceDeclarationList getResourceDeclarationList(const String& groupName);

        /** Get the list of resource locations for the specified group name.
        @param groupName The name of the group
        @return The list of resource locations associated with the given group.
        */      
        const LocationList& getResourceLocationList(const String& groupName);

        /// Sets a new loading listener
        void setLoadingListener(ResourceLoadingListener *listener);
        /// Returns the current loading listener
        ResourceLoadingListener *getLoadingListener();

        /** Override standard Singleton retrieval.
        @remarks
        Why do we do this? Well, it's because the Singleton
        implementation is in a .h file, which means it gets compiled
        into anybody who includes it. This is needed for the
        Singleton template to work, but we actually only want it
        compiled into the implementation of the class based on the
        Singleton, not all of them. If we don't change this, we get
        link errors when trying to use the Singleton-based class from
        an outside dll.
        @par
        This method just delegates to the template version anyway,
        but the implementation stays in this single compilation unit,
        preventing link errors.
        */
        static ResourceGroupManager& getSingleton(void);
        /** Override standard Singleton retrieval.
        @remarks
        Why do we do this? Well, it's because the Singleton
        implementation is in a .h file, which means it gets compiled
        into anybody who includes it. This is needed for the
        Singleton template to work, but we actually only want it
        compiled into the implementation of the class based on the
        Singleton, not all of them. If we don't change this, we get
        link errors when trying to use the Singleton-based class from
        an outside dll.
        @par
        This method just delegates to the template version anyway,
        but the implementation stays in this single compilation unit,
        preventing link errors.
        */
        static ResourceGroupManager* getSingletonPtr(void);

    };
    /** @} */
    /** @} */
}

#include "OgreHeaderSuffix.h"

#endif<|MERGE_RESOLUTION|>--- conflicted
+++ resolved
@@ -876,11 +876,7 @@
             will be considered candidates for creation.
         */
         DataStreamPtr createResource(const String& filename, const String& groupName = DEFAULT_RESOURCE_GROUP_NAME, 
-<<<<<<< HEAD
-            bool overwrite = false, const String& locationPattern = StringUtil::BLANK);
-=======
             bool overwrite = false, const String& locationPattern = BLANKSTRING);
->>>>>>> 83e497b5
 
         /** Delete a single resource file.
         @param filename The name of the file to delete. 
@@ -892,11 +888,7 @@
             will be considered candidates for deletion.
         */
         void deleteResource(const String& filename, const String& groupName = DEFAULT_RESOURCE_GROUP_NAME, 
-<<<<<<< HEAD
-            const String& locationPattern = StringUtil::BLANK);
-=======
             const String& locationPattern = BLANKSTRING);
->>>>>>> 83e497b5
 
         /** Delete all matching resource files.
         @param filePattern The pattern (see StringUtil::match) of the files to delete. 
@@ -908,11 +900,7 @@
             will be considered candidates for deletion.
         */
         void deleteMatchingResources(const String& filePattern, const String& groupName = DEFAULT_RESOURCE_GROUP_NAME, 
-<<<<<<< HEAD
-            const String& locationPattern = StringUtil::BLANK);
-=======
             const String& locationPattern = BLANKSTRING);
->>>>>>> 83e497b5
 
         /** Adds a ResourceGroupListener which will be called back during 
             resource loading events. 
