--- conflicted
+++ resolved
@@ -37,12 +37,9 @@
 
 namespace Ogre 
 {
-<<<<<<< HEAD
-=======
     class VertexPoseKeyFrame;
     class KeyFrame;
 
->>>>>>> 83e497b5
     /** \addtogroup Core
     *  @{
     */
@@ -332,15 +329,9 @@
     public:
         /// Constructor
         NodeAnimationTrack(Animation* parent, unsigned short handle);
-<<<<<<< HEAD
         /// Constructor, associates with a OldNode
         NodeAnimationTrack(Animation* parent, unsigned short handle, 
             OldNode* targetNode);
-=======
-        /// Constructor, associates with a Node
-        NodeAnimationTrack(Animation* parent, unsigned short handle, 
-            Node* targetNode);
->>>>>>> 83e497b5
         /// Destructor
         virtual ~NodeAnimationTrack();
         /** Creates a new KeyFrame and adds it to this animation at the given time index.
@@ -351,7 +342,6 @@
         @param timePos The time from which this KeyFrame will apply.
         */
         virtual TransformKeyFrame* createNodeKeyFrame(Real timePos);
-<<<<<<< HEAD
         /** Returns a pointer to the associated OldNode object (if any). */
         virtual OldNode* getAssociatedNode(void) const;
 
@@ -360,16 +350,6 @@
 
         /** As the 'apply' method but applies to a specified OldNode instead of associated node. */
         virtual void applyToNode(OldNode* node, const TimeIndex& timeIndex, Real weight = 1.0, 
-=======
-        /** Returns a pointer to the associated Node object (if any). */
-        virtual Node* getAssociatedNode(void) const;
-
-        /** Sets the associated Node object which will be automatically affected by calls to 'apply'. */
-        virtual void setAssociatedNode(Node* node);
-
-        /** As the 'apply' method but applies to a specified Node instead of associated node. */
-        virtual void applyToNode(Node* node, const TimeIndex& timeIndex, Real weight = 1.0, 
->>>>>>> 83e497b5
             Real scale = 1.0f);
 
         /** Sets the method of rotation calculation */
@@ -419,11 +399,7 @@
             RotationalSpline rotationSpline;
         };
 
-<<<<<<< HEAD
         OldNode* mTargetNode;
-=======
-        Node* mTargetNode;
->>>>>>> 83e497b5
         // Prebuilt splines, must be mutable since lazy-update in const method
         mutable Splines* mSplines;
         mutable bool mSplineBuildNeeded;
