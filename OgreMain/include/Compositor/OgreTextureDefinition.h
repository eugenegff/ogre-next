/*
-----------------------------------------------------------------------------
This source file is part of OGRE
    (Object-oriented Graphics Rendering Engine)
For the latest info, see http://www.ogre3d.org/

Copyright (c) 2000-2014 Torus Knot Software Ltd

Permission is hereby granted, free of charge, to any person obtaining a copy
of this software and associated documentation files (the "Software"), to deal
in the Software without restriction, including without limitation the rights
to use, copy, modify, merge, publish, distribute, sublicense, and/or sell
copies of the Software, and to permit persons to whom the Software is
furnished to do so, subject to the following conditions:

The above copyright notice and this permission notice shall be included in
all copies or substantial portions of the Software.

THE SOFTWARE IS PROVIDED "AS IS", WITHOUT WARRANTY OF ANY KIND, EXPRESS OR
IMPLIED, INCLUDING BUT NOT LIMITED TO THE WARRANTIES OF MERCHANTABILITY,
FITNESS FOR A PARTICULAR PURPOSE AND NONINFRINGEMENT. IN NO EVENT SHALL THE
AUTHORS OR COPYRIGHT HOLDERS BE LIABLE FOR ANY CLAIM, DAMAGES OR OTHER
LIABILITY, WHETHER IN AN ACTION OF CONTRACT, TORT OR OTHERWISE, ARISING FROM,
OUT OF OR IN CONNECTION WITH THE SOFTWARE OR THE USE OR OTHER DEALINGS IN
THE SOFTWARE.
-----------------------------------------------------------------------------
*/

#ifndef __CompositorTextureDefinitionBase_H__
#define __CompositorTextureDefinitionBase_H__

#include "OgreHeaderPrefix.h"
#include "Compositor/OgreCompositorCommon.h"
#include "Compositor/OgreCompositorChannel.h"
#include "OgreIdString.h"
#include "OgreId.h"

namespace Ogre
{
    /** \addtogroup Core
    *  @{
    */
    /** \addtogroup Effects
    *  @{
    */

    /** Centralized class for dealing with declarations of textures in Node &
        Workspace definitions. Note that shadow nodes use their own system
    @author
        Matias N. Goldberg
    @version
        1.0
    */
    class _OgreExport TextureDefinitionBase : public CompositorInstAlloc
    {
    public:
        enum TextureSource
        {
            TEXTURE_INPUT,      /// We got the texture through an input channel
            TEXTURE_LOCAL,      /// We own the texture
            TEXTURE_GLOBAL,     /// It's a global texture. Ask the manager for it.
            NUM_TEXTURES_SOURCES
        };

        enum BoolSetting
        {
            BoolFalse,
            BoolTrue,
            BoolUndefined,
        };

        /// Local texture definition
        class _OgreExport TextureDefinition : public CompositorInstAlloc
        {
            IdString name;
<<<<<<< HEAD
        public:
=======
            TextureType textureType;
>>>>>>> 2bbd7713
            uint width;       // 0 means adapt to target width
            uint height;      // 0 means adapt to target height
            uint depth;       // Must be 1 for textureType == TEX_TYPE_2D
            float widthFactor;  // multiple of target width to use (if width = 0)
            float heightFactor; // multiple of target height to use (if height = 0)
            PixelFormatList formatList; // more than one means MRT
            bool fsaa;          // FSAA enabled; True = Use main target's, False = disable
            bool uav;
            BoolSetting hwGammaWrite;   // Do sRGB gamma correction on write (only 8-bit per channel formats) 
            uint16 depthBufferId;//Depth Buffer's pool ID.

            /// @see RenderTarget::setPreferDepthTexture
            bool preferDepthTexture;
            PixelFormat depthBufferFormat;

            /** In D3D9, reading from an fsaa texture is not possible, hence it always has
                to be resolved before using it. When resolves are implicit, trying to read
                a render target as a texture will make Ogre to automatically resolve the
                FSAA rt into a normal one.
            @par
                For implicit resolves, try to render everything first, then use it as a texture
                instead of mixing reads & writes, to avoid excessive resolves on the same frame.
            @par
                In D3D10+ & GL 3.3+; FSAA surfaces can be read as textures (that is, without
                resolving) for advanced image manipulation (or even performing custom resolves).
                For this reason, turning Explicit resolves on will force Ogre not to resolve
                targets when used as a texture; resolving can still be done using a PASS_RESOLVE
                or using a PASS_QUAD with a custom resolve pixel shader.
            @par
                Explicit resolves are obviously not supported in D3D9, thus this flag is forced
                always to false, and PASS_RESOLVE passes are skipped.
            */
            bool    fsaaExplicitResolve;

<<<<<<< HEAD
            /// Do not call directly. @see TextureDefinition::renameTexture instead.
            void _setName( IdString newName )   { name = newName; }
            IdString getName(void) const        { return name; }

            TextureDefinition( IdString _name ) : name(_name), width(0), height(0), widthFactor(1.0f),
                    heightFactor(1.0f), fsaa(true), hwGammaWrite(BoolUndefined), depthBufferId(1),
                    preferDepthTexture(false), depthBufferFormat(PF_UNKNOWN),
=======
            TextureDefinition( IdString _name ) : name(_name), textureType( TEX_TYPE_2D ),
                    width(0), height(0), depth(1), widthFactor(1.0f), heightFactor(1.0f),
                    fsaa(true), uav(false), hwGammaWrite(BoolUndefined),
                    depthBufferId(1), preferDepthTexture(false), depthBufferFormat(PF_UNKNOWN),
>>>>>>> 2bbd7713
                    fsaaExplicitResolve(false) {}
        };
        typedef vector<TextureDefinition>::type     TextureDefinitionVec;

    protected:
        friend class CompositorNode;
        friend class CompositorWorkspace;
        typedef map<IdString, uint32>::type         NameToChannelMap;

        /** TextureSource to use by addLocalTextureDefinition. Could be either
            TEXTURE_LOCAL or TEXTURE_GLOBAL (!!depends on our derived class!!)
        */
        TextureSource           mDefaultLocalTextureSource;
        TextureDefinitionVec    mLocalTextureDefs;

        /** Similar to @see CompositorNodeDef::mOutChannelMapping,
            associates a given name with the input, local or global textures.
        */
        NameToChannelMap        mNameToChannelMap;

        static inline uint32 encodeTexSource( size_t index, TextureSource textureSource )
        {
            assert( index <= 0x3FFFFFFF && "Texture Source Index out of supported range" );
            return (index & 0x3FFFFFFF)|(textureSource<<30);
        }

        static void decodeTexSource( uint32 encodedVal, size_t &outIdx, TextureSource &outTexSource );

    public:
        TextureDefinitionBase( TextureSource defaultSource );

        /// This has O(N) complexity! (not cached, we look in mNameToChannelMap)
        size_t getNumInputChannels(void) const;

        /** Adds a texture name, whether a real one or an alias, and where to grab it from.
        @remarks
            Throws if a texture with same name already exists, or if the name makes improper
            usage of the 'global' prefix.
        @par
            This is a generic way to add input channels, by calling:

                addTextureSourceName( "myRT", 0, TextureDefinitionBase::TEXTURE_INPUT );

            You're assigning an alias named "myRT" to channel Input #0
            For local or global textures, the index parameter documentation

        @param fullName
            The name of the texture. Names are usually valid only throughout this node.
            We need the name, not its hash because we need to validate the global_ prefix
            is used correctly.
        @param index
            Index in the container where the texture is located, eg. this->mLocalTextureDefs[index]
            for local textures, workspace->mLocalTextureDefs[index] for global textures, and
            this->mInTextures[index] for input channels.
        @param textureSource
            Source where the index must be used (eg. TEXTURE_LOCAL means mLocalTextureDefs)
        @return
            IdString of the fullName paremeter, for convenience
        */
        virtual IdString addTextureSourceName( const String &name, size_t index,
                                                TextureSource textureSource );

        /** WARNING: Be very careful with this function.
            Removes a texture.
            * If the texture is from an input channel (TEXTURE_INPUT),
              the input channel is removed.
            * If the texture is a local definition (TEXTURE_LOCAL) the texture definition
              is removed and all the references to mLocalTextureDefs[i+1] ...
              mLocalTextureDefs[i+n] are updated.
              However, the output channels will now contain an invalid index and will
              only be removed if it was the last output channel (since we can't alter
              the order). It is your responsability to call
              CompositorNodeDef::mapOutputChannel again with a valid texture name to
              the channel it was occupying.
            * If the texture is a global texture (TEXTURE_GLOBAL), the global texture
              can no longer be accessed until
              addTextureSourceName( name, 0, TEXTURE_GLOBAL ) is called again.
        @param name
            Name of the texture to remove.
        */
        virtual void removeTexture( IdString name );

        /** Changes the name of a texture. Texture can come from an input channel,
            be a global texture, or a locally defined one.
            You can't rename a global texture to avoid the "global_" prefix, or
            add the "global_" prefix to a texture that wasn't global.
        */
        void renameTexture( IdString oldName, const String &newName );

        /** Retrieves in which container to look for when looking to which texture is a given name
            associated with.
        @remarks
            Throws if name is not found.
        @param name
            The name of the texture. Names are usually valid only throughout this node.
        @param index [out]
            The index at the container in which the texture associated with the output channel
            is stored
        @param textureSource [out]
            Where to get this texture from
        */
        void getTextureSource( IdString name, size_t &index, TextureSource &textureSource ) const;

        /** Reserves enough memory for all texture definitions
        @remarks
            Calling this function is not obligatory, but recommended
        @param numPasses
            The number of texture definitions expected to contain.
        */
        void setNumLocalTextureDefinitions( size_t numTDs )     { mLocalTextureDefs.reserve( numTDs ); }

        /** Creates a TextureDefinition with a given name, must be unique.
        @remarks
            WARNING: Calling this function may invalidate all previous returned pointers
            unless you've properly called setLocalTextureDefinitions
        @par
            @See addTextureSourceName remarks for what it can throw
        @par
            Textures are local when the derived class is a Node definition, and
            it's global when the derived class is a Workspace definition
        @param name
            The name of the texture. Names are usually valid only throughout this node.
            We need the name, not its hash because we need to validate the global_ prefix
            is used correctly.
        */
        TextureDefinition* addTextureDefinition( const String &name );

        const TextureDefinitionVec& getLocalTextureDefinitions(void) const  { return mLocalTextureDefs; }

        /** Returns the local texture definitions.
        @remarks
            WARNING: Use with care. You should not add/remove elements or change the name
            as mNameToChannelMap needs to be kept in sync. @see addTextureDefinition,
            @see removeTexture and @see renameTexture to perform these actions
        */
        TextureDefinitionVec& getLocalTextureDefinitionsNonConst(void)      { return mLocalTextureDefs; }

        const NameToChannelMap& getNameToChannelMap(void) const             { return mNameToChannelMap; }

        /** Utility function to create the textures based on a given set of
            texture definitions and put them in a container.
        @remarks
            Useful because both Workspace & CompositorNode share the same functionality
            (create global/local textures respectively) without having to create a whole
            base class just for one function. It's confusing that Nodes & Workspace would
            share the same base class, as if they were the same base object or share
            similar functionality (when in fact, workspace manages nodes)
        @param textureDefs
            Array of texture definitions
        @param inOutTexContainer
            Where we'll store the newly created RTs & textures
        @param id
            Unique id in the case we want textures to have unique names (uniqueNames must be true)
        @param uniqueNames
            Set to true if each RT will have a unique name based on given Id, or we don't. The
            latter is useful for global textures (let them get access through materials)
        @param finalTarget
            The final render target (usually the render window) we have to clone parameters from
            (eg. when using auto width & height, or fsaa settings)
        @param renderSys
            The RenderSystem to use
        */
        static void createTextures( const TextureDefinitionVec &textureDefs,
                                    CompositorChannelVec &inOutTexContainer,
                                    IdType id, bool uniqueNames,
                                    const RenderTarget *finalTarget, RenderSystem *renderSys );

        static CompositorChannel createTexture( const TextureDefinition &textureDef,
                                                const String &texName, const RenderTarget *finalTarget,
                                                RenderSystem *renderSys );

        /// @See createTextures
        static void destroyTextures( CompositorChannelVec &inOutTexContainer, RenderSystem *renderSys );

        /** Destroys & recreates only the textures that depend on the main RT
            (i.e. the RenderWindow) resolution
        @param textureDefs
            Array of texture definitions, so we know which ones depend on main RT's resolution
        @param inOutTexContainer
            Where we'll replace the RTs & textures
        @param finalTarget
            The final render target (usually the render window) we have to clone parameters from
            (eg. when using auto width & height, or fsaa settings)
        @param renderSys
            The RenderSystem to use
        @param connectedNodes
            Array of connected nodes that may be using our textures and need to be notified.
        @param passes
            Array of Compositor Passes which may contain the texture being recreated
            When the pointer is null, we don't iterate through it.
        */
        static void recreateResizableTextures( const TextureDefinitionVec &textureDefs,
                                                CompositorChannelVec &inOutTexContainer,
                                                const RenderTarget *finalTarget,
                                                RenderSystem *renderSys,
                                                const CompositorNodeVec &connectedNodes,
                                                const CompositorPassVec *passes );
    };

    /** @} */
    /** @} */
}

#include "OgreHeaderSuffix.h"

#endif<|MERGE_RESOLUTION|>--- conflicted
+++ resolved
@@ -73,11 +73,8 @@
         class _OgreExport TextureDefinition : public CompositorInstAlloc
         {
             IdString name;
-<<<<<<< HEAD
         public:
-=======
             TextureType textureType;
->>>>>>> 2bbd7713
             uint width;       // 0 means adapt to target width
             uint height;      // 0 means adapt to target height
             uint depth;       // Must be 1 for textureType == TEX_TYPE_2D
@@ -112,20 +109,14 @@
             */
             bool    fsaaExplicitResolve;
 
-<<<<<<< HEAD
             /// Do not call directly. @see TextureDefinition::renameTexture instead.
             void _setName( IdString newName )   { name = newName; }
             IdString getName(void) const        { return name; }
 
-            TextureDefinition( IdString _name ) : name(_name), width(0), height(0), widthFactor(1.0f),
-                    heightFactor(1.0f), fsaa(true), hwGammaWrite(BoolUndefined), depthBufferId(1),
-                    preferDepthTexture(false), depthBufferFormat(PF_UNKNOWN),
-=======
             TextureDefinition( IdString _name ) : name(_name), textureType( TEX_TYPE_2D ),
                     width(0), height(0), depth(1), widthFactor(1.0f), heightFactor(1.0f),
                     fsaa(true), uav(false), hwGammaWrite(BoolUndefined),
                     depthBufferId(1), preferDepthTexture(false), depthBufferFormat(PF_UNKNOWN),
->>>>>>> 2bbd7713
                     fsaaExplicitResolve(false) {}
         };
         typedef vector<TextureDefinition>::type     TextureDefinitionVec;
