/*
-----------------------------------------------------------------------------
This source file is part of OGRE
    (Object-oriented Graphics Rendering Engine)
For the latest info, see http://www.ogre3d.org/

Copyright (c) 2000-2014 Torus Knot Software Ltd

Permission is hereby granted, free of charge, to any person obtaining a copy
of this software and associated documentation files (the "Software"), to deal
in the Software without restriction, including without limitation the rights
to use, copy, modify, merge, publish, distribute, sublicense, and/or sell
copies of the Software, and to permit persons to whom the Software is
furnished to do so, subject to the following conditions:

The above copyright notice and this permission notice shall be included in
all copies or substantial portions of the Software.

THE SOFTWARE IS PROVIDED "AS IS", WITHOUT WARRANTY OF ANY KIND, EXPRESS OR
IMPLIED, INCLUDING BUT NOT LIMITED TO THE WARRANTIES OF MERCHANTABILITY,
FITNESS FOR A PARTICULAR PURPOSE AND NONINFRINGEMENT. IN NO EVENT SHALL THE
AUTHORS OR COPYRIGHT HOLDERS BE LIABLE FOR ANY CLAIM, DAMAGES OR OTHER
LIABILITY, WHETHER IN AN ACTION OF CONTRACT, TORT OR OTHERWISE, ARISING FROM,
OUT OF OR IN CONNECTION WITH THE SOFTWARE OR THE USE OR OTHER DEALINGS IN
THE SOFTWARE.
-----------------------------------------------------------------------------
*/

#ifndef __CompositorTextureDefinitionBase_H__
#define __CompositorTextureDefinitionBase_H__

#include "OgreHeaderPrefix.h"
#include "Compositor/OgreCompositorCommon.h"
#include "Compositor/OgreCompositorChannel.h"
#include "Compositor/OgreCompositorNamedBuffer.h"
#include "OgreTextureGpu.h"
#include "OgreIdString.h"
#include "OgreId.h"

namespace Ogre
{
    /** \addtogroup Core
    *  @{
    */
    /** \addtogroup Effects
    *  @{
    */

    struct _OgreExport RenderTargetViewEntry
    {
        IdString    textureName;
        /// Can be left blank if texture is implicitly resolved (will be filled automatically)
        /// But must be present if the texture in textureName is explicitly resolved and
        /// StoreAction is set to Resolve.
        IdString    resolveTextureName;
        uint8       mipLevel;
        uint8       resolveMipLevel;

        uint16      slice;
        uint16      resolveSlice;

        /// See RenderPassColourTarget::allLayers
        bool        colourAllLayers;

        RenderTargetViewEntry() :
            mipLevel( 0 ), resolveMipLevel( 0 ), slice( 0 ),
            resolveSlice( 0 ), colourAllLayers( false ) {}
    };

    typedef vector<RenderTargetViewEntry>::type RenderTargetViewEntryVec;

    struct _OgreExport RenderTargetViewDef
    {
        RenderTargetViewEntryVec    colourAttachments;
        RenderTargetViewEntry       depthAttachment;
        RenderTargetViewEntry       stencilAttachment;

        /// Depth Buffer's pool ID. Ignored if depthAttachment.textureName or
        /// stencilAttachment.textureName are explicitly set.
        uint16          depthBufferId;
        /** Whether this RTV should be attached to a depth texture (i.e.
            TextureGpu::isTexture == true) or a regular depth buffer.
            True to use depth textures. False otherwise (default).
        @remarks
            On older GPUs, preferring depth textures may result in certain depth precisions
            to not be available (or use integer precision instead of floating point, etc).
        @par
            Ignored if depthAttachment.texture or stencilAttachment.texture are explicitly set.
        */
        bool            preferDepthTexture;
        PixelFormatGpu  depthBufferFormat;

        bool depthReadOnly;
        bool stencilReadOnly;
        protected: bool bIsRuntimeAnalyzed;

    public:
        RenderTargetViewDef() :
            depthBufferId( 1u ), preferDepthTexture( false ), depthBufferFormat( PFG_UNKNOWN ),
            depthReadOnly( false ), stencilReadOnly( false ), bIsRuntimeAnalyzed( false )
        {}

        /** If the texture comes from an input channel, we don't have yet enough information,
            as we're missing:
                * Whether the texture is colour or depth
                * The default depth settings (prefersDepthTexture, depth format, etc)
            Use this function to force the given texture to be analyzed at runtime when
            creating the pass.
        @remarks
            Cannot be used for MRT.
        @param texName
        */
        void setRuntimeAnalyzed( IdString texName );
        bool isRuntimeAnalyzed(void) const                  { return bIsRuntimeAnalyzed; }
    };

    /** Centralized class for dealing with declarations of textures in Node &
        Workspace definitions. Note that shadow nodes use their own system
    @author
        Matias N. Goldberg
    @version
        1.0
    */
    class _OgreExport TextureDefinitionBase : public CompositorInstAlloc
    {
    public:
        enum TextureSource
        {
            TEXTURE_INPUT,      /// We got the texture through an input channel
            TEXTURE_LOCAL,      /// We own the texture
            TEXTURE_GLOBAL,     /// It's a global texture. Ask the manager for it.
            NUM_TEXTURES_SOURCES
        };

        typedef vector<PixelFormatGpu>::type PixelFormatGpuVec;

        /// Local texture definition
        class _OgreExport TextureDefinition : public CompositorInstAlloc
        {
            IdString name;
        public:
            TextureTypes::TextureTypes textureType;
            uint32 width;           //0 means adapt to target width
            uint32 height;          //0 means adapt to target height
            uint32 depthOrSlices;   //Can never be 0.
            uint8 numMipmaps;       //1u to disable mipmaps, Negative to generate until the max
                                    //Will be set to -1 if value is 1u and automipmaps is true
                                    //Can never be 0.
            float widthFactor;  //multiple of target width to use (if width = 0)
            float heightFactor; //multiple of target height to use (if height = 0)
            /// Use PFG_UNKNOWN to use same format as main target
            PixelFormatGpu format;
            /// 1u  = Disable.
            /// >1u = Enable
            /// 0   = Use same setting as main target
            uint8 msaa;
            MsaaPatterns::MsaaPatterns msaaPattern;

            /// See TextureFlags::TextureFlags. Valid flags are:
            ///     NotTexture (only valid if Uav is present)
            ///     RenderToTexture (must be present unless Uav is present)
            ///     Uav (must be present unless RenderToTexture is present)
            ///     AllowAutomipmaps
            ///     AutomipmapsAuto
            ///     MsaaExplicitResolve
            /// Note that RenderToTexture & Uav can coexist.
            uint32 textureFlags;

            /// This is a default value for the texture,
            /// but can be overriden by an RTV definition.
            /// See RenderTargetViewEntry::depthBufferId
            uint16          depthBufferId;
            bool            preferDepthTexture;
            PixelFormatGpu  depthBufferFormat;

            /// Do not call directly. @see TextureDefinition::renameTexture instead.
            void _setName( IdString newName )   { name = newName; }
            IdString getName(void) const        { return name; }

            TextureDefinition( IdString _name ) : name(_name), textureType( TextureTypes::Type2D ),
                    width( 0 ), height( 0 ), depthOrSlices( 1u ), numMipmaps( 1u ),
                    widthFactor( 1.0f ), heightFactor( 1.0f ),
                    format( PFG_UNKNOWN ), msaa( 1u ), msaaPattern( MsaaPatterns::Undefined ),
                    textureFlags( TextureFlags::RenderToTexture ),
                    depthBufferId( 1u ), preferDepthTexture( false ), depthBufferFormat( PFG_UNKNOWN ) {}
        };
        typedef vector<TextureDefinition>::type     TextureDefinitionVec;

        struct _OgreExport BufferDefinition : public CompositorInstAlloc
        {
            IdString name;
        public:
            size_t numElements;
            uint32 bytesPerElement;
            uint32 bindFlags;

            /// Sometimes buffers can be used as a plain-array contiguous image (instead of
            /// the swizzled pattern from textures). The formula to calculate final
            /// num elements is :
            ///     finalNumElements = numElements;
            ///     if( widthFactor > 0 )
            ///         finalNumElements *= (widthFactor * width);
            ///     if( heightFactor > 0 )
            ///         finalNumElements *= (heightFactor * height);
            /// For example  if you want to do 512 x height; just set numElements to 512
            /// and heightFactor to 1.
            /// Since there are no pixel formats, the bytesPerElement controls such
            /// such thing (eg. 4 bytes for RGBA8888)
            float widthFactor;  // multiple of target width to use (activates if > 0)
            float heightFactor; // multiple of target height to use (activates if > 0)

            /// Do not call directly. @see TextureDefinition::renameBuffer instead.
            void _setName( IdString newName )   { name = newName; }
            IdString getName(void) const        { return name; }

            BufferDefinition( IdString _name, size_t _numElements,
                              uint32 _bytesPerElement, uint32 _bindFlags,
                              float _widthFactor, float _heightFactor ) :
                    name(_name), numElements( _numElements ),
                    bytesPerElement( _bytesPerElement ), bindFlags( _bindFlags ),
                    widthFactor( _widthFactor ), heightFactor( _heightFactor ) {}
        };
        typedef vector<BufferDefinition>::type     BufferDefinitionVec;

    protected:
        friend class CompositorNode;
        friend class CompositorWorkspace;
        typedef map<IdString, uint32>::type                 NameToChannelMap;
        typedef map<IdString, RenderTargetViewDef>::type    RenderTargetViewDefMap;

        /** TextureSource to use by addLocalTextureDefinition. Could be either
            TEXTURE_LOCAL or TEXTURE_GLOBAL (!!depends on our derived class!!)
        */
        TextureSource           mDefaultLocalTextureSource;
        TextureDefinitionVec    mLocalTextureDefs;
        BufferDefinitionVec     mLocalBufferDefs;
        IdStringVec             mInputBuffers;
        RenderTargetViewDefMap  mLocalRtvs;

        /** Similar to @see CompositorNodeDef::mOutChannelMapping,
            associates a given name with the input, local or global textures.
        */
        NameToChannelMap        mNameToChannelMap;

        static inline uint32 encodeTexSource( size_t index, TextureSource textureSource )
        {
            assert( index <= 0x3FFFFFFF && "Texture Source Index out of supported range" );
            return (index & 0x3FFFFFFF)|(textureSource<<30);
        }

        static void decodeTexSource( uint32 encodedVal, size_t &outIdx, TextureSource &outTexSource );

    public:
        TextureDefinitionBase( TextureSource defaultSource );

        /// This has O(N) complexity! (not cached, we look in mNameToChannelMap)
        size_t getNumInputChannels(void) const;
        size_t getNumInputBufferChannels(void) const;

        /** Adds a texture name, whether a real one or an alias, and where to grab it from.
        @remarks
            Throws if a texture with same name already exists, or if the name makes improper
            usage of the 'global' prefix.
        @par
            This is a generic way to add input channels, by calling:

                addTextureSourceName( "myRT", 0, TextureDefinitionBase::TEXTURE_INPUT );

            You're assigning an alias named "myRT" to channel Input #0
            For local or global textures, the index parameter documentation

        @param fullName
            The name of the texture. Names are usually valid only throughout this node.
            We need the name, not its hash because we need to validate the global_ prefix
            is used correctly.
        @param index
            Index in the container where the texture is located, eg. this->mLocalTextureDefs[index]
            for local textures, workspace->mLocalTextureDefs[index] for global textures, and
            this->mInTextures[index] for input channels.
        @param textureSource
            Source where the index must be used (eg. TEXTURE_LOCAL means mLocalTextureDefs)
        @return
            IdString of the fullName paremeter, for convenience
        */
        virtual IdString addTextureSourceName( const String &name, size_t index,
                                                TextureSource textureSource );

        /** WARNING: Be very careful with this function.
            Removes a texture.
            * If the texture is from an input channel (TEXTURE_INPUT),
              the input channel is removed.
            * If the texture is a local definition (TEXTURE_LOCAL) the texture definition
              is removed and all the references to mLocalTextureDefs[i+1] ...
              mLocalTextureDefs[i+n] are updated.
              However, the output channels will now contain an invalid index and will
              only be removed if it was the last output channel (since we can't alter
              the order). It is your responsability to call
              CompositorNodeDef::mapOutputChannel again with a valid texture name to
              the channel it was occupying.
            * If the texture is a global texture (TEXTURE_GLOBAL), the global texture
              can no longer be accessed until
              addTextureSourceName( name, 0, TEXTURE_GLOBAL ) is called again.
        @param name
            Name of the texture to remove.
        */
        virtual void removeTexture( IdString name );

        /** Changes the name of a texture. Texture can come from an input channel,
            be a global texture, or a locally defined one.
            You can't rename a global texture to avoid the "global_" prefix, or
            add the "global_" prefix to a texture that wasn't global.
        */
        void renameTexture( IdString oldName, const String &newName );

        /** Retrieves in which container to look for when looking to which texture is a given name
            associated with.
        @remarks
            Throws if name is not found.
        @param name
            The name of the texture. Names are usually valid only throughout this node.
        @param index [out]
            The index at the container in which the texture associated with the output channel
            is stored
        @param textureSource [out]
            Where to get this texture from
        */
        void getTextureSource( IdString name, size_t &index, TextureSource &textureSource ) const;

        /** Reserves enough memory for all texture definitions
        @remarks
            Calling this function is not obligatory, but recommended
        @param numPasses
            The number of texture definitions expected to contain.
        */
        void setNumLocalTextureDefinitions( size_t numTDs )     { mLocalTextureDefs.reserve( numTDs ); }

        /** Creates a TextureDefinition with a given name, must be unique.
        @remarks
            WARNING: Calling this function may invalidate all previous returned pointers
            unless you've properly called setLocalTextureDefinitions
        @par
            @See addTextureSourceName remarks for what it can throw
        @par
            Textures are local when the derived class is a Node definition, and
            it's global when the derived class is a Workspace definition
        @param name
            The name of the texture. Names are usually valid only throughout this node.
            We need the name, not its hash because we need to validate the global_ prefix
            is used correctly.
        */
        TextureDefinition* addTextureDefinition( const String &name );

        const TextureDefinitionVec& getLocalTextureDefinitions(void) const  { return mLocalTextureDefs; }

        /** Returns the local texture definitions.
        @remarks
            WARNING: Use with care. You should not add/remove elements or change the name
            as mNameToChannelMap needs to be kept in sync. @see addTextureDefinition,
            @see removeTexture and @see renameTexture to perform these actions
        */
        TextureDefinitionVec& getLocalTextureDefinitionsNonConst(void)      { return mLocalTextureDefs; }

        const NameToChannelMap& getNameToChannelMap(void) const             { return mNameToChannelMap; }

        RenderTargetViewDef* addRenderTextureView( IdString name );
        const RenderTargetViewDef* getRenderTargetViewDef( IdString name ) const;
        RenderTargetViewDef* getRenderTargetViewDefNonConstNoThrow( IdString name );

        /** Utility function to create the textures based on a given set of
            texture definitions and put them in a container.
        @remarks
            Useful because both Workspace & CompositorNode share the same functionality
            (create global/local textures respectively) without having to create a whole
            base class just for one function. It's confusing that Nodes & Workspace would
            share the same base class, as if they were the same base object or share
            similar functionality (when in fact, workspace manages nodes)
        @param textureDefs
            Array of texture definitions
        @param inOutTexContainer
            Where we'll store the newly created RTs & textures
        @param id
            Unique id in the case we want textures to have unique names (uniqueNames must be true)
        @param uniqueNames
            Set to true if each RT will have a unique name based on given Id, or we don't. The
            latter is useful for global textures (let them get access through materials)
        @param finalTarget
            The final render target (usually the render window) we have to clone parameters from
            (eg. when using auto width & height, or fsaa settings)
        @param renderSys
            The RenderSystem to use
        */
        static void createTextures( const TextureDefinitionVec &textureDefs,
                                    CompositorChannelVec &inOutTexContainer,
<<<<<<< HEAD
                                    IdType id, bool uniqueNames,
                                    const TextureGpu *finalTarget,
=======
                                    IdType id, const RenderTarget *finalTarget,
>>>>>>> 12934506
                                    RenderSystem *renderSys );

        static CompositorChannel createTexture( const TextureDefinition &textureDef,
                                                const String &texName, const TextureGpu *finalTarget,
                                                RenderSystem *renderSys );
        static void setupTexture( TextureGpu *tex, const TextureDefinition &textureDef,
                                  const TextureGpu *finalTarget );

        /// @See createTextures
        static void destroyTextures( CompositorChannelVec &inOutTexContainer, RenderSystem *renderSys );

        /** Destroys & recreates only the textures that depend on the main RT
            (i.e. the RenderWindow) resolution
        @param textureDefs
            Array of texture definitions, so we know which ones depend on main RT's resolution
        @param inOutTexContainer
            Where we'll replace the RTs & textures
        @param finalTarget
            The final render target (usually the render window) we have to clone parameters from
            (eg. when using auto width & height, or fsaa settings)
        @param renderSys
            The RenderSystem to use
        @param connectedNodes
            Array of connected nodes that may be using our textures and need to be notified.
        @param passes
            Array of Compositor Passes which may contain the texture being recreated
            When the pointer is null, we don't iterate through it.
        */
        static void recreateResizableTextures( const TextureDefinitionVec &textureDefs,
                                               CompositorChannelVec &inOutTexContainer,
                                               const TextureGpu *finalTarget,
                                               const CompositorNodeVec &connectedNodes,
                                               const CompositorPassVec *passes );


        /////////////////////////////////////////////////////////////////////////////////
        /// Buffers
        /////////////////////////////////////////////////////////////////////////////////

        /** Specifies that buffer incoming from channel 'inputChannel'
            will be referenced by the name 'name'
        @remarks
            Don't leave gaps. (i.e. set channel 0 & 2, without setting channel 1)
            It's ok to map them out of order (i.e. set channel 2, then 0, then 1)
        @param inputChannel
            Input channel # the buffer comes from.
        @param name
            Name to give to this buffer for referencing it locally from this scope.
            Duplicate names (including names from addBufferDefinition) will raise an
            exception when trying to instantiate the workspace.
        */
        virtual void addBufferInput( size_t inputChannel, IdString name );

        /** Creates an UAV buffer.
        @param name
            Name to give to this buffer for referencing it locally from this scope.
            Duplicate names (including names from addBufferInput) will raise an
            exception when trying to instantiate the workspace.
        @param bindFlags
            Bitmask. @see BufferBindFlags
        @param widthFactor
            @see BufferDefinition::widthFactor
        @param heightFactor
            @see BufferDefinition::widthFactor
        */
        void addBufferDefinition( IdString name, size_t numElements,
                                  uint32 bytesPerElement, uint32 bindFlags,
                                  float widthFactor, float heightFactor );

        /// Remove a buffer. Buffer can come from an input channel, or a locally defined one.
        virtual void removeBuffer( IdString name );

        /** Changes the name of a buffer. Buffer can come from
            an input channel, or a locally defined one.
        */
        void renameBuffer( IdString oldName, const String &newName );

        /** Reserves enough memory for all texture definitions
        @remarks
            Calling this function is not obligatory, but recommended
        @param numPasses
            The number of texture definitions expected to contain.
        */
        void setNumLocalBufferDefinitions( size_t numTDs )      { mLocalBufferDefs.reserve( numTDs ); }

        const BufferDefinitionVec& getLocalBufferDefinitions(void) const    { return mLocalBufferDefs; }

        /** Returns the local buffer definitions.
        @remarks
            WARNING: Use with care. You should not add/remove elements or change the name
            @see addBufferDefinition, @see removeBuffer and @see renameBuffer to perform these actions
        */
        BufferDefinitionVec& getLocalBufferDefinitionsNonConst(void)        { return mLocalBufferDefs; }

        /** Utility function to create the buffers based on a given set of
            buffer definitions and put them in a container.
        @remarks
            Useful because both Workspace & CompositorNode share the same functionality
            (create global/local buffers respectively) without having to create a whole
            base class just for one function. It's confusing that Nodes & Workspace would
            share the same base class, as if they were the same base object or share
            similar functionality (when in fact, workspace manages nodes)
        */
        static void createBuffers( const BufferDefinitionVec &bufferDefs,
                                   CompositorNamedBufferVec &inOutBufContainer,
                                   const TextureGpu *finalTarget, RenderSystem *renderSys );

        static UavBufferPacked* createBuffer( const BufferDefinition &bufferDef,
                                              const TextureGpu *finalTarget, VaoManager *vaoManager );

        /// @see createBuffers
        /// We need the definition because, unlike textures, the container passed in may
        /// contain textures that were not created by us (i.e. global & input textures)
        /// that we shouldn't delete.
        /// It is illegal for two buffers to have the same name, so it's invalid that a
        /// e.g. an input and a local texture would share the same name.
        static void destroyBuffers( const BufferDefinitionVec &bufferDefs,
                                    CompositorNamedBufferVec &inOutBufContainer,
                                    RenderSystem *renderSys );

        /** Destroys & recreates only the buffers that depend on the main RT
            (i.e. the RenderWindow) resolution
        @param textureDefs
            Array of texture definitions, so we know which ones depend on main RT's resolution
        @param inOutTexContainer
            Where we'll replace the RTs & textures
        @param finalTarget
            The final render target (usually the render window) we have to clone parameters from
            (eg. when using auto width & height, or fsaa settings)
        @param renderSys
            The RenderSystem to use
        @param connectedNodes
            Array of connected nodes that may be using our buffers and need to be notified.
        @param passes
            Array of Compositor Passes which may contain the texture being recreated
            When the pointer is null, we don't iterate through it.
        */
        static void recreateResizableBuffers( const BufferDefinitionVec &bufferDefs,
                                              CompositorNamedBufferVec &inOutBufContainer,
                                              const TextureGpu *finalTarget,
                                              RenderSystem *renderSys,
                                              const CompositorNodeVec &connectedNodes,
                                              const CompositorPassVec *passes );
    };

    /** @} */
    /** @} */
}

#include "OgreHeaderSuffix.h"

#endif<|MERGE_RESOLUTION|>--- conflicted
+++ resolved
@@ -391,12 +391,7 @@
         */
         static void createTextures( const TextureDefinitionVec &textureDefs,
                                     CompositorChannelVec &inOutTexContainer,
-<<<<<<< HEAD
-                                    IdType id, bool uniqueNames,
-                                    const TextureGpu *finalTarget,
-=======
-                                    IdType id, const RenderTarget *finalTarget,
->>>>>>> 12934506
+                                    IdType id, const TextureGpu *finalTarget,
                                     RenderSystem *renderSys );
 
         static CompositorChannel createTexture( const TextureDefinition &textureDef,
