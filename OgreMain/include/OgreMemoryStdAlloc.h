/*
-----------------------------------------------------------------------------
This source file is part of OGRE
(Object-oriented Graphics Rendering Engine)
For the latest info, see http://www.ogre3d.org/

Copyright (c) 2000-2014 Torus Knot Software Ltd

Permission is hereby granted, free of charge, to any person obtaining a copy
of this software and associated documentation files (the "Software"), to deal
in the Software without restriction, including without limitation the rights
to use, copy, modify, merge, publish, distribute, sublicense, and/or sell
copies of the Software, and to permit persons to whom the Software is
furnished to do so, subject to the following conditions:

The above copyright notice and this permission notice shall be included in
all copies or substantial portions of the Software.

THE SOFTWARE IS PROVIDED "AS IS", WITHOUT WARRANTY OF ANY KIND, EXPRESS OR
IMPLIED, INCLUDING BUT NOT LIMITED TO THE WARRANTIES OF MERCHANTABILITY,
FITNESS FOR A PARTICULAR PURPOSE AND NONINFRINGEMENT. IN NO EVENT SHALL THE
AUTHORS OR COPYRIGHT HOLDERS BE LIABLE FOR ANY CLAIM, DAMAGES OR OTHER
LIABILITY, WHETHER IN AN ACTION OF CONTRACT, TORT OR OTHERWISE, ARISING FROM,
OUT OF OR IN CONNECTION WITH THE SOFTWARE OR THE USE OR OTHER DEALINGS IN
THE SOFTWARE.
-----------------------------------------------------------------------------
*/

#ifndef __MemoryStdAlloc_H__
#define __MemoryStdAlloc_H__

#include <memory>
#include <limits>

#include "OgreAlignedAllocator.h"
#include "OgreMemoryTracker.h"
#include "OgreHeaderPrefix.h"

namespace Ogre
{
#if OGRE_MEMORY_ALLOCATOR == OGRE_MEMORY_ALLOCATOR_STD

<<<<<<< HEAD
    /** \addtogroup Core
    *  @{
    */
    /** \addtogroup Memory
    *  @{
    */
    /** A "standard" allocation policy for use with AllocatedObject and 
        STLAllocator. This is the class that actually does the allocation
        and deallocation of physical memory, and is what you will want to 
        provide a custom version of if you wish to change how memory is allocated.
        @par
        This class just delegates to the global malloc/free.
    */
    class _OgreExport StdAllocPolicy
    {
    public:
        static inline DECL_MALLOC void* allocateBytes(size_t count, 
=======
	/** \addtogroup Core
	*  @{
	*/
	/** \addtogroup Memory
	*  @{
	*/
	/**	A "standard" allocation policy for use with AllocatedObject and 
		STLAllocator. This is the class that actually does the allocation
		and deallocation of physical memory, and is what you will want to 
		provide a custom version of if you wish to change how memory is allocated.
		@par
		This class just delegates to the global malloc/free.
	*/
	class _OgreExport StdAllocPolicy
	{
	public:
		static inline void* allocateBytes(size_t count, 
>>>>>>> 6a259fee
#if OGRE_MEMORY_TRACKER
			const char* file = 0, int line = 0, const char* func = 0
#else
			const char*  = 0, int  = 0, const char* = 0
#endif
            )
		{
			void* ptr = new unsigned char[count];
#if OGRE_MEMORY_TRACKER
			// this alloc policy doesn't do pools
			MemoryTracker::get()._recordAlloc(ptr, count, 0, file, line, func);
#endif
			return ptr;
		}

		static inline void deallocateBytes(void* ptr)
		{
#if OGRE_MEMORY_TRACKER
			MemoryTracker::get()._recordDealloc(ptr);
#endif
<<<<<<< HEAD
            free(ptr);
        }

        /// Get the maximum size of a single allocation
        static inline size_t getMaxAllocationSize()
        {
            return std::numeric_limits<size_t>::max();
        }
    private:
        // no instantiation
        StdAllocPolicy()
        { }
    };

    /** A "standard" allocation policy for use with AllocatedObject and 
        STLAllocator, which aligns memory at a given boundary (which should be
        a power of 2). This is the class that actually does the allocation
        and deallocation of physical memory, and is what you will want to 
        provide a custom version of if you wish to change how memory is allocated.
        @par
        This class just delegates to the global malloc/free, via AlignedMemory.
        @note
        template parameter Alignment equal to zero means use default
        platform dependent alignment.

    */
    template <size_t Alignment = 0>
    class StdAlignedAllocPolicy
    {
    public:
        // compile-time check alignment is available.
        typedef int IsValidAlignment
            [Alignment <= 128 && ((Alignment & (Alignment-1)) == 0) ? +1 : -1];

        static inline DECL_MALLOC void* allocateBytes(size_t count, 
=======
			delete[]((unsigned char*)ptr);
		}

		/// Get the maximum size of a single allocation
		static inline size_t getMaxAllocationSize()
		{
			return std::numeric_limits<size_t>::max();
		}
	private:
		// no instantiation
		StdAllocPolicy()
		{ }
	};

	/**	A "standard" allocation policy for use with AllocatedObject and 
		STLAllocator, which aligns memory at a given boundary (which should be
		a power of 2). This is the class that actually does the allocation
		and deallocation of physical memory, and is what you will want to 
		provide a custom version of if you wish to change how memory is allocated.
		@par
		This class just delegates to the global malloc/free, via AlignedMemory.
		@note
		template parameter Alignment equal to zero means use default
		platform dependent alignment.

	*/
	template <size_t Alignment = 0>
	class StdAlignedAllocPolicy
	{
	public:
		// compile-time check alignment is available.
		typedef int IsValidAlignment
			[Alignment <= 128 && ((Alignment & (Alignment-1)) == 0) ? +1 : -1];

		static inline void* allocateBytes(size_t count, 
>>>>>>> 6a259fee
#if OGRE_MEMORY_TRACKER
			const char* file = 0, int line = 0, const char* func = 0
#else
			const char*  = 0, int  = 0, const char* = 0
#endif
            )
		{
			void* ptr = Alignment ? AlignedMemory::allocate(count, Alignment)
				: AlignedMemory::allocate(count);
#if OGRE_MEMORY_TRACKER
			// this alloc policy doesn't do pools
			MemoryTracker::get()._recordAlloc(ptr, count, 0, file, line, func);
#endif
			return ptr;
		}

		static inline void deallocateBytes(void* ptr)
		{
#if OGRE_MEMORY_TRACKER
			MemoryTracker::get()._recordDealloc(ptr);
#endif
			AlignedMemory::deallocate(ptr);
		}

		/// Get the maximum size of a single allocation
		static inline size_t getMaxAllocationSize()
		{
			return std::numeric_limits<size_t>::max();
		}
	private:
		// No instantiation
		StdAlignedAllocPolicy()
		{ }
	};

#endif
	/** @} */
	/** @} */

}// namespace Ogre


#include "OgreHeaderSuffix.h"

#endif // __MemoryStdAlloc_H__<|MERGE_RESOLUTION|>--- conflicted
+++ resolved
@@ -40,7 +40,6 @@
 {
 #if OGRE_MEMORY_ALLOCATOR == OGRE_MEMORY_ALLOCATOR_STD
 
-<<<<<<< HEAD
     /** \addtogroup Core
     *  @{
     */
@@ -58,25 +57,6 @@
     {
     public:
         static inline DECL_MALLOC void* allocateBytes(size_t count, 
-=======
-	/** \addtogroup Core
-	*  @{
-	*/
-	/** \addtogroup Memory
-	*  @{
-	*/
-	/**	A "standard" allocation policy for use with AllocatedObject and 
-		STLAllocator. This is the class that actually does the allocation
-		and deallocation of physical memory, and is what you will want to 
-		provide a custom version of if you wish to change how memory is allocated.
-		@par
-		This class just delegates to the global malloc/free.
-	*/
-	class _OgreExport StdAllocPolicy
-	{
-	public:
-		static inline void* allocateBytes(size_t count, 
->>>>>>> 6a259fee
 #if OGRE_MEMORY_TRACKER
 			const char* file = 0, int line = 0, const char* func = 0
 #else
@@ -97,43 +77,6 @@
 #if OGRE_MEMORY_TRACKER
 			MemoryTracker::get()._recordDealloc(ptr);
 #endif
-<<<<<<< HEAD
-            free(ptr);
-        }
-
-        /// Get the maximum size of a single allocation
-        static inline size_t getMaxAllocationSize()
-        {
-            return std::numeric_limits<size_t>::max();
-        }
-    private:
-        // no instantiation
-        StdAllocPolicy()
-        { }
-    };
-
-    /** A "standard" allocation policy for use with AllocatedObject and 
-        STLAllocator, which aligns memory at a given boundary (which should be
-        a power of 2). This is the class that actually does the allocation
-        and deallocation of physical memory, and is what you will want to 
-        provide a custom version of if you wish to change how memory is allocated.
-        @par
-        This class just delegates to the global malloc/free, via AlignedMemory.
-        @note
-        template parameter Alignment equal to zero means use default
-        platform dependent alignment.
-
-    */
-    template <size_t Alignment = 0>
-    class StdAlignedAllocPolicy
-    {
-    public:
-        // compile-time check alignment is available.
-        typedef int IsValidAlignment
-            [Alignment <= 128 && ((Alignment & (Alignment-1)) == 0) ? +1 : -1];
-
-        static inline DECL_MALLOC void* allocateBytes(size_t count, 
-=======
 			delete[]((unsigned char*)ptr);
 		}
 
@@ -168,8 +111,7 @@
 		typedef int IsValidAlignment
 			[Alignment <= 128 && ((Alignment & (Alignment-1)) == 0) ? +1 : -1];
 
-		static inline void* allocateBytes(size_t count, 
->>>>>>> 6a259fee
+        static inline DECL_MALLOC void* allocateBytes(size_t count, 
 #if OGRE_MEMORY_TRACKER
 			const char* file = 0, int line = 0, const char* func = 0
 #else
