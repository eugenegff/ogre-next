/*
-----------------------------------------------------------------------------
This source file is part of OGRE
(Object-oriented Graphics Rendering Engine)
For the latest info, see http://www.ogre3d.org

Copyright (c) 2000-2014 Torus Knot Software Ltd

Permission is hereby granted, free of charge, to any person obtaining a copy
of this software and associated documentation files (the "Software"), to deal
in the Software without restriction, including without limitation the rights
to use, copy, modify, merge, publish, distribute, sublicense, and/or sell
copies of the Software, and to permit persons to whom the Software is
furnished to do so, subject to the following conditions:

The above copyright notice and this permission notice shall be included in
all copies or substantial portions of the Software.

THE SOFTWARE IS PROVIDED "AS IS", WITHOUT WARRANTY OF ANY KIND, EXPRESS OR
IMPLIED, INCLUDING BUT NOT LIMITED TO THE WARRANTIES OF MERCHANTABILITY,
FITNESS FOR A PARTICULAR PURPOSE AND NONINFRINGEMENT. IN NO EVENT SHALL THE
AUTHORS OR COPYRIGHT HOLDERS BE LIABLE FOR ANY CLAIM, DAMAGES OR OTHER
LIABILITY, WHETHER IN AN ACTION OF CONTRACT, TORT OR OTHERWISE, ARISING FROM,
OUT OF OR IN CONNECTION WITH THE SOFTWARE OR THE USE OR OTHER DEALINGS IN
THE SOFTWARE.
-----------------------------------------------------------------------------
*/
#ifndef __Entity_H__
#define __Entity_H__

#include "OgrePrerequisites.h"
#include "OgreCommon.h"

#include "OgreMovableObject.h"
#include "OgreQuaternion.h"
#include "OgreVector3.h"
#include "OgreHardwareBufferManager.h"
#include "OgreRenderable.h"
#include "OgreResourceGroupManager.h"
#include "OgreSubEntity.h"
#include "OgreHeaderPrefix.h"

namespace Ogre {
    /** \addtogroup Core
    *  @{
    */
    /** \addtogroup Scene
    *  @{
    */
    /** Defines an instance of a discrete, movable object based on a Mesh.
    @remarks
        Ogre generally divides renderable objects into 2 groups, discrete
        (separate) and relatively small objects which move around the world,
        and large, sprawling geometry which makes up generally immovable
        scenery, aka 'level geometry'.
    @par
        The Mesh and SubMesh classes deal with the definition of the geometry
        used by discrete movable objects. Entities are actual instances of
        objects based on this geometry in the world. Therefore there is
        usually a single set Mesh for a car, but there may be multiple
        entities based on it in the world. Entities are able to override
        aspects of the Mesh it is defined by, such as changing material
        properties per instance (so you can have many cars using the same
        geometry but different textures for example). Because a Mesh is split
        into SubMeshes for this purpose, the Entity class is a grouping class
        (much like the Mesh class) and much of the detail regarding
        individual changes is kept in the SubEntity class. There is a 1:1
        relationship between SubEntity instances and the SubMesh instances
        associated with the Mesh the Entity is based on.
    @par
        Entity and SubEntity classes are never created directly. Use the
        createEntity method of the SceneManager (passing a model name) to
        create one.
    @par
        Entities are included in the scene by associating them with a
        SceneNode, using the attachEntity method. See the SceneNode class
        for full information.
    @note
        No functions were declared virtual to improve performance.
    */
    class _OgreExport Entity : public MovableObject, public Resource::Listener
    {
        // Allow EntityFactory full access
        friend class EntityFactory;
        friend class SubEntity;
    public:
        
        typedef set<Entity*>::type EntitySet;
        typedef map<unsigned short, bool>::type SchemeHardwareAnimMap;

    protected:

        /** Private constructor (instances cannot be created directly).
        */
        Entity( IdType id, ObjectMemoryManager *objectMemoryManager );
        /** Private constructor.
        */
        Entity( IdType id, ObjectMemoryManager *objectMemoryManager, const MeshPtr& mesh );

        /** The Mesh that this Entity is based on.
        */
        MeshPtr mMesh;

        /** List of SubEntities (point to SubMeshes).
        */
        typedef vector<SubEntity>::type SubEntityList;
        SubEntityList mSubEntityList;


        /// State of animation for animable meshes
        AnimationStateSet* mAnimationState;


        /// Temp buffer details for software skeletal anim of shared geometry
        TempBlendedBufferInfo mTempSkelAnimInfo;
        /// Vertex data details for software skeletal anim of shared geometry
        VertexData* mSkelAnimVertexData;
        /// Temp buffer details for software vertex anim of shared geometry
        TempBlendedBufferInfo mTempVertexAnimInfo;
        /// Vertex data details for software vertex anim of shared geometry
        VertexData* mSoftwareVertexAnimVertexData;
        /// Vertex data details for hardware vertex anim of shared geometry
        /// - separate since we need to s/w anim for shadows whilst still altering
        ///   the vertex data for hardware morphing (pos2 binding)
        VertexData* mHardwareVertexAnimVertexData;
        /// Have we applied any vertex animation to shared geometry?
        bool mVertexAnimationAppliedThisFrame;
        /// Have the temp buffers already had their geometry prepared for use in rendering shadow volumes?
        bool mPreparedForShadowVolumes;

        /** Internal method - given vertex data which could be from the Mesh or
            any submesh, finds the temporary blend copy.
        */
        const VertexData* findBlendedVertexData(const VertexData* orig);
        /** Internal method - given vertex data which could be from the Mesh or
            any SubMesh, finds the corresponding SubEntity.
        */
        SubEntity* findSubEntityForVertexData(const VertexData* orig);

        /** Internal method for extracting metadata out of source vertex data
            for fast assignment of temporary buffers later.
        */
        void extractTempBufferInfo(VertexData* sourceData, TempBlendedBufferInfo* info);
        /** Internal method to clone vertex data definitions but to remove blend buffers. */
        VertexData* cloneVertexDataRemoveBlendInfo(const VertexData* source);
        /** Internal method for preparing this Entity for use in animation. */
        void prepareTempBlendBuffers(void);
        /** Mark all vertex data as so far unanimated.
        */
        void markBuffersUnusedForAnimation(void);
        /** Internal method to restore original vertex data where we didn't
            perform any vertex animation this frame.
        */
        void restoreBuffersForUnusedAnimation(bool hardwareAnimation);

        /** Ensure that any unbound  pose animation buffers are bound to a safe
            default.
        @param srcData
            Original vertex data containing original positions.
        @param destData
            Hardware animation vertex data to be checked.
        */
        void bindMissingHardwarePoseBuffers(const VertexData* srcData, 
            VertexData* destData);
            
        /** When performing software pose animation, initialise software copy
            of vertex data.
        */
        void initialisePoseVertexData(const VertexData* srcData, VertexData* destData, 
            bool animateNormals);

        /** When animating normals for pose animation, finalise normals by filling in
            with the reference mesh normal where applied normal weights < 1.
        */
        void finalisePoseNormals(const VertexData* srcData, VertexData* destData);

        /// Cached bone matrices, including any world transform.
        Matrix4 *mBoneWorldMatrices;
        /// Cached bone matrices in skeleton local space, might shares with other entity instances.
        Matrix4 *mBoneMatrices;
        unsigned short mNumBoneMatrices;
        /// Records the last frame in which animation was updated.
        unsigned long mFrameAnimationLastUpdated;

        /// Perform all the updates required for an animated entity.
        void updateAnimation(void);

        /// Records the last frame in which the bones was updated.
        /// It's a pointer because it can be shared between different entities with
        /// a shared skeleton.
        unsigned long *mFrameBonesLastUpdated;

        /** A set of all the entities which shares a single OldSkeletonInstance.
            This is only created if the entity is in fact sharing it's OldSkeletonInstance with
            other Entities.
        */
        EntitySet* mSharedSkeletonEntities;

        /** Private method to cache bone matrices from skeleton.
        @return
            True if the bone matrices cache has been updated. False if note.
        */
        bool cacheBoneMatrices(void);

        /// Flag determines whether or not to display skeleton.
        bool mDisplaySkeleton;
        /** Flag indicating whether hardware animation is supported by this entities materials
            data is saved per scehme number.
        */
        SchemeHardwareAnimMap mSchemeHardwareAnim;

        /// Current state of the hardware animation as represented by the entities parameters.
        bool mCurrentHWAnimationState;

        /// Number of hardware poses supported by materials.
        ushort mHardwarePoseCount;
        /// Flag indicating whether we have a vertex program in use on any of our subentities.
        bool mVertexProgramInUse;
        /// Counter indicating number of requests for software animation.
        int mSoftwareAnimationRequests;
        /// Counter indicating number of requests for software blended normals.
        int mSoftwareAnimationNormalsRequests;
        /// Flag indicating whether to skip automatic updating of the Skeleton's AnimationState.
        bool mSkipAnimStateUpdates;
        /// Flag indicating whether to update the main entity skeleton even when an LOD is displayed.
        bool mAlwaysUpdateMainSkeleton;
        /// Flag indicating whether to update the bounding box from the bones of the skeleton.
        bool mUpdateBoundingBoxFromSkeleton;

<<<<<<< HEAD
=======
#if !OGRE_NO_MESHLOD
        /// The LOD number of the mesh to use, calculated by _notifyCurrentCamera.
        ushort mMeshLodIndex;

        /// LOD bias factor, transformed for optimisation when calculating adjusted LOD value.
        Real mMeshLodFactorTransformed;
        /// Index of minimum detail LOD (NB higher index is lower detail).
        ushort mMinMeshLodIndex;
        /// Index of maximum detail LOD (NB lower index is higher detail).
        ushort mMaxMeshLodIndex;

        /// LOD bias factor, not transformed.
        Real mMaterialLodFactor;
        /// LOD bias factor, transformed for optimisation when calculating adjusted LOD value.
        Real mMaterialLodFactorTransformed;
        /// Index of minimum detail LOD (NB higher index is lower detail).
        ushort mMinMaterialLodIndex;
        /// Index of maximum detail LOD (NB lower index is higher detail).
        ushort mMaxMaterialLodIndex;

>>>>>>> 83e497b5
        /** List of LOD Entity instances (for manual LODs).
            We don't know when the mesh is using manual LODs whether one LOD to the next will have the
            same number of SubMeshes, therefore we have to allow a separate Entity list
            with each alternate one.
        */
        typedef vector<Entity*>::type LODEntityList;
        LODEntityList mLodEntityList;
#else
        const ushort mMeshLodIndex;
        const Real mMeshLodFactorTransformed;
        const ushort mMinMeshLodIndex;
        const ushort mMaxMeshLodIndex;
        const Real mMaterialLodFactor;
        const Real mMaterialLodFactorTransformed;
        const ushort mMinMaterialLodIndex;
        const ushort mMaxMaterialLodIndex;
#endif
        /** This Entity's personal copy of the skeleton, if skeletally animated.
        */
        OldSkeletonInstance* mSkeletonInstance;

        /// Has this entity been initialised yet?
        bool mInitialised;

        /// Last parent transform.
        Matrix4 mLastParentXform;

        /// Mesh state count, used to detect differences.
        size_t mMeshStateCount;

        /** Builds a list of SubEntities based on the SubMeshes contained in the Mesh. */
        void buildSubEntityList(MeshPtr& mesh, SubEntityList* sublist);

        /// Internal implementation of attaching a 'child' object to this entity and assign the parent node to the child entity.
        void attachObjectImpl(MovableObject *pMovable, TagPoint *pAttachingPoint);

        /// Internal implementation of detaching a 'child' object of this entity and clear the parent node of the child entity.
        void detachObjectImpl(MovableObject* pObject);

        /// Ensures reevaluation of the vertex processing usage.
        void reevaluateVertexProcessing(void);

        /** Calculates the kind of vertex processing in use.
        @remarks
            This function's return value is calculated according to the current 
            active scheme. This is due to the fact that RTSS schemes may be different
            in their handling of hardware animation.
        */
        bool calcVertexProcessing(void);
    
        /// Apply vertex animation.
        void applyVertexAnimation(bool hardwareAnimation);
        /// Initialise the hardware animation elements for given vertex data.
        ushort initHardwareAnimationElements(VertexData* vdata, ushort numberOfElements, bool animateNormals);
        /// Are software vertex animation temp buffers bound?
        bool tempVertexAnimBuffersBound(void) const;
        /// Are software skeleton animation temp buffers bound?
        bool tempSkelAnimBuffersBound(bool requestNormals) const;

    public:
<<<<<<< HEAD
=======
        /// Contains the child objects (attached to bones) indexed by name.
        typedef map<String, MovableObject*>::type ChildObjectList;
    protected:
        ChildObjectList mChildObjectList;


        /// Bounding box that 'contains' all the mesh of each child entity.
        mutable AxisAlignedBox mFullBoundingBox;  // note: this exists only so that getBoundingBox() can return an AAB by reference

        ShadowRenderableList mShadowRenderables;

        /** Nested class to allow entity shadows. */
        class _OgreExport EntityShadowRenderable : public ShadowRenderable
        {
        protected:
            Entity* mParent;
            /// Shared link to position buffer.
            HardwareVertexBufferSharedPtr mPositionBuffer;
            /// Shared link to w-coord buffer (optional).
            HardwareVertexBufferSharedPtr mWBuffer;
            /// Link to current vertex data used to bind (maybe changes).
            const VertexData* mCurrentVertexData;
            /// Original position buffer source binding.
            unsigned short mOriginalPosBufferBinding;
            /// Link to SubEntity, only present if SubEntity has it's own geometry.
            SubEntity* mSubEntity;


        public:
            EntityShadowRenderable(Entity* parent,
                HardwareIndexBufferSharedPtr* indexBuffer, const VertexData* vertexData,
                bool createSeparateLightCap, SubEntity* subent, bool isLightCap = false);
            ~EntityShadowRenderable();
            
            /// Create the separate light cap if it doesn't already exists.
            void _createSeparateLightCap();
            /// @copydoc ShadowRenderable::getWorldTransforms.
            void getWorldTransforms(Matrix4* xform) const;
            HardwareVertexBufferSharedPtr getPositionBuffer(void) { return mPositionBuffer; }
            HardwareVertexBufferSharedPtr getWBuffer(void) { return mWBuffer; }
            /// Rebind the source positions (for temp buffer users).
            void rebindPositionBuffer(const VertexData* vertexData, bool force);
            /// @copydoc ShadowRenderable::isVisible.
            bool isVisible(void) const;
            /// @copydoc ShadowRenderable::rebindIndexBuffer.
            virtual void rebindIndexBuffer(const HardwareIndexBufferSharedPtr& indexBuffer);
        };
    public:
>>>>>>> 83e497b5
        /** Default destructor.
        */
        ~Entity();

        /** Gets the Mesh that this Entity is based on.
        */
        const MeshPtr& getMesh(void) const;

        /** Gets a pointer to a SubEntity, ie a part of an Entity.
        */
        SubEntity* getSubEntity(size_t index);
        const SubEntity* getSubEntity(size_t index) const;

        /** Gets a pointer to a SubEntity by name
        @remarks 
            Names should be initialized during a Mesh creation.
        */
        SubEntity* getSubEntity( const String& name );
        const SubEntity* getSubEntity( const String& name ) const;

        /** Retrieves the number of SubEntity objects making up this entity.
        */
        size_t getNumSubEntities(void) const;

        /** Clones this entity and returns a pointer to the clone.
        @remarks
            Useful method for duplicating an entity. The new entity must be
            given a unique name, and is not attached to the scene in any way
            so must be attached to a SceneNode to be visible (exactly as
            entities returned from SceneManager::createEntity).
        @param newName
            Name for the new entity.
        */
        Entity* clone( const String& newName ) const;

        /** Sets the material to use for the whole of this entity.
        @remarks
            This is a shortcut method to set all the materials for all
            subentities of this entity. Only use this method is you want to
            set the same material for all subentities or if you know there
            is only one. Otherwise call getSubEntity() and call the same
            method on the individual SubEntity.
        */
        void setMaterialName( const String& name, const String& groupName = ResourceGroupManager::AUTODETECT_RESOURCE_GROUP_NAME );

        
        /** Sets the material to use for the whole of this entity.
        @remarks
            This is a shortcut method to set all the materials for all
            subentities of this entity. Only use this method is you want to
            set the same material for all subentities or if you know there
            is only one. Otherwise call getSubEntity() and call the same
            method on the individual SubEntity.
        */
        void setMaterial(const MaterialPtr& material);

        /** @copydoc MovableObject::_notifyCurrentCamera.
        */
        void _notifyCurrentCamera(Camera* cam);

        /// @copydoc MovableObject::setRenderQueueGroup.
        void setRenderQueueGroup(uint8 queueID);

        /// @copydoc MovableObject::setRenderQueueGroupAndPriority.
        void setRenderQueueGroupAndPriority(uint8 queueID, ushort priority);

        /** @copydoc MovableObject::_updateRenderQueue.
        */
        void _updateRenderQueue(RenderQueue* queue, Camera *camera, const Camera *lodCamera);

        /** @copydoc MovableObject::getMovableType */
        const String& getMovableType(void) const;

        /** For entities based on animated meshes, gets the AnimationState object for a single animation.
        @remarks
            You animate an entity by updating the animation state objects. Each of these represents the
            current state of each animation available to the entity. The AnimationState objects are
            initialised from the Mesh object.
        */
        AnimationState* getAnimationState(const String& name) const;
        /** Returns whether the AnimationState with the given name exists. */
        bool hasAnimationState(const String& name) const;
        /** For entities based on animated meshes, gets the AnimationState objects for all animations.
        @return
            In case the entity is animated, this functions returns the pointer to a AnimationStateSet
            containing all animations of the entries. If the entity is not animated, it returns 0.
        @remarks
            You animate an entity by updating the animation state objects. Each of these represents the
            current state of each animation available to the entity. The AnimationState objects are
            initialised from the Mesh object.
        */
        AnimationStateSet* getAllAnimationStates(void) const;

        /** Tells the Entity whether or not it should display it's skeleton, if it has one.
        */
        void setDisplaySkeleton(bool display);

        /** Returns whether or not the entity is currently displaying its skeleton.
        */
        bool getDisplaySkeleton(void) const;

        /** Returns the number of manual levels of detail that this entity supports.
        @remarks
            This number never includes the original entity, it is difference
            with Mesh::getNumLodLevels.
        */
        size_t getNumManualLodLevels(void) const;

<<<<<<< HEAD
=======
        /** Returns the current LOD used to render
        */
        ushort getCurrentLodIndex() { return mMeshLodIndex; }

        /** Gets a pointer to the entity representing the numbered manual level of detail.
        @remarks
            The zero-based index never includes the original entity, unlike
            Mesh::getLodLevel.
        */
        Entity* getManualLodLevel(size_t index) const;

#if !OGRE_NO_MESHLOD
        /** Sets a level-of-detail bias for the mesh detail of this entity.
        @remarks
            Level of detail reduction is normally applied automatically based on the Mesh
            settings. However, it is possible to influence this behaviour for this entity
            by adjusting the LOD bias. This 'nudges' the mesh level of detail used for this
            entity up or down depending on your requirements. You might want to use this
            if there was a particularly important entity in your scene which you wanted to
            detail better than the others, such as a player model.
        @par
            There are three parameters to this method; the first is a factor to apply; it
            defaults to 1.0 (no change), by increasing this to say 2.0, this model would
            take twice as long to reduce in detail, whilst at 0.5 this entity would use lower
            detail versions twice as quickly. The other 2 parameters are hard limits which
            let you set the maximum and minimum level-of-detail version to use, after all
            other calculations have been made. This lets you say that this entity should
            never be simplified, or that it can only use LODs below a certain level even
            when right next to the camera.
        @param factor
            Proportional factor to apply to the distance at which LOD is changed.
            Higher values increase the distance at which higher LODs are displayed (2.0 is
            twice the normal distance, 0.5 is half).
        @param maxDetailIndex
            The index of the maximum LOD this entity is allowed to use (lower
            indexes are higher detail: index 0 is the original full detail model).
        @param minDetailIndex
            The index of the minimum LOD this entity is allowed to use (higher
            indexes are lower detail). Use something like 99 if you want unlimited LODs (the actual
            LOD will be limited by the number in the Mesh).
        */
        void setMeshLodBias(Real factor, ushort maxDetailIndex = 0, ushort minDetailIndex = 99);

        /** Sets a level-of-detail bias for the material detail of this entity.
        @remarks
            Level of detail reduction is normally applied automatically based on the Material
            settings. However, it is possible to influence this behaviour for this entity
            by adjusting the LOD bias. This 'nudges' the material level of detail used for this
            entity up or down depending on your requirements. You might want to use this
            if there was a particularly important entity in your scene which you wanted to
            detail better than the others, such as a player model.
        @par
            There are three parameters to this method; the first is a factor to apply; it
            defaults to 1.0 (no change), by increasing this to say 2.0, this entity would
            take twice as long to use a lower detail material, whilst at 0.5 this entity
            would use lower detail versions twice as quickly. The other 2 parameters are
            hard limits which let you set the maximum and minimum level-of-detail index
            to use, after all other calculations have been made. This lets you say that
            this entity should never be simplified, or that it can only use LODs below
            a certain level even when right next to the camera.
        @param factor
            Proportional factor to apply to the distance at which LOD is changed.
            Higher values increase the distance at which higher LODs are displayed (2.0 is
            twice the normal distance, 0.5 is half).
        @param maxDetailIndex
            The index of the maximum LOD this entity is allowed to use (lower
            indexes are higher detail: index 0 is the original full detail model).
        @param minDetailIndex
            The index of the minimum LOD this entity is allowed to use (higher
            indexes are lower detail. Use something like 99 if you want unlimited LODs (the actual
            LOD will be limited by the number of LOD indexes used in the Material).
        */
        void setMaterialLodBias(Real factor, ushort maxDetailIndex = 0, ushort minDetailIndex = 99);
#endif
>>>>>>> 83e497b5
        /** Sets whether the polygon mode of this entire entity may be
            overridden by the camera detail settings.
        */
        void setPolygonModeOverrideable(bool PolygonModeOverrideable);
        /** Attaches another object to a certain bone of the skeleton which this entity uses.
        @remarks
            This method can be used to attach another object to an animated part of this entity,
            by attaching it to a bone in the skeleton (with an offset if required). As this entity
            is animated, the attached object will move relative to the bone to which it is attached.
        @par
            An exception is thrown if the movable object is already attached to the bone, another bone or scenenode.
            If the entity has no skeleton or the bone name cannot be found then an exception is thrown.
        @param boneName
            The name of the bone (in the skeleton) to attach this object
        @param pMovable
            Pointer to the object to attach
        @param offsetOrientation
            An adjustment to the orientation of the attached object, relative to the bone.
        @param offsetPosition
            An adjustment to the position of the attached object, relative to the bone.
        @return
            The TagPoint to which the object has been attached
        */
        TagPoint* attachObjectToBone(const String &boneName,
            MovableObject *pMovable,
            const Quaternion &offsetOrientation = Quaternion::IDENTITY,
            const Vector3 &offsetPosition = Vector3::ZERO);

        /** Detach a MovableObject previously attached using attachObjectToBone.
            If the movable object name is not found then an exception is raised.
        @param movableName
            The name of the movable object to be detached.
        */
        MovableObject* detachObjectFromBone(const String &movableName);

        /** Detaches an object by pointer.
        @remarks
            Use this method to destroy a MovableObject which is attached to a bone of belonging this entity.
            But sometimes the object may be not in the child object list because it is a LOD entity,
            this method can safely detect and ignore in this case and won't raise an exception.
        */
        void detachObjectFromBone(MovableObject* obj);

        /// Detach all MovableObjects previously attached using attachObjectToBone
        void detachAllObjectsFromBone(void);

#ifdef ENABLE_INCOMPATIBLE_OGRE_2_0
        /// Contains the child objects (attached to bones) indexed by name.
        typedef map<String, MovableObject*>::type ChildObjectList;
        typedef MapIterator<ChildObjectList> ChildObjectListIterator;
        /** Gets an iterator to the list of objects attached to bones on this entity. */
        ChildObjectListIterator getAttachedObjectIterator(void);
#endif
        /** @copydoc ShadowCaster::getEdgeList. */
        EdgeData* getEdgeList(void);
        /** @copydoc ShadowCaster::hasEdgeList. */
        bool hasEdgeList(void);

        /** Internal method for retrieving bone matrix information. */
        const Matrix4* _getBoneMatrices(void) const { return mBoneMatrices;}
        /** Internal method for retrieving bone matrix information. */
        unsigned short _getNumBoneMatrices(void) const { return mNumBoneMatrices; }
        /** Returns whether or not this entity is skeletally animated. */
        bool hasSkeleton(void) const { return mSkeletonInstance != 0; }
        /** Get this Entity's personal skeleton instance. */
        OldSkeletonInstance* getSkeleton(void) const { return mSkeletonInstance; }
        /** Returns whether or not hardware animation is enabled.
        @remarks
            Because fixed-function indexed vertex blending is rarely supported
            by existing graphics cards, hardware animation can only be done if
            the vertex programs in the materials used to render an entity support
            it. Therefore, this method will only return true if all the materials
            assigned to this entity have vertex programs assigned, and all those
            vertex programs must support 'includes_morph_animation true' if using
            morph animation, 'includes_pose_animation true' if using pose animation
            and 'includes_skeletal_animation true' if using skeletal animation.

            Also note the the function returns value according to the current active
            scheme. This is due to the fact that RTSS schemes may be different in their
            handling of hardware animation.
        */
        bool isHardwareAnimationEnabled(void);

        /** @copydoc MovableObject::_notifyAttached */
        void _notifyAttached( Node* parent );
        /** Returns the number of requests that have been made for software animation
        @remarks
            If non-zero then software animation will be performed in updateAnimation
            regardless of the current setting of isHardwareAnimationEnabled or any
            internal optimise for eliminate software animation. Requests for software
            animation are made by calling the addSoftwareAnimationRequest() method.
        */
        int getSoftwareAnimationRequests(void) const { return mSoftwareAnimationRequests; }
        /** Returns the number of requests that have been made for software animation of normals
        @remarks
            If non-zero, and getSoftwareAnimationRequests() also returns non-zero,
            then software animation of normals will be performed in updateAnimation
            regardless of the current setting of isHardwareAnimationEnabled or any
            internal optimise for eliminate software animation. Currently it is not
            possible to force software animation of only normals. Consequently this
            value is always less than or equal to that returned by getSoftwareAnimationRequests().
            Requests for software animation of normals are made by calling the
            addSoftwareAnimationRequest() method with 'true' as the parameter.
        */
        int getSoftwareAnimationNormalsRequests(void) const { return mSoftwareAnimationNormalsRequests; }
        /** Add a request for software animation
        @remarks
            Tells the entity to perform animation calculations for skeletal/vertex
            animations in software, regardless of the current setting of
            isHardwareAnimationEnabled().  Software animation will be performed
            any time one or more requests have been made.  If 'normalsAlso' is
            'true', then the entity will also do software blending on normal
            vectors, in addition to positions. This advanced method useful for
            situations in which access to actual mesh vertices is required,
            such as accurate collision detection or certain advanced shading
            techniques. When software animation is no longer needed,
            the caller of this method should always remove the request by calling
            removeSoftwareAnimationRequest(), passing the same value for
            'normalsAlso'.
        */
        void addSoftwareAnimationRequest(bool normalsAlso);
        /** Removes a request for software animation
        @remarks
            Calling this decrements the entity's internal counter of the number
            of requests for software animation.  If the counter is already zero
            then calling this method throws an exception.  The 'normalsAlso'
            flag if set to 'true' will also decrement the internal counter of
            number of requests for software animation of normals.
        */
        void removeSoftwareAnimationRequest(bool normalsAlso);

        /** Shares the OldSkeletonInstance with the supplied entity.
            Note that in order for this to work, both entities must have the same
            Skeleton.
        */
        void shareSkeletonInstanceWith(Entity* entity);

        /** Returns whether or not this entity is either morph or pose animated.
        */
        bool hasVertexAnimation(void) const;


        /** Stops sharing the OldSkeletonInstance with other entities.
        */
        void stopSharingSkeletonInstance();


        /** Returns whether this entity shares it's SkeltonInstance with other entity instances.
        */
        inline bool sharesSkeletonInstance() const { return mSharedSkeletonEntities != NULL; }

        /** Returns a pointer to the set of entities which share a OldSkeletonInstance.
            If this instance does not share it's OldSkeletonInstance with other instances @c NULL will be returned
        */
        inline const EntitySet* getSkeletonInstanceSharingSet() const { return mSharedSkeletonEntities; }

        /** Updates the internal animation state set to include the latest
            available animations from the attached skeleton.
        @remarks
            Use this method if you manually add animations to a skeleton, or have
            linked the skeleton to another for animation purposes since creating
            this entity.
        @note
            If you have called getAnimationState prior to calling this method,
            the pointers will still remain valid.
        */
        void refreshAvailableAnimationState(void);

        /** Advanced method to perform all the updates required for an animated entity.
        @remarks
            You don't normally need to call this, but it's here in case you wish
            to manually update the animation of an Entity at a specific point in
            time. Animation will not be updated more than once a frame no matter
            how many times you call this method.
        */
        void _updateAnimation(void);

        /** Tests if any animation applied to this entity.
        @remarks
            An entity is animated if any animation state is enabled, or any manual bone
            applied to the skeleton.
        */
        bool _isAnimated(void) const;

        /** Tests if skeleton was animated.
        */
        bool _isSkeletonAnimated(void) const;

        /** Advanced method to get the temporarily blended skeletal vertex information
            for entities which are software skinned.
        @remarks
            Internal engine will eliminate software animation if possible, this
            information is unreliable unless added request for software animation
            via addSoftwareAnimationRequest.
        @note
            The positions/normals of the returned vertex data is in object space.
        */
        VertexData* _getSkelAnimVertexData(void) const;
        /** Advanced method to get the temporarily blended software vertex animation information
        @remarks
            Internal engine will eliminate software animation if possible, this
            information is unreliable unless added request for software animation
            via addSoftwareAnimationRequest.
        @note
            The positions/normals of the returned vertex data is in object space.
        */
        VertexData* _getSoftwareVertexAnimVertexData(void) const;
        /** Advanced method to get the hardware morph vertex information
        @note
            The positions/normals of the returned vertex data is in object space.
        */
        VertexData* _getHardwareVertexAnimVertexData(void) const;
        /** Advanced method to get the temp buffer information for software
            skeletal animation.
        */
        TempBlendedBufferInfo* _getSkelAnimTempBufferInfo(void);
        /** Advanced method to get the temp buffer information for software
            morph animation.
        */
        TempBlendedBufferInfo* _getVertexAnimTempBufferInfo(void);
        /// Override to return specific type flag.
        uint32 getTypeFlags(void) const;
        /// Retrieve the VertexData which should be used for GPU binding.
        VertexData* getVertexDataForBinding(void);

        /// Identify which vertex data we should be sending to the renderer.
        enum VertexDataBindChoice
        {
            BIND_ORIGINAL,
            BIND_SOFTWARE_SKELETAL,
            BIND_SOFTWARE_MORPH,
            BIND_HARDWARE_MORPH
        };
        /// Choose which vertex data to bind to the renderer.
        VertexDataBindChoice chooseVertexDataForBinding(bool hasVertexAnim);

        /** Are buffers already marked as vertex animated? */
        bool _getBuffersMarkedForAnimation(void) const { return mVertexAnimationAppliedThisFrame; }
        /** Mark just this vertex data as animated.
        */
        void _markBuffersUsedForAnimation(void);

        /** Has this Entity been initialised yet?
        @remarks
            If this returns false, it means this Entity hasn't been completely
            constructed yet from the underlying resources (Mesh, Skeleton), which 
            probably means they were delay-loaded and aren't available yet. This
            Entity won't render until it has been successfully initialised, nor
            will many of the manipulation methods function.
        */
        bool isInitialised(void) const { return mInitialised; }

        /** Try to initialise the Entity from the underlying resources.
        @remarks
            This method builds the internal structures of the Entity based on it
            resources (Mesh, Skeleton). This may or may not succeed if the 
            resources it references have been earmarked for background loading,
            so you should check isInitialised afterwards to see if it was successful.
        @param forceReinitialise
            If @c true, this forces the Entity to tear down it's
            internal structures and try to rebuild them. Useful if you changed the
            content of a Mesh or Skeleton at runtime.
        */
        void _initialise(bool forceReinitialise = false);
        /** Tear down the internal structures of this Entity, rendering it uninitialised. */
        void _deinitialise(void);

        /** Resource::Listener hook to notify Entity that a delay-loaded Mesh is
            complete.
        */
        void backgroundLoadingComplete(Resource* res);

        /// @copydoc MovableObject::visitRenderables
        void visitRenderables(Renderable::Visitor* visitor, 
            bool debugRenderables = false);

        /** Entity's skeleton's AnimationState will not be automatically updated when set to true.
            Useful if you wish to handle AnimationState updates manually.
        */
        void setSkipAnimationStateUpdate(bool skip) {
            mSkipAnimStateUpdates = skip;
        }
        
        /** Entity's skeleton's AnimationState will not be automatically updated when set to true.
            Useful if you wish to handle AnimationState updates manually.
        */
        bool getSkipAnimationStateUpdate() const {
            return mSkipAnimStateUpdates;
        }

        /** The skeleton of the main entity will be updated even if the an LOD entity is being displayed.
            useful if you have entities attached to the main entity. Otherwise position of attached
            entities will not be updated.
        */
        void setAlwaysUpdateMainSkeleton(bool update) {
            mAlwaysUpdateMainSkeleton = update;
        }

        /** The skeleton of the main entity will be updated even if the an LOD entity is being displayed.
            useful if you have entities attached to the main entity. Otherwise position of attached
            entities will not be updated.
        */
        bool getAlwaysUpdateMainSkeleton() const {
            return mAlwaysUpdateMainSkeleton;
        }

        /** If true, the skeleton of the entity will be used to update the bounding box for culling.
            Useful if you have skeletal animations that move the bones away from the root.  Otherwise, the
            bounding box of the mesh in the binding pose will be used.
        @remarks
            When true, the bounding box will be generated to only enclose the bones that are used for skinning.
            Also the resulting bounding box will be expanded by the amount of GetMesh()->getBoneBoundingRadius().
            The expansion amount can be changed on the mesh to achieve a better fitting bounding box.
        */
        void setUpdateBoundingBoxFromSkeleton(bool update);

        /** If true, the skeleton of the entity will be used to update the bounding box for culling.
            Useful if you have skeletal animations that move the bones away from the root.  Otherwise, the
            bounding box of the mesh in the binding pose will be used.
        */
        bool getUpdateBoundingBoxFromSkeleton() const {
            return mUpdateBoundingBoxFromSkeleton;
        }

        
    };

    /** Factory object for creating Entity instances */
    class _OgreExport EntityFactory : public MovableObjectFactory
    {
    protected:
        virtual MovableObject* createInstanceImpl( IdType id, ObjectMemoryManager *objectMemoryManager,
                                                    const NameValuePairList* params = 0 );
    public:
        EntityFactory() {}
        ~EntityFactory() {}

        static String FACTORY_TYPE_NAME;

        const String& getType(void) const;
        void destroyInstance( MovableObject* obj);

    };
    /** @} */
    /** @} */

} // namespace Ogre

#include "OgreHeaderSuffix.h"

#endif // __Entity_H__<|MERGE_RESOLUTION|>--- conflicted
+++ resolved
@@ -224,32 +224,7 @@
         bool mSkipAnimStateUpdates;
         /// Flag indicating whether to update the main entity skeleton even when an LOD is displayed.
         bool mAlwaysUpdateMainSkeleton;
-        /// Flag indicating whether to update the bounding box from the bones of the skeleton.
-        bool mUpdateBoundingBoxFromSkeleton;
-
-<<<<<<< HEAD
-=======
-#if !OGRE_NO_MESHLOD
-        /// The LOD number of the mesh to use, calculated by _notifyCurrentCamera.
-        ushort mMeshLodIndex;
-
-        /// LOD bias factor, transformed for optimisation when calculating adjusted LOD value.
-        Real mMeshLodFactorTransformed;
-        /// Index of minimum detail LOD (NB higher index is lower detail).
-        ushort mMinMeshLodIndex;
-        /// Index of maximum detail LOD (NB lower index is higher detail).
-        ushort mMaxMeshLodIndex;
-
-        /// LOD bias factor, not transformed.
-        Real mMaterialLodFactor;
-        /// LOD bias factor, transformed for optimisation when calculating adjusted LOD value.
-        Real mMaterialLodFactorTransformed;
-        /// Index of minimum detail LOD (NB higher index is lower detail).
-        ushort mMinMaterialLodIndex;
-        /// Index of maximum detail LOD (NB lower index is higher detail).
-        ushort mMaxMaterialLodIndex;
-
->>>>>>> 83e497b5
+
         /** List of LOD Entity instances (for manual LODs).
             We don't know when the mesh is using manual LODs whether one LOD to the next will have the
             same number of SubMeshes, therefore we have to allow a separate Entity list
@@ -310,57 +285,6 @@
         bool tempSkelAnimBuffersBound(bool requestNormals) const;
 
     public:
-<<<<<<< HEAD
-=======
-        /// Contains the child objects (attached to bones) indexed by name.
-        typedef map<String, MovableObject*>::type ChildObjectList;
-    protected:
-        ChildObjectList mChildObjectList;
-
-
-        /// Bounding box that 'contains' all the mesh of each child entity.
-        mutable AxisAlignedBox mFullBoundingBox;  // note: this exists only so that getBoundingBox() can return an AAB by reference
-
-        ShadowRenderableList mShadowRenderables;
-
-        /** Nested class to allow entity shadows. */
-        class _OgreExport EntityShadowRenderable : public ShadowRenderable
-        {
-        protected:
-            Entity* mParent;
-            /// Shared link to position buffer.
-            HardwareVertexBufferSharedPtr mPositionBuffer;
-            /// Shared link to w-coord buffer (optional).
-            HardwareVertexBufferSharedPtr mWBuffer;
-            /// Link to current vertex data used to bind (maybe changes).
-            const VertexData* mCurrentVertexData;
-            /// Original position buffer source binding.
-            unsigned short mOriginalPosBufferBinding;
-            /// Link to SubEntity, only present if SubEntity has it's own geometry.
-            SubEntity* mSubEntity;
-
-
-        public:
-            EntityShadowRenderable(Entity* parent,
-                HardwareIndexBufferSharedPtr* indexBuffer, const VertexData* vertexData,
-                bool createSeparateLightCap, SubEntity* subent, bool isLightCap = false);
-            ~EntityShadowRenderable();
-            
-            /// Create the separate light cap if it doesn't already exists.
-            void _createSeparateLightCap();
-            /// @copydoc ShadowRenderable::getWorldTransforms.
-            void getWorldTransforms(Matrix4* xform) const;
-            HardwareVertexBufferSharedPtr getPositionBuffer(void) { return mPositionBuffer; }
-            HardwareVertexBufferSharedPtr getWBuffer(void) { return mWBuffer; }
-            /// Rebind the source positions (for temp buffer users).
-            void rebindPositionBuffer(const VertexData* vertexData, bool force);
-            /// @copydoc ShadowRenderable::isVisible.
-            bool isVisible(void) const;
-            /// @copydoc ShadowRenderable::rebindIndexBuffer.
-            virtual void rebindIndexBuffer(const HardwareIndexBufferSharedPtr& indexBuffer);
-        };
-    public:
->>>>>>> 83e497b5
         /** Default destructor.
         */
         ~Entity();
@@ -469,83 +393,6 @@
         */
         size_t getNumManualLodLevels(void) const;
 
-<<<<<<< HEAD
-=======
-        /** Returns the current LOD used to render
-        */
-        ushort getCurrentLodIndex() { return mMeshLodIndex; }
-
-        /** Gets a pointer to the entity representing the numbered manual level of detail.
-        @remarks
-            The zero-based index never includes the original entity, unlike
-            Mesh::getLodLevel.
-        */
-        Entity* getManualLodLevel(size_t index) const;
-
-#if !OGRE_NO_MESHLOD
-        /** Sets a level-of-detail bias for the mesh detail of this entity.
-        @remarks
-            Level of detail reduction is normally applied automatically based on the Mesh
-            settings. However, it is possible to influence this behaviour for this entity
-            by adjusting the LOD bias. This 'nudges' the mesh level of detail used for this
-            entity up or down depending on your requirements. You might want to use this
-            if there was a particularly important entity in your scene which you wanted to
-            detail better than the others, such as a player model.
-        @par
-            There are three parameters to this method; the first is a factor to apply; it
-            defaults to 1.0 (no change), by increasing this to say 2.0, this model would
-            take twice as long to reduce in detail, whilst at 0.5 this entity would use lower
-            detail versions twice as quickly. The other 2 parameters are hard limits which
-            let you set the maximum and minimum level-of-detail version to use, after all
-            other calculations have been made. This lets you say that this entity should
-            never be simplified, or that it can only use LODs below a certain level even
-            when right next to the camera.
-        @param factor
-            Proportional factor to apply to the distance at which LOD is changed.
-            Higher values increase the distance at which higher LODs are displayed (2.0 is
-            twice the normal distance, 0.5 is half).
-        @param maxDetailIndex
-            The index of the maximum LOD this entity is allowed to use (lower
-            indexes are higher detail: index 0 is the original full detail model).
-        @param minDetailIndex
-            The index of the minimum LOD this entity is allowed to use (higher
-            indexes are lower detail). Use something like 99 if you want unlimited LODs (the actual
-            LOD will be limited by the number in the Mesh).
-        */
-        void setMeshLodBias(Real factor, ushort maxDetailIndex = 0, ushort minDetailIndex = 99);
-
-        /** Sets a level-of-detail bias for the material detail of this entity.
-        @remarks
-            Level of detail reduction is normally applied automatically based on the Material
-            settings. However, it is possible to influence this behaviour for this entity
-            by adjusting the LOD bias. This 'nudges' the material level of detail used for this
-            entity up or down depending on your requirements. You might want to use this
-            if there was a particularly important entity in your scene which you wanted to
-            detail better than the others, such as a player model.
-        @par
-            There are three parameters to this method; the first is a factor to apply; it
-            defaults to 1.0 (no change), by increasing this to say 2.0, this entity would
-            take twice as long to use a lower detail material, whilst at 0.5 this entity
-            would use lower detail versions twice as quickly. The other 2 parameters are
-            hard limits which let you set the maximum and minimum level-of-detail index
-            to use, after all other calculations have been made. This lets you say that
-            this entity should never be simplified, or that it can only use LODs below
-            a certain level even when right next to the camera.
-        @param factor
-            Proportional factor to apply to the distance at which LOD is changed.
-            Higher values increase the distance at which higher LODs are displayed (2.0 is
-            twice the normal distance, 0.5 is half).
-        @param maxDetailIndex
-            The index of the maximum LOD this entity is allowed to use (lower
-            indexes are higher detail: index 0 is the original full detail model).
-        @param minDetailIndex
-            The index of the minimum LOD this entity is allowed to use (higher
-            indexes are lower detail. Use something like 99 if you want unlimited LODs (the actual
-            LOD will be limited by the number of LOD indexes used in the Material).
-        */
-        void setMaterialLodBias(Real factor, ushort maxDetailIndex = 0, ushort minDetailIndex = 99);
-#endif
->>>>>>> 83e497b5
         /** Sets whether the polygon mode of this entire entity may be
             overridden by the camera detail settings.
         */
