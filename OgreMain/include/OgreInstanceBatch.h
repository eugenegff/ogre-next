--- conflicted
+++ resolved
@@ -131,20 +131,6 @@
         ///our implementations keep the params separate from the InstancedEntity to lower
         ///the memory overhead. They default to Vector4::ZERO
         CustomParamsVec     mCustomParams;
-<<<<<<< HEAD
-=======
-
-        /// This bbox contains all (visible) instanced entities
-        AxisAlignedBox      mFullBoundingBox;
-        Real                mBoundingRadius;
-        bool                mBoundsDirty;
-        bool                mBoundsUpdated; //Set to false by derived classes that need it
-        Camera              *mCurrentCamera;
-
-        unsigned short      mMaterialLodIndex;
-
-        bool                mDirtyAnimation; //Set to false at start of each _updateRenderQueue
->>>>>>> 83e497b5
 
         SkeletalAnimationMode   mTechnSupportsSkeletal;
 
@@ -286,7 +272,6 @@
             Used for defragmentation, @see InstanceManager::defragmentBatches
         */
         void getInstancedEntitiesInUse( InstancedEntityVec &outEntities, CustomParamsVec &outParams );
-<<<<<<< HEAD
 
 #ifdef OGRE_LEGACY_ANIMATIONS
         /// Schedules the given Instanced Entity to be updated every frame in @see _updateAnimations
@@ -298,8 +283,6 @@
         */
         void _removeAnimatedInstance( const InstancedEntity *instancedEntity );
 #endif
-=======
->>>>>>> 83e497b5
 
         /** @see InstanceManager::defragmentBatches
             This function takes InstancedEntities and pushes back all entities it can fit here
@@ -324,7 +307,6 @@
         */
         void _defragmentBatchDiscard(void);
 
-<<<<<<< HEAD
         /** Tells this batch to stop updating animations, positions, rotations, and display
             all it's active instances. Some implementations allow to keep culling individual
             instances while others may not.
@@ -345,31 +327,6 @@
             Should only useful if this batch is static.
         */
         virtual void _notifyStaticDirty(void);
-=======
-        /** Called by InstancedEntity(s) to tell us we need to update the bounds
-            (we touch the SceneNode so the SceneManager aknowledges such change)
-        */
-        virtual void _boundsDirty(void);
-
-        /** Tells this batch to stop updating animations, positions, rotations, and display
-            all it's active instances. Currently only InstanceBatchHW & InstanceBatchHW_VTF support it.
-            This option makes the batch behave pretty much like Static Geometry, but with the GPU RAM
-            memory advantages (less VRAM, less bandwidth) and not LOD support. Very useful for
-            billboards of trees, repeating vegetation, etc.
-            @remarks
-                This function moves a lot of processing time from the CPU to the GPU. If the GPU
-                is already a bottleneck, you may see a decrease in performance instead!
-                Call this function again (with bStatic=true) if you've made a change to an
-                InstancedEntity and wish this change to take effect.
-                Be sure to call this after you've set all your instances
-                @see InstanceBatchHW::setStaticAndUpdate
-        */
-        virtual void setStaticAndUpdate( bool bStatic )     {}
-
-        /** Returns true if this batch was set as static. @see setStaticAndUpdate
-        */
-        virtual bool isStatic() const                       { return false; }
->>>>>>> 83e497b5
 
         /** Returns a pointer to a new InstancedEntity ready to use
             Note it's actually preallocated, so no memory allocation happens at
@@ -387,19 +344,12 @@
         */
         void removeInstancedEntity( InstancedEntity *instancedEntity );
 
-<<<<<<< HEAD
 #ifdef OGRE_LEGACY_ANIMATIONS
         /** Tells whether world bone matrices need to be calculated.
             This does not include bone matrices which are calculated regardless
         */
         bool useBoneWorldMatrices() const { return mTechnSupportsSkeletal != SKELETONS_LUT; }
 #endif
-=======
-        /** Tells whether world bone matrices need to be calculated.
-            This does not include bone matrices which are calculated regardless
-        */
-        virtual bool useBoneWorldMatrices() const { return true; }
->>>>>>> 83e497b5
 
         /** Tells that the list of entity instances with shared transforms has changed */
         void _markTransformSharingDirty() { mTransformSharingDirty = true; }
@@ -425,19 +375,8 @@
 
         /** @copydoc MovableObject::getMovableType. */
         const String& getMovableType(void) const;
-<<<<<<< HEAD
 
         virtual void _updateRenderQueue(RenderQueue* queue, Camera *camera, const Camera *lodCamera);
-=======
-        /** @copydoc MovableObject::_notifyCurrentCamera. */
-        void _notifyCurrentCamera( Camera* cam );
-        /** @copydoc MovableObject::getBoundingBox. */
-        const AxisAlignedBox& getBoundingBox(void) const;
-        /** @copydoc MovableObject::getBoundingRadius. */
-        Real getBoundingRadius(void) const;
-
-        virtual void _updateRenderQueue(RenderQueue* queue);
->>>>>>> 83e497b5
         void visitRenderables( Renderable::Visitor* visitor, bool debugRenderables = false );
 
         // resolve ambiguity of get/setUserAny due to inheriting from Renderable and MovableObject
