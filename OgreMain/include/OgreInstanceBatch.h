/*
-----------------------------------------------------------------------------
This source file is part of OGRE
    (Object-oriented Graphics Rendering Engine)
For the latest info, see http://www.ogre3d.org/

Copyright (c) 2000-2012 Torus Knot Software Ltd

Permission is hereby granted, free of charge, to any person obtaining a copy
of this software and associated documentation files (the "Software"), to deal
in the Software without restriction, including without limitation the rights
to use, copy, modify, merge, publish, distribute, sublicense, and/or sell
copies of the Software, and to permit persons to whom the Software is
furnished to do so, subject to the following conditions:

The above copyright notice and this permission notice shall be included in
all copies or substantial portions of the Software.

THE SOFTWARE IS PROVIDED "AS IS", WITHOUT WARRANTY OF ANY KIND, EXPRESS OR
IMPLIED, INCLUDING BUT NOT LIMITED TO THE WARRANTIES OF MERCHANTABILITY,
FITNESS FOR A PARTICULAR PURPOSE AND NONINFRINGEMENT. IN NO EVENT SHALL THE
AUTHORS OR COPYRIGHT HOLDERS BE LIABLE FOR ANY CLAIM, DAMAGES OR OTHER
LIABILITY, WHETHER IN AN ACTION OF CONTRACT, TORT OR OTHERWISE, ARISING FROM,
OUT OF OR IN CONNECTION WITH THE SOFTWARE OR THE USE OR OTHER DEALINGS IN
THE SOFTWARE.
-----------------------------------------------------------------------------
*/
#ifndef __InstanceBatch_H__
#define __InstanceBatch_H__

#include "OgrePrerequisites.h"
#include "OgreRenderOperation.h"
#include "OgreRenderable.h"
#include "OgreMovableObject.h"
#include "OgreMesh.h"

namespace Ogre
{
    /** \addtogroup Core
    *  @{
    */
    /** \addtogroup Scene
    *  @{
    */

    /** InstanceBatch forms part of the new Instancing system
        This is an abstract class that must be derived to implement different instancing techniques
        (@see InstanceManager::InstancingTechnique)
        OGRE wasn't truly thought for instancing. OGRE assumes that either:
            a. One MovableObject -> No Renderable
            b. One MovableObject -> One Renderable
            c. One MovableObject -> Many Renderable.
        However, instances work on reverse: Many MovableObject have the same Renderable.
        <b>Instancing is already difficult to cull by a CPU</b>, but the main drawback from this assumption
        is that it makes it even harder to take advantage from OGRE's culling capabilities
        (i.e. @see OctreeSceneManager)
    @par
        To workaround this problem, InstanceBatch updates on almost every frame,
        growing the bounding box to fit all instances that are not being culled individually.
        This helps by avoiding a huge bbox that may cover the whole scene, which decreases shadow
        quality considerably (as it is seen as large shadow receiver)
        Furthermore, if no individual instance is visible, the InstanceBatch switches it's visibility
        (@see MovableObject::setVisible) to avoid sending this Renderable to the GPU. This happens because
        even when no individual instance is visible, their merged bounding box may cause OGRE to think
        the batch is visible (i.e. the camera is looking between object A & B, but A & B aren't visible)
    @par
        <b>As it happens with instancing in general, all instanced entities from the same batch will share
        the same textures and materials</b>
    @par
        Each InstanceBatch preallocates a fixed amount of mInstancesPerBatch instances once it's been
        built (@see build, @see buildFrom).
        @see createInstancedEntity and @see removeInstancedEntity on how to retrieve those instances
        remove them from scene.
        Note that, on GPU side, removing an instance from scene doesn't save GPU cycles on what
        respects vertex shaders, but saves a little fillrate and pixel shaders; unless all instances
        are removed, which saves GPU.
        For more information, @see InstancedEntity
        For information on how Ogre manages multiple Instance batches, @see InstanceManager

    @remarks
        Design discussion webpage
    @author
        Matias N. Goldberg ("dark_sylinc")
    @version
        1.0
    */
    class _OgreExport InstanceBatch : public Renderable, public MovableObject
    {
    public:
        typedef vector<InstancedEntity*>::type InstancedEntityVec;
    protected:
        RenderOperation     mRenderOperation;
        size_t              mInstancesPerBatch;

        InstanceManager     *mCreator;

        MaterialPtr         mMaterial;

        MeshPtr             mMeshReference;
        Mesh::IndexMap const *mIndexToBoneMap;

        //InstancedEntities are all allocated at build time and kept as "unused"
        //when they're requested, they're removed from there when requested,
        //and put back again when they're no longer needed
        //Note each InstancedEntity has a unique ID ranging from [0; mInstancesPerBatch)
        InstancedEntityVec  mInstancedEntities;
        InstancedEntityVec  mUnusedEntities;

        /// This bbox contains all (visible) instanced entities
        AxisAlignedBox      mFullBoundingBox;
        Real                mBoundingRadius;
        bool                mBoundsDirty;
        bool                mBoundsUpdated; //Set to false by derived classes that need it
        Camera              *mCurrentCamera;

        unsigned short      mMaterialLodIndex;

        bool                mDirtyAnimation; //Set to false at start of each _updateRenderQueue

        /// False if a technique doesn't support skeletal animation
        bool                mTechnSupportsSkeletal;

        /// Cached distance to last camera for getSquaredViewDepth
        mutable Real mCachedCameraDist;
        /// The camera for which the cached distance is valid
        mutable const Camera *mCachedCamera;

        /// Tells that the list of entity instances with shared transforms has changed
        bool mTransformSharingDirty;

        /// When true remove the memory of the VertexData we've created because no one else will
        bool mRemoveOwnVertexData;
        /// When true remove the memory of the IndexData we've created because no one else will
        bool mRemoveOwnIndexData;

        virtual void setupVertices( const SubMesh* baseSubMesh ) = 0;
        virtual void setupIndices( const SubMesh* baseSubMesh ) = 0;
        virtual void createAllInstancedEntities(void);
        virtual void deleteAllInstancedEntities(void);
        virtual void deleteUnusedInstancedEntities(void);
        /// Creates a new InstancedEntity instance
        virtual InstancedEntity* generateInstancedEntity(size_t num);

        /** Takes an array of 3x4 matrices and makes it camera relative. Note the second argument
            takes number of floats in the array, not number of matrices. Assumes mCachedCamera
            contains the camera which is about to be rendered to.
        */
        void makeMatrixCameraRelative3x4( float *mat3x4, size_t numFloats );

        /// Returns false on errors that would prevent building this batch from the given submesh
        virtual bool checkSubMeshCompatibility( const SubMesh* baseSubMesh );

        void updateVisibility(void);

        /** @see _defragmentBatch */
        void defragmentBatchNoCull( InstancedEntityVec &usedEntities );

        /** @see _defragmentBatch
            This one takes the entity closest to the minimum corner of the bbox, then starts
            gathering entities closest to this entity. There might be much better algorithms (i.e.
            involving space partition), but this one is simple and works well enough
        */
        void defragmentBatchDoCull( InstancedEntityVec &usedEntities );

    public:
        InstanceBatch( InstanceManager *creator, MeshPtr &meshReference, const MaterialPtr &material,
                       size_t instancesPerBatch, const Mesh::IndexMap *indexToBoneMap,
                       const String &batchName );
        virtual ~InstanceBatch();

        MeshPtr& _getMeshRef() { return mMeshReference; }

        /** Raises an exception if trying to change it after being built
        */
        void _setInstancesPerBatch( size_t instancesPerBatch );

        const Mesh::IndexMap* _getIndexToBoneMap() const { return mIndexToBoneMap; }

        /** Returns true if this technique supports skeletal animation
        @remarks
            A virtual function could have been used, but using a simple variable overriden
            by the derived class is faster than virtual call overhead. And both are clean
            ways of implementing it.
        */
        bool _supportsSkeletalAnimation() const { return mTechnSupportsSkeletal; }

        /** @see InstanceManager::updateDirtyBatches */
        void _updateBounds(void);

        /** Some techniques have a limit on how many instances can be done.
            Sometimes even depends on the material being used.
        @par
            Note this is a helper function, as such it takes a submesh base to compute
            the parameters, instead of using the object's own. This allows
            querying for a technique without requiering to actually build it.
        @param baseSubMesh The base submesh that will be using to build it.
        @param flags @see InstanceManagerFlags
        @return The max instances limit
        */
        virtual size_t calculateMaxNumInstances( const SubMesh *baseSubMesh, uint16 flags ) const = 0;

        /** Constructs all the data needed to use this batch, as well as the
            InstanceEntities. Placed here because in the constructor virtual
            tables may not have been yet filled.
        @param baseSubMesh A sub mesh which the instances will be based upon from.
        @remarks
            Call this only ONCE. This is done automatically by Ogre::InstanceManager
            Caller is responsable for freeing buffers in this RenderOperation
            Buffers inside the RenderOp may be null if the built failed.
        @return
            A render operation which is very useful to pass to other InstanceBatches
            (@see buildFrom) so that they share the same vertex buffers and indices,
            when possible
        */
        virtual RenderOperation build( const SubMesh* baseSubMesh );

        /** Instancing consumes significantly more GPU memory than regular rendering
            methods. However, multiple batches can share most, if not all, of the
            vertex & index buffers to save memory.
            Derived classes are free to overload this method to manipulate what to
            reference from Render Op.
            For example, Hardware based instancing uses it's own vertex buffer for the
            last source binding, but shares the other sources.
        @param renderOperation The RenderOp to reference.
        @remarks
            Caller is responsable for freeing buffers passed as input arguments
            This function replaces the need to call build()
        */
        virtual void buildFrom( const SubMesh *baseSubMesh, const RenderOperation &renderOperation );

        const Ogre::MeshPtr& _getMeshReference(void) const { return mMeshReference; }

        /** @return true if it can not create more InstancedEntities
            (Num InstancedEntities == mInstancesPerBatch)
        */
        bool isBatchFull(void) const { return mUnusedEntities.empty(); }

        /** Returns true if it no instanced entity has been requested or all of them have been removed
        */
        bool isBatchUnused(void) const { return mUnusedEntities.size() == mInstancedEntities.size(); }

        /** Fills the input vector with the instances that are currently being used or were requested.
            Used for defragmentation, @see InstanceManager::defragmentBatches
        */
        void getInstancedEntitiesInUse( InstancedEntityVec &outEntities );

        /** @see InstanceManager::defragmentBatches
            This function takes InstancedEntities and pushes back all entities it can fit here
            Extra entities in mUnusedEntities are destroyed
            (so that used + unused = mInstancedEntities.size())
        @param optimizeCulling true will call the DoCull version, false the NoCull
        @param usedEntities Array of InstancedEntities to parent with this batch. Those reparented
            are removed from this input vector
        @remarks
<<<<<<< HEAD
            This function assumes caller holds data to mInstancedEntities! Otherwise
            you can get memory leaks. Don't call this directly if you don't know what you're doing!
        */
        void _defragmentBatch( bool optimizeCulling, InstancedEntityVec &usedEntities );

        /** @see InstanceManager::_defragmentBatchDiscard
            Destroys unused entities and clears the mInstancedEntity container which avoids leaving
            dangling pointers from reparented InstancedEntities
            Usually called before deleting this pointer. Don't call directly!
=======
			Design discussion webpage
        @author
            Matias N. Goldberg ("dark_sylinc")
        @version
            1.0
     */
	class _OgreExport InstanceBatch : public Renderable, public MovableObject
	{
	public:
		typedef vector<InstancedEntity*>::type InstancedEntityVec;
	protected:
		RenderOperation		mRenderOperation;
		size_t				mInstancesPerBatch;

		InstanceManager		*mCreator;

		MaterialPtr			mMaterial;

		MeshPtr				 mMeshReference;
		Mesh::IndexMap const *mIndexToBoneMap;

		//InstancedEntities are all allocated at build time and kept as "unused"
		//when they're requested, they're removed from there when requested,
		//and put back again when they're no longer needed
		//Note each InstancedEntity has a unique ID ranging from [0; mInstancesPerBatch)
		InstancedEntityVec	mInstancedEntities;
		InstancedEntityVec	mUnusedEntities;

		/// This bbox contains all (visible) instanced entities
		AxisAlignedBox		mFullBoundingBox;
		Real				mBoundingRadius;
		bool				mBoundsDirty;
        /// Set to false by derived classes that need it
		bool				mBoundsUpdated;
		Camera				*mCurrentCamera;

		unsigned short		mMaterialLodIndex;

        /// Set to false at start of each _updateRenderQueue
		bool				mDirtyAnimation;

		/// False if a technique doesn't support skeletal animation
		bool				mTechnSupportsSkeletal;

		/// Cached distance to last camera for getSquaredViewDepth
		mutable Real mCachedCameraDist;
		/// The camera for which the cached distance is valid
		mutable const Camera *mCachedCamera;

		/// Tells that the list of entity instances with shared transforms has changed
		bool mTransformSharingDirty;

		/// When true remove the memory of the VertexData we've created because no one else will
		bool mRemoveOwnVertexData;
		/// When true remove the memory of the IndexData we've created because no one else will
		bool mRemoveOwnIndexData;

		virtual void setupVertices( const SubMesh* baseSubMesh ) = 0;
		virtual void setupIndices( const SubMesh* baseSubMesh ) = 0;
		virtual void createAllInstancedEntities(void);
		virtual void deleteAllInstancedEntities(void);
		virtual void deleteUnusedInstancedEntities(void);
		/// Creates a new InstancedEntity instance
		virtual InstancedEntity* generateInstancedEntity(size_t num);

		/** Takes an array of 3x4 matrices and makes it camera relative. Note the second argument
			takes number of floats in the array, not number of matrices. Assumes mCachedCamera
			contains the camera which is about to be rendered to.
		*/
		void makeMatrixCameraRelative3x4( float *mat3x4, size_t numFloats );

		/// Returns false on errors that would prevent building this batch from the given submesh
		virtual bool checkSubMeshCompatibility( const SubMesh* baseSubMesh );

		void updateVisibility(void);

		/** @see _defragmentBatch */
		void defragmentBatchNoCull( InstancedEntityVec &usedEntities );

		/** @see _defragmentBatch
			This one takes the entity closest to the minimum corner of the bbox, then starts
			gathering entities closest to this entity. There might be much better algorithms (i.e.
			involving space partition), but this one is simple and works well enough
		*/
		void defragmentBatchDoCull( InstancedEntityVec &usedEntities );

	public:
		InstanceBatch( InstanceManager *creator, MeshPtr &meshReference, const MaterialPtr &material,
						size_t instancesPerBatch, const Mesh::IndexMap *indexToBoneMap,
						const String &batchName );
		virtual ~InstanceBatch();

		MeshPtr& _getMeshRef() { return mMeshReference; }

		/** Raises an exception if trying to change it after being built
		*/
		void _setInstancesPerBatch( size_t instancesPerBatch );

		const Mesh::IndexMap* _getIndexToBoneMap() const { return mIndexToBoneMap; }

		/** Returns true if this technique supports skeletal animation
		@remarks
			A virtual function could have been used, but using a simple variable overriden
			by the derived class is faster than virtual call overhead. And both are clean
			ways of implementing it.
		*/
		bool _supportsSkeletalAnimation() const { return mTechnSupportsSkeletal; }

		/** @see InstanceManager::updateDirtyBatches */
		void _updateBounds(void);

		/** Some techniques have a limit on how many instances can be done.
			Sometimes even depends on the material being used.
			@par
			Note this is a helper function, as such it takes a submesh base to compute
			the parameters, instead of using the object's own. This allows
			querying for a technique without requiering to actually build it.
			@param baseSubMesh The base submesh that will be using to build it.
			@param flags @see InstanceManagerFlags
			@return The max instances limit
		*/
		virtual size_t calculateMaxNumInstances( const SubMesh *baseSubMesh, uint16 flags ) const = 0;

		/** Constructs all the data needed to use this batch, as well as the
			InstanceEntities. Placed here because in the constructor virtual
			tables may not have been yet filled.
			@param baseSubMesh A sub mesh which the instances will be based upon from.
			@remarks
				Call this only ONCE. This is done automatically by Ogre::InstanceManager
				Caller is responsable for freeing buffers in this RenderOperation
				Buffers inside the RenderOp may be null if the built failed.
			@return
				A render operation which is very useful to pass to other InstanceBatches
				(@see buildFrom) so that they share the same vertex buffers and indices,
				when possible
>>>>>>> dbce6e21
        */
        void _defragmentBatchDiscard(void);

        /** Called by InstancedEntity(s) to tell us we need to update the bounds
            (we touch the SceneNode so the SceneManager aknowledges such change)
        */
        virtual void _boundsDirty(void);

        /** Tells this batch to stop updating animations, positions, rotations, and display
            all it's active instances. Currently only InstanceBatchHW & InstanceBatchHW_VTF support it.
            This option makes the batch behave pretty much like Static Geometry, but with the GPU RAM
            memory advantages (less VRAM, less bandwidth) and not LOD support. Very useful for
            billboards of trees, repeating vegetation, etc.
        @remarks
            This function moves a lot of processing time from the CPU to the GPU. If the GPU
            is already a bottleneck, you may see a decrease in performance instead!
            Call this function again (with bStatic=true) if you've made a change to an
            InstancedEntity and wish this change to take effect.
            Be sure to call this after you've set all your instances
        @see InstanceBatchHW::setStaticAndUpdate
        */
        virtual void setStaticAndUpdate( bool bStatic ) {}

        /** Returns true if this batch was set as static. @see setStaticAndUpdate
        */
        virtual bool isStatic() const { return false; }

        /** Returns a pointer to a new InstancedEntity ready to use
            Note it's actually preallocated, so no memory allocation happens at
            this point.
        @remarks
            Returns NULL if all instances are being used
        */
        InstancedEntity* createInstancedEntity();

        /** Removes an InstancedEntity from the scene retrieved with
            getNewInstancedEntity, putting back into a queue
        @remarks
            Throws an exception if the instanced entity wasn't created by this batch
            Removed instanced entities save little CPU time, but _not_ GPU
        */
        void removeInstancedEntity( InstancedEntity *instancedEntity );

        /** Tells whether world bone matrices need to be calculated.
            This does not include bone matrices which are calculated regardless
        */
        virtual bool useBoneWorldMatrices() const { return true; }

        /** Tells that the list of entity instances with shared transforms has changed */
        void _markTransformSharingDirty() { mTransformSharingDirty = true; }

<<<<<<< HEAD
        //Renderable overloads
        const MaterialPtr& getMaterial(void) const { return mMaterial; }
        void getRenderOperation( RenderOperation& op ) { op = mRenderOperation; }

        Real getSquaredViewDepth( const Camera* cam ) const;
        const LightList& getLights( void ) const;
        Technique* getTechnique(void) const;

        //MovableObject overloads
        const String& getMovableType(void) const;
        void _notifyCurrentCamera( Camera* cam );
        const AxisAlignedBox& getBoundingBox(void) const;
        Real getBoundingRadius(void) const;
=======
		//Renderable overloads
        /** @copydoc Renderable::getMaterial. */
		const MaterialPtr& getMaterial(void) const		{ return mMaterial; }
        /** @copydoc Renderable::getRenderOperation. */
		void getRenderOperation( RenderOperation& op )	{ op = mRenderOperation; }

        /** @copydoc Renderable::getSquaredViewDepth. */
		Real getSquaredViewDepth( const Camera* cam ) const;
        /** @copydoc Renderable::getLights. */
        const LightList& getLights( void ) const;
        /** @copydoc Renderable::getTechnique. */
		Technique* getTechnique(void) const;

        /** @copydoc MovableObject::getMovableType. */
		const String& getMovableType(void) const;
        /** @copydoc MovableObject::_notifyCurrentCamera. */
		void _notifyCurrentCamera( Camera* cam );
        /** @copydoc MovableObject::getBoundingBox. */
		const AxisAlignedBox& getBoundingBox(void) const;
        /** @copydoc MovableObject::getBoundingRadius. */
		Real getBoundingRadius(void) const;
>>>>>>> dbce6e21

        virtual void _updateRenderQueue(RenderQueue* queue);
        void visitRenderables( Renderable::Visitor* visitor, bool debugRenderables = false );
    };
} // namespace Ogre

#endif // __InstanceBatch_H__<|MERGE_RESOLUTION|>--- conflicted
+++ resolved
@@ -252,219 +252,66 @@
         @param usedEntities Array of InstancedEntities to parent with this batch. Those reparented
             are removed from this input vector
         @remarks
-<<<<<<< HEAD
-            This function assumes caller holds data to mInstancedEntities! Otherwise
-            you can get memory leaks. Don't call this directly if you don't know what you're doing!
-        */
-        void _defragmentBatch( bool optimizeCulling, InstancedEntityVec &usedEntities );
-
-        /** @see InstanceManager::_defragmentBatchDiscard
-            Destroys unused entities and clears the mInstancedEntity container which avoids leaving
-            dangling pointers from reparented InstancedEntities
-            Usually called before deleting this pointer. Don't call directly!
-=======
-			Design discussion webpage
-        @author
-            Matias N. Goldberg ("dark_sylinc")
-        @version
-            1.0
-     */
-	class _OgreExport InstanceBatch : public Renderable, public MovableObject
-	{
-	public:
-		typedef vector<InstancedEntity*>::type InstancedEntityVec;
-	protected:
-		RenderOperation		mRenderOperation;
-		size_t				mInstancesPerBatch;
-
-		InstanceManager		*mCreator;
-
-		MaterialPtr			mMaterial;
-
-		MeshPtr				 mMeshReference;
-		Mesh::IndexMap const *mIndexToBoneMap;
-
-		//InstancedEntities are all allocated at build time and kept as "unused"
-		//when they're requested, they're removed from there when requested,
-		//and put back again when they're no longer needed
-		//Note each InstancedEntity has a unique ID ranging from [0; mInstancesPerBatch)
-		InstancedEntityVec	mInstancedEntities;
-		InstancedEntityVec	mUnusedEntities;
-
-		/// This bbox contains all (visible) instanced entities
-		AxisAlignedBox		mFullBoundingBox;
-		Real				mBoundingRadius;
-		bool				mBoundsDirty;
-        /// Set to false by derived classes that need it
-		bool				mBoundsUpdated;
-		Camera				*mCurrentCamera;
-
-		unsigned short		mMaterialLodIndex;
-
-        /// Set to false at start of each _updateRenderQueue
-		bool				mDirtyAnimation;
-
-		/// False if a technique doesn't support skeletal animation
-		bool				mTechnSupportsSkeletal;
-
-		/// Cached distance to last camera for getSquaredViewDepth
-		mutable Real mCachedCameraDist;
-		/// The camera for which the cached distance is valid
-		mutable const Camera *mCachedCamera;
-
-		/// Tells that the list of entity instances with shared transforms has changed
-		bool mTransformSharingDirty;
-
-		/// When true remove the memory of the VertexData we've created because no one else will
-		bool mRemoveOwnVertexData;
-		/// When true remove the memory of the IndexData we've created because no one else will
-		bool mRemoveOwnIndexData;
-
-		virtual void setupVertices( const SubMesh* baseSubMesh ) = 0;
-		virtual void setupIndices( const SubMesh* baseSubMesh ) = 0;
-		virtual void createAllInstancedEntities(void);
-		virtual void deleteAllInstancedEntities(void);
-		virtual void deleteUnusedInstancedEntities(void);
-		/// Creates a new InstancedEntity instance
-		virtual InstancedEntity* generateInstancedEntity(size_t num);
-
-		/** Takes an array of 3x4 matrices and makes it camera relative. Note the second argument
-			takes number of floats in the array, not number of matrices. Assumes mCachedCamera
-			contains the camera which is about to be rendered to.
+			This function assumes caller holds data to mInstancedEntities! Otherwise
+			you can get memory leaks. Don't call this directly if you don't know what you're doing!
 		*/
-		void makeMatrixCameraRelative3x4( float *mat3x4, size_t numFloats );
-
-		/// Returns false on errors that would prevent building this batch from the given submesh
-		virtual bool checkSubMeshCompatibility( const SubMesh* baseSubMesh );
-
-		void updateVisibility(void);
-
-		/** @see _defragmentBatch */
-		void defragmentBatchNoCull( InstancedEntityVec &usedEntities );
-
-		/** @see _defragmentBatch
-			This one takes the entity closest to the minimum corner of the bbox, then starts
-			gathering entities closest to this entity. There might be much better algorithms (i.e.
-			involving space partition), but this one is simple and works well enough
+		void _defragmentBatch( bool optimizeCulling, InstancedEntityVec &usedEntities );
+
+		/** @see InstanceManager::_defragmentBatchDiscard
+			Destroys unused entities and clears the mInstancedEntity container which avoids leaving
+			dangling pointers from reparented InstancedEntities
+			Usually called before deleting this pointer. Don't call directly!
 		*/
-		void defragmentBatchDoCull( InstancedEntityVec &usedEntities );
-
-	public:
-		InstanceBatch( InstanceManager *creator, MeshPtr &meshReference, const MaterialPtr &material,
-						size_t instancesPerBatch, const Mesh::IndexMap *indexToBoneMap,
-						const String &batchName );
-		virtual ~InstanceBatch();
-
-		MeshPtr& _getMeshRef() { return mMeshReference; }
-
-		/** Raises an exception if trying to change it after being built
+		void _defragmentBatchDiscard(void);
+
+		/** Called by InstancedEntity(s) to tell us we need to update the bounds
+			(we touch the SceneNode so the SceneManager aknowledges such change)
+        */
+		virtual void _boundsDirty(void);
+
+		/** Tells this batch to stop updating animations, positions, rotations, and display
+			all it's active instances. Currently only InstanceBatchHW & InstanceBatchHW_VTF support it.
+			This option makes the batch behave pretty much like Static Geometry, but with the GPU RAM
+			memory advantages (less VRAM, less bandwidth) and not LOD support. Very useful for
+			billboards of trees, repeating vegetation, etc.
+			@remarks
+				This function moves a lot of processing time from the CPU to the GPU. If the GPU
+				is already a bottleneck, you may see a decrease in performance instead!
+				Call this function again (with bStatic=true) if you've made a change to an
+				InstancedEntity and wish this change to take effect.
+				Be sure to call this after you've set all your instances
+				@see InstanceBatchHW::setStaticAndUpdate
 		*/
-		void _setInstancesPerBatch( size_t instancesPerBatch );
-
-		const Mesh::IndexMap* _getIndexToBoneMap() const { return mIndexToBoneMap; }
-
-		/** Returns true if this technique supports skeletal animation
-		@remarks
-			A virtual function could have been used, but using a simple variable overriden
-			by the derived class is faster than virtual call overhead. And both are clean
-			ways of implementing it.
+		virtual void setStaticAndUpdate( bool bStatic )		{}
+
+		/** Returns true if this batch was set as static. @see setStaticAndUpdate
 		*/
-		bool _supportsSkeletalAnimation() const { return mTechnSupportsSkeletal; }
-
-		/** @see InstanceManager::updateDirtyBatches */
-		void _updateBounds(void);
-
-		/** Some techniques have a limit on how many instances can be done.
-			Sometimes even depends on the material being used.
-			@par
-			Note this is a helper function, as such it takes a submesh base to compute
-			the parameters, instead of using the object's own. This allows
-			querying for a technique without requiering to actually build it.
-			@param baseSubMesh The base submesh that will be using to build it.
-			@param flags @see InstanceManagerFlags
-			@return The max instances limit
-		*/
-		virtual size_t calculateMaxNumInstances( const SubMesh *baseSubMesh, uint16 flags ) const = 0;
-
-		/** Constructs all the data needed to use this batch, as well as the
-			InstanceEntities. Placed here because in the constructor virtual
-			tables may not have been yet filled.
-			@param baseSubMesh A sub mesh which the instances will be based upon from.
+		virtual bool isStatic() const						{ return false; }
+
+		/** Returns a pointer to a new InstancedEntity ready to use
+			Note it's actually preallocated, so no memory allocation happens at
+			this point.
 			@remarks
-				Call this only ONCE. This is done automatically by Ogre::InstanceManager
-				Caller is responsable for freeing buffers in this RenderOperation
-				Buffers inside the RenderOp may be null if the built failed.
-			@return
-				A render operation which is very useful to pass to other InstanceBatches
-				(@see buildFrom) so that they share the same vertex buffers and indices,
-				when possible
->>>>>>> dbce6e21
-        */
-        void _defragmentBatchDiscard(void);
-
-        /** Called by InstancedEntity(s) to tell us we need to update the bounds
-            (we touch the SceneNode so the SceneManager aknowledges such change)
-        */
-        virtual void _boundsDirty(void);
-
-        /** Tells this batch to stop updating animations, positions, rotations, and display
-            all it's active instances. Currently only InstanceBatchHW & InstanceBatchHW_VTF support it.
-            This option makes the batch behave pretty much like Static Geometry, but with the GPU RAM
-            memory advantages (less VRAM, less bandwidth) and not LOD support. Very useful for
-            billboards of trees, repeating vegetation, etc.
-        @remarks
-            This function moves a lot of processing time from the CPU to the GPU. If the GPU
-            is already a bottleneck, you may see a decrease in performance instead!
-            Call this function again (with bStatic=true) if you've made a change to an
-            InstancedEntity and wish this change to take effect.
-            Be sure to call this after you've set all your instances
-        @see InstanceBatchHW::setStaticAndUpdate
-        */
-        virtual void setStaticAndUpdate( bool bStatic ) {}
-
-        /** Returns true if this batch was set as static. @see setStaticAndUpdate
-        */
-        virtual bool isStatic() const { return false; }
-
-        /** Returns a pointer to a new InstancedEntity ready to use
-            Note it's actually preallocated, so no memory allocation happens at
-            this point.
-        @remarks
-            Returns NULL if all instances are being used
-        */
-        InstancedEntity* createInstancedEntity();
-
-        /** Removes an InstancedEntity from the scene retrieved with
-            getNewInstancedEntity, putting back into a queue
-        @remarks
-            Throws an exception if the instanced entity wasn't created by this batch
-            Removed instanced entities save little CPU time, but _not_ GPU
-        */
-        void removeInstancedEntity( InstancedEntity *instancedEntity );
-
-        /** Tells whether world bone matrices need to be calculated.
-            This does not include bone matrices which are calculated regardless
-        */
-        virtual bool useBoneWorldMatrices() const { return true; }
-
-        /** Tells that the list of entity instances with shared transforms has changed */
-        void _markTransformSharingDirty() { mTransformSharingDirty = true; }
-
-<<<<<<< HEAD
-        //Renderable overloads
-        const MaterialPtr& getMaterial(void) const { return mMaterial; }
-        void getRenderOperation( RenderOperation& op ) { op = mRenderOperation; }
-
-        Real getSquaredViewDepth( const Camera* cam ) const;
-        const LightList& getLights( void ) const;
-        Technique* getTechnique(void) const;
-
-        //MovableObject overloads
-        const String& getMovableType(void) const;
-        void _notifyCurrentCamera( Camera* cam );
-        const AxisAlignedBox& getBoundingBox(void) const;
-        Real getBoundingRadius(void) const;
-=======
+				Returns NULL if all instances are being used
+        */
+		InstancedEntity* createInstancedEntity();
+
+		/** Removes an InstancedEntity from the scene retrieved with
+			getNewInstancedEntity, putting back into a queue
+			@remarks
+				Throws an exception if the instanced entity wasn't created by this batch
+				Removed instanced entities save little CPU time, but _not_ GPU
+        */
+		void removeInstancedEntity( InstancedEntity *instancedEntity );
+
+		/** Tells whether world bone matrices need to be calculated.
+			This does not include bone matrices which are calculated regardless
+        */
+		virtual bool useBoneWorldMatrices() const { return true; }
+
+		/** Tells that the list of entity instances with shared transforms has changed */
+		void _markTransformSharingDirty() { mTransformSharingDirty = true; }
+
 		//Renderable overloads
         /** @copydoc Renderable::getMaterial. */
 		const MaterialPtr& getMaterial(void) const		{ return mMaterial; }
@@ -486,11 +333,10 @@
 		const AxisAlignedBox& getBoundingBox(void) const;
         /** @copydoc MovableObject::getBoundingRadius. */
 		Real getBoundingRadius(void) const;
->>>>>>> dbce6e21
-
-        virtual void _updateRenderQueue(RenderQueue* queue);
-        void visitRenderables( Renderable::Visitor* visitor, bool debugRenderables = false );
-    };
+
+		virtual void _updateRenderQueue(RenderQueue* queue);
+		void visitRenderables( Renderable::Visitor* visitor, bool debugRenderables = false );
+	};
 } // namespace Ogre
 
 #endif // __InstanceBatch_H__