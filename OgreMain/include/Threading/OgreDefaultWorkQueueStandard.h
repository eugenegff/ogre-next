/*-------------------------------------------------------------------------
This source file is a part of OGRE
(Object-oriented Graphics Rendering Engine)

For the latest info, see http://www.ogre3d.org/

Copyright (c) 2000-2014 Torus Knot Software Ltd
Permission is hereby granted, free of charge, to any person obtaining a copy
of this software and associated documentation files (the "Software"), to deal
in the Software without restriction, including without limitation the rights
to use, copy, modify, merge, publish, distribute, sublicense, and/or sell
copies of the Software, and to permit persons to whom the Software is
furnished to do so, subject to the following conditions:

The above copyright notice and this permission notice shall be included in
all copies or substantial portions of the Software.

THE SOFTWARE IS PROVIDED "AS IS", WITHOUT WARRANTY OF ANY KIND, EXPRESS OR
IMPLIED, INCLUDING BUT NOT LIMITED TO THE WARRANTIES OF MERCHANTABILITY,
FITNESS FOR A PARTICULAR PURPOSE AND NONINFRINGEMENT. IN NO EVENT SHALL THE
AUTHORS OR COPYRIGHT HOLDERS BE LIABLE FOR ANY CLAIM, DAMAGES OR OTHER
LIABILITY, WHETHER IN AN ACTION OF CONTRACT, TORT OR OTHERWISE, ARISING FROM,
OUT OF OR IN CONNECTION WITH THE SOFTWARE OR THE USE OR OTHER DEALINGS IN
THE SOFTWARE
-------------------------------------------------------------------------*/
#ifndef __OgreDefaultWorkQueueStandard_H__
#define __OgreDefaultWorkQueueStandard_H__

#include "../OgreWorkQueue.h"

namespace Ogre
{
    /** Implementation of a general purpose request / response style background work queue.
    @remarks
        This default implementation of a work queue starts a thread pool and 
        provides queues to process requests. 
    */
    class _OgreExport DefaultWorkQueue : public DefaultWorkQueueBase
    {
    public:

<<<<<<< HEAD
        DefaultWorkQueue(const String& name = StringUtil::BLANK);
=======
        DefaultWorkQueue(const String& name = BLANKSTRING);
>>>>>>> 83e497b5
        virtual ~DefaultWorkQueue(); 

        /// Main function for each thread spawned.
        virtual void _threadMain();

        /// @copydoc WorkQueue::shutdown
        virtual void shutdown();

        /// @copydoc WorkQueue::startup
        virtual void startup(bool forceRestart = true);

    protected:
        /** To be called by a separate thread; will return immediately if there
            are items in the queue, or suspend the thread until new items are added
            otherwise.
        */
        virtual void waitForNextRequest();

        /// Notify that a thread has registered itself with the render system
        virtual void notifyThreadRegistered();

        virtual void notifyWorkers();

        size_t mNumThreadsRegisteredWithRS;
        /// Init notification mutex (must lock before waiting on initCondition)
        OGRE_MUTEX(mInitMutex);
        /// Synchroniser token to wait / notify on thread init 
        OGRE_THREAD_SYNCHRONISER(mInitSync);

        OGRE_THREAD_SYNCHRONISER(mRequestCondition);
#if OGRE_THREAD_SUPPORT
        typedef vector<OGRE_THREAD_TYPE*>::type WorkerThreadList;
        WorkerThreadList mWorkers;
#endif

    };

}

#endif<|MERGE_RESOLUTION|>--- conflicted
+++ resolved
@@ -39,11 +39,7 @@
     {
     public:
 
-<<<<<<< HEAD
-        DefaultWorkQueue(const String& name = StringUtil::BLANK);
-=======
         DefaultWorkQueue(const String& name = BLANKSTRING);
->>>>>>> 83e497b5
         virtual ~DefaultWorkQueue(); 
 
         /// Main function for each thread spawned.
