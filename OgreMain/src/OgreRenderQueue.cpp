/*
-----------------------------------------------------------------------------
This source file is part of OGRE
    (Object-oriented Graphics Rendering Engine)
For the latest info, see http://www.ogre3d.org/

Copyright (c) 2000-2014 Torus Knot Software Ltd

Permission is hereby granted, free of charge, to any person obtaining a copy
of this software and associated documentation files (the "Software"), to deal
in the Software without restriction, including without limitation the rights
to use, copy, modify, merge, publish, distribute, sublicense, and/or sell
copies of the Software, and to permit persons to whom the Software is
furnished to do so, subject to the following conditions:

The above copyright notice and this permission notice shall be included in
all copies or substantial portions of the Software.

THE SOFTWARE IS PROVIDED "AS IS", WITHOUT WARRANTY OF ANY KIND, EXPRESS OR
IMPLIED, INCLUDING BUT NOT LIMITED TO THE WARRANTIES OF MERCHANTABILITY,
FITNESS FOR A PARTICULAR PURPOSE AND NONINFRINGEMENT. IN NO EVENT SHALL THE
AUTHORS OR COPYRIGHT HOLDERS BE LIABLE FOR ANY CLAIM, DAMAGES OR OTHER
LIABILITY, WHETHER IN AN ACTION OF CONTRACT, TORT OR OTHERWISE, ARISING FROM,
OUT OF OR IN CONNECTION WITH THE SOFTWARE OR THE USE OR OTHER DEALINGS IN
THE SOFTWARE.
-----------------------------------------------------------------------------
*/
#include "OgreStableHeaders.h"

#include "OgreRenderQueue.h"

#include "OgreMaterial.h"
#include "OgreRenderQueueSortingGrouping.h"
#include "OgrePass.h"
#include "OgreMaterialManager.h"
#include "OgreSceneManager.h"
#include "OgreMovableObject.h"
#include "OgreSceneManagerEnumerator.h"
#include "OgreTechnique.h"


namespace Ogre {

    //---------------------------------------------------------------------
    RenderQueue::RenderQueue()
<<<<<<< HEAD
        : mRenderableListener(0)
=======
        : mSplitPassesByLightingType(false)
        , mSplitNoShadowPasses(false)
        , mShadowCastersCannotBeReceivers(false)
        , mRenderableListener(0)
>>>>>>> 83e497b5
    {
        // Create the 'main' queue up-front since we'll always need that
        mGroups.insert(
            RenderQueueGroupMap::value_type(
                RENDER_QUEUE_MAIN, 
                OGRE_NEW RenderQueueGroup(this) )
            );

        // set default queue
        mDefaultQueueGroup = RENDER_QUEUE_MAIN;
        mDefaultRenderablePriority = OGRE_RENDERABLE_DEFAULT_PRIORITY;

    }
    //---------------------------------------------------------------------
    RenderQueue::~RenderQueue()
    {
        
        // trigger the pending pass updates, otherwise we could leak
        Pass::processPendingPassUpdates();
        
        // Destroy the queues for good
        RenderQueueGroupMap::iterator i, iend;
        i = mGroups.begin();
        iend = mGroups.end();
        for (; i != iend; ++i)
        {
            OGRE_DELETE i->second;
        }
        mGroups.clear();
    }
    //-----------------------------------------------------------------------
    void RenderQueue::addRenderable(Renderable* pRend, uint8 groupID, ushort priority)
    {
        // Find group
        RenderQueueGroup* pGroup = getQueueGroup(groupID);

        Technique* pTech;

<<<<<<< HEAD
        Technique* pTech;

        // tell material it's been used
        if (!pRend->getMaterial().isNull())
            pRend->getMaterial()->touch();

=======
        // tell material it's been used
        if (!pRend->getMaterial().isNull())
            pRend->getMaterial()->touch();

>>>>>>> 83e497b5
        // Check material & technique supplied (the former since the default implementation
        // of getTechnique is based on it for backwards compatibility
        if(pRend->getMaterial().isNull() || !pRend->getTechnique())
        {
            // Use default base white
            MaterialPtr baseWhite = MaterialManager::getSingleton().getByName("BaseWhite");
            pTech = baseWhite->getTechnique(0);
        }
        else
            pTech = pRend->getTechnique();

        if (mRenderableListener)
        {
            // Allow listener to override technique and to abort
            if (!mRenderableListener->renderableQueued(pRend, groupID, priority, 
                &pTech, this))
                return; // rejected

            // tell material it's been used (incase changed)
            pTech->getParent()->touch();
        }
        
        pGroup->addRenderable(pRend, pTech, priority);

    }
    //-----------------------------------------------------------------------
    void RenderQueue::clear(bool destroyPassMaps)
    {
        // Clear the queues
        SceneManagerEnumerator::SceneManagerIterator scnIt =
            SceneManagerEnumerator::getSingleton().getSceneManagerIterator();

        // Note: We clear dirty passes from all RenderQueues in all 
        // SceneManagers, because the following recalculation of pass hashes
        // also considers all RenderQueues and could become inconsistent, otherwise.
        while (scnIt.hasMoreElements())
        {
            SceneManager* sceneMgr = scnIt.getNext();
            RenderQueue* queue = sceneMgr->getRenderQueue();

            RenderQueueGroupMap::iterator i, iend;
            i = queue->mGroups.begin();
            iend = queue->mGroups.end();
            for (; i != iend; ++i)
            {
                i->second->clear(destroyPassMaps);
            }
        }

        // Now trigger the pending pass updates
        Pass::processPendingPassUpdates();

        // NB this leaves the items present (but empty)
        // We're assuming that frame-by-frame, the same groups are likely to 
        //  be used, so no point destroying the vectors and incurring the overhead
        //  that would cause, let them be destroyed in the destructor.
    }
    //-----------------------------------------------------------------------
    RenderQueue::QueueGroupIterator RenderQueue::_getQueueGroupIterator(void)
    {
        return QueueGroupIterator(mGroups.begin(), mGroups.end());
    }
    //-----------------------------------------------------------------------
    RenderQueue::ConstQueueGroupIterator RenderQueue::_getQueueGroupIterator(void) const
    {
        return ConstQueueGroupIterator(mGroups.begin(), mGroups.end());
    }
    //-----------------------------------------------------------------------
    void RenderQueue::addRenderable(Renderable* pRend, uint8 groupID)
    {
        addRenderable(pRend, groupID, mDefaultRenderablePriority);
    }
    //-----------------------------------------------------------------------
    void RenderQueue::addRenderable(Renderable* pRend)
    {
        addRenderable(pRend, mDefaultQueueGroup, mDefaultRenderablePriority);
    }
    //-----------------------------------------------------------------------
    uint8 RenderQueue::getDefaultQueueGroup(void) const
    {
        return mDefaultQueueGroup;
    }
    //-----------------------------------------------------------------------
    void RenderQueue::setDefaultQueueGroup(uint8 grp)
    {
        mDefaultQueueGroup = grp;
    }
    //-----------------------------------------------------------------------
    ushort RenderQueue::getDefaultRenderablePriority(void) const
    {
        return mDefaultRenderablePriority;
    }
    //-----------------------------------------------------------------------
    void RenderQueue::setDefaultRenderablePriority(ushort priority)
    {
        mDefaultRenderablePriority = priority;
    }
    
    
<<<<<<< HEAD
=======
    //-----------------------------------------------------------------------
    RenderQueueGroup* RenderQueue::getQueueGroup(uint8 groupID)
    {
        // Find group
        RenderQueueGroupMap::iterator groupIt;
        RenderQueueGroup* pGroup;

        groupIt = mGroups.find(groupID);
        if (groupIt == mGroups.end())
        {
            // Insert new
            pGroup = OGRE_NEW RenderQueueGroup(this,
                mSplitPassesByLightingType,
                mSplitNoShadowPasses,
                mShadowCastersCannotBeReceivers);
            mGroups.insert(RenderQueueGroupMap::value_type(groupID, pGroup));
        }
        else
        {
            pGroup = groupIt->second;
        }

        return pGroup;

    }
>>>>>>> 83e497b5
    //-----------------------------------------------------------------------
    RenderQueueGroup* RenderQueue::getQueueGroup(uint8 groupID)
    {
        // Find group
        RenderQueueGroupMap::iterator groupIt;
        RenderQueueGroup* pGroup;

        groupIt = mGroups.find(groupID);
        if (groupIt == mGroups.end())
        {
            // Insert new
            pGroup = OGRE_NEW RenderQueueGroup(this);
            mGroups.insert(RenderQueueGroupMap::value_type(groupID, pGroup));
        }
        else
        {
            pGroup = groupIt->second;
        }

        return pGroup;

    }
    //-----------------------------------------------------------------------
    void RenderQueue::merge( const RenderQueue* rhs )
    {
<<<<<<< HEAD
=======
        return mSplitNoShadowPasses;
    }
    //-----------------------------------------------------------------------
    void RenderQueue::setShadowCastersCannotBeReceivers(bool ind)
    {
        mShadowCastersCannotBeReceivers = ind;

        RenderQueueGroupMap::iterator i, iend;
        i = mGroups.begin();
        iend = mGroups.end();
        for (; i != iend; ++i)
        {
            i->second->setShadowCastersCannotBeReceivers(ind);
        }
    }
    //-----------------------------------------------------------------------
    bool RenderQueue::getShadowCastersCannotBeReceivers(void) const
    {
        return mShadowCastersCannotBeReceivers;
    }
    //-----------------------------------------------------------------------
    void RenderQueue::merge( const RenderQueue* rhs )
    {
>>>>>>> 83e497b5
        ConstQueueGroupIterator it = rhs->_getQueueGroupIterator( );

        while( it.hasMoreElements() )
        {
            uint8 groupID = it.peekNextKey();
            RenderQueueGroup* pSrcGroup = it.getNext();
            RenderQueueGroup* pDstGroup = getQueueGroup( groupID );
<<<<<<< HEAD
=======

            pDstGroup->merge( pSrcGroup );
        }
    }

    //---------------------------------------------------------------------
    void RenderQueue::processVisibleObject(MovableObject* mo, 
        Camera* cam, 
        bool onlyShadowCasters, 
        VisibleObjectsBoundsInfo* visibleBounds)
    {
        mo->_notifyCurrentCamera(cam);
        if (mo->isVisible())
        {
            bool receiveShadows = getQueueGroup(mo->getRenderQueueGroup())->getShadowsEnabled()
                && mo->getReceivesShadows();

            if (!onlyShadowCasters || mo->getCastShadows())
            {
                mo -> _updateRenderQueue( this );
                if (visibleBounds)
                {
                    visibleBounds->merge(mo->getWorldBoundingBox(true), 
                        mo->getWorldBoundingSphere(true), cam, 
                        receiveShadows);
                }
            }
            // not shadow caster, receiver only?
            else if (onlyShadowCasters && !mo->getCastShadows() && 
                receiveShadows)
            {
                visibleBounds->mergeNonRenderedButInFrustum(mo->getWorldBoundingBox(true), 
                    mo->getWorldBoundingSphere(true), cam);
            }
        }

    }
>>>>>>> 83e497b5

            pDstGroup->merge( pSrcGroup );
        }
    }
}
<|MERGE_RESOLUTION|>--- conflicted
+++ resolved
@@ -43,14 +43,7 @@
 
     //---------------------------------------------------------------------
     RenderQueue::RenderQueue()
-<<<<<<< HEAD
         : mRenderableListener(0)
-=======
-        : mSplitPassesByLightingType(false)
-        , mSplitNoShadowPasses(false)
-        , mShadowCastersCannotBeReceivers(false)
-        , mRenderableListener(0)
->>>>>>> 83e497b5
     {
         // Create the 'main' queue up-front since we'll always need that
         mGroups.insert(
@@ -89,19 +82,10 @@
 
         Technique* pTech;
 
-<<<<<<< HEAD
-        Technique* pTech;
-
         // tell material it's been used
         if (!pRend->getMaterial().isNull())
             pRend->getMaterial()->touch();
 
-=======
-        // tell material it's been used
-        if (!pRend->getMaterial().isNull())
-            pRend->getMaterial()->touch();
-
->>>>>>> 83e497b5
         // Check material & technique supplied (the former since the default implementation
         // of getTechnique is based on it for backwards compatibility
         if(pRend->getMaterial().isNull() || !pRend->getTechnique())
@@ -201,8 +185,6 @@
     }
     
     
-<<<<<<< HEAD
-=======
     //-----------------------------------------------------------------------
     RenderQueueGroup* RenderQueue::getQueueGroup(uint8 groupID)
     {
@@ -214,32 +196,6 @@
         if (groupIt == mGroups.end())
         {
             // Insert new
-            pGroup = OGRE_NEW RenderQueueGroup(this,
-                mSplitPassesByLightingType,
-                mSplitNoShadowPasses,
-                mShadowCastersCannotBeReceivers);
-            mGroups.insert(RenderQueueGroupMap::value_type(groupID, pGroup));
-        }
-        else
-        {
-            pGroup = groupIt->second;
-        }
-
-        return pGroup;
-
-    }
->>>>>>> 83e497b5
-    //-----------------------------------------------------------------------
-    RenderQueueGroup* RenderQueue::getQueueGroup(uint8 groupID)
-    {
-        // Find group
-        RenderQueueGroupMap::iterator groupIt;
-        RenderQueueGroup* pGroup;
-
-        groupIt = mGroups.find(groupID);
-        if (groupIt == mGroups.end())
-        {
-            // Insert new
             pGroup = OGRE_NEW RenderQueueGroup(this);
             mGroups.insert(RenderQueueGroupMap::value_type(groupID, pGroup));
         }
@@ -254,32 +210,6 @@
     //-----------------------------------------------------------------------
     void RenderQueue::merge( const RenderQueue* rhs )
     {
-<<<<<<< HEAD
-=======
-        return mSplitNoShadowPasses;
-    }
-    //-----------------------------------------------------------------------
-    void RenderQueue::setShadowCastersCannotBeReceivers(bool ind)
-    {
-        mShadowCastersCannotBeReceivers = ind;
-
-        RenderQueueGroupMap::iterator i, iend;
-        i = mGroups.begin();
-        iend = mGroups.end();
-        for (; i != iend; ++i)
-        {
-            i->second->setShadowCastersCannotBeReceivers(ind);
-        }
-    }
-    //-----------------------------------------------------------------------
-    bool RenderQueue::getShadowCastersCannotBeReceivers(void) const
-    {
-        return mShadowCastersCannotBeReceivers;
-    }
-    //-----------------------------------------------------------------------
-    void RenderQueue::merge( const RenderQueue* rhs )
-    {
->>>>>>> 83e497b5
         ConstQueueGroupIterator it = rhs->_getQueueGroupIterator( );
 
         while( it.hasMoreElements() )
@@ -287,48 +217,8 @@
             uint8 groupID = it.peekNextKey();
             RenderQueueGroup* pSrcGroup = it.getNext();
             RenderQueueGroup* pDstGroup = getQueueGroup( groupID );
-<<<<<<< HEAD
-=======
 
             pDstGroup->merge( pSrcGroup );
         }
     }
-
-    //---------------------------------------------------------------------
-    void RenderQueue::processVisibleObject(MovableObject* mo, 
-        Camera* cam, 
-        bool onlyShadowCasters, 
-        VisibleObjectsBoundsInfo* visibleBounds)
-    {
-        mo->_notifyCurrentCamera(cam);
-        if (mo->isVisible())
-        {
-            bool receiveShadows = getQueueGroup(mo->getRenderQueueGroup())->getShadowsEnabled()
-                && mo->getReceivesShadows();
-
-            if (!onlyShadowCasters || mo->getCastShadows())
-            {
-                mo -> _updateRenderQueue( this );
-                if (visibleBounds)
-                {
-                    visibleBounds->merge(mo->getWorldBoundingBox(true), 
-                        mo->getWorldBoundingSphere(true), cam, 
-                        receiveShadows);
-                }
-            }
-            // not shadow caster, receiver only?
-            else if (onlyShadowCasters && !mo->getCastShadows() && 
-                receiveShadows)
-            {
-                visibleBounds->mergeNonRenderedButInFrustum(mo->getWorldBoundingBox(true), 
-                    mo->getWorldBoundingSphere(true), cam);
-            }
-        }
-
-    }
->>>>>>> 83e497b5
-
-            pDstGroup->merge( pSrcGroup );
-        }
-    }
 }
