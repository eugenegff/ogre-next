--- conflicted
+++ resolved
@@ -44,10 +44,7 @@
     //---------------------------------------------------------------------
     void DefaultIntersectionSceneQuery::execute(IntersectionSceneQueryListener* listener)
     {
-<<<<<<< HEAD
-#ifdef ENABLE_INCOMPATIBLE_OGRE_2_0
-=======
->>>>>>> 83e497b5
+#ifdef ENABLE_INCOMPATIBLE_OGRE_2_0
         // Iterate over all movable types
         Root::MovableObjectFactoryIterator factIt = 
             Root::getSingleton().getMovableObjectFactoryIterator();
@@ -121,10 +118,7 @@
 
 
         }
-<<<<<<< HEAD
-#endif
-=======
->>>>>>> 83e497b5
+#endif
 
     }
     //---------------------------------------------------------------------
@@ -142,10 +136,7 @@
     //---------------------------------------------------------------------
     void DefaultAxisAlignedBoxSceneQuery::execute(SceneQueryListener* listener)
     {
-<<<<<<< HEAD
-#ifdef ENABLE_INCOMPATIBLE_OGRE_2_0
-=======
->>>>>>> 83e497b5
+#ifdef ENABLE_INCOMPATIBLE_OGRE_2_0
         // Iterate over all movable types
         Root::MovableObjectFactoryIterator factIt = 
             Root::getSingleton().getMovableObjectFactoryIterator();
@@ -169,10 +160,7 @@
                 }
             }
         }
-<<<<<<< HEAD
-#endif
-=======
->>>>>>> 83e497b5
+#endif
     }
     //---------------------------------------------------------------------
     DefaultRaySceneQuery::
@@ -188,10 +176,7 @@
     //---------------------------------------------------------------------
     void DefaultRaySceneQuery::execute(RaySceneQueryListener* listener)
     {
-<<<<<<< HEAD
-#ifdef ENABLE_INCOMPATIBLE_OGRE_2_0
-=======
->>>>>>> 83e497b5
+#ifdef ENABLE_INCOMPATIBLE_OGRE_2_0
         // Note that because we have no scene partitioning, we actually
         // perform a complete scene search even if restricted results are
         // requested; smarter scene manager queries can utilise the paritioning 
@@ -227,7 +212,6 @@
                 }
             }
         }
-<<<<<<< HEAD
 #endif
     }
     //---------------------------------------------------------------------
@@ -293,26 +277,6 @@
     void DefaultPlaneBoundedVolumeListSceneQuery::execute(SceneQueryListener* listener)
     {
 #ifdef ENABLE_INCOMPATIBLE_OGRE_2_0
-=======
-
-    }
-    //---------------------------------------------------------------------
-    DefaultSphereSceneQuery::
-    DefaultSphereSceneQuery(SceneManager* creator) : SphereSceneQuery(creator)
-    {
-        // No world geometry results supported
-        mSupportedWorldFragments.insert(SceneQuery::WFT_NONE);
-    }
-    //---------------------------------------------------------------------
-    DefaultSphereSceneQuery::~DefaultSphereSceneQuery()
-    {
-    }
-    //---------------------------------------------------------------------
-    void DefaultSphereSceneQuery::execute(SceneQueryListener* listener)
-    {
-        Sphere testSphere;
-
->>>>>>> 83e497b5
         // Iterate over all movable types
         Root::MovableObjectFactoryIterator factIt = 
             Root::getSingleton().getMovableObjectFactoryIterator();
@@ -327,55 +291,7 @@
                 // skip whole group if type doesn't match
                 if (!(a->getTypeFlags() & mQueryTypeMask))
                     break;
-<<<<<<< HEAD
-
-=======
-                // Skip unattached
-                if (!a->isInScene() || 
-                    !(a->getQueryFlags() & mQueryMask))
-                    continue;
-
-                // Do sphere / sphere test
-                testSphere.setCenter(a->getParentNode()->_getDerivedPosition());
-                testSphere.setRadius(a->getBoundingRadius());
-                if (mSphere.intersects(testSphere))
-                {
-                    if (!listener->queryResult(a)) return;
-                }
-            }
-        }
-    }
-    //---------------------------------------------------------------------
-    DefaultPlaneBoundedVolumeListSceneQuery::
-    DefaultPlaneBoundedVolumeListSceneQuery(SceneManager* creator) 
-    : PlaneBoundedVolumeListSceneQuery(creator)
-    {
-        // No world geometry results supported
-        mSupportedWorldFragments.insert(SceneQuery::WFT_NONE);
-    }
-    //---------------------------------------------------------------------
-    DefaultPlaneBoundedVolumeListSceneQuery::~DefaultPlaneBoundedVolumeListSceneQuery()
-    {
-    }
-    //---------------------------------------------------------------------
-    void DefaultPlaneBoundedVolumeListSceneQuery::execute(SceneQueryListener* listener)
-    {
-        // Iterate over all movable types
-        Root::MovableObjectFactoryIterator factIt = 
-            Root::getSingleton().getMovableObjectFactoryIterator();
-        while(factIt.hasMoreElements())
-        {
-            SceneManager::MovableObjectIterator objItA = 
-                mParentSceneMgr->getMovableObjectIterator(
-                factIt.getNext()->getType());
-            while (objItA.hasMoreElements())
-            {
-                MovableObject* a = objItA.getNext();
-                // skip whole group if type doesn't match
-                if (!(a->getTypeFlags() & mQueryTypeMask))
-                    break;
-
->>>>>>> 83e497b5
+
                 PlaneBoundedVolumeList::iterator pi, piend;
                 piend = mVolumes.end();
                 for (pi = mVolumes.begin(); pi != piend; ++pi)
@@ -392,9 +308,6 @@
                 }
             }
         }
-<<<<<<< HEAD
-#endif
-=======
->>>>>>> 83e497b5
+#endif
     }
 }