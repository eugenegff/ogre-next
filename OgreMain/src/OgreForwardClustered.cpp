/*
-----------------------------------------------------------------------------
This source file is part of OGRE
    (Object-oriented Graphics Rendering Engine)
For the latest info, see http://www.ogre3d.org/

Copyright (c) 2000-2017 Torus Knot Software Ltd

Permission is hereby granted, free of charge, to any person obtaining a copy
of this software and associated documentation files (the "Software"), to deal
in the Software without restriction, including without limitation the rights
to use, copy, modify, merge, publish, distribute, sublicense, and/or sell
copies of the Software, and to permit persons to whom the Software is
furnished to do so, subject to the following conditions:

The above copyright notice and this permission notice shall be included in
all copies or substantial portions of the Software.

THE SOFTWARE IS PROVIDED "AS IS", WITHOUT WARRANTY OF ANY KIND, EXPRESS OR
IMPLIED, INCLUDING BUT NOT LIMITED TO THE WARRANTIES OF MERCHANTABILITY,
FITNESS FOR A PARTICULAR PURPOSE AND NONINFRINGEMENT. IN NO EVENT SHALL THE
AUTHORS OR COPYRIGHT HOLDERS BE LIABLE FOR ANY CLAIM, DAMAGES OR OTHER
LIABILITY, WHETHER IN AN ACTION OF CONTRACT, TORT OR OTHERWISE, ARISING FROM,
OUT OF OR IN CONNECTION WITH THE SOFTWARE OR THE USE OR OTHER DEALINGS IN
THE SOFTWARE.
-----------------------------------------------------------------------------
*/

#include "OgreStableHeaders.h"

#include "OgreForwardClustered.h"
#include "OgreSceneManager.h"
#include "OgreRenderTarget.h"
#include "OgreViewport.h"
#include "OgreCamera.h"

#include "Math/Array/OgreArraySphere.h"
#include "Math/Array/OgreBooleanMask.h"

#include "Compositor/OgreCompositorShadowNode.h"

#include "Vao/OgreVaoManager.h"
#include "Vao/OgreTexBufferPacked.h"

#include "Math/Array/OgreObjectMemoryManager.h"

#include "OgreHlms.h"
#include "OgreWireAabb.h"

#include "OgreProfiler.h"

namespace Ogre
{
    //Six variables * 4 (padded vec3) * 4 (bytes) * numLights
    const size_t c_numBytesPerLight = 6 * 4 * 4;

    ForwardClustered::ForwardClustered( uint32 width, uint32 height,
                                        uint32 numSlices, uint32 lightsPerCell,
                                        float minDistance, float maxDistance,
                                        SceneManager *sceneManager ) :
        ForwardPlusBase( sceneManager ),
        mWidth( width ),
        mHeight( height ),
        mNumSlices( numSlices ),
        /*mWidth( 1 ),
        mHeight( 1 ),
        mNumSlices( 2 ),*/
        mLightsPerCell( lightsPerCell + 3u ),
        mGridBuffer( 0 ),
        mCurrentCamera( 0 ),
        mMinDistance( minDistance ),
        mMaxDistance( maxDistance ),
        mObjectMemoryManager( 0 ),
        mNodeMemoryManager( 0 ),
        mDebugWireAabbFrozen( false )
    {
        //SIMD optimization restriction.
        assert( (width % ARRAY_PACKED_REALS) == 0 && "Width must be multiple of ARRAY_PACKED_REALS!" );

        mLightCountInCell.resize( mNumSlices * mWidth * mHeight, LightCount() );

        // 2^( x * mNumSlices ) + mMinDistance = mMaxDistance;
        mExponentK = Math::Log2( mMaxDistance - mMinDistance ) / (Real)mNumSlices;
        mInvExponentK = 1.0f / mExponentK;

        mFrustumRegions = RawSimdUniquePtr<FrustumRegion, MEMCATEGORY_SCENE_CONTROL>(
                    (mWidth / ARRAY_PACKED_REALS) * mHeight * mNumSlices );

        mObjectMemoryManager = new ObjectMemoryManager();
        mNodeMemoryManager = new NodeMemoryManager();

        mThreadCameras.reserve( mSceneManager->getNumWorkerThreads() );
        for( size_t i=0; i<mSceneManager->getNumWorkerThreads(); ++i )
        {
            SceneNode *sceneNode = OGRE_NEW SceneNode( i, 0, mNodeMemoryManager, 0 );
            Camera *newCamera = OGRE_NEW Camera( i, mObjectMemoryManager, 0 );
            sceneNode->attachObject( newCamera );
            mThreadCameras.push_back( newCamera );
        }
    }
    //-----------------------------------------------------------------------------------
    ForwardClustered::~ForwardClustered()
    {
        setDebugFrustum( false );

        for( size_t i=mThreadCameras.size(); i--; )
        {
            SceneNode *sceneNode = mThreadCameras[i]->getParentSceneNode();
            sceneNode->detachAllObjects();
            OGRE_DELETE sceneNode;
            OGRE_DELETE mThreadCameras[i];
        }
        mThreadCameras.clear();

        delete mObjectMemoryManager;
        delete mNodeMemoryManager;

        mObjectMemoryManager = 0;
        mNodeMemoryManager = 0;
    }
    //-----------------------------------------------------------------------------------
    inline float ForwardClustered::getDepthAtSlice( uint32 uSlice ) const
    {
        return -(powf( 2.0f, mExponentK * uSlice ) + mMinDistance);
    }
    //-----------------------------------------------------------------------------------
    inline uint32 ForwardClustered::getSliceAtDepth( Real depth ) const
    {
        return static_cast<uint32>(
                    floorf( Math::Log2( Ogre::max( -depth - mMinDistance, 1 ) ) * mInvExponentK ) );
    }
    //-----------------------------------------------------------------------------------
    void ForwardClustered::execute( size_t threadId, size_t numThreads )
    {
        const size_t slicesPerThread = mNumSlices / numThreads;

        for( size_t i=0; i<slicesPerThread; ++i )
            collectLightForSlice( i + threadId * slicesPerThread, threadId );

        const size_t slicesRemainder = mNumSlices % numThreads;
        if( slicesRemainder > threadId )
            collectLightForSlice( threadId + numThreads * slicesPerThread, threadId );
    }
    //-----------------------------------------------------------------------------------
    void ForwardClustered::collectLightForSlice( size_t slice, size_t threadId )
    {
        const size_t frustumStartIdx = slice * (mWidth / ARRAY_PACKED_REALS) * mHeight;

        Real nearDepthAtSlice = -getDepthAtSlice( slice );
        Real farDepthAtSlice  = -getDepthAtSlice( slice + 1 );

        if( slice == 0 )
            nearDepthAtSlice = mCurrentCamera->getNearClipDistance();

        if( slice == mNumSlices - 1u )
            farDepthAtSlice = Ogre::max( mCurrentCamera->getFarClipDistance(), farDepthAtSlice );

        Camera *camera = mThreadCameras[threadId];

        camera->resetFrustumExtents();
        camera->setPosition( mCurrentCamera->_getCachedRealPosition() );
        camera->setOrientation( mCurrentCamera->_getCachedRealOrientation() );

        camera->setProjectionType( mCurrentCamera->getProjectionType() );
        camera->setAspectRatio( mCurrentCamera->getAspectRatio() );
        camera->setOrthoWindowHeight( mCurrentCamera->getOrthoWindowHeight() );
#if OGRE_NO_VIEWPORT_ORIENTATIONMODE == 0
        camera->setOrientationMode( mCurrentCamera->getOrientationMode() );
#endif
        if( !mCurrentCamera->isReflected() && camera->isReflected() )
            camera->disableReflection();
        else if( mCurrentCamera->isReflected() )
            camera->enableReflection( mCurrentCamera->getReflectionPlane() );

        Real origFrustumLeft, origFrustumRight, origFrustumTop, origFrustumBottom;
        mCurrentCamera->getFrustumExtents(origFrustumLeft, origFrustumRight,
                                          origFrustumTop, origFrustumBottom, FET_TAN_HALF_ANGLES);
        camera->setFrustumExtents(origFrustumLeft, origFrustumRight,
                                          origFrustumTop, origFrustumBottom, FET_TAN_HALF_ANGLES);

        camera->setNearClipDistance( nearDepthAtSlice );
        camera->setFarClipDistance( farDepthAtSlice );

        camera->getFrustumExtents( origFrustumLeft, origFrustumRight,
                                   origFrustumTop, origFrustumBottom, FET_PROJ_PLANE_POS );

        const Real frustumHorizLength = (origFrustumRight - origFrustumLeft) / (Real)mWidth;
        const Real frustumVertLength = (origFrustumTop - origFrustumBottom) / (Real)mHeight;

        for( size_t y=0; y<mHeight; ++y )
        {
            const Real yStep = static_cast<Real>( y );

            for( size_t x=0; x<mWidth / ARRAY_PACKED_REALS; ++x )
            {
                for( size_t i=0; i<ARRAY_PACKED_REALS; ++i )
                {
                    const Real xStep = static_cast<Real>( x * ARRAY_PACKED_REALS + i);

                    const Real newLeft   = origFrustumLeft + xStep * frustumHorizLength;
                    const Real newRight  = newLeft + frustumHorizLength;
                    const Real newBottom = origFrustumBottom + yStep * frustumVertLength;
                    const Real newTop    = newBottom + frustumVertLength;

                    camera->setFrustumExtents( newLeft, newRight, newTop, newBottom, FET_PROJ_PLANE_POS );

                    const Vector3 *wsCorners = camera->getWorldSpaceCorners();

                    FrustumRegion &frustumRegion = mFrustumRegions.get()[frustumStartIdx + y *
                            (mWidth / ARRAY_PACKED_REALS) + x];
                    {
                        Aabb planeAabb( wsCorners[0], Vector3::ZERO );
                        frustumRegion.corners[0].setAll( wsCorners[0] );
                        for( int j=1; j<8; ++j )
                        {
                            planeAabb.merge( wsCorners[j] );
                            frustumRegion.corners[j].setFromVector3( wsCorners[j], i );
                        }
                        frustumRegion.aabb.setFromAabb( planeAabb, i );
                    }

                    const Plane *planes = camera->getFrustumPlanes();
                    for( int j=0; j<6; ++j )
                    {
                        frustumRegion.plane[j].normal.setFromVector3( planes[j].normal, i );
                        Mathlib::Set( frustumRegion.plane[j].negD, -planes[j].d, i );
                    }
                }
            }
        }

        const size_t numPackedFrustumsPerSlice = (mWidth / ARRAY_PACKED_REALS) * mHeight;

        //Initialize light counts to 0
        memset( mLightCountInCell.begin() + frustumStartIdx * ARRAY_PACKED_REALS,
                0, numPackedFrustumsPerSlice * ARRAY_PACKED_REALS * sizeof(LightCount) );

        const size_t numLights = mCurrentLightList.size();
        LightArray::const_iterator itLight = mCurrentLightList.begin();

        //Test all lights against every frustum in this slice.
        for( size_t i=0; i<numLights; ++i )
        {
            const Light::LightTypes lightType = (*itLight)->getType();

            if( lightType == Light::LT_POINT || lightType == Light::LT_VPL )
            {
                //Perform 6 planes vs sphere intersection then frustum's AABB vs sphere.
                //to rule out very big spheres behind the frustum (false positives).
                //There's still a few false positives in some edge case, but it's still very good.
                //See http://www.iquilezles.org/www/articles/frustumcorrect/frustumcorrect.htm

                Vector3 scalarLightPos = (*itLight)->getParentNode()->_getDerivedPosition();
                ArrayVector3 lightPos;
                ArrayReal lightRadius;
                lightPos.setAll( scalarLightPos );
                lightRadius = Mathlib::SetAll( (*itLight)->getAttenuationRange() );

                ArraySphere sphere( lightRadius, lightPos );

                for( size_t j=0; j<numPackedFrustumsPerSlice; ++j )
                {
                    const FrustumRegion * RESTRICT_ALIAS frustumRegion =
                            mFrustumRegions.get() + frustumStartIdx + j;

                    //Test all 6 planes and AND the dot product. If one is false, then we're not visible
                    //We perform (both lines are equivalent):
                    //  plane[i].normal.dotProduct( lightPos ) + plane[i].d > -radius;
                    //  plane[i].normal.dotProduct( lightPos ) + radius > -plane[i].d;
                    ArrayReal dotResult;
                    ArrayMaskR mask;

                    dotResult = frustumRegion->plane[0].normal.dotProduct( lightPos ) + lightRadius;
                    mask = Mathlib::CompareGreater( dotResult, frustumRegion->plane[0].negD );

                    dotResult = frustumRegion->plane[1].normal.dotProduct( lightPos ) + lightRadius;
                    mask = Mathlib::And( mask, Mathlib::CompareGreater( dotResult,
                                                                        frustumRegion->plane[1].negD ) );

                    dotResult = frustumRegion->plane[2].normal.dotProduct( lightPos ) + lightRadius;
                    mask = Mathlib::And( mask, Mathlib::CompareGreater( dotResult,
                                                                        frustumRegion->plane[2].negD ) );

                    dotResult = frustumRegion->plane[3].normal.dotProduct( lightPos ) + lightRadius;
                    mask = Mathlib::And( mask, Mathlib::CompareGreater( dotResult,
                                                                        frustumRegion->plane[3].negD ) );

                    dotResult = frustumRegion->plane[4].normal.dotProduct( lightPos ) + lightRadius;
                    mask = Mathlib::And( mask, Mathlib::CompareGreater( dotResult,
                                                                        frustumRegion->plane[4].negD ) );

                    dotResult = frustumRegion->plane[5].normal.dotProduct( lightPos ) + lightRadius;
                    mask = Mathlib::And( mask, Mathlib::CompareGreater( dotResult,
                                                                        frustumRegion->plane[5].negD ) );

                    //Test the frustum's AABB vs sphere. If they don't intersect, we're not visible.
                    ArrayMaskR aabbVsSphere = sphere.intersects( frustumRegion->aabb );

                    mask = Mathlib::And( mask, aabbVsSphere );

                    const uint32 scalarMask = BooleanMask4::getScalarMask( mask );

                    for( size_t k=0; k<ARRAY_PACKED_REALS; ++k )
                    {
                        if( IS_BIT_SET( k, scalarMask ) )
                        {
                            const size_t idx = (frustumStartIdx + j) * ARRAY_PACKED_REALS + k;
                            FastArray<LightCount>::iterator numLightsInCell =
                                    mLightCountInCell.begin() + idx;

                            //assert( numLightsInCell < mLightCountInCell.end() );

                            //mLightsPerCell - 3 because three slots is reserved
                            //for the number of lights in cell per type
                            if( numLightsInCell->lightCount[0] < mLightsPerCell - 3u )
                            {
                                uint16 * RESTRICT_ALIAS cellElem = mGridBuffer + idx * mLightsPerCell +
                                        (numLightsInCell->lightCount[0] + 3u);
                                *cellElem = i * 6;
                                ++numLightsInCell->lightCount[0];
                                ++numLightsInCell->lightCount[lightType];
                            }
                        }
                    }
                }
            }
            else
            {
                //Spotlight. Do pyramid vs frustum intersection. This pyramid
                //has 5 sides and encloses the spotlight's cone.
                //See www.yosoygames.com.ar/wp/2016/12/
                //frustum-vs-pyramid-intersection-also-frustum-vs-frustum/

                Node *lightNode = (*itLight)->getParentNode();

                //Generate the 5 pyramid vertices
                const Real lightRange = (*itLight)->getAttenuationRange();
                const Real lenOpposite = (*itLight)->getSpotlightTanHalfAngle() * lightRange;

                Vector3 leftCorner = lightNode->_getDerivedOrientation() *
                        Vector3( -lenOpposite, lenOpposite, 0 );
                Vector3 rightCorner = lightNode->_getDerivedOrientation() *
                        Vector3( lenOpposite, lenOpposite, 0 );

                Vector3 scalarLightPos = (*itLight)->getParentNode()->_getDerivedPosition();
                Vector3 scalarLightDir = (*itLight)->getDerivedDirection() * lightRange;

                Plane scalarPlane[6];

                scalarPlane[FRUSTUM_PLANE_FAR] = Plane( scalarLightPos + scalarLightDir + leftCorner,
                                                        scalarLightPos + scalarLightDir,
                                                        scalarLightPos + scalarLightDir + rightCorner );
                scalarPlane[FRUSTUM_PLANE_NEAR] = Plane( -scalarPlane[FRUSTUM_PLANE_FAR].normal,
                                                         scalarLightPos );

                scalarPlane[FRUSTUM_PLANE_LEFT] = Plane( scalarLightPos + scalarLightDir - rightCorner,
                                                         scalarLightPos + scalarLightDir + leftCorner,
                                                         scalarLightPos );
                scalarPlane[FRUSTUM_PLANE_RIGHT]= Plane( scalarLightPos + scalarLightDir + rightCorner,
                                                         scalarLightPos + scalarLightDir - leftCorner,
                                                         scalarLightPos );

                scalarPlane[FRUSTUM_PLANE_TOP]  = Plane( scalarLightPos + scalarLightDir + leftCorner,
                                                         scalarLightPos + scalarLightDir + rightCorner,
                                                         scalarLightPos );
                scalarPlane[FRUSTUM_PLANE_BOTTOM]= Plane( scalarLightPos + scalarLightDir - leftCorner,
                                                          scalarLightPos + scalarLightDir - rightCorner,
                                                          scalarLightPos );

                ArrayPlane pyramidPlane[6];
                pyramidPlane[0].normal.setAll( scalarPlane[0].normal );
                pyramidPlane[0].negD = Mathlib::SetAll( -scalarPlane[0].d );
                pyramidPlane[1].normal.setAll( scalarPlane[1].normal );
                pyramidPlane[1].negD = Mathlib::SetAll( -scalarPlane[1].d );
                pyramidPlane[2].normal.setAll( scalarPlane[2].normal );
                pyramidPlane[2].negD = Mathlib::SetAll( -scalarPlane[2].d );
                pyramidPlane[3].normal.setAll( scalarPlane[3].normal );
                pyramidPlane[3].negD = Mathlib::SetAll( -scalarPlane[3].d );
                pyramidPlane[4].normal.setAll( scalarPlane[4].normal );
                pyramidPlane[4].negD = Mathlib::SetAll( -scalarPlane[4].d );
                pyramidPlane[5].normal.setAll( scalarPlane[5].normal );
                pyramidPlane[5].negD = Mathlib::SetAll( -scalarPlane[5].d );

                ArrayVector3 pyramidVertex[5];

                pyramidVertex[0].setAll( scalarLightPos );
                pyramidVertex[1].setAll( scalarLightPos + scalarLightDir + leftCorner );
                pyramidVertex[2].setAll( scalarLightPos + scalarLightDir + rightCorner );
                pyramidVertex[3].setAll( scalarLightPos + scalarLightDir - leftCorner );
                pyramidVertex[4].setAll( scalarLightPos + scalarLightDir - rightCorner );

                for( size_t j=0; j<numPackedFrustumsPerSlice; ++j )
                {
                    const FrustumRegion * RESTRICT_ALIAS frustumRegion =
                            mFrustumRegions.get() + frustumStartIdx + j;

                    ArrayReal dotResult;
                    ArrayMaskR mask;

                    mask = BooleanMask4::getAllSetMask();

                    //There is no intersection if for at least one of the 12 planes
                    //(6+6) all the vertices (5+8 verts.) are on the negative side.

                    //Test all 5 pyramid vertices against each of the 6 frustum planes.
                    for( int k=0; k<6; ++k )
                    {
                        ArrayMaskR vertexMask = ARRAY_MASK_ZERO;

                        for( int l=0; l<5; ++l )
                        {
                            dotResult = frustumRegion->plane[k].normal.dotProduct( pyramidVertex[l] ) -
                                        frustumRegion->plane[k].negD;
                            vertexMask = Mathlib::Or( vertexMask,
                                                      Mathlib::CompareGreater( dotResult,
                                                                               ARRAY_REAL_ZERO ) );
                        }

                        mask = Mathlib::And( mask, vertexMask );
                    }

                    if( BooleanMask4::getScalarMask( mask ) != 0 )
                    {
                        //Test all 8 frustum corners against each of the 6 pyramid planes.
                        for( int k=0; k<6; ++k )
                        {
                            ArrayMaskR vertexMask = ARRAY_MASK_ZERO;

                            for( int l=0; l<8; ++l )
                            {
                                dotResult = pyramidPlane[k].normal.dotProduct(
                                            frustumRegion->corners[l] ) - pyramidPlane[k].negD;
                                vertexMask = Mathlib::Or( vertexMask,
                                                          Mathlib::CompareGreater( dotResult,
                                                                                   ARRAY_REAL_ZERO ) );
                            }

                            mask = Mathlib::And( mask, vertexMask );
                        }
                    }

                    const uint32 scalarMask = BooleanMask4::getScalarMask( mask );

                    for( size_t k=0; k<ARRAY_PACKED_REALS; ++k )
                    {
                        if( IS_BIT_SET( k, scalarMask ) )
                        {
                            const size_t idx = (frustumStartIdx + j) * ARRAY_PACKED_REALS + k;
                            FastArray<LightCount>::iterator numLightsInCell =
                                    mLightCountInCell.begin() + idx;

                            //assert( numLightsInCell < mLightCountInCell.end() );

                            //mLightsPerCell - 3 because three slots is reserved
                            //for the number of lights in cell per type
                            if( numLightsInCell->lightCount[0] < mLightsPerCell - 3u )
                            {
                                uint16 * RESTRICT_ALIAS cellElem = mGridBuffer + idx * mLightsPerCell +
                                        (numLightsInCell->lightCount[0] + 3u);
                                *cellElem = i * 6;
                                ++numLightsInCell->lightCount[0];
                                ++numLightsInCell->lightCount[lightType];
                            }
                        }
                    }
                }
            }

            ++itLight;
        }

        {
            //Now write all the light counts
            FastArray<LightCount>::const_iterator itor = mLightCountInCell.begin() +
                    frustumStartIdx * ARRAY_PACKED_REALS;
            FastArray<LightCount>::const_iterator end  = mLightCountInCell.begin() +
                    (frustumStartIdx + numPackedFrustumsPerSlice) * ARRAY_PACKED_REALS;

            const size_t cellSize = mLightsPerCell;
            size_t gridIdx = frustumStartIdx * ARRAY_PACKED_REALS * cellSize;

            while( itor != end )
            {
                uint32 accumLight = itor->lightCount[1];
                mGridBuffer[gridIdx+0u] = static_cast<uint16>( accumLight );
                accumLight += itor->lightCount[2];
                mGridBuffer[gridIdx+1u] = static_cast<uint16>( accumLight );
                accumLight += itor->lightCount[3];
                mGridBuffer[gridIdx+2u] = static_cast<uint16>( accumLight );
                gridIdx += cellSize;
                ++itor;
            }
        }
    }
    //-----------------------------------------------------------------------------------
    inline bool OrderLightByDistanceToCamera( const Light *left, const Light *right )
    {
        if( left->getType() != right->getType() )
            return left->getType() < right->getType();
        return left->getCachedDistanceToCameraAsReal() < right->getCachedDistanceToCameraAsReal();
    }

    void ForwardClustered::collectLights( Camera *camera )
    {
        CachedGrid *cachedGrid = 0;
        if( getCachedGridFor( camera, &cachedGrid ) )
            return; //Up to date.

        OgreProfile( "Forward Clustered Light Collect" );

        //Cull the lights against the camera. Get non-directional, non-shadow-casting lights
        //(lights set to cast shadows but currently not casting shadows are also included)
        if( mSceneManager->getCurrentShadowNode() )
        {
            //const LightListInfo &globalLightList = mSceneManager->getGlobalLightList();
            const CompositorShadowNode *shadowNode = mSceneManager->getCurrentShadowNode();

            //Exclude shadow casting lights
            const LightClosestArray &shadowCastingLights = shadowNode->getShadowCastingLights();
            LightClosestArray::const_iterator itor = shadowCastingLights.begin();
            LightClosestArray::const_iterator end  = shadowCastingLights.end();

            while( itor != end )
            {
                if( itor->light )
                    itor->light->setVisible( false );
                ++itor;
            }

            mSceneManager->cullLights( camera, Light::LT_POINT, Light::NUM_LIGHT_TYPES, mCurrentLightList );

            //Restore shadow casting lights
            itor = shadowCastingLights.begin();
            end  = shadowCastingLights.end();

            while( itor != end )
            {
                if( itor->light )
                    itor->light->setVisible( true );
                ++itor;
            }
        }
        else
        {
            mSceneManager->cullLights( camera, Light::LT_POINT, Light::NUM_LIGHT_TYPES, mCurrentLightList );
        }

        const size_t numLights = mCurrentLightList.size();

        //Sort by distance to camera
        std::sort( mCurrentLightList.begin(), mCurrentLightList.end(), OrderLightByDistanceToCamera );

        //Allocate the buffers if not already.
        CachedGridBuffer &gridBuffers = cachedGrid->gridBuffers[cachedGrid->currentBufIdx];
        if( !gridBuffers.gridBuffer )
        {
            gridBuffers.gridBuffer = mVaoManager->createTexBuffer( PF_R16_UINT,
                                                                   mWidth * mHeight * mNumSlices *
                                                                   mLightsPerCell * sizeof(uint16),
                                                                   BT_DYNAMIC_PERSISTENT, 0, false );
        }

        if( !gridBuffers.globalLightListBuffer ||
            gridBuffers.globalLightListBuffer->getNumElements() < c_numBytesPerLight * numLights )
        {
            if( gridBuffers.globalLightListBuffer )
            {
                if( gridBuffers.globalLightListBuffer->getMappingState() != MS_UNMAPPED )
                    gridBuffers.globalLightListBuffer->unmap( UO_UNMAP_ALL );
                mVaoManager->destroyTexBuffer( gridBuffers.globalLightListBuffer );
            }

            gridBuffers.globalLightListBuffer = mVaoManager->createTexBuffer(
                                                                    PF_FLOAT32_RGBA,
                                                                    c_numBytesPerLight *
                                                                    std::max<size_t>( numLights, 96 ),
                                                                    BT_DYNAMIC_PERSISTENT, 0, false );
        }

        //Fill the first buffer with the light. The other buffer contains indexes into this list.
        fillGlobalLightListBuffer( camera, gridBuffers.globalLightListBuffer );

        //Fill the indexes buffer
        mGridBuffer = reinterpret_cast<uint16 * RESTRICT_ALIAS>(
                    gridBuffers.gridBuffer->map( 0, gridBuffers.gridBuffer->getNumElements() ) );

        //memset( mLightCountInCell.begin(), 0, mLightCountInCell.size() * sizeof(LightCount) );

        mCurrentCamera = camera;
        //Make sure these are up to date when calling the cached versions from multiple threads.
        mCurrentCamera->getDerivedPosition();
        mCurrentCamera->getWorldSpaceCorners();

        mSceneManager->executeUserScalableTask( this, true );

        if( !mDebugWireAabb.empty() && !mDebugWireAabbFrozen )
        {
            //std::cout << "Start" << std::endl;
            const size_t numFrustumRegions = mFrustumRegions.size();
            for( size_t i=0; i<numFrustumRegions; ++i )
            {
                for( size_t j=0; j<ARRAY_PACKED_REALS; ++j )
                {
                    Aabb aabb = mFrustumRegions.get()[i].aabb.getAsAabb( j );
                    mDebugWireAabb[i*ARRAY_PACKED_REALS+j]->setToAabb( aabb );
                    mDebugWireAabb[i*ARRAY_PACKED_REALS+j]->getParentNode()->_getFullTransformUpdated();

                    //std::cout << aabb.mCenter << aabb.mHalfSize << std::endl;
                }
            }
        }

        gridBuffers.gridBuffer->unmap( UO_KEEP_PERSISTENT );
        mGridBuffer = 0;

        deleteOldGridBuffers();
    }
    //-----------------------------------------------------------------------------------
    size_t ForwardClustered::getConstBufferSize(void) const
    {
        // (4 (vec4) + vec4 fwdScreenToGrid) * 4 bytes = 16
        return (4 + 4) * 4;
    }
    //-----------------------------------------------------------------------------------
<<<<<<< HEAD
    void ForwardClustered::fillConstBufferData( TextureGpu *renderTarget,
=======
    void ForwardClustered::fillConstBufferData( Viewport *viewport, RenderTarget* renderTarget,
                                                IdString shaderSyntax,
>>>>>>> d818e76b
                                                float * RESTRICT_ALIAS passBufferPtr ) const
    {
        const float viewportWidth = static_cast<float>( viewport->getActualWidth());
        const float viewportHeight = static_cast<float>( viewport->getActualHeight() );
        const float viewportWidthOffset = static_cast<float>( viewport->getActualLeft() );
        float viewportHeightOffset = static_cast<float>( viewport->getActualTop() );
        
        //The way ogre represents viewports is top = 0 bottom = 1. As a result if 'texture flipping'
        //is required then all is ok. However if it is not required then viewport offsets are
        //actually represented from the bottom up.
        //As a result we need convert our viewport height offsets to work bottom up instead of top down;
        //This is compounded by OpenGL standard being different to DirectX and Metal
        if ( !renderTarget->requiresTextureFlipping() && shaderSyntax == "glsl" )
        {
            viewportHeightOffset =
                    static_cast<float>( (1.0 - (viewport->getTop() + viewport->getHeight())) *
                                        renderTarget->getHeight() );
        }

        //vec4 f3dData;
        *passBufferPtr++ = mMinDistance;
        *passBufferPtr++ = mInvExponentK;
        *passBufferPtr++ = static_cast<float>( mNumSlices - 1 );
        *passBufferPtr++ = static_cast<float>( viewportHeight );

        //vec4 fwdScreenToGrid
        *passBufferPtr++ = static_cast<float>( mWidth ) / viewportWidth;
        *passBufferPtr++ = static_cast<float>( mHeight ) / viewportHeight;
        *passBufferPtr++ = viewportWidthOffset;
        *passBufferPtr++ = viewportHeightOffset;
    }
    //-----------------------------------------------------------------------------------
    void ForwardClustered::setHlmsPassProperties( Hlms *hlms )
    {
        ForwardPlusBase::setHlmsPassProperties( hlms );

        hlms->_setProperty( HlmsBaseProp::ForwardPlus, HlmsBaseProp::ForwardClustered.mHash );

        hlms->_setProperty( HlmsBaseProp::FwdClusteredWidthxHeight, mWidth * mHeight );
        hlms->_setProperty( HlmsBaseProp::FwdClusteredWidth,        mWidth );
        hlms->_setProperty( HlmsBaseProp::FwdClusteredLightsPerCell,mLightsPerCell );
    }
    //-----------------------------------------------------------------------------------
    void ForwardClustered::setDebugFrustum( bool bEnableDebugFrustumWireAabb )
    {
        if( bEnableDebugFrustumWireAabb )
        {
            if( getDebugFrustum() )
                setDebugFrustum( false );

            const size_t numDebugWires = mWidth * mHeight * mNumSlices;
            mDebugWireAabb.reserve( numDebugWires );
            SceneNode *rootNode = mSceneManager->getRootSceneNode();
            for( size_t i=0; i<numDebugWires; ++i )
            {
                mDebugWireAabb.push_back( mSceneManager->createWireAabb() );
                rootNode->createChildSceneNode()->attachObject( mDebugWireAabb.back() );
            }
        }
        else
        {
            //LIFO order for optimum cleanup perfomance
            vector<WireAabb*>::type::const_reverse_iterator ritor = mDebugWireAabb.rbegin();
            vector<WireAabb*>::type::const_reverse_iterator rend  = mDebugWireAabb.rend();

            while( ritor != rend )
            {
                SceneNode *sceneNode = (*ritor)->getParentSceneNode();
                sceneNode->getParentSceneNode()->removeAndDestroyChild( sceneNode );
                mSceneManager->destroyWireAabb( *ritor );
                ++ritor;
            }

            mDebugWireAabb.clear();
        }
    }
    //-----------------------------------------------------------------------------------
    bool ForwardClustered::getDebugFrustum(void) const
    {
        return !mDebugWireAabb.empty();
    }
    //-----------------------------------------------------------------------------------
    void ForwardClustered::setFreezeDebugFrustum( bool freezeDebugFrustum )
    {
        mDebugWireAabbFrozen = freezeDebugFrustum;
    }
    //-----------------------------------------------------------------------------------
    bool ForwardClustered::getFreezeDebugFrustum(void) const
    {
        return mDebugWireAabbFrozen;
    }
}<|MERGE_RESOLUTION|>--- conflicted
+++ resolved
@@ -622,12 +622,8 @@
         return (4 + 4) * 4;
     }
     //-----------------------------------------------------------------------------------
-<<<<<<< HEAD
-    void ForwardClustered::fillConstBufferData( TextureGpu *renderTarget,
-=======
-    void ForwardClustered::fillConstBufferData( Viewport *viewport, RenderTarget* renderTarget,
+    void ForwardClustered::fillConstBufferData( Viewport *viewport, TextureGpu *renderTarget,
                                                 IdString shaderSyntax,
->>>>>>> d818e76b
                                                 float * RESTRICT_ALIAS passBufferPtr ) const
     {
         const float viewportWidth = static_cast<float>( viewport->getActualWidth());
