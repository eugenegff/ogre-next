--- conflicted
+++ resolved
@@ -1640,7 +1640,6 @@
     //---------------------------------------------------------------------
     void MeshSerializerImpl::flipEndian(void* pData, size_t vertexCount,
         size_t vertexSize, const VertexDeclaration::VertexElementList& elems)
-<<<<<<< HEAD
     {
         void *pBase = pData;
         for (size_t v = 0; v < vertexCount; ++v)
@@ -1685,56 +1684,8 @@
                     default:
                         assert(false); // Should never happen
                 };
-                Serializer::flipEndian(pElem, typeSize,
+				Bitwise::bswapChunks(pElem, typeSize,
                     VertexElement::getTypeCount((*ei).getType()));
-=======
-	{
-		void *pBase = pData;
-		for (size_t v = 0; v < vertexCount; ++v)
-		{
-			VertexDeclaration::VertexElementList::const_iterator ei, eiend;
-			eiend = elems.end();
-			for (ei = elems.begin(); ei != eiend; ++ei)
-			{
-				void *pElem;
-				// re-base pointer to the element
-				(*ei).baseVertexPointerToElement(pBase, &pElem);
-				// Flip the endian based on the type
-				size_t typeSize = 0;
-				switch (VertexElement::getBaseType((*ei).getType()))
-				{
-					case VET_FLOAT1:
-						typeSize = sizeof(float);
-						break;
-					case VET_DOUBLE1:
-						typeSize = sizeof(double);
-						break;
-					case VET_SHORT1:
-						typeSize = sizeof(short);
-						break;
-					case VET_USHORT1:
-						typeSize = sizeof(unsigned short);
-						break;
-					case VET_INT1:
-						typeSize = sizeof(int);
-						break;
-					case VET_UINT1:
-						typeSize = sizeof(unsigned int);
-						break;
-					case VET_COLOUR:
-					case VET_COLOUR_ABGR:
-					case VET_COLOUR_ARGB:
-						typeSize = sizeof(RGBA);
-						break;
-					case VET_UBYTE4:
-						typeSize = 0; // NO FLIPPING
-						break;
-					default:
-						assert(false); // Should never happen
-				};
-				Bitwise::bswapChunks(pElem, typeSize,
-					VertexElement::getTypeCount((*ei).getType()));
->>>>>>> 41e3e01c
 
             }
 
