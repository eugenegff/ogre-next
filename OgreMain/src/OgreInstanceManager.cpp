--- conflicted
+++ resolved
@@ -207,27 +207,4 @@
 		//we'll end up calling buildFirstTime() instead of buildNewBatch(), which is not the idea
 		//(takes more time and will leak the shared render operation)
 	}
-<<<<<<< HEAD
-	//-----------------------------------------------------------------------
-	void InstanceManager::_updateBatches(void)
-	{
-		InstanceBatchMap::iterator itor = m_instanceBatches.begin();
-		InstanceBatchMap::iterator end  = m_instanceBatches.end();
-
-		while( itor != end )
-		{
-			InstanceBatchVec::iterator it = itor->second.begin();
-			InstanceBatchVec::iterator en = itor->second.end();
-
-			while( it != en )
-			{
-				(*it)->updateBounds();
-				++it;
-			}
-
-			++itor;
-		}
-	}
-=======
->>>>>>> d6288a09
 }