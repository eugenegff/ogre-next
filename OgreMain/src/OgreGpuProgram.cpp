--- conflicted
+++ resolved
@@ -58,13 +58,8 @@
         const String& group, bool isManual, ManualResourceLoader* loader) 
         :Resource(creator, name, handle, group, isManual, loader),
         mType(GPT_VERTEX_PROGRAM), mLoadFromFile(true), mBuildParametersFromReflection(true),
-<<<<<<< HEAD
-        mSkeletalAnimation(false), mMorphAnimation(false), mPoseAnimation(0),
+        mNumClipDistances(0u), mSkeletalAnimation(false), mMorphAnimation(false), mPoseAnimation(0),
         mVertexTextureFetch(false), mVpAndRtArrayIndexFromAnyShader(false), mNeedsAdjacencyInfo(false),
-=======
-        mNumClipDistances(0u), mSkeletalAnimation(false), mMorphAnimation(false), mPoseAnimation(0),
-        mVertexTextureFetch(false), mNeedsAdjacencyInfo(false),
->>>>>>> dc23bf0f
         mCompileError(false), mLoadedManualNamedConstants(false)
     {
         createParameterMappingStructures();
