--- conflicted
+++ resolved
@@ -38,11 +38,7 @@
 
     //-----------------------------------------------------------------------
     void RenderWindow::getMetrics(unsigned int& width, unsigned int& height, unsigned int& colourDepth,
-<<<<<<< HEAD
-        int& left, int& top)
-=======
         int& left, int& top) const
->>>>>>> 83e497b5
     {
         width = mWidth;
         height = mHeight;
