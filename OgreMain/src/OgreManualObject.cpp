--- conflicted
+++ resolved
@@ -46,24 +46,14 @@
 #define TEMP_INITIAL_VERTEX_SIZE TEMP_VERTEXSIZE_GUESS * TEMP_INITIAL_SIZE
 #define TEMP_INITIAL_INDEX_SIZE sizeof(uint32) * TEMP_INITIAL_SIZE
     //-----------------------------------------------------------------------------
-<<<<<<< HEAD
     ManualObject::ManualObject( IdType id, ObjectMemoryManager *objectMemoryManager )
         : MovableObject( id, objectMemoryManager ),
           mDynamic(false), mCurrentSection(0), mFirstVertex(true),
-=======
-    ManualObject::ManualObject(const String& name)
-        : MovableObject(name),
-          mDynamic(false), mCurrentSection(0), mCurrentUpdating(false), mFirstVertex(true),
->>>>>>> 83e497b5
           mTempVertexPending(false),
           mTempVertexBuffer(0), mTempVertexSize(TEMP_INITIAL_VERTEX_SIZE),
           mTempIndexBuffer(0), mTempIndexSize(TEMP_INITIAL_INDEX_SIZE),
           mDeclSize(0), mEstVertexCount(0), mEstIndexCount(0), mTexCoordIndex(0), 
-<<<<<<< HEAD
           mAnyIndexed(false), mEdgeList(0), 
-=======
-          mRadius(0), mAnyIndexed(false), mEdgeList(0), 
->>>>>>> 83e497b5
           mUseIdentityProjection(false), mUseIdentityView(false), mKeepDeclarationOrder(false)
     {
     }
@@ -81,7 +71,6 @@
             OGRE_DELETE *i;
         }
         mSectionList.clear();
-<<<<<<< HEAD
         mObjectData.mLocalRadius[mObjectData.mIndex] = 0.0f;
 
         mObjectData.mLocalAabb->setFromAabb( Aabb::BOX_NULL, mObjectData.mIndex );
@@ -89,21 +78,6 @@
         OGRE_DELETE mEdgeList;
         mEdgeList = 0;
         mAnyIndexed = false;
-=======
-        mRadius = 0;
-        mAABB.setNull();
-        OGRE_DELETE mEdgeList;
-        mEdgeList = 0;
-        mAnyIndexed = false;
-        for (ShadowRenderableList::iterator s = mShadowRenderables.begin();
-            s != mShadowRenderables.end(); ++s)
-        {
-            OGRE_DELETE *s;
-        }
-        mShadowRenderables.clear();
-
-
->>>>>>> 83e497b5
     }
     //-----------------------------------------------------------------------------
     void ManualObject::resetTempAreas(void)
@@ -296,7 +270,6 @@
         mTempVertex.position.z = z;
 
         // update bounds
-<<<<<<< HEAD
         Aabb aabb;
         mObjectData.mLocalAabb->getAsAabb( aabb, mObjectData.mIndex );
         aabb.merge( mTempVertex.position );
@@ -304,10 +277,6 @@
         mObjectData.mLocalRadius[mObjectData.mIndex] = Ogre::max(
                                                             mObjectData.mLocalRadius[mObjectData.mIndex],
                                                             mTempVertex.position.length());
-=======
-        mAABB.merge(mTempVertex.position);
-        mRadius = std::max(mRadius, mTempVertex.position.length());
->>>>>>> 83e497b5
 
         // reset current texture coord
         mTexCoordIndex = 0;
@@ -809,15 +778,6 @@
         mCurrentSection = 0;
         resetTempAreas();
 
-<<<<<<< HEAD
-=======
-        // Tell parent if present
-        if (mParentNode)
-        {
-            mParentNode->needUpdate();
-        }
-
->>>>>>> 83e497b5
         // will return the finished section or NULL if
         // the section was empty (i.e. zero vertices/indices)
         return result;
@@ -874,14 +834,9 @@
             }
         }
         // update bounds
-<<<<<<< HEAD
         Aabb aabb = mObjectData.mLocalAabb->getAsAabb(mObjectData.mIndex);
         m->_setBounds( AxisAlignedBox( aabb.getMinimum(), aabb.getMaximum() ) );
         m->_setBoundingSphereRadius( mObjectData.mLocalRadius[mObjectData.mIndex] );
-=======
-        m->_setBounds(mAABB);
-        m->_setBoundingSphereRadius(mRadius);
->>>>>>> 83e497b5
 
         m->load();
 
@@ -933,26 +888,8 @@
         return ManualObjectFactory::FACTORY_TYPE_NAME;
     }
     //-----------------------------------------------------------------------------
-<<<<<<< HEAD
     void ManualObject::_updateRenderQueue(RenderQueue* queue, Camera *camera, const Camera *lodCamera)
     {
-        for (SectionList::iterator i = mSectionList.begin(); i != mSectionList.end(); ++i)
-=======
-    const AxisAlignedBox& ManualObject::getBoundingBox(void) const
-    {
-        return mAABB;
-    }
-    //-----------------------------------------------------------------------------
-    Real ManualObject::getBoundingRadius(void) const
-    {
-        return mRadius;
-    }
-    //-----------------------------------------------------------------------------
-    void ManualObject::_updateRenderQueue(RenderQueue* queue)
-    {
-        // To be used when order of creation must be kept while rendering
-        unsigned short priority = queue->getDefaultRenderablePriority();
-
         for (SectionList::iterator i = mSectionList.begin(); i != mSectionList.end(); ++i)
         {
             // Skip empty sections (only happens if non-empty first, then updated)
@@ -961,15 +898,7 @@
                 (rop->useIndexes && rop->indexData->indexCount == 0))
                 continue;
             
-            if (mRenderQueuePrioritySet)
-            {
-                assert(mRenderQueueIDSet == true);
-                queue->addRenderable(*i, mRenderQueueID, mRenderQueuePriority);
-            }
-            else if (mRenderQueueIDSet)
-                queue->addRenderable(*i, mRenderQueueID, mKeepDeclarationOrder ? priority++ : queue->getDefaultRenderablePriority());
-            else
-                queue->addRenderable(*i, queue->getDefaultQueueGroup(), mKeepDeclarationOrder ? priority++ : queue->getDefaultRenderablePriority());
+            queue->addRenderable(*i, mRenderQueueID, mRenderQueuePriority);
         }
     }
     //-----------------------------------------------------------------------------
@@ -1018,153 +947,6 @@
         return getEdgeList() != 0;
     }
     //-----------------------------------------------------------------------------
-    ShadowCaster::ShadowRenderableListIterator
-    ManualObject::getShadowVolumeRenderableIterator(
-        ShadowTechnique shadowTechnique, const Light* light,
-        HardwareIndexBufferSharedPtr* indexBuffer, size_t* indexBufferUsedSize,
-        bool extrude, Real extrusionDistance, unsigned long flags)
-    {
-        assert(indexBuffer && "Only external index buffers are supported right now");       
-
-        EdgeData* edgeList = getEdgeList();
-        if (!edgeList)
->>>>>>> 83e497b5
-        {
-            // Skip empty sections (only happens if non-empty first, then updated)
-            RenderOperation* rop = (*i)->getRenderOperation();
-            if (rop->vertexData->vertexCount == 0 ||
-                (rop->useIndexes && rop->indexData->indexCount == 0))
-                continue;
-            
-            queue->addRenderable(*i, mRenderQueueID, mRenderQueuePriority);
-        }
-    }
-    //-----------------------------------------------------------------------------
-    void ManualObject::visitRenderables(Renderable::Visitor* visitor, 
-        bool debugRenderables)
-    {
-        for (SectionList::iterator i = mSectionList.begin(); i != mSectionList.end(); ++i)
-        {
-            visitor->visit(*i, 0, false);
-        }
-
-<<<<<<< HEAD
-    }
-    //-----------------------------------------------------------------------------
-    EdgeData* ManualObject::getEdgeList(void)
-    {
-        // Build on demand
-        if (!mEdgeList && mAnyIndexed)
-        {
-            EdgeListBuilder eb;
-            size_t vertexSet = 0;
-            bool anyBuilt = false;
-            for (SectionList::iterator i = mSectionList.begin(); i != mSectionList.end(); ++i)
-=======
-        // Calculate the object space light details
-        Vector4 lightPos = light->getAs4DVector();
-        Matrix4 world2Obj = mParentNode->_getFullTransform().inverseAffine();
-        lightPos = world2Obj.transformAffine(lightPos);
-        Matrix3 world2Obj3x3;
-        world2Obj.extract3x3Matrix(world2Obj3x3);
-        extrusionDistance *= Math::Sqrt(std::min(std::min(world2Obj3x3.GetColumn(0).squaredLength(), world2Obj3x3.GetColumn(1).squaredLength()), world2Obj3x3.GetColumn(2).squaredLength()));
-
-        // Init shadow renderable list if required (only allow indexed)
-        bool init = mShadowRenderables.empty() && mAnyIndexed;
-
-        EdgeData::EdgeGroupList::iterator egi;
-        ShadowRenderableList::iterator si, siend;
-        ManualObjectSectionShadowRenderable* esr = 0;
-        SectionList::iterator seci;
-        if (init)
-            mShadowRenderables.resize(edgeList->edgeGroups.size());
-
-        siend = mShadowRenderables.end();
-        egi = edgeList->edgeGroups.begin();
-        seci = mSectionList.begin();
-        for (si = mShadowRenderables.begin(); si != siend; ++seci)
-        {
-            // Skip non-indexed geometry
-            if (!(*seci)->getRenderOperation()->useIndexes)
->>>>>>> 83e497b5
-            {
-                RenderOperation* rop = (*i)->getRenderOperation();
-                // Only indexed triangle geometry supported for stencil shadows
-                if (rop->useIndexes && rop->indexData->indexCount != 0 && 
-                    (rop->operationType == RenderOperation::OT_TRIANGLE_FAN ||
-                     rop->operationType == RenderOperation::OT_TRIANGLE_LIST ||
-                     rop->operationType == RenderOperation::OT_TRIANGLE_STRIP))
-                {
-                    eb.addVertexData(rop->vertexData);
-                    eb.addIndexData(rop->indexData, vertexSet++);
-                    anyBuilt = true;
-                }
-            }
-
-<<<<<<< HEAD
-            if (anyBuilt)
-                mEdgeList = eb.build();
-
-        }
-        return mEdgeList;
-    }
-    //---------------------------------------------------------------------
-    bool ManualObject::hasEdgeList()
-    {
-        return getEdgeList() != 0;
-=======
-            if (init)
-            {
-                // Create a new renderable, create a separate light cap if
-                // we're using a vertex program (either for this model, or
-                // for extruding the shadow volume) since otherwise we can
-                // get depth-fighting on the light cap
-                MaterialPtr mat = (*seci)->getMaterial();
-                mat->load();
-                bool vertexProgram = false;
-                Technique* t = mat->getBestTechnique(0, *seci);
-                for (unsigned short p = 0; p < t->getNumPasses(); ++p)
-                {
-                    Pass* pass = t->getPass(p);
-                    if (pass->hasVertexProgram())
-                    {
-                        vertexProgram = true;
-                        break;
-                    }
-                }
-                *si = OGRE_NEW ManualObjectSectionShadowRenderable(this, indexBuffer,
-                    egi->vertexData, vertexProgram || !extrude);
-            }
-            // Get shadow renderable
-            esr = static_cast<ManualObjectSectionShadowRenderable*>(*si);
-            HardwareVertexBufferSharedPtr esrPositionBuffer = esr->getPositionBuffer();
-            // Extrude vertices in software if required
-            if (extrude)
-            {
-                extrudeVertices(esrPositionBuffer,
-                    egi->vertexData->vertexCount,
-                    lightPos, extrusionDistance);
-
-            }
-
-            ++si;
-            ++egi;
-        }
-        // Calc triangle light facing
-        updateEdgeListLightFacing(edgeList, lightPos);
-
-        // Generate indexes and update renderables
-        generateShadowVolume(edgeList, *indexBuffer, *indexBufferUsedSize, 
-            light, mShadowRenderables, flags);
-
-
-        return ShadowRenderableListIterator(
-            mShadowRenderables.begin(), mShadowRenderables.end());
-
-
->>>>>>> 83e497b5
-    }
-    //-----------------------------------------------------------------------------
     //-----------------------------------------------------------------------------
     //-----------------------------------------------------------------------------
     ManualObject::ManualObjectSection::ManualObjectSection(ManualObject* parent,
@@ -1235,80 +1017,6 @@
         return mParent->queryLights();
     }
     //-----------------------------------------------------------------------------
-<<<<<<< HEAD
-=======
-    //--------------------------------------------------------------------------
-    ManualObject::ManualObjectSectionShadowRenderable::ManualObjectSectionShadowRenderable(
-        ManualObject* parent, HardwareIndexBufferSharedPtr* indexBuffer,
-        const VertexData* vertexData, bool createSeparateLightCap,
-        bool isLightCap)
-        : mParent(parent)
-    {
-        // Initialise render op
-        mRenderOp.indexData = OGRE_NEW IndexData();
-        mRenderOp.indexData->indexBuffer = *indexBuffer;
-        mRenderOp.indexData->indexStart = 0;
-        // index start and count are sorted out later
-
-        // Create vertex data which just references position component (and 2 component)
-        mRenderOp.vertexData = OGRE_NEW VertexData();
-        // Map in position data
-        mRenderOp.vertexData->vertexDeclaration->addElement(0,0,VET_FLOAT3, VES_POSITION);
-        ushort origPosBind =
-            vertexData->vertexDeclaration->findElementBySemantic(VES_POSITION)->getSource();
-        mPositionBuffer = vertexData->vertexBufferBinding->getBuffer(origPosBind);
-        mRenderOp.vertexData->vertexBufferBinding->setBinding(0, mPositionBuffer);
-        // Map in w-coord buffer (if present)
-        if(!vertexData->hardwareShadowVolWBuffer.isNull())
-        {
-            mRenderOp.vertexData->vertexDeclaration->addElement(1,0,VET_FLOAT1, VES_TEXTURE_COORDINATES, 0);
-            mWBuffer = vertexData->hardwareShadowVolWBuffer;
-            mRenderOp.vertexData->vertexBufferBinding->setBinding(1, mWBuffer);
-        }
-        // Use same vertex start as input
-        mRenderOp.vertexData->vertexStart = vertexData->vertexStart;
-
-        if (isLightCap)
-        {
-            // Use original vertex count, no extrusion
-            mRenderOp.vertexData->vertexCount = vertexData->vertexCount;
-        }
-        else
-        {
-            // Vertex count must take into account the doubling of the buffer,
-            // because second half of the buffer is the extruded copy
-            mRenderOp.vertexData->vertexCount =
-                vertexData->vertexCount * 2;
-            if (createSeparateLightCap)
-            {
-                // Create child light cap
-                mLightCap = OGRE_NEW ManualObjectSectionShadowRenderable(parent,
-                    indexBuffer, vertexData, false, true);
-            }
-        }
-    }
-    //--------------------------------------------------------------------------
-    ManualObject::ManualObjectSectionShadowRenderable::~ManualObjectSectionShadowRenderable()
-    {
-        OGRE_DELETE mRenderOp.indexData;
-        OGRE_DELETE mRenderOp.vertexData;
-    }
-    //--------------------------------------------------------------------------
-    void ManualObject::ManualObjectSectionShadowRenderable::getWorldTransforms(
-        Matrix4* xform) const
-    {
-        // pretransformed
-        *xform = mParent->_getParentNodeFullTransform();
-    }
-    //-----------------------------------------------------------------------
-    void ManualObject::ManualObjectSectionShadowRenderable::rebindIndexBuffer(const HardwareIndexBufferSharedPtr& indexBuffer)
-    {
-        mRenderOp.indexData->indexBuffer = indexBuffer;
-        if (mLightCap) mLightCap->rebindIndexBuffer(indexBuffer);
-    }
-    //-----------------------------------------------------------------------------
-    //-----------------------------------------------------------------------------
->>>>>>> 83e497b5
     String ManualObjectFactory::FACTORY_TYPE_NAME = "ManualObject";
     //-----------------------------------------------------------------------------
     const String& ManualObjectFactory::getType(void) const
@@ -1316,18 +1024,11 @@
         return FACTORY_TYPE_NAME;
     }
     //-----------------------------------------------------------------------------
-<<<<<<< HEAD
     MovableObject* ManualObjectFactory::createInstanceImpl( IdType id,
                                             ObjectMemoryManager *objectMemoryManager,
                                             const NameValuePairList* params )
     {
         return OGRE_NEW ManualObject( id, objectMemoryManager );
-=======
-    MovableObject* ManualObjectFactory::createInstanceImpl(
-        const String& name, const NameValuePairList* params)
-    {
-        return OGRE_NEW ManualObject(name);
->>>>>>> 83e497b5
     }
     //-----------------------------------------------------------------------------
     void ManualObjectFactory::destroyInstance( MovableObject* obj)
