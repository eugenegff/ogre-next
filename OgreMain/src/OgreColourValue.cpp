/*
-----------------------------------------------------------------------------
This source file is part of OGRE
    (Object-oriented Graphics Rendering Engine)
For the latest info, see http://www.ogre3d.org/

Copyright (c) 2000-2014 Torus Knot Software Ltd

Permission is hereby granted, free of charge, to any person obtaining a copy
of this software and associated documentation files (the "Software"), to deal
in the Software without restriction, including without limitation the rights
to use, copy, modify, merge, publish, distribute, sublicense, and/or sell
copies of the Software, and to permit persons to whom the Software is
furnished to do so, subject to the following conditions:

The above copyright notice and this permission notice shall be included in
all copies or substantial portions of the Software.

THE SOFTWARE IS PROVIDED "AS IS", WITHOUT WARRANTY OF ANY KIND, EXPRESS OR
IMPLIED, INCLUDING BUT NOT LIMITED TO THE WARRANTIES OF MERCHANTABILITY,
FITNESS FOR A PARTICULAR PURPOSE AND NONINFRINGEMENT. IN NO EVENT SHALL THE
AUTHORS OR COPYRIGHT HOLDERS BE LIABLE FOR ANY CLAIM, DAMAGES OR OTHER
LIABILITY, WHETHER IN AN ACTION OF CONTRACT, TORT OR OTHERWISE, ARISING FROM,
OUT OF OR IN CONNECTION WITH THE SOFTWARE OR THE USE OR OTHER DEALINGS IN
THE SOFTWARE.
-----------------------------------------------------------------------------
*/
#include "OgreStableHeaders.h"
#include "OgreColourValue.h"
#include "OgreMath.h"

namespace Ogre {

    const ColourValue ColourValue::ZERO = ColourValue(0.0,0.0,0.0,0.0);
    const ColourValue ColourValue::Black = ColourValue(0.0,0.0,0.0);
    const ColourValue ColourValue::White = ColourValue(1.0,1.0,1.0);
    const ColourValue ColourValue::Red = ColourValue(1.0,0.0,0.0);
    const ColourValue ColourValue::Green = ColourValue(0.0,1.0,0.0);
    const ColourValue ColourValue::Blue = ColourValue(0.0,0.0,1.0);

    //---------------------------------------------------------------------
#if OGRE_ENDIAN == OGRE_ENDIAN_BIG
    ABGR ColourValue::getAsABGR(void) const
#else
    RGBA ColourValue::getAsRGBA(void) const
#endif
    {
        uint8 val8;
        uint32 val32 = 0;

        // Convert to 32bit pattern
        // (RGBA = 8888)

        // Red
        val8 = static_cast<uint8>(r * 255);
        val32 = val8 << 24;

        // Green
        val8 = static_cast<uint8>(g * 255);
        val32 += val8 << 16;

        // Blue
        val8 = static_cast<uint8>(b * 255);
        val32 += val8 << 8;

        // Alpha
        val8 = static_cast<uint8>(a * 255);
        val32 += val8;

        return val32;
    }
    //---------------------------------------------------------------------
#if OGRE_ENDIAN == OGRE_ENDIAN_BIG
    BGRA ColourValue::getAsBGRA(void) const
#else
    ARGB ColourValue::getAsARGB(void) const
#endif
    {
        uint8 val8;
        uint32 val32 = 0;

        // Convert to 32bit pattern
        // (ARGB = 8888)

        // Alpha
        val8 = static_cast<uint8>(a * 255);
        val32 = val8 << 24;

        // Red
        val8 = static_cast<uint8>(r * 255);
        val32 += val8 << 16;

        // Green
        val8 = static_cast<uint8>(g * 255);
        val32 += val8 << 8;

        // Blue
        val8 = static_cast<uint8>(b * 255);
        val32 += val8;


        return val32;
    }
    //---------------------------------------------------------------------
#if OGRE_ENDIAN == OGRE_ENDIAN_BIG
    ARGB ColourValue::getAsARGB(void) const
#else
    BGRA ColourValue::getAsBGRA(void) const
#endif
    {
        uint8 val8;
        uint32 val32 = 0;

        // Convert to 32bit pattern
        // (ARGB = 8888)

        // Blue
        val8 = static_cast<uint8>(b * 255);
        val32 = val8 << 24;

        // Green
        val8 = static_cast<uint8>(g * 255);
        val32 += val8 << 16;

        // Red
        val8 = static_cast<uint8>(r * 255);
        val32 += val8 << 8;

        // Alpha
        val8 = static_cast<uint8>(a * 255);
        val32 += val8;


        return val32;
    }
    //---------------------------------------------------------------------
#if OGRE_ENDIAN == OGRE_ENDIAN_BIG
    RGBA ColourValue::getAsRGBA(void) const
#else
    ABGR ColourValue::getAsABGR(void) const
#endif
    {
        uint8 val8;
        uint32 val32 = 0;

        // Convert to 32bit pattern
        // (ABRG = 8888)

        // Alpha
        val8 = static_cast<uint8>(a * 255);
        val32 = val8 << 24;

        // Blue
        val8 = static_cast<uint8>(b * 255);
        val32 += val8 << 16;

        // Green
        val8 = static_cast<uint8>(g * 255);
        val32 += val8 << 8;

        // Red
        val8 = static_cast<uint8>(r * 255);
        val32 += val8;


        return val32;
    }
    //---------------------------------------------------------------------
#if OGRE_ENDIAN == OGRE_ENDIAN_BIG
    void ColourValue::setAsABGR(const ABGR val)
#else
    void ColourValue::setAsRGBA(const RGBA val)
#endif
    {
        uint32 val32 = val;

        // Convert from 32bit pattern
        // (RGBA = 8888)

        // Red
        r = ((val32 >> 24) & 0xFF) / 255.0f;

        // Green
        g = ((val32 >> 16) & 0xFF) / 255.0f;

        // Blue
        b = ((val32 >> 8) & 0xFF) / 255.0f;

        // Alpha
        a = (val32 & 0xFF) / 255.0f;
    }
    //---------------------------------------------------------------------
#if OGRE_ENDIAN == OGRE_ENDIAN_BIG
    void ColourValue::setAsBGRA(const BGRA val)
#else
    void ColourValue::setAsARGB(const ARGB val)
#endif
    {
        uint32 val32 = val;

        // Convert from 32bit pattern
        // (ARGB = 8888)

        // Alpha
        a = ((val32 >> 24) & 0xFF) / 255.0f;

        // Red
        r = ((val32 >> 16) & 0xFF) / 255.0f;

        // Green
        g = ((val32 >> 8) & 0xFF) / 255.0f;

        // Blue
        b = (val32 & 0xFF) / 255.0f;
    }
    //---------------------------------------------------------------------
#if OGRE_ENDIAN == OGRE_ENDIAN_BIG
    void ColourValue::setAsARGB(const ARGB val)
#else
    void ColourValue::setAsBGRA(const BGRA val)
#endif
    {
        uint32 val32 = val;

        // Convert from 32bit pattern
        // (ARGB = 8888)

        // Blue
        b = ((val32 >> 24) & 0xFF) / 255.0f;

        // Green
        g = ((val32 >> 16) & 0xFF) / 255.0f;

        // Red
        r = ((val32 >> 8) & 0xFF) / 255.0f;

        // Alpha
        a = (val32 & 0xFF) / 255.0f;
    }
    //---------------------------------------------------------------------
#if OGRE_ENDIAN == OGRE_ENDIAN_BIG
    void ColourValue::setAsRGBA(const RGBA val)
#else
    void ColourValue::setAsABGR(const ABGR val)
#endif
    {
        uint32 val32 = val;

        // Convert from 32bit pattern
        // (ABGR = 8888)

        // Alpha
        a = ((val32 >> 24) & 0xFF) / 255.0f;

        // Blue
        b = ((val32 >> 16) & 0xFF) / 255.0f;

        // Green
        g = ((val32 >> 8) & 0xFF) / 255.0f;

        // Red
        r = (val32 & 0xFF) / 255.0f;
    }
    //---------------------------------------------------------------------
    bool ColourValue::operator==(const ColourValue& rhs) const
    {
        return (r == rhs.r &&
            g == rhs.g &&
            b == rhs.b &&
            a == rhs.a);
    }
    //---------------------------------------------------------------------
    bool ColourValue::operator!=(const ColourValue& rhs) const
    {
        return !(*this == rhs);
    }
    //---------------------------------------------------------------------
    void ColourValue::setHSB(Real hue, Real saturation, Real brightness)
    {
        // wrap hue
        if (hue > 1.0f)
        {
            hue -= (int)hue;
        }
        else if (hue < 0.0f)
        {
            hue += (int)hue + 1;
        }
        // clamp saturation / brightness
<<<<<<< HEAD
        saturation = min(saturation, (Real)1.0);
        saturation = max(saturation, (Real)0.0);
        brightness = min(brightness, (Real)1.0);
        brightness = max(brightness, (Real)0.0);
=======
        saturation = std::min(saturation, (Real)1.0);
        saturation = std::max(saturation, (Real)0.0);
        brightness = std::min(brightness, (Real)1.0);
        brightness = std::max(brightness, (Real)0.0);
>>>>>>> 83e497b5

        if (brightness == 0.0f)
        {   
            // early exit, this has to be black
            r = g = b = 0.0f;
            return;
        }

        if (saturation == 0.0f)
        {   
            // early exit, this has to be grey

            r = g = b = brightness;
            return;
        }


        Real hueDomain  = hue * 6.0f;
        if (hueDomain >= 6.0f)
        {
            // wrap around, and allow mathematical errors
            hueDomain = 0.0f;
        }
        unsigned short domain = (unsigned short)hueDomain;
        Real f1 = brightness * (1 - saturation);
        Real f2 = brightness * (1 - saturation * (hueDomain - domain));
        Real f3 = brightness * (1 - saturation * (1 - (hueDomain - domain)));

        switch (domain)
        {
        case 0:
            // red domain; green ascends
            r = brightness;
            g = f3;
            b = f1;
            break;
        case 1:
            // yellow domain; red descends
            r = f2;
            g = brightness;
            b = f1;
            break;
        case 2:
            // green domain; blue ascends
            r = f1;
            g = brightness;
            b = f3;
            break;
        case 3:
            // cyan domain; green descends
            r = f1;
            g = f2;
            b = brightness;
            break;
        case 4:
            // blue domain; red ascends
            r = f3;
            g = f1;
            b = brightness;
            break;
        case 5:
            // magenta domain; blue descends
            r = brightness;
            g = f1;
            b = f2;
            break;
        }


    }
    //---------------------------------------------------------------------
    void ColourValue::getHSB(Real* hue, Real* saturation, Real* brightness) const
    {

<<<<<<< HEAD
        Real vMin = min(r, min(g, b));
        Real vMax = max(r, max(g, b));
=======
        Real vMin = std::min(r, std::min(g, b));
        Real vMax = std::max(r, std::max(g, b));
>>>>>>> 83e497b5
        Real delta = vMax - vMin;

        *brightness = vMax;

        if (Math::RealEqual(delta, 0.0f, 1e-6))
        {
            // grey
            *hue = 0;
            *saturation = 0;
        }
        else                                    
        {
            // a colour
            *saturation = delta / vMax;

            Real deltaR = (((vMax - r) / 6.0f) + (delta / 2.0f)) / delta;
            Real deltaG = (((vMax - g) / 6.0f) + (delta / 2.0f)) / delta;
            Real deltaB = (((vMax - b) / 6.0f) + (delta / 2.0f)) / delta;

            if (Math::RealEqual(r, vMax))
                *hue = deltaB - deltaG;
            else if (Math::RealEqual(g, vMax))
                *hue = 0.3333333f + deltaR - deltaB;
            else if (Math::RealEqual(b, vMax)) 
                *hue = 0.6666667f + deltaG - deltaR;

            if (*hue < 0.0f) 
                *hue += 1.0f;
            if (*hue > 1.0f)
                *hue -= 1.0f;
        }

        
    }

}
<|MERGE_RESOLUTION|>--- conflicted
+++ resolved
@@ -287,17 +287,10 @@
             hue += (int)hue + 1;
         }
         // clamp saturation / brightness
-<<<<<<< HEAD
-        saturation = min(saturation, (Real)1.0);
-        saturation = max(saturation, (Real)0.0);
-        brightness = min(brightness, (Real)1.0);
-        brightness = max(brightness, (Real)0.0);
-=======
-        saturation = std::min(saturation, (Real)1.0);
-        saturation = std::max(saturation, (Real)0.0);
-        brightness = std::min(brightness, (Real)1.0);
-        brightness = std::max(brightness, (Real)0.0);
->>>>>>> 83e497b5
+        saturation = Ogre::min(saturation, (Real)1.0);
+        saturation = Ogre::max(saturation, (Real)0.0);
+        brightness = Ogre::min(brightness, (Real)1.0);
+        brightness = Ogre::max(brightness, (Real)0.0);
 
         if (brightness == 0.0f)
         {   
@@ -372,13 +365,8 @@
     void ColourValue::getHSB(Real* hue, Real* saturation, Real* brightness) const
     {
 
-<<<<<<< HEAD
-        Real vMin = min(r, min(g, b));
-        Real vMax = max(r, max(g, b));
-=======
-        Real vMin = std::min(r, std::min(g, b));
-        Real vMax = std::max(r, std::max(g, b));
->>>>>>> 83e497b5
+        Real vMin = Ogre::min(r, min(g, b));
+        Real vMax = Ogre::max(r, max(g, b));
         Real delta = vMax - vMin;
 
         *brightness = vMax;
