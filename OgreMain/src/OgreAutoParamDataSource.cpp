/*
-----------------------------------------------------------------------------
This source file is part of OGRE
    (Object-oriented Graphics Rendering Engine)
For the latest info, see http://www.ogre3d.org

Copyright (c) 2000-2014 Torus Knot Software Ltd

Permission is hereby granted, free of charge, to any person obtaining a copy
of this software and associated documentation files (the "Software"), to deal
in the Software without restriction, including without limitation the rights
to use, copy, modify, merge, publish, distribute, sublicense, and/or sell
copies of the Software, and to permit persons to whom the Software is
furnished to do so, subject to the following conditions:

The above copyright notice and this permission notice shall be included in
all copies or substantial portions of the Software.

THE SOFTWARE IS PROVIDED "AS IS", WITHOUT WARRANTY OF ANY KIND, EXPRESS OR
IMPLIED, INCLUDING BUT NOT LIMITED TO THE WARRANTIES OF MERCHANTABILITY,
FITNESS FOR A PARTICULAR PURPOSE AND NONINFRINGEMENT. IN NO EVENT SHALL THE
AUTHORS OR COPYRIGHT HOLDERS BE LIABLE FOR ANY CLAIM, DAMAGES OR OTHER
LIABILITY, WHETHER IN AN ACTION OF CONTRACT, TORT OR OTHERWISE, ARISING FROM,
OUT OF OR IN CONNECTION WITH THE SOFTWARE OR THE USE OR OTHER DEALINGS IN
THE SOFTWARE.
-----------------------------------------------------------------------------
*/
#include "OgreStableHeaders.h"

#include "OgreAutoParamDataSource.h"
#include "OgreRenderable.h"
#include "OgreCamera.h"
#include "OgreRenderTarget.h"
#include "OgreControllerManager.h"
#include "OgreMath.h"
#include "OgreRoot.h"
#include "OgreFrameStats.h"
#include "OgreRenderSystem.h"
#include "OgreMatrix4.h"
#include "OgreVector4.h"
#include "OgreColourValue.h"
#include "OgreSceneNode.h"
#include "OgrePass.h"
#include "OgreViewport.h"
#include "OgreTexture.h"
#include "OgreHlmsComputeJob.h"

#include "Compositor/OgreCompositorShadowNode.h"

namespace Ogre {
    const Matrix4 PROJECTIONCLIPSPACE2DTOIMAGESPACE_PERSPECTIVE(
        0.5,    0,    0,  0.5, 
        0,   -0.5,    0,  0.5, 
        0,      0,    1,    0,
        0,      0,    0,    1);

    //-----------------------------------------------------------------------------
    AutoParamDataSource::AutoParamDataSource()
        : mWorldMatrixCount(0),
         mWorldMatrixArray(0),
         mWorldMatrixDirty(true),
         mViewMatrixDirty(true),
         mProjMatrixDirty(true),
         mWorldViewMatrixDirty(true),
         mViewProjMatrixDirty(true),
         mWorldViewProjMatrixDirty(true),
         mInverseWorldMatrixDirty(true),
         mInverseWorldViewMatrixDirty(true),
         mInverseViewMatrixDirty(true),
         mInverseTransposeWorldMatrixDirty(true),
         mInverseTransposeWorldViewMatrixDirty(true),
         mCameraPositionDirty(true),
         mCameraPositionObjectSpaceDirty(true),
         mPassNumber(0),
         mSceneDepthRangeDirty(true),
         mLodCameraPositionDirty(true),
         mLodCameraPositionObjectSpaceDirty(true),
         mCurrentRenderable(0),
         mCurrentCamera(0), 
         mCurrentLightList(0),
         mCurrentRenderPassDesc(0),
         mCurrentViewport(0), 
         mCurrentSceneManager(0),
         mCurrentPass(0),
         mCurrentJob(0),
         mCurrentShadowNode(0),
         mBlankLight( 0, &mObjectMemoryManager, 0 )
    {
        mBlankLight.setDiffuseColour(ColourValue::Black);
        mBlankLight.setSpecularColour(ColourValue::Black);
        mBlankLight.setAttenuation(0,1,0,0);

        mNodeMemoryManager = new NodeMemoryManager();
        mBlankLightNode = OGRE_NEW SceneNode( 0, 0, mNodeMemoryManager, 0 );
        mBlankLightNode->attachObject( &mBlankLight );
        mBlankLightNode->_getDerivedPositionUpdated();

        for(size_t i = 0; i < OGRE_MAX_SIMULTANEOUS_LIGHTS; ++i)
        {
            mTextureViewProjMatrixDirty[i] = true;
            mTextureWorldViewProjMatrixDirty[i] = true;
            mSpotlightViewProjMatrixDirty[i] = true;
            mSpotlightWorldViewProjMatrixDirty[i] = true;
            mCurrentTextureProjector[i] = 0;
            mShadowCamDepthRangesDirty[i] = false;
        }
        mNullPssmSplitPoint.resize( 4, Real( 0.0f ) );
        mNullPssmBlendPoint.resize( 2, Real( 0.0f ) );
    }
    //-----------------------------------------------------------------------------
    AutoParamDataSource::~AutoParamDataSource()
    {
        OGRE_DELETE mBlankLightNode;
        mBlankLightNode = 0;
        delete mNodeMemoryManager;
        mNodeMemoryManager = 0;
    }
    //-----------------------------------------------------------------------------
	const Camera* AutoParamDataSource::getCurrentCamera() const
	{
		return mCurrentCamera;
	}
	//-----------------------------------------------------------------------------
    const Light& AutoParamDataSource::getLight(size_t index) const
    {
        // If outside light range, return a blank light to ensure zeroised for program
        if (mCurrentLightList && index < mCurrentLightList->size())
        {
            return *(*mCurrentLightList)[index].light;
        }
        else
        {
            return mBlankLight;
        }
    }
    //-----------------------------------------------------------------------------
    void AutoParamDataSource::setCurrentRenderable(const Renderable* rend)
    {
        mCurrentRenderable = rend;
        mWorldMatrixDirty = true;
        mViewMatrixDirty = true;
        mProjMatrixDirty = true;
        mWorldViewMatrixDirty = true;
        mViewProjMatrixDirty = true;
        mWorldViewProjMatrixDirty = true;
        mInverseWorldMatrixDirty = true;
        mInverseViewMatrixDirty = true;
        mInverseWorldViewMatrixDirty = true;
        mInverseTransposeWorldMatrixDirty = true;
        mInverseTransposeWorldViewMatrixDirty = true;
        mCameraPositionObjectSpaceDirty = true;
        mLodCameraPositionObjectSpaceDirty = true;
        for(size_t i = 0; i < OGRE_MAX_SIMULTANEOUS_LIGHTS; ++i)
        {
            mTextureWorldViewProjMatrixDirty[i] = true;
            mSpotlightWorldViewProjMatrixDirty[i] = true;
        }

    }
    //-----------------------------------------------------------------------------
    void AutoParamDataSource::setCurrentCamera(const Camera* cam)
    {
        mCurrentCamera = cam;
        mViewMatrixDirty = true;
        mProjMatrixDirty = true;
        mWorldViewMatrixDirty = true;
        mViewProjMatrixDirty = true;
        mWorldViewProjMatrixDirty = true;
        mInverseViewMatrixDirty = true;
        mInverseWorldViewMatrixDirty = true;
        mInverseTransposeWorldViewMatrixDirty = true;
        mCameraPositionObjectSpaceDirty = true;
        mCameraPositionDirty = true;
        mLodCameraPositionObjectSpaceDirty = true;
        mLodCameraPositionDirty = true;
        mSceneDepthRangeDirty = true;
    }
    //-----------------------------------------------------------------------------
    void AutoParamDataSource::setCurrentLightList(const LightList* ll)
    {
        mCurrentLightList = ll;
        for(size_t i = 0; i < ll->size() && i < OGRE_MAX_SIMULTANEOUS_LIGHTS; ++i)
        {
            mSpotlightViewProjMatrixDirty[i] = true;
            mSpotlightWorldViewProjMatrixDirty[i] = true;
        }

    }
    //-----------------------------------------------------------------------------
    const ColourValue& AutoParamDataSource::getLightDiffuseColour(size_t index) const
    {
        return getLight(index).getDiffuseColour();
    }
    //-----------------------------------------------------------------------------
    const ColourValue& AutoParamDataSource::getLightSpecularColour(size_t index) const
    {
        return getLight(index).getSpecularColour();
    }
    //-----------------------------------------------------------------------------
    const ColourValue AutoParamDataSource::getLightDiffuseColourWithPower(size_t index) const
    {
        const Light& l = getLight(index);
        ColourValue scaled(l.getDiffuseColour());
        Real power = l.getPowerScale();
        // scale, but not alpha
        scaled.r *= power;
        scaled.g *= power;
        scaled.b *= power;
        return scaled;
    }
    //-----------------------------------------------------------------------------
    const ColourValue AutoParamDataSource::getLightSpecularColourWithPower(size_t index) const
    {
        const Light& l = getLight(index);
        ColourValue scaled(l.getSpecularColour());
        Real power = l.getPowerScale();
        // scale, but not alpha
        scaled.r *= power;
        scaled.g *= power;
        scaled.b *= power;
        return scaled;
    }
    //-----------------------------------------------------------------------------
    Vector3 AutoParamDataSource::getLightPosition(size_t index) const
    {
        return getLight(index).getParentNode()->_getDerivedPosition();
    }
    //-----------------------------------------------------------------------------
    Vector4 AutoParamDataSource::getLightAs4DVector(size_t index) const
    {
        return getLight(index).getAs4DVector();
    }
    //-----------------------------------------------------------------------------
    Vector3 AutoParamDataSource::getLightDirection(size_t index) const
    {
        return getLight(index).getDerivedDirection();
    }
    //-----------------------------------------------------------------------------
    Real AutoParamDataSource::getLightPowerScale(size_t index) const
    {
        return getLight(index).getPowerScale();
    }
    //-----------------------------------------------------------------------------
    Vector4 AutoParamDataSource::getLightAttenuation(size_t index) const
    {
        // range, const, linear, quad
        const Light& l = getLight(index);
        return Vector4(l.getAttenuationRange(),
                       l.getAttenuationConstant(),
                       l.getAttenuationLinear(),
                       l.getAttenuationQuadric());
    }
    //-----------------------------------------------------------------------------
    Vector4 AutoParamDataSource::getSpotlightParams(size_t index) const
    {
        // inner, outer, fallof, isSpot
        const Light& l = getLight(index);
        if (l.getType() == Light::LT_SPOTLIGHT)
        {
            return Vector4(Math::Cos(l.getSpotlightInnerAngle().valueRadians() * 0.5f),
                           Math::Cos(l.getSpotlightOuterAngle().valueRadians() * 0.5f),
                           l.getSpotlightFalloff(),
                           1.0);
        }
        else
        {
            // Use safe values which result in no change to point & dir light calcs
            // The spot factor applied to the usual lighting calc is 
            // pow((dot(spotDir, lightDir) - y) / (x - y), z)
            // Therefore if we set z to 0.0f then the factor will always be 1
            // since pow(anything, 0) == 1
            // However we also need to ensure we don't overflow because of the division
            // therefore set x = 1 and y = 0 so divisor doesn't change scale
            return Vector4(1.0, 0.0, 0.0, 0.0); // since the main op is pow(.., vec4.z), this will result in 1.0
        }
    }
    //-----------------------------------------------------------------------------
    void AutoParamDataSource::setCurrentSceneManager(const SceneManager* sm)
    {
        mCurrentSceneManager = sm;
    }
    //-----------------------------------------------------------------------------
    void AutoParamDataSource::setWorldMatrices(const Matrix4* m, size_t count)
    {
        mWorldMatrixArray = m;
        mWorldMatrixCount = count;
        mWorldMatrixDirty = false;
    }
    //-----------------------------------------------------------------------------
    const Matrix4& AutoParamDataSource::getWorldMatrix(void) const
    {
        if (mWorldMatrixDirty)
        {
            mWorldMatrixArray = mWorldMatrix;
            mCurrentRenderable->getWorldTransforms(mWorldMatrix);
            mWorldMatrixCount = mCurrentRenderable->getNumWorldTransforms();
            mWorldMatrixDirty = false;
        }
        return mWorldMatrixArray[0];
    }
    //-----------------------------------------------------------------------------
    size_t AutoParamDataSource::getWorldMatrixCount(void) const
    {
        // trigger derivation
        getWorldMatrix();
        return mWorldMatrixCount;
    }
    //-----------------------------------------------------------------------------
    const Matrix4* AutoParamDataSource::getWorldMatrixArray(void) const
    {
        // trigger derivation
        getWorldMatrix();
        return mWorldMatrixArray;
    }
    //-----------------------------------------------------------------------------
    const Matrix4& AutoParamDataSource::getViewMatrix(void) const
    {
        if (mViewMatrixDirty)
        {
            if (mCurrentRenderable && mCurrentRenderable->getUseIdentityView())
                mViewMatrix = Matrix4::IDENTITY;
            else
            {
                mViewMatrix = mCurrentCamera->getViewMatrix(true);
            }
            mViewMatrixDirty = false;
        }
        return mViewMatrix;
    }
    //-----------------------------------------------------------------------------
    const Matrix4& AutoParamDataSource::getViewProjectionMatrix(void) const
    {
        if (mViewProjMatrixDirty)
        {
            mViewProjMatrix = getProjectionMatrix() * getViewMatrix();
            mViewProjMatrixDirty = false;
        }
        return mViewProjMatrix;
    }
    //-----------------------------------------------------------------------------
    const Matrix4& AutoParamDataSource::getProjectionMatrix(void) const
    {
        if (mProjMatrixDirty)
        {
            // NB use API-independent projection matrix since GPU programs
            // bypass the API-specific handedness and use right-handed coords
            if (mCurrentRenderable && mCurrentRenderable->getUseIdentityProjection())
            {
                // Use identity projection matrix, still need to take RS depth into account.
                RenderSystem* rs = Root::getSingleton().getRenderSystem();
                rs->_convertProjectionMatrix(Matrix4::IDENTITY, mProjectionMatrix, true);
            }
            else
            {
                mProjectionMatrix = mCurrentCamera->getProjectionMatrixWithRSDepth();
            }
            if (mCurrentRenderPassDesc && mCurrentRenderPassDesc->requiresTextureFlipping())
            {
                // Because we're not using setProjectionMatrix, this needs to be done here
                // Invert transformed y
                mProjectionMatrix[1][0] = -mProjectionMatrix[1][0];
                mProjectionMatrix[1][1] = -mProjectionMatrix[1][1];
                mProjectionMatrix[1][2] = -mProjectionMatrix[1][2];
                mProjectionMatrix[1][3] = -mProjectionMatrix[1][3];
            }
            mProjMatrixDirty = false;
        }
        return mProjectionMatrix;
    }
    //-----------------------------------------------------------------------------
    const Matrix4& AutoParamDataSource::getWorldViewMatrix(void) const
    {
        if (mWorldViewMatrixDirty)
        {
            mWorldViewMatrix = getViewMatrix().concatenateAffine(getWorldMatrix());
            mWorldViewMatrixDirty = false;
        }
        return mWorldViewMatrix;
    }
    //-----------------------------------------------------------------------------
    const Matrix4& AutoParamDataSource::getWorldViewProjMatrix(void) const
    {
        if (mWorldViewProjMatrixDirty)
        {
            mWorldViewProjMatrix = getProjectionMatrix() * getWorldViewMatrix();
            mWorldViewProjMatrixDirty = false;
        }
        return mWorldViewProjMatrix;
    }
    //-----------------------------------------------------------------------------
    const Matrix4& AutoParamDataSource::getInverseWorldMatrix(void) const
    {
        if (mInverseWorldMatrixDirty)
        {
            mInverseWorldMatrix = getWorldMatrix().inverseAffine();
            mInverseWorldMatrixDirty = false;
        }
        return mInverseWorldMatrix;
    }
    //-----------------------------------------------------------------------------
    const Matrix4& AutoParamDataSource::getInverseWorldViewMatrix(void) const
    {
        if (mInverseWorldViewMatrixDirty)
        {
            mInverseWorldViewMatrix = getWorldViewMatrix().inverseAffine();
            mInverseWorldViewMatrixDirty = false;
        }
        return mInverseWorldViewMatrix;
    }
    //-----------------------------------------------------------------------------
    const Matrix4& AutoParamDataSource::getInverseViewMatrix(void) const
    {
        if (mInverseViewMatrixDirty)
        {
            mInverseViewMatrix = getViewMatrix().inverseAffine();
            mInverseViewMatrixDirty = false;
        }
        return mInverseViewMatrix;
    }
    //-----------------------------------------------------------------------------
    const Matrix4& AutoParamDataSource::getInverseTransposeWorldMatrix(void) const
    {
        if (mInverseTransposeWorldMatrixDirty)
        {
            mInverseTransposeWorldMatrix = getInverseWorldMatrix().transpose();
            mInverseTransposeWorldMatrixDirty = false;
        }
        return mInverseTransposeWorldMatrix;
    }
    //-----------------------------------------------------------------------------
    const Matrix4& AutoParamDataSource::getInverseTransposeWorldViewMatrix(void) const
    {
        if (mInverseTransposeWorldViewMatrixDirty)
        {
            mInverseTransposeWorldViewMatrix = getInverseWorldViewMatrix().transpose();
            mInverseTransposeWorldViewMatrixDirty = false;
        }
        return mInverseTransposeWorldViewMatrix;
    }
    //-----------------------------------------------------------------------------
    const Vector4& AutoParamDataSource::getCameraPosition(void) const
    {
        if(mCameraPositionDirty)
        {
            Vector3 vec3 = mCurrentCamera->getDerivedPosition();
            mCameraPosition[0] = vec3[0];
            mCameraPosition[1] = vec3[1];
            mCameraPosition[2] = vec3[2];
            mCameraPosition[3] = 1.0;
            mCameraPositionDirty = false;
        }
        return mCameraPosition;
    }    
    //-----------------------------------------------------------------------------
    const Vector4& AutoParamDataSource::getCameraPositionObjectSpace(void) const
    {
        if (mCameraPositionObjectSpaceDirty)
        {
            mCameraPositionObjectSpace = 
                    getInverseWorldMatrix().transformAffine(mCurrentCamera->getDerivedPosition());
            mCameraPositionObjectSpaceDirty = false;
        }
        return mCameraPositionObjectSpace;
    }
    //-----------------------------------------------------------------------------
    const Vector4& AutoParamDataSource::getLodCameraPosition(void) const
    {
        if(mLodCameraPositionDirty)
        {
            Vector3 vec3 = mCurrentCamera->getLodCamera()->getDerivedPosition();
            mLodCameraPosition[0] = vec3[0];
            mLodCameraPosition[1] = vec3[1];
            mLodCameraPosition[2] = vec3[2];
            mLodCameraPosition[3] = 1.0;
            mLodCameraPositionDirty = false;
        }
        return mLodCameraPosition;
    }
    //-----------------------------------------------------------------------------
    const Vector4& AutoParamDataSource::getLodCameraPositionObjectSpace(void) const
    {
        if (mLodCameraPositionObjectSpaceDirty)
        {
            mLodCameraPositionObjectSpace = 
                getInverseWorldMatrix().transformAffine(mCurrentCamera->getLodCamera()->getDerivedPosition());
            mLodCameraPositionObjectSpaceDirty = false;
        }
        return mLodCameraPositionObjectSpace;
    }
    //-----------------------------------------------------------------------------
    void AutoParamDataSource::setAmbientLightColour( const ColourValue hemispheres[2],
                                                     const Vector3 &hemisphereDir)
    {
        mAmbientLight[0] = hemispheres[0];
        mAmbientLight[1] = hemispheres[1];
        mAmbientLightHemisphereDir = hemisphereDir;
    }
    //---------------------------------------------------------------------
    float AutoParamDataSource::getLightCount() const
    {
        return static_cast<float>(mCurrentLightList->size());
    }
    //---------------------------------------------------------------------
    float AutoParamDataSource::getLightCastsShadows(size_t index) const
    {
        return getLight(index).getCastShadows() ? 1.0f : 0.0f;
    }
    //-----------------------------------------------------------------------------
    const ColourValue& AutoParamDataSource::getAmbientLightColour(void) const
    {
        return mAmbientLight[0];
        
    }
    //-----------------------------------------------------------------------------
    void AutoParamDataSource::setCurrentShadowNode(const CompositorShadowNode *sn)
    {
        mCurrentShadowNode = sn;
    }
    //-----------------------------------------------------------------------------
    void AutoParamDataSource::setCurrentPass(const Pass* pass)
    {
        mCurrentPass = pass;
        setCurrentJob( 0 );
    }
    //-----------------------------------------------------------------------------
    const Pass* AutoParamDataSource::getCurrentPass(void) const
    {
        return mCurrentPass;
    }
    //-----------------------------------------------------------------------------
    void AutoParamDataSource::setCurrentJob(const HlmsComputeJob* job)
    {
        mCurrentJob = job;
    }
    //-----------------------------------------------------------------------------
    const HlmsComputeJob* AutoParamDataSource::getCurrentJob(void) const
    {
        return mCurrentJob;
    }
    //-----------------------------------------------------------------------------
    Vector4 AutoParamDataSource::getTextureSize(size_t index) const
    {
        Vector4 size = Vector4(1,1,1,1);

        if( mCurrentJob && index < mCurrentJob->getNumTexUnits() )
        {
            const TextureGpu *tex = mCurrentJob->getTexture( static_cast<uint8>(index) );
            if( tex )
            {
                size.x = static_cast<Real>(tex->getWidth());
                size.y = static_cast<Real>(tex->getHeight());
                size.z = static_cast<Real>(tex->getDepth());
            }
        }
        else if (index < mCurrentPass->getNumTextureUnitStates())
        {
            const TextureGpu *tex = mCurrentPass->getTextureUnitState(
                static_cast<unsigned short>(index))->_getTexturePtr();
            if( tex )
            {
                size.x = static_cast<Real>(tex->getWidth());
                size.y = static_cast<Real>(tex->getHeight());
                size.z = static_cast<Real>(tex->getDepth());
            }
        }

        size.w = Ogre::max( size.x, size.y );
        size.w = Ogre::max( size.w, size.z );

        return size;
    }
    //-----------------------------------------------------------------------------
    Vector4 AutoParamDataSource::getInverseTextureSize(size_t index) const
    {
        Vector4 size = getTextureSize(index);
        return 1 / size;
    }
    //-----------------------------------------------------------------------------
    Vector4 AutoParamDataSource::getPackedTextureSize(size_t index) const
    {
        Vector4 size = getTextureSize(index);
        return Vector4(size.x, size.y, 1 / size.x, 1 / size.y);
    }
    //-----------------------------------------------------------------------------
    const ColourValue& AutoParamDataSource::getSurfaceAmbientColour(void) const
    {
        return mCurrentPass->getAmbient();
    }
    //-----------------------------------------------------------------------------
    const ColourValue& AutoParamDataSource::getSurfaceDiffuseColour(void) const
    {
        return mCurrentPass->getDiffuse();
    }
    //-----------------------------------------------------------------------------
    const ColourValue& AutoParamDataSource::getSurfaceSpecularColour(void) const
    {
        return mCurrentPass->getSpecular();
    }
    //-----------------------------------------------------------------------------
    const ColourValue& AutoParamDataSource::getSurfaceEmissiveColour(void) const
    {
        return mCurrentPass->getSelfIllumination();
    }
    //-----------------------------------------------------------------------------
    Real AutoParamDataSource::getSurfaceShininess(void) const
    {
        return mCurrentPass->getShininess();
    }
    //-----------------------------------------------------------------------------
    Real AutoParamDataSource::getSurfaceAlphaRejectionValue(void) const
    {
        return mCurrentPass->getAlphaRejectValue() * 0.003921569f; //1 / 255
    }
    //-----------------------------------------------------------------------------
    ColourValue AutoParamDataSource::getDerivedAmbientLightColour(void) const
    {
        return getAmbientLightColour() * getSurfaceAmbientColour();
    }
    //-----------------------------------------------------------------------------
    ColourValue AutoParamDataSource::getDerivedSceneColour(void) const
    {
        ColourValue result = getDerivedAmbientLightColour() + getSurfaceEmissiveColour();
        result.a = getSurfaceDiffuseColour().a;
        return result;
    }
    //-----------------------------------------------------------------------------
    void AutoParamDataSource::setFog(FogMode mode, const ColourValue& colour,
        Real expDensity, Real linearStart, Real linearEnd)
    {
        (void)mode; // ignored
        mFogColour = colour;
        mFogParams.x = expDensity;
        mFogParams.y = linearStart;
        mFogParams.z = linearEnd;
        mFogParams.w = linearEnd != linearStart ? 1 / (linearEnd - linearStart) : 0;
    }
    //-----------------------------------------------------------------------------
    const ColourValue& AutoParamDataSource::getFogColour(void) const
    {
        return mFogColour;
    }
    //-----------------------------------------------------------------------------
    const Vector4& AutoParamDataSource::getFogParams(void) const
    {
        return mFogParams;
    }
    //-----------------------------------------------------------------------------
    void AutoParamDataSource::setTextureProjector(const Frustum* frust, size_t index = 0)
    {
        if (index < OGRE_MAX_SIMULTANEOUS_LIGHTS)
        {
            if( mCurrentTextureProjector[index] != frust )
            {
                mCurrentTextureProjector[index] = frust;
                mTextureViewProjMatrixDirty[index] = true;
                mTextureWorldViewProjMatrixDirty[index] = true;
                mShadowCamDepthRangesDirty[index] = true;
            }
        }

    }
    //-----------------------------------------------------------------------------
    const Matrix4& AutoParamDataSource::getTextureViewProjMatrix(size_t index) const
    {
        if (index < OGRE_MAX_SIMULTANEOUS_LIGHTS)
        {
            if (mTextureViewProjMatrixDirty[index] && mCurrentTextureProjector[index])
            {
                mTextureViewProjMatrix[index] = 
                    PROJECTIONCLIPSPACE2DTOIMAGESPACE_PERSPECTIVE * 
                    mCurrentTextureProjector[index]->getProjectionMatrixWithRSDepth() * 
                    mCurrentTextureProjector[index]->getViewMatrix();
                mTextureViewProjMatrixDirty[index] = false;
            }
            return mTextureViewProjMatrix[index];
        }
        else
            return Matrix4::IDENTITY;
    }
    //-----------------------------------------------------------------------------
    const Matrix4& AutoParamDataSource::getTextureWorldViewProjMatrix(size_t index) const
    {
        if (index < OGRE_MAX_SIMULTANEOUS_LIGHTS)
        {
            if (mTextureWorldViewProjMatrixDirty[index] && mCurrentTextureProjector[index])
            {
                mTextureWorldViewProjMatrix[index] = 
                    getTextureViewProjMatrix(index) * getWorldMatrix();
                mTextureWorldViewProjMatrixDirty[index] = false;
            }
            return mTextureWorldViewProjMatrix[index];
        }
        else
            return Matrix4::IDENTITY;
    }
    //-----------------------------------------------------------------------------
    const Matrix4& AutoParamDataSource::getSpotlightViewProjMatrix(size_t index) const
    {
        if (index < OGRE_MAX_SIMULTANEOUS_LIGHTS)
        {
            const Light& l = getLight(index);

            if (&l != &mBlankLight && 
                l.getType() == Light::LT_SPOTLIGHT &&
                mSpotlightViewProjMatrixDirty[index])
            {
                Frustum frust( 0, 0 );
                SceneNode dummyNode( 0, 0, 0, 0 );
                dummyNode.attachObject(&frust);

                frust.setProjectionType(PT_PERSPECTIVE);
                frust.setFOVy(l.getSpotlightOuterAngle());
                frust.setAspectRatio(1.0f);
                // set near clip the same as main camera, since they are likely
                // to both reflect the nature of the scene
                frust.setNearClipDistance(mCurrentCamera->getNearClipDistance());
                // Calculate position, which same as spotlight position
                dummyNode.setPosition(l.getParentNode()->_getDerivedPosition());
                // Calculate direction, which same as spotlight direction
                Vector3 dir = - l.getDerivedDirection(); // backwards since point down -z
                dir.normalise();
                Vector3 up = Vector3::UNIT_Y;
                // Check it's not coincident with dir
                if (Math::Abs(up.dotProduct(dir)) >= 1.0f)
                {
                    // Use camera up
                    up = Vector3::UNIT_Z;
                }
                // cross twice to rederive, only direction is unaltered
                Vector3 left = dir.crossProduct(up);
                left.normalise();
                up = dir.crossProduct(left);
                up.normalise();
                // Derive quaternion from axes
                Quaternion q;
                q.FromAxes(left, up, dir);
                dummyNode.setOrientation(q);

                // The view matrix here already includes camera-relative changes if necessary
                // since they are built into the frustum position
                mSpotlightViewProjMatrix[index] = 
                    PROJECTIONCLIPSPACE2DTOIMAGESPACE_PERSPECTIVE * 
                    frust.getProjectionMatrixWithRSDepth() * 
                    frust.getViewMatrix();

                mSpotlightViewProjMatrixDirty[index] = false;
            }
            return mSpotlightViewProjMatrix[index];
        }
        else
            return Matrix4::IDENTITY;
    }
    //-----------------------------------------------------------------------------
    const Matrix4& AutoParamDataSource::getSpotlightWorldViewProjMatrix(size_t index) const
    {
        if (index < OGRE_MAX_SIMULTANEOUS_LIGHTS)
        {
            const Light& l = getLight(index);

            if (&l != &mBlankLight && 
                l.getType() == Light::LT_SPOTLIGHT &&
                mSpotlightWorldViewProjMatrixDirty[index])
            {
                mSpotlightWorldViewProjMatrix[index] = 
                    getSpotlightViewProjMatrix(index) * getWorldMatrix();
                mSpotlightWorldViewProjMatrixDirty[index] = false;
            }
            return mSpotlightWorldViewProjMatrix[index];
        }
        else
            return Matrix4::IDENTITY;
    }
//-----------------------------------------------------------------------------
  const Matrix4& AutoParamDataSource::getTextureTransformMatrix(size_t index) const
  {
    // make sure the current pass is set
    assert(mCurrentPass && "current pass is NULL!");
    // check if there is a texture unit with the given index in the current pass
    if(index < mCurrentPass->getNumTextureUnitStates())
    {
      // texture unit existent, return its currently set transform
      return mCurrentPass->getTextureUnitState(static_cast<unsigned short>(index))->getTextureTransform();
    }
    else
    {
      // no such texture unit, return unity
      return Matrix4::IDENTITY;
    }
  }
    //-----------------------------------------------------------------------------
    const vector<Real>::type& AutoParamDataSource::getPssmSplits( size_t shadowMapIdx ) const
    {
        vector<Real>::type const *retVal;
        if( !mCurrentShadowNode )
        {
            retVal = &mNullPssmSplitPoint;
        }
        else
        {
            retVal = mCurrentShadowNode->getPssmSplits( shadowMapIdx );
            if( !retVal )
                retVal = &mNullPssmSplitPoint;
        }
        
        return *retVal;
    }
    //-----------------------------------------------------------------------------
<<<<<<< HEAD
    const RenderPassDescriptor* AutoParamDataSource::getCurrentRenderPassDesc(void) const
=======
    const vector<Real>::type& AutoParamDataSource::getPssmBlends( size_t shadowMapIdx ) const
    {
        vector<Real>::type const *retVal;
        if( !mCurrentShadowNode )
        {
            retVal = &mNullPssmBlendPoint;
        }
        else
        {
            retVal = mCurrentShadowNode->getPssmBlends( shadowMapIdx );
            if( !retVal )
                retVal = &mNullPssmBlendPoint;
        }
        
        return *retVal;
    }
    //-----------------------------------------------------------------------------
    Real AutoParamDataSource::getPssmFade( size_t shadowMapIdx ) const
    {
        Real retVal;
        if( !mCurrentShadowNode )
        {
            retVal = 0.0f;
        }
        else
        {
            const Real *pssmFade = mCurrentShadowNode->getPssmFade( shadowMapIdx );
            if( !pssmFade )
                retVal = 0.0f;
            else
                retVal = *pssmFade;
        }
        
        return retVal;
    }
    //-----------------------------------------------------------------------------
    const RenderTarget* AutoParamDataSource::getCurrentRenderTarget(void) const
>>>>>>> c85158e7
    {
        return mCurrentRenderPassDesc;
    }
    //-----------------------------------------------------------------------------
    void AutoParamDataSource::setCurrentViewport(const Viewport* viewport)
    {
        mCurrentViewport = viewport;
        RenderSystem *rs = Root::getSingleton().getRenderSystem();
        mCurrentRenderPassDesc = rs->getCurrentPassDescriptor();
    }
    //-----------------------------------------------------------------------------
    void AutoParamDataSource::setShadowDirLightExtrusionDistance(Real dist)
    {
        mDirLightExtrusionDistance = dist;
    }
    //-----------------------------------------------------------------------------
    Real AutoParamDataSource::getShadowExtrusionDistance(void) const
    {
        const Light& l = getLight(0); // only ever applies to one light at once
        if (l.getType() == Light::LT_DIRECTIONAL)
        {
            // use constant
            return mDirLightExtrusionDistance;
        }
        else
        {
            // Calculate based on object space light distance
            // compared to light attenuation range
            Vector3 objPos = getInverseWorldMatrix().transformAffine(l.getParentNode()->_getDerivedPosition());
            return l.getAttenuationRange() - objPos.length();
        }
    }
    //-----------------------------------------------------------------------------
    const Renderable* AutoParamDataSource::getCurrentRenderable(void) const
    {
        return mCurrentRenderable;
    }
    //-----------------------------------------------------------------------------
    Matrix4 AutoParamDataSource::getInverseViewProjMatrix(void) const
    {
        return this->getViewProjectionMatrix().inverse();
    }
    //-----------------------------------------------------------------------------
    Matrix4 AutoParamDataSource::getInverseTransposeViewProjMatrix(void) const
    {
        return this->getInverseViewProjMatrix().transpose();
    }
    //-----------------------------------------------------------------------------
    Matrix4 AutoParamDataSource::getTransposeViewProjMatrix(void) const
    {
        return this->getViewProjectionMatrix().transpose();
    }
    //-----------------------------------------------------------------------------
    Matrix4 AutoParamDataSource::getTransposeViewMatrix(void) const
    {
        return this->getViewMatrix().transpose();
    }
    //-----------------------------------------------------------------------------
    Matrix4 AutoParamDataSource::getInverseTransposeViewMatrix(void) const
    {
        return this->getInverseViewMatrix().transpose();
    }
    //-----------------------------------------------------------------------------
    Matrix4 AutoParamDataSource::getTransposeProjectionMatrix(void) const
    {
        return this->getProjectionMatrix().transpose();
    }
    //-----------------------------------------------------------------------------
    Matrix4 AutoParamDataSource::getInverseProjectionMatrix(void) const 
    {
        return this->getProjectionMatrix().inverse();
    }
    //-----------------------------------------------------------------------------
    Matrix4 AutoParamDataSource::getInverseTransposeProjectionMatrix(void) const
    {
        return this->getInverseProjectionMatrix().transpose();
    }
    //-----------------------------------------------------------------------------
    Matrix4 AutoParamDataSource::getTransposeWorldViewProjMatrix(void) const
    {
        return this->getWorldViewProjMatrix().transpose();
    }
    //-----------------------------------------------------------------------------
    Matrix4 AutoParamDataSource::getInverseWorldViewProjMatrix(void) const
    {
        return this->getWorldViewProjMatrix().inverse();
    }
    //-----------------------------------------------------------------------------
    Matrix4 AutoParamDataSource::getInverseTransposeWorldViewProjMatrix(void) const
    {
        return this->getInverseWorldViewProjMatrix().transpose();
    }
    //-----------------------------------------------------------------------------
    Matrix4 AutoParamDataSource::getTransposeWorldViewMatrix(void) const
    {
        return this->getWorldViewMatrix().transpose();
    }
    //-----------------------------------------------------------------------------
    Matrix4 AutoParamDataSource::getTransposeWorldMatrix(void) const
    {
        return this->getWorldMatrix().transpose();
    }
    //-----------------------------------------------------------------------------
    Real AutoParamDataSource::getTime(void) const
    {
        return ControllerManager::getSingleton().getElapsedTime();
    }
    //-----------------------------------------------------------------------------
    Real AutoParamDataSource::getTime_0_X(Real x) const
    {
        return fmod(this->getTime(), x);
    }
    //-----------------------------------------------------------------------------
    Real AutoParamDataSource::getCosTime_0_X(Real x) const
    { 
        return cos(this->getTime_0_X(x)); 
    }
    //-----------------------------------------------------------------------------
    Real AutoParamDataSource::getSinTime_0_X(Real x) const
    { 
        return sin(this->getTime_0_X(x)); 
    }
    //-----------------------------------------------------------------------------
    Real AutoParamDataSource::getTanTime_0_X(Real x) const
    { 
        return tan(this->getTime_0_X(x)); 
    }
    //-----------------------------------------------------------------------------
    Vector4 AutoParamDataSource::getTime_0_X_packed(Real x) const
    {
        Real t = this->getTime_0_X(x);
        return Vector4(t, sin(t), cos(t), tan(t));
    }
    //-----------------------------------------------------------------------------
    Real AutoParamDataSource::getTime_0_1(Real x) const
    { 
        return this->getTime_0_X(x)/x; 
    }
    //-----------------------------------------------------------------------------
    Real AutoParamDataSource::getCosTime_0_1(Real x) const
    { 
        return cos(this->getTime_0_1(x)); 
    }
    //-----------------------------------------------------------------------------
    Real AutoParamDataSource::getSinTime_0_1(Real x) const
    { 
        return sin(this->getTime_0_1(x)); 
    }
    //-----------------------------------------------------------------------------
    Real AutoParamDataSource::getTanTime_0_1(Real x) const
    { 
        return tan(this->getTime_0_1(x)); 
    }
    //-----------------------------------------------------------------------------
    Vector4 AutoParamDataSource::getTime_0_1_packed(Real x) const
    {
        Real t = this->getTime_0_1(x);
        return Vector4(t, sin(t), cos(t), tan(t));
    }
    //-----------------------------------------------------------------------------
    Real AutoParamDataSource::getTime_0_2Pi(Real x) const
    { 
        return this->getTime_0_X(x)/x*2*Math::PI; 
    }
    //-----------------------------------------------------------------------------
    Real AutoParamDataSource::getCosTime_0_2Pi(Real x) const
    { 
        return cos(this->getTime_0_2Pi(x)); 
    }
    //-----------------------------------------------------------------------------
    Real AutoParamDataSource::getSinTime_0_2Pi(Real x) const
    { 
        return sin(this->getTime_0_2Pi(x)); 
    }
    //-----------------------------------------------------------------------------
    Real AutoParamDataSource::getTanTime_0_2Pi(Real x) const
    { 
        return tan(this->getTime_0_2Pi(x)); 
    }
    //-----------------------------------------------------------------------------
    Vector4 AutoParamDataSource::getTime_0_2Pi_packed(Real x) const
    {
        Real t = this->getTime_0_2Pi(x);
        return Vector4(t, sin(t), cos(t), tan(t));
    }
    //-----------------------------------------------------------------------------
    Real AutoParamDataSource::getFrameTime(void) const
    {
        return ControllerManager::getSingleton().getFrameTimeSource()->getValue();
    }
    //-----------------------------------------------------------------------------
    Real AutoParamDataSource::getFPS() const
    {
        return Root::getSingleton().getFrameStats()->getFps();
    }
    //-----------------------------------------------------------------------------
    Real AutoParamDataSource::getViewportWidth() const
    { 
        return static_cast<Real>(mCurrentViewport->getActualWidth()); 
    }
    //-----------------------------------------------------------------------------
    Real AutoParamDataSource::getViewportHeight() const
    { 
        return static_cast<Real>(mCurrentViewport->getActualHeight()); 
    }
    //-----------------------------------------------------------------------------
    Real AutoParamDataSource::getInverseViewportWidth() const
    { 
        return 1.0f/mCurrentViewport->getActualWidth(); 
    }
    //-----------------------------------------------------------------------------
    Real AutoParamDataSource::getInverseViewportHeight() const
    { 
        return 1.0f/mCurrentViewport->getActualHeight(); 
    }
    //-----------------------------------------------------------------------------
    Vector3 AutoParamDataSource::getViewDirection() const
    {
        return mCurrentCamera->getDerivedDirection();
    }
    //-----------------------------------------------------------------------------
    Vector3 AutoParamDataSource::getViewSideVector() const
    { 
        return mCurrentCamera->getDerivedRight();
    }
    //-----------------------------------------------------------------------------
    Vector3 AutoParamDataSource::getViewUpVector() const
    { 
        return mCurrentCamera->getDerivedUp();
    }
    //-----------------------------------------------------------------------------
    Real AutoParamDataSource::getFOV() const
    { 
        return mCurrentCamera->getFOVy().valueRadians(); 
    }
    //-----------------------------------------------------------------------------
    Real AutoParamDataSource::getNearClipDistance() const
    { 
        return mCurrentCamera->getNearClipDistance(); 
    }
    //-----------------------------------------------------------------------------
    Real AutoParamDataSource::getFarClipDistance() const
    { 
        return mCurrentCamera->getFarClipDistance(); 
    }
    //-----------------------------------------------------------------------------
    int AutoParamDataSource::getPassNumber(void) const
    {
        return mPassNumber;
    }
    //-----------------------------------------------------------------------------
    void AutoParamDataSource::setPassNumber(const int passNumber)
    {
        mPassNumber = passNumber;
    }
    //-----------------------------------------------------------------------------
    void AutoParamDataSource::incPassNumber(void)
    {
        ++mPassNumber;
    }
    //-----------------------------------------------------------------------------
    const Vector4& AutoParamDataSource::getSceneDepthRange() const
    {
        static Vector4 dummy(0, 100000.0, 100000.0, 1/100000.0);

        if (mSceneDepthRangeDirty)
        {
            Real fNear, fFar;
            mCurrentSceneManager->getMinMaxDepthRange( mCurrentCamera, fNear, fFar );
            const Real depthRange = fFar - fNear;
            if (depthRange > std::numeric_limits<Real>::epsilon())
                mSceneDepthRange = Vector4( fNear, fFar, depthRange, 1.0f / depthRange );
            else
                mSceneDepthRange = dummy;

            mSceneDepthRangeDirty = false;
        }

        return mSceneDepthRange;
    }
    //-----------------------------------------------------------------------------
    const Vector4& AutoParamDataSource::getShadowSceneDepthRange(size_t index) const
    {
        static Vector4 dummy(0, 100000.0, 100000.0, 1/100000.0);

        if (index < OGRE_MAX_SIMULTANEOUS_LIGHTS)
        {
            if( mShadowCamDepthRangesDirty[index] && mCurrentTextureProjector[index] )
            {
                Real fNear, fFar;
                mCurrentSceneManager->getMinMaxDepthRange( mCurrentTextureProjector[index],
                                                            fNear, fFar );
                const Real depthRange = fFar - fNear;
                if (depthRange > std::numeric_limits<Real>::epsilon())
                    mShadowCamDepthRanges[index] = Vector4( fNear, fFar, depthRange, 1.0f / depthRange );
                else
                    mShadowCamDepthRanges[index] = dummy;

                mShadowCamDepthRangesDirty[index] = false;
            }

            return mShadowCamDepthRanges[index];
        }
        else
            return dummy;
    }
    //---------------------------------------------------------------------
    const ColourValue& AutoParamDataSource::getShadowColour() const
    {
        return mCurrentSceneManager->getShadowColour();
    }
    //-------------------------------------------------------------------------
    void AutoParamDataSource::updateLightCustomGpuParameter(const GpuProgramParameters::AutoConstantEntry& constantEntry, GpuProgramParameters *params) const
    {
        uint16 lightIndex = static_cast<uint16>(constantEntry.data & 0xFFFF),
            paramIndex = static_cast<uint16>((constantEntry.data >> 16) & 0xFFFF);
        if(mCurrentLightList && lightIndex < mCurrentLightList->size())
        {
            const Light &light = getLight(lightIndex);
            light._updateCustomGpuParameter(paramIndex, constantEntry, params);
        }
    }

}
<|MERGE_RESOLUTION|>--- conflicted
+++ resolved
@@ -805,9 +805,6 @@
         return *retVal;
     }
     //-----------------------------------------------------------------------------
-<<<<<<< HEAD
-    const RenderPassDescriptor* AutoParamDataSource::getCurrentRenderPassDesc(void) const
-=======
     const vector<Real>::type& AutoParamDataSource::getPssmBlends( size_t shadowMapIdx ) const
     {
         vector<Real>::type const *retVal;
@@ -844,8 +841,7 @@
         return retVal;
     }
     //-----------------------------------------------------------------------------
-    const RenderTarget* AutoParamDataSource::getCurrentRenderTarget(void) const
->>>>>>> c85158e7
+    const RenderPassDescriptor* AutoParamDataSource::getCurrentRenderPassDesc(void) const
     {
         return mCurrentRenderPassDesc;
     }
