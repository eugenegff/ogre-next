--- conflicted
+++ resolved
@@ -122,13 +122,7 @@
         create("BaseWhite", ResourceGroupManager::INTERNAL_RESOURCE_GROUP_NAME);
         // Set up an unlit base white material
         MaterialPtr baseWhiteNoLighting = create("BaseWhiteNoLighting",
-<<<<<<< HEAD
             ResourceGroupManager::INTERNAL_RESOURCE_GROUP_NAME);
-=======
-        ResourceGroupManager::INTERNAL_RESOURCE_GROUP_NAME);
-        baseWhiteNoLighting->setLightingEnabled(false);
-
->>>>>>> f0a34a8a
     }
     //-----------------------------------------------------------------------
     void MaterialManager::parseScript(DataStreamPtr& stream, const String& groupName)
