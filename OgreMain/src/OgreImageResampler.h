/*
-----------------------------------------------------------------------------
This source file is part of OGRE
    (Object-oriented Graphics Rendering Engine)
For the latest info, see http://www.ogre3d.org/

Copyright (c) 2000-2014 Torus Knot Software Ltd

Permission is hereby granted, free of charge, to any person obtaining a copy
of this software and associated documentation files (the "Software"), to deal
in the Software without restriction, including without limitation the rights
to use, copy, modify, merge, publish, distribute, sublicense, and/or sell
copies of the Software, and to permit persons to whom the Software is
furnished to do so, subject to the following conditions:

The above copyright notice and this permission notice shall be included in
all copies or substantial portions of the Software.

THE SOFTWARE IS PROVIDED "AS IS", WITHOUT WARRANTY OF ANY KIND, EXPRESS OR
IMPLIED, INCLUDING BUT NOT LIMITED TO THE WARRANTIES OF MERCHANTABILITY,
FITNESS FOR A PARTICULAR PURPOSE AND NONINFRINGEMENT. IN NO EVENT SHALL THE
AUTHORS OR COPYRIGHT HOLDERS BE LIABLE FOR ANY CLAIM, DAMAGES OR OTHER
LIABILITY, WHETHER IN AN ACTION OF CONTRACT, TORT OR OTHERWISE, ARISING FROM,
OUT OF OR IN CONNECTION WITH THE SOFTWARE OR THE USE OR OTHER DEALINGS IN
THE SOFTWARE.
-----------------------------------------------------------------------------
*/
#ifndef OGREIMAGERESAMPLER_H
#define OGREIMAGERESAMPLER_H

#include <algorithm>

// this file is inlined into OgreImage.cpp!
// do not include anywhere else.
namespace Ogre {
    /** \addtogroup Core
    *  @{
    */
    /** \addtogroup Image
    *  @{
    */

// variable name hints:
// sx_48 = 16/48-bit fixed-point x-position in source
// stepx = difference between adjacent sx_48 values
// sx1 = lower-bound integer x-position in source
// sx2 = upper-bound integer x-position in source
// sxf = fractional weight between sx1 and sx2
// x,y,z = location of output pixel in destination

// nearest-neighbor resampler, does not convert formats.
// templated on bytes-per-pixel to allow compiler optimizations, such
// as simplifying memcpy() and replacing multiplies with bitshifts
template<unsigned int elemsize> struct NearestResampler {
    static void scale(const PixelBox& src, const PixelBox& dst) {
        // assert(src.format == dst.format);

        // srcdata stays at beginning, pdst is a moving pointer
<<<<<<< HEAD
        uchar* srcdata = (uchar*)src.data;
        uchar* pdst = (uchar*)dst.data;
=======
        uchar* srcdata = (uchar*)src.getTopLeftFrontPixelPtr();
        uchar* pdst = (uchar*)dst.getTopLeftFrontPixelPtr();
>>>>>>> 83e497b5

        // sx_48,sy_48,sz_48 represent current position in source
        // using 16/48-bit fixed precision, incremented by steps
        uint64 stepx = ((uint64)src.getWidth() << 48) / dst.getWidth();
        uint64 stepy = ((uint64)src.getHeight() << 48) / dst.getHeight();
        uint64 stepz = ((uint64)src.getDepth() << 48) / dst.getDepth();

        // note: ((stepz>>1) - 1) is an extra half-step increment to adjust
        // for the center of the destination pixel, not the top-left corner
        uint64 sz_48 = (stepz >> 1) - 1;
        for (size_t z = dst.front; z < dst.back; z++, sz_48 += stepz) {
            size_t srczoff = (size_t)(sz_48 >> 48) * src.slicePitch;
            
            uint64 sy_48 = (stepy >> 1) - 1;
            for (size_t y = dst.top; y < dst.bottom; y++, sy_48 += stepy) {
                size_t srcyoff = (size_t)(sy_48 >> 48) * src.rowPitch;
            
                uint64 sx_48 = (stepx >> 1) - 1;
                for (size_t x = dst.left; x < dst.right; x++, sx_48 += stepx) {
                    uchar* psrc = srcdata +
                        elemsize*((size_t)(sx_48 >> 48) + srcyoff + srczoff);
                    memcpy(pdst, psrc, elemsize);
                    pdst += elemsize;
                }
                pdst += elemsize*dst.getRowSkip();
            }
            pdst += elemsize*dst.getSliceSkip();
        }
    }
};


// default floating-point linear resampler, does format conversion
struct LinearResampler {
    static void scale(const PixelBox& src, const PixelBox& dst) {
        size_t srcelemsize = PixelUtil::getNumElemBytes(src.format);
        size_t dstelemsize = PixelUtil::getNumElemBytes(dst.format);

        // srcdata stays at beginning, pdst is a moving pointer
<<<<<<< HEAD
        uchar* srcdata = (uchar*)src.data;
        uchar* pdst = (uchar*)dst.data;
=======
        uchar* srcdata = (uchar*)src.getTopLeftFrontPixelPtr();
        uchar* pdst = (uchar*)dst.getTopLeftFrontPixelPtr();
>>>>>>> 83e497b5
        
        // sx_48,sy_48,sz_48 represent current position in source
        // using 16/48-bit fixed precision, incremented by steps
        uint64 stepx = ((uint64)src.getWidth() << 48) / dst.getWidth();
        uint64 stepy = ((uint64)src.getHeight() << 48) / dst.getHeight();
        uint64 stepz = ((uint64)src.getDepth() << 48) / dst.getDepth();
        
<<<<<<< HEAD
        // temp is 16/16 bit fixed precision, used to adjust a source
        // coordinate (x, y, or z) backwards by half a pixel so that the
        // integer bits represent the first sample (eg, sx1) and the
        // fractional bits are the blend weight of the second sample
        unsigned int temp;

=======
>>>>>>> 83e497b5
        // note: ((stepz>>1) - 1) is an extra half-step increment to adjust
        // for the center of the destination pixel, not the top-left corner
        uint64 sz_48 = (stepz >> 1) - 1;
        for (size_t z = dst.front; z < dst.back; z++, sz_48+=stepz) {
<<<<<<< HEAD
            temp = static_cast<unsigned int>(sz_48 >> 32);
=======
            // temp is 16/16 bit fixed precision, used to adjust a source
            // coordinate (x, y, or z) backwards by half a pixel so that the
            // integer bits represent the first sample (eg, sx1) and the
            // fractional bits are the blend weight of the second sample
            unsigned int temp = static_cast<unsigned int>(sz_48 >> 32);

>>>>>>> 83e497b5
            temp = (temp > 0x8000)? temp - 0x8000 : 0;
            uint32 sz1 = temp >> 16;                 // src z, sample #1
            uint32 sz2 = std::min(sz1+1,src.getDepth()-1);// src z, sample #2
            float szf = (temp & 0xFFFF) / 65536.f; // weight of sample #2

            uint64 sy_48 = (stepy >> 1) - 1;
            for (size_t y = dst.top; y < dst.bottom; y++, sy_48+=stepy) {
                temp = static_cast<unsigned int>(sy_48 >> 32);
                temp = (temp > 0x8000)? temp - 0x8000 : 0;
                uint32 sy1 = temp >> 16;                    // src y #1
                uint32 sy2 = std::min(sy1+1,src.getHeight()-1);// src y #2
                float syf = (temp & 0xFFFF) / 65536.f; // weight of #2
                
                uint64 sx_48 = (stepx >> 1) - 1;
                for (size_t x = dst.left; x < dst.right; x++, sx_48+=stepx) {
                    temp = static_cast<unsigned int>(sx_48 >> 32);
                    temp = (temp > 0x8000)? temp - 0x8000 : 0;
                    uint32 sx1 = temp >> 16;                    // src x #1
                    uint32 sx2 = std::min(sx1+1,src.getWidth()-1);// src x #2
                    float sxf = (temp & 0xFFFF) / 65536.f; // weight of #2
                
                    ColourValue x1y1z1, x2y1z1, x1y2z1, x2y2z1;
                    ColourValue x1y1z2, x2y1z2, x1y2z2, x2y2z2;

#define UNPACK(dst,x,y,z) PixelUtil::unpackColour(&dst, src.format, \
    srcdata + srcelemsize*((x)+(y)*src.rowPitch+(z)*src.slicePitch))

                    UNPACK(x1y1z1,sx1,sy1,sz1); UNPACK(x2y1z1,sx2,sy1,sz1);
                    UNPACK(x1y2z1,sx1,sy2,sz1); UNPACK(x2y2z1,sx2,sy2,sz1);
                    UNPACK(x1y1z2,sx1,sy1,sz2); UNPACK(x2y1z2,sx2,sy1,sz2);
                    UNPACK(x1y2z2,sx1,sy2,sz2); UNPACK(x2y2z2,sx2,sy2,sz2);
#undef UNPACK

                    ColourValue accum =
                        x1y1z1 * ((1.0f - sxf)*(1.0f - syf)*(1.0f - szf)) +
                        x2y1z1 * (        sxf *(1.0f - syf)*(1.0f - szf)) +
                        x1y2z1 * ((1.0f - sxf)*        syf *(1.0f - szf)) +
                        x2y2z1 * (        sxf *        syf *(1.0f - szf)) +
                        x1y1z2 * ((1.0f - sxf)*(1.0f - syf)*        szf ) +
                        x2y1z2 * (        sxf *(1.0f - syf)*        szf ) +
                        x1y2z2 * ((1.0f - sxf)*        syf *        szf ) +
                        x2y2z2 * (        sxf *        syf *        szf );

                    PixelUtil::packColour(accum, dst.format, pdst);

                    pdst += dstelemsize;
                }
                pdst += dstelemsize*dst.getRowSkip();
            }
            pdst += dstelemsize*dst.getSliceSkip();
        }
    }
};


// float32 linear resampler, converts FLOAT32_RGB/FLOAT32_RGBA only.
// avoids overhead of pixel unpack/repack function calls
struct LinearResampler_Float32 {
    static void scale(const PixelBox& src, const PixelBox& dst) {
        size_t srcchannels = PixelUtil::getNumElemBytes(src.format) / sizeof(float);
        size_t dstchannels = PixelUtil::getNumElemBytes(dst.format) / sizeof(float);
        // assert(srcchannels == 3 || srcchannels == 4);
        // assert(dstchannels == 3 || dstchannels == 4);

        // srcdata stays at beginning, pdst is a moving pointer
<<<<<<< HEAD
        float* srcdata = (float*)src.data;
        float* pdst = (float*)dst.data;
=======
        float* srcdata = (float*)src.getTopLeftFrontPixelPtr();
        float* pdst = (float*)dst.getTopLeftFrontPixelPtr();
>>>>>>> 83e497b5
        
        // sx_48,sy_48,sz_48 represent current position in source
        // using 16/48-bit fixed precision, incremented by steps
        uint64 stepx = ((uint64)src.getWidth() << 48) / dst.getWidth();
        uint64 stepy = ((uint64)src.getHeight() << 48) / dst.getHeight();
        uint64 stepz = ((uint64)src.getDepth() << 48) / dst.getDepth();
        
<<<<<<< HEAD
        // temp is 16/16 bit fixed precision, used to adjust a source
        // coordinate (x, y, or z) backwards by half a pixel so that the
        // integer bits represent the first sample (eg, sx1) and the
        // fractional bits are the blend weight of the second sample
        unsigned int temp;

=======
>>>>>>> 83e497b5
        // note: ((stepz>>1) - 1) is an extra half-step increment to adjust
        // for the center of the destination pixel, not the top-left corner
        uint64 sz_48 = (stepz >> 1) - 1;
        for (size_t z = dst.front; z < dst.back; z++, sz_48+=stepz) {
<<<<<<< HEAD
            temp = static_cast<unsigned int>(sz_48 >> 32);
=======
            // temp is 16/16 bit fixed precision, used to adjust a source
            // coordinate (x, y, or z) backwards by half a pixel so that the
            // integer bits represent the first sample (eg, sx1) and the
            // fractional bits are the blend weight of the second sample
            unsigned int temp = static_cast<unsigned int>(sz_48 >> 32);

>>>>>>> 83e497b5
            temp = (temp > 0x8000)? temp - 0x8000 : 0;
            uint32 sz1 = temp >> 16;                 // src z, sample #1
            uint32 sz2 = std::min(sz1+1,src.getDepth()-1);// src z, sample #2
            float szf = (temp & 0xFFFF) / 65536.f; // weight of sample #2

            uint64 sy_48 = (stepy >> 1) - 1;
            for (size_t y = dst.top; y < dst.bottom; y++, sy_48+=stepy) {
                temp = static_cast<unsigned int>(sy_48 >> 32);
                temp = (temp > 0x8000)? temp - 0x8000 : 0;
                uint32 sy1 = temp >> 16;                    // src y #1
                uint32 sy2 = std::min(sy1+1,src.getHeight()-1);// src y #2
                float syf = (temp & 0xFFFF) / 65536.f; // weight of #2
                
                uint64 sx_48 = (stepx >> 1) - 1;
                for (size_t x = dst.left; x < dst.right; x++, sx_48+=stepx) {
                    temp = static_cast<unsigned int>(sx_48 >> 32);
                    temp = (temp > 0x8000)? temp - 0x8000 : 0;
                    uint32 sx1 = temp >> 16;                    // src x #1
                    uint32 sx2 = std::min(sx1+1,src.getWidth()-1);// src x #2
                    float sxf = (temp & 0xFFFF) / 65536.f; // weight of #2
                    
                    // process R,G,B,A simultaneously for cache coherence?
                    float accum[4] = { 0.0f, 0.0f, 0.0f, 0.0f };

#define ACCUM3(x,y,z,factor) \
    { float f = factor; \
    size_t off = (x+y*src.rowPitch+z*src.slicePitch)*srcchannels; \
    accum[0]+=srcdata[off+0]*f; accum[1]+=srcdata[off+1]*f; \
    accum[2]+=srcdata[off+2]*f; }

#define ACCUM4(x,y,z,factor) \
    { float f = factor; \
    size_t off = (x+y*src.rowPitch+z*src.slicePitch)*srcchannels; \
    accum[0]+=srcdata[off+0]*f; accum[1]+=srcdata[off+1]*f; \
    accum[2]+=srcdata[off+2]*f; accum[3]+=srcdata[off+3]*f; }

                    if (srcchannels == 3 || dstchannels == 3) {
                        // RGB, no alpha
                        ACCUM3(sx1,sy1,sz1,(1.0f-sxf)*(1.0f-syf)*(1.0f-szf));
                        ACCUM3(sx2,sy1,sz1,      sxf *(1.0f-syf)*(1.0f-szf));
                        ACCUM3(sx1,sy2,sz1,(1.0f-sxf)*      syf *(1.0f-szf));
                        ACCUM3(sx2,sy2,sz1,      sxf *      syf *(1.0f-szf));
                        ACCUM3(sx1,sy1,sz2,(1.0f-sxf)*(1.0f-syf)*      szf );
                        ACCUM3(sx2,sy1,sz2,      sxf *(1.0f-syf)*      szf );
                        ACCUM3(sx1,sy2,sz2,(1.0f-sxf)*      syf *      szf );
                        ACCUM3(sx2,sy2,sz2,      sxf *      syf *      szf );
                        accum[3] = 1.0f;
                    } else {
                        // RGBA
                        ACCUM4(sx1,sy1,sz1,(1.0f-sxf)*(1.0f-syf)*(1.0f-szf));
                        ACCUM4(sx2,sy1,sz1,      sxf *(1.0f-syf)*(1.0f-szf));
                        ACCUM4(sx1,sy2,sz1,(1.0f-sxf)*      syf *(1.0f-szf));
                        ACCUM4(sx2,sy2,sz1,      sxf *      syf *(1.0f-szf));
                        ACCUM4(sx1,sy1,sz2,(1.0f-sxf)*(1.0f-syf)*      szf );
                        ACCUM4(sx2,sy1,sz2,      sxf *(1.0f-syf)*      szf );
                        ACCUM4(sx1,sy2,sz2,(1.0f-sxf)*      syf *      szf );
                        ACCUM4(sx2,sy2,sz2,      sxf *      syf *      szf );
                    }

                    memcpy(pdst, accum, sizeof(float)*dstchannels);

#undef ACCUM3
#undef ACCUM4

                    pdst += dstchannels;
                }
                pdst += dstchannels*dst.getRowSkip();
            }
            pdst += dstchannels*dst.getSliceSkip();
        }
    }
};



// byte linear resampler, does not do any format conversions.
// only handles pixel formats that use 1 byte per color channel.
// 2D only; punts 3D pixelboxes to default LinearResampler (slow).
// templated on bytes-per-pixel to allow compiler optimizations, such
// as unrolling loops and replacing multiplies with bitshifts
template<unsigned int channels> struct LinearResampler_Byte {
    static void scale(const PixelBox& src, const PixelBox& dst) {
        // assert(src.format == dst.format);

        // only optimized for 2D
        if (src.getDepth() > 1 || dst.getDepth() > 1) {
            LinearResampler::scale(src, dst);
            return;
        }

        // srcdata stays at beginning of slice, pdst is a moving pointer
<<<<<<< HEAD
        uchar* srcdata = (uchar*)src.data;
        uchar* pdst = (uchar*)dst.data;
=======
        uchar* srcdata = (uchar*)src.getTopLeftFrontPixelPtr();
        uchar* pdst = (uchar*)dst.getTopLeftFrontPixelPtr();
>>>>>>> 83e497b5

        // sx_48,sy_48 represent current position in source
        // using 16/48-bit fixed precision, incremented by steps
        uint64 stepx = ((uint64)src.getWidth() << 48) / dst.getWidth();
        uint64 stepy = ((uint64)src.getHeight() << 48) / dst.getHeight();
        
<<<<<<< HEAD
        // bottom 28 bits of temp are 16/12 bit fixed precision, used to
        // adjust a source coordinate backwards by half a pixel so that the
        // integer bits represent the first sample (eg, sx1) and the
        // fractional bits are the blend weight of the second sample
        unsigned int temp;
        
        uint64 sy_48 = (stepy >> 1) - 1;
        for (size_t y = dst.top; y < dst.bottom; y++, sy_48+=stepy) {
            temp = static_cast<unsigned int>(sy_48 >> 36);
=======
        uint64 sy_48 = (stepy >> 1) - 1;
        for (size_t y = dst.top; y < dst.bottom; y++, sy_48+=stepy) {
            // bottom 28 bits of temp are 16/12 bit fixed precision, used to
            // adjust a source coordinate backwards by half a pixel so that the
            // integer bits represent the first sample (eg, sx1) and the
            // fractional bits are the blend weight of the second sample
            unsigned int temp = static_cast<unsigned int>(sy_48 >> 36);
>>>>>>> 83e497b5
            temp = (temp > 0x800)? temp - 0x800: 0;
            unsigned int syf = temp & 0xFFF;
            uint32 sy1 = temp >> 12;
            uint32 sy2 = std::min(sy1+1, src.bottom-src.top-1);
            size_t syoff1 = sy1 * src.rowPitch;
            size_t syoff2 = sy2 * src.rowPitch;

            uint64 sx_48 = (stepx >> 1) - 1;
            for (size_t x = dst.left; x < dst.right; x++, sx_48+=stepx) {
                temp = static_cast<unsigned int>(sx_48 >> 36);
                temp = (temp > 0x800)? temp - 0x800 : 0;
                unsigned int sxf = temp & 0xFFF;
                uint32 sx1 = temp >> 12;
                uint32 sx2 = std::min(sx1+1, src.right-src.left-1);

                unsigned int sxfsyf = sxf*syf;
                for (unsigned int k = 0; k < channels; k++) {
                    unsigned int accum =
                        srcdata[(sx1 + syoff1)*channels+k]*(0x1000000-(sxf<<12)-(syf<<12)+sxfsyf) +
                        srcdata[(sx2 + syoff1)*channels+k]*((sxf<<12)-sxfsyf) +
                        srcdata[(sx1 + syoff2)*channels+k]*((syf<<12)-sxfsyf) +
                        srcdata[(sx2 + syoff2)*channels+k]*sxfsyf;
                    // accum is computed using 8/24-bit fixed-point math
                    // (maximum is 0xFF000000; rounding will not cause overflow)
                    *pdst++ = static_cast<uchar>((accum + 0x800000) >> 24);
                }
            }
            pdst += channels*dst.getRowSkip();
        }
    }
};
/** @} */
/** @} */

}

#endif<|MERGE_RESOLUTION|>--- conflicted
+++ resolved
@@ -56,13 +56,8 @@
         // assert(src.format == dst.format);
 
         // srcdata stays at beginning, pdst is a moving pointer
-<<<<<<< HEAD
-        uchar* srcdata = (uchar*)src.data;
-        uchar* pdst = (uchar*)dst.data;
-=======
         uchar* srcdata = (uchar*)src.getTopLeftFrontPixelPtr();
         uchar* pdst = (uchar*)dst.getTopLeftFrontPixelPtr();
->>>>>>> 83e497b5
 
         // sx_48,sy_48,sz_48 represent current position in source
         // using 16/48-bit fixed precision, incremented by steps
@@ -102,13 +97,8 @@
         size_t dstelemsize = PixelUtil::getNumElemBytes(dst.format);
 
         // srcdata stays at beginning, pdst is a moving pointer
-<<<<<<< HEAD
-        uchar* srcdata = (uchar*)src.data;
-        uchar* pdst = (uchar*)dst.data;
-=======
         uchar* srcdata = (uchar*)src.getTopLeftFrontPixelPtr();
         uchar* pdst = (uchar*)dst.getTopLeftFrontPixelPtr();
->>>>>>> 83e497b5
         
         // sx_48,sy_48,sz_48 represent current position in source
         // using 16/48-bit fixed precision, incremented by steps
@@ -116,29 +106,16 @@
         uint64 stepy = ((uint64)src.getHeight() << 48) / dst.getHeight();
         uint64 stepz = ((uint64)src.getDepth() << 48) / dst.getDepth();
         
-<<<<<<< HEAD
-        // temp is 16/16 bit fixed precision, used to adjust a source
-        // coordinate (x, y, or z) backwards by half a pixel so that the
-        // integer bits represent the first sample (eg, sx1) and the
-        // fractional bits are the blend weight of the second sample
-        unsigned int temp;
-
-=======
->>>>>>> 83e497b5
         // note: ((stepz>>1) - 1) is an extra half-step increment to adjust
         // for the center of the destination pixel, not the top-left corner
         uint64 sz_48 = (stepz >> 1) - 1;
         for (size_t z = dst.front; z < dst.back; z++, sz_48+=stepz) {
-<<<<<<< HEAD
-            temp = static_cast<unsigned int>(sz_48 >> 32);
-=======
             // temp is 16/16 bit fixed precision, used to adjust a source
             // coordinate (x, y, or z) backwards by half a pixel so that the
             // integer bits represent the first sample (eg, sx1) and the
             // fractional bits are the blend weight of the second sample
             unsigned int temp = static_cast<unsigned int>(sz_48 >> 32);
 
->>>>>>> 83e497b5
             temp = (temp > 0x8000)? temp - 0x8000 : 0;
             uint32 sz1 = temp >> 16;                 // src z, sample #1
             uint32 sz2 = std::min(sz1+1,src.getDepth()-1);// src z, sample #2
@@ -204,13 +181,8 @@
         // assert(dstchannels == 3 || dstchannels == 4);
 
         // srcdata stays at beginning, pdst is a moving pointer
-<<<<<<< HEAD
-        float* srcdata = (float*)src.data;
-        float* pdst = (float*)dst.data;
-=======
         float* srcdata = (float*)src.getTopLeftFrontPixelPtr();
         float* pdst = (float*)dst.getTopLeftFrontPixelPtr();
->>>>>>> 83e497b5
         
         // sx_48,sy_48,sz_48 represent current position in source
         // using 16/48-bit fixed precision, incremented by steps
@@ -218,29 +190,16 @@
         uint64 stepy = ((uint64)src.getHeight() << 48) / dst.getHeight();
         uint64 stepz = ((uint64)src.getDepth() << 48) / dst.getDepth();
         
-<<<<<<< HEAD
-        // temp is 16/16 bit fixed precision, used to adjust a source
-        // coordinate (x, y, or z) backwards by half a pixel so that the
-        // integer bits represent the first sample (eg, sx1) and the
-        // fractional bits are the blend weight of the second sample
-        unsigned int temp;
-
-=======
->>>>>>> 83e497b5
         // note: ((stepz>>1) - 1) is an extra half-step increment to adjust
         // for the center of the destination pixel, not the top-left corner
         uint64 sz_48 = (stepz >> 1) - 1;
         for (size_t z = dst.front; z < dst.back; z++, sz_48+=stepz) {
-<<<<<<< HEAD
-            temp = static_cast<unsigned int>(sz_48 >> 32);
-=======
             // temp is 16/16 bit fixed precision, used to adjust a source
             // coordinate (x, y, or z) backwards by half a pixel so that the
             // integer bits represent the first sample (eg, sx1) and the
             // fractional bits are the blend weight of the second sample
             unsigned int temp = static_cast<unsigned int>(sz_48 >> 32);
 
->>>>>>> 83e497b5
             temp = (temp > 0x8000)? temp - 0x8000 : 0;
             uint32 sz1 = temp >> 16;                 // src z, sample #1
             uint32 sz2 = std::min(sz1+1,src.getDepth()-1);// src z, sample #2
@@ -332,30 +291,14 @@
         }
 
         // srcdata stays at beginning of slice, pdst is a moving pointer
-<<<<<<< HEAD
-        uchar* srcdata = (uchar*)src.data;
-        uchar* pdst = (uchar*)dst.data;
-=======
         uchar* srcdata = (uchar*)src.getTopLeftFrontPixelPtr();
         uchar* pdst = (uchar*)dst.getTopLeftFrontPixelPtr();
->>>>>>> 83e497b5
 
         // sx_48,sy_48 represent current position in source
         // using 16/48-bit fixed precision, incremented by steps
         uint64 stepx = ((uint64)src.getWidth() << 48) / dst.getWidth();
         uint64 stepy = ((uint64)src.getHeight() << 48) / dst.getHeight();
         
-<<<<<<< HEAD
-        // bottom 28 bits of temp are 16/12 bit fixed precision, used to
-        // adjust a source coordinate backwards by half a pixel so that the
-        // integer bits represent the first sample (eg, sx1) and the
-        // fractional bits are the blend weight of the second sample
-        unsigned int temp;
-        
-        uint64 sy_48 = (stepy >> 1) - 1;
-        for (size_t y = dst.top; y < dst.bottom; y++, sy_48+=stepy) {
-            temp = static_cast<unsigned int>(sy_48 >> 36);
-=======
         uint64 sy_48 = (stepy >> 1) - 1;
         for (size_t y = dst.top; y < dst.bottom; y++, sy_48+=stepy) {
             // bottom 28 bits of temp are 16/12 bit fixed precision, used to
@@ -363,7 +306,6 @@
             // integer bits represent the first sample (eg, sx1) and the
             // fractional bits are the blend weight of the second sample
             unsigned int temp = static_cast<unsigned int>(sy_48 >> 36);
->>>>>>> 83e497b5
             temp = (temp > 0x800)? temp - 0x800: 0;
             unsigned int syf = temp & 0xFFF;
             uint32 sy1 = temp >> 12;
