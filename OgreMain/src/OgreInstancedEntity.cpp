/*
-----------------------------------------------------------------------------
This source file is part of OGRE
(Object-oriented Graphics Rendering Engine)
For the latest info, see http://www.ogre3d.org/

Copyright (c) 2000-2014 Torus Knot Software Ltd

Permission is hereby granted, free of charge, to any person obtaining a copy
of this software and associated documentation files (the "Software"), to deal
in the Software without restriction, including without limitation the rights
to use, copy, modify, merge, publish, distribute, sublicense, and/or sell
copies of the Software, and to permit persons to whom the Software is
furnished to do so, subject to the following conditions:

The above copyright notice and this permission notice shall be included in
all copies or substantial portions of the Software.

THE SOFTWARE IS PROVIDED "AS IS", WITHOUT WARRANTY OF ANY KIND, EXPRESS OR
IMPLIED, INCLUDING BUT NOT LIMITED TO THE WARRANTIES OF MERCHANTABILITY,
FITNESS FOR A PARTICULAR PURPOSE AND NONINFRINGEMENT. IN NO EVENT SHALL THE
AUTHORS OR COPYRIGHT HOLDERS BE LIABLE FOR ANY CLAIM, DAMAGES OR OTHER
LIABILITY, WHETHER IN AN ACTION OF CONTRACT, TORT OR OTHERWISE, ARISING FROM,
OUT OF OR IN CONNECTION WITH THE SOFTWARE OR THE USE OR OTHER DEALINGS IN
THE SOFTWARE.
-----------------------------------------------------------------------------
*/
#include "OgreStableHeaders.h"
#include "OgreInstancedEntity.h"
#include "OgreInstanceBatch.h"
#include "OgreOldSkeletonInstance.h"
#include "OgreAnimationState.h"
#include "OgreOptimisedUtil.h"
#include "OgreCamera.h"
#include "OgreSceneManager.h"
#include "OgreException.h"

#include "Math/Array/OgreBooleanMask.h"

namespace Ogre
{
<<<<<<< HEAD
    InstancedEntity::InstancedEntity(IdType id, ObjectMemoryManager *objectMemoryManager,
                                        InstanceBatch *batchOwner, uint32 instanceID,
                                 #ifndef OGRE_LEGACY_ANIMATIONS
                                        BoneMemoryManager *boneMemoryManager,
                                 #endif
                                        InstancedEntity* sharedTransformEntity ) :
                MovableObject( id, objectMemoryManager, 0 ),
                mInstanceId( instanceID ),
                mInUse( false ),
                mBatchOwner( batchOwner ),
#ifdef OGRE_LEGACY_ANIMATIONS
=======
    NameGenerator InstancedEntity::msNameGenerator("");

    InstancedEntity::InstancedEntity( InstanceBatch *batchOwner, uint32 instanceID, InstancedEntity* sharedTransformEntity ) :
                MovableObject(),
                mInstanceId( instanceID ),
                mInUse( false ),
                mBatchOwner( batchOwner ),
>>>>>>> 83e497b5
                mAnimationState( 0 ),
                mSkeletonInstance( 0 ),
                mBoneMatrices(0),
                mBoneWorldMatrices(0),
                mFrameAnimationLastUpdated(std::numeric_limits<unsigned long>::max() - 1),
<<<<<<< HEAD
#else
                mSkeletonInstance( 0 ),
                mBoneMemoryManager( boneMemoryManager ),
#endif
                mSharedTransformEntity( 0 ),
                mTransformLookupNumber(instanceID)
    {
        setInUse( false );

        mName = batchOwner->getName() + "/IE_" + StringConverter::toString(mInstanceId);

        const AxisAlignedBox &bounds = batchOwner->_getMeshReference()->getBounds();
        Aabb aabb( bounds.getCenter(), bounds.getHalfSize() );
        mObjectData.mLocalAabb->setFromAabb( aabb, mObjectData.mIndex );
        mObjectData.mLocalRadius[mObjectData.mIndex] = aabb.getRadius();
=======
                mSharedTransformEntity( 0 ),
                mTransformLookupNumber(instanceID),
                mPosition(Vector3::ZERO),
                mDerivedLocalPosition(Vector3::ZERO),
                mOrientation(Quaternion::IDENTITY),
                mScale(Vector3::UNIT_SCALE),
                mMaxScaleLocal(1),
                mNeedTransformUpdate(true),
                mNeedAnimTransformUpdate(true),
                mUseLocalTransform(false)

    
    {
        //Use a static name generator to ensure this name stays unique (which may not happen
        //otherwise due to reparenting when defragmenting)
        mName = batchOwner->getName() + "/InstancedEntity_" + StringConverter::toString(mInstanceId) + "/"+
                msNameGenerator.generate();
>>>>>>> 83e497b5

        if (sharedTransformEntity)
        {
            sharedTransformEntity->shareTransformWith(this);
        }
        else
        {
            createSkeletonInstance();
        }
<<<<<<< HEAD
=======
        updateTransforms();
>>>>>>> 83e497b5
    }

    InstancedEntity::~InstancedEntity()
    {
        unlinkTransform();
        destroySkeletonInstance();
    }

    bool InstancedEntity::shareTransformWith( InstancedEntity *slave )
    {
        if( !this->mBatchOwner->_getMeshRef()->hasSkeleton() ||
<<<<<<< HEAD
            this->mBatchOwner->_getMeshRef()->getOldSkeleton().isNull() ||
=======
            this->mBatchOwner->_getMeshRef()->getSkeleton().isNull() ||
>>>>>>> 83e497b5
            !this->mBatchOwner->_supportsSkeletalAnimation() )
        {
            return false;
        }

        if( this->mSharedTransformEntity  )
        {
            OGRE_EXCEPT( Exception::ERR_INVALID_STATE, "Attempted to share '" + mName + "' transforms "
                                            "with slave '" + slave->mName + "' but '" + mName +"' is "
                                            "already sharing. Hierarchical sharing not allowed.",
                                            "InstancedEntity::shareTransformWith" );
            return false;
        }

<<<<<<< HEAD
        if( this->mBatchOwner->_getMeshRef()->getOldSkeleton() !=
            slave->mBatchOwner->_getMeshRef()->getOldSkeleton() )
=======
        if( this->mBatchOwner->_getMeshRef()->getSkeleton() !=
            slave->mBatchOwner->_getMeshRef()->getSkeleton() )
>>>>>>> 83e497b5
        {
            OGRE_EXCEPT( Exception::ERR_INVALID_STATE, "Sharing transforms requires both instanced"
                                            " entities to have the same skeleton",
                                            "InstancedEntity::shareTransformWith" );
            return false;
        }

        slave->unlinkTransform();
        slave->destroySkeletonInstance();
<<<<<<< HEAD

#ifdef OGRE_LEGACY_ANIMATIONS
=======
        
>>>>>>> 83e497b5
        slave->mSkeletonInstance    = this->mSkeletonInstance;
        slave->mAnimationState      = this->mAnimationState;
        slave->mBoneMatrices        = this->mBoneMatrices;
        if (mBatchOwner->useBoneWorldMatrices())
        {
            slave->mBoneWorldMatrices   = this->mBoneWorldMatrices;
        }
<<<<<<< HEAD
#else
        slave->mSkeletonInstance    = this->mSkeletonInstance;
#endif
=======
>>>>>>> 83e497b5
        slave->mSharedTransformEntity = this;
        //The sharing partners are kept in the parent entity 
        this->mSharingPartners.push_back( slave );
        
        slave->mBatchOwner->_markTransformSharingDirty();

        return true;
    }
    //-----------------------------------------------------------------------
    void InstancedEntity::stopSharingTransform()
    {
        if( mSharedTransformEntity )
        {
            stopSharingTransformAsSlave( true );
        }
        else
        {
            //Tell the ones sharing skeleton with us to use their own
            InstancedEntityVec::const_iterator itor = mSharingPartners.begin();
            InstancedEntityVec::const_iterator end  = mSharingPartners.end();
            while( itor != end )
            {
                (*itor)->stopSharingTransformAsSlave( false );
                ++itor;
            }
            mSharingPartners.clear();
        }
    }
    //-----------------------------------------------------------------------
    const String& InstancedEntity::getMovableType(void) const
    {
        static String sType = "InstancedEntity";
        return sType;
    }
    //-----------------------------------------------------------------------
    size_t InstancedEntity::getTransforms( Matrix4 *xform ) const
    {
        size_t retVal = 1;

        //When not attached, returns zero matrix to avoid rendering this one, not identity
        if( isVisible() && isInScene() )
        {
            if( !mSkeletonInstance )
            {
<<<<<<< HEAD
                *xform = _getParentNodeFullTransform();
            }
            else
            {
#ifdef OGRE_LEGACY_ANIMATIONS
=======
                *xform = mBatchOwner->useBoneWorldMatrices() ? 
                        _getParentNodeFullTransform() : Matrix4::IDENTITY;
            }
            else
            {
>>>>>>> 83e497b5
                Matrix4* matrices = mBatchOwner->useBoneWorldMatrices() ? mBoneWorldMatrices : mBoneMatrices;
                const Mesh::IndexMap *indexMap = mBatchOwner->_getIndexToBoneMap();
                Mesh::IndexMap::const_iterator itor = indexMap->begin();
                Mesh::IndexMap::const_iterator end  = indexMap->end();

                while( itor != end )
                    *xform++ = matrices[*itor++];
<<<<<<< HEAD
#else
                const Mesh::IndexMap *indexMap = mBatchOwner->_getIndexToBoneMap();
                Mesh::IndexMap::const_iterator itor = indexMap->begin();
                Mesh::IndexMap::const_iterator end  = indexMap->end();

                while( itor != end )
                    mSkeletonInstance->_getBoneFullTransform(*itor++).store( xform++ );
#endif
=======

>>>>>>> 83e497b5
                retVal = indexMap->size();
            }
        }
        else
        {
            if( mSkeletonInstance )
                retVal = mBatchOwner->_getIndexToBoneMap()->size();

            std::fill_n( xform, retVal, Matrix4::ZEROAFFINE );
        }

        return retVal;
    }
    //-----------------------------------------------------------------------
    size_t InstancedEntity::getTransforms3x4( float *xform ) const
    {
        size_t retVal;
        //When not attached, returns zero matrix to avoid rendering this one, not identity
        if( isVisible() && isInScene() )
        {
            if( !mSkeletonInstance )
            {
<<<<<<< HEAD
                const Matrix4& mat = _getParentNodeFullTransform();
=======
                const Matrix4& mat = mBatchOwner->useBoneWorldMatrices() ? 
                    _getParentNodeFullTransform() : Matrix4::IDENTITY;
>>>>>>> 83e497b5
                for( int i=0; i<3; ++i )
                {
                    Real const *row = mat[i];
                    for( int j=0; j<4; ++j )
                        *xform++ = static_cast<float>( *row++ );
                }

                retVal = 12;
            }
            else
            {
<<<<<<< HEAD
#ifdef OGRE_LEGACY_ANIMATIONS
=======
>>>>>>> 83e497b5
                Matrix4* matrices = mBatchOwner->useBoneWorldMatrices() ? mBoneWorldMatrices : mBoneMatrices;

                const Mesh::IndexMap *indexMap = mBatchOwner->_getIndexToBoneMap();
                Mesh::IndexMap::const_iterator itor = indexMap->begin();
                Mesh::IndexMap::const_iterator end  = indexMap->end();
<<<<<<< HEAD

=======
                
>>>>>>> 83e497b5
                while( itor != end )
                {
                    const Matrix4 &mat = matrices[*itor++];
                    for( int i=0; i<3; ++i )
                    {
                        Real const *row = mat[i];
                        for( int j=0; j<4; ++j )
                            *xform++ = static_cast<float>( *row++ );
                    }
                }
<<<<<<< HEAD
#else
                const Mesh::IndexMap *indexMap = mBatchOwner->_getIndexToBoneMap();
                Mesh::IndexMap::const_iterator itor = indexMap->begin();
                Mesh::IndexMap::const_iterator end  = indexMap->end();

                while( itor != end )
                    mSkeletonInstance->_getBoneFullTransform(*itor++).store4x3( xform++ );
#endif
=======
>>>>>>> 83e497b5

                retVal = indexMap->size() * 4 * 3;
            }
        }
        else
        {
            if( mSkeletonInstance )
                retVal = mBatchOwner->_getIndexToBoneMap()->size() * 3 * 4;
            else
                retVal = 12;
            
            std::fill_n( xform, retVal, 0.0f );
        }

        return retVal;
    }
    //-----------------------------------------------------------------------
    bool InstancedEntity::findVisible( Camera *camera ) const
    {
        //Object is active
        bool retVal = isInScene();
        if (retVal) 
        {
            //check object is explicitly visible
            retVal = isVisible();
<<<<<<< HEAD
=======

            //Object's bounding box is viewed by the camera
            if( retVal && camera )
                retVal = camera->isVisible(Sphere(_getDerivedPosition(),getBoundingRadius()));
>>>>>>> 83e497b5
        }

        return retVal;
    }
    //-----------------------------------------------------------------------
    void InstancedEntity::createSkeletonInstance()
    {
        //Is mesh skeletally animated?
        if( mBatchOwner->_getMeshRef()->hasSkeleton() &&
<<<<<<< HEAD
            !mBatchOwner->_getMeshRef()->getOldSkeleton().isNull() &&
            mBatchOwner->_supportsSkeletalAnimation() )
        {
#ifdef OGRE_LEGACY_ANIMATIONS
            mSkeletonInstance = OGRE_NEW OldSkeletonInstance( mBatchOwner->_getMeshRef()->getOldSkeleton() );
=======
            !mBatchOwner->_getMeshRef()->getSkeleton().isNull() &&
            mBatchOwner->_supportsSkeletalAnimation() )
        {
            mSkeletonInstance = OGRE_NEW SkeletonInstance( mBatchOwner->_getMeshRef()->getSkeleton() );
>>>>>>> 83e497b5
            mSkeletonInstance->load();

            mBoneMatrices       = static_cast<Matrix4*>(OGRE_MALLOC_SIMD( sizeof(Matrix4) *
                                                                    mSkeletonInstance->getNumBones(),
                                                                    MEMCATEGORY_ANIMATION));
            if (mBatchOwner->useBoneWorldMatrices())
            {
                mBoneWorldMatrices  = static_cast<Matrix4*>(OGRE_MALLOC_SIMD( sizeof(Matrix4) *
                                                                    mSkeletonInstance->getNumBones(),
                                                                    MEMCATEGORY_ANIMATION));
            }

            mAnimationState = OGRE_NEW AnimationStateSet();
            mBatchOwner->_getMeshRef()->_initAnimationState( mAnimationState );
<<<<<<< HEAD

            if( mParentNode )
                mBatchOwner->_addAnimatedInstance( this );
#else
            const SkeletonDef *skeletonDef = mBatchOwner->_getMeshRef()->getSkeleton().get();
            SceneManager *sceneManager = mBatchOwner->_getManager();
            mSkeletonInstance = sceneManager->createSkeletonInstance( skeletonDef );

            if( mBatchOwner->_supportsSkeletalAnimation() != InstanceBatch::SKELETONS_LUT )
                mSkeletonInstance->setParentNode( mParentNode );
#endif
=======
>>>>>>> 83e497b5
        }
    }
    //-----------------------------------------------------------------------
    void InstancedEntity::destroySkeletonInstance()
    {
        if( mSkeletonInstance )
        {
            //Tell the ones sharing skeleton with us to use their own
            //sharing partners will remove themselves from notifyUnlink
            while( mSharingPartners.empty() == false )
            {
                mSharingPartners.front()->stopSharingTransform();
            }
            mSharingPartners.clear();

<<<<<<< HEAD
#ifndef OGRE_LEGACY_ANIMATIONS
            SceneManager *sceneManager = mBatchOwner->_getManager();
            sceneManager->destroySkeletonInstance( mSkeletonInstance );
#else
=======
>>>>>>> 83e497b5
            OGRE_DELETE mSkeletonInstance;
            OGRE_DELETE mAnimationState;
            OGRE_FREE_SIMD( mBoneMatrices, MEMCATEGORY_ANIMATION );
            OGRE_FREE_SIMD( mBoneWorldMatrices, MEMCATEGORY_ANIMATION );

            mSkeletonInstance   = 0;
            mAnimationState     = 0;
            mBoneMatrices       = 0;
            mBoneWorldMatrices  = 0;
<<<<<<< HEAD
#endif
=======
>>>>>>> 83e497b5
        }
    }
    //-----------------------------------------------------------------------
    void InstancedEntity::stopSharingTransformAsSlave( bool notifyMaster )
    {
        unlinkTransform( notifyMaster );
        createSkeletonInstance();
    }
    //-----------------------------------------------------------------------
    void InstancedEntity::unlinkTransform( bool notifyMaster )
    {
        if( mSharedTransformEntity )
        {
            //Tell our master we're no longer his slave
            if( notifyMaster )
                mSharedTransformEntity->notifyUnlink( this );
            mBatchOwner->_markTransformSharingDirty();

            mSkeletonInstance   = 0;
<<<<<<< HEAD
#ifdef OGRE_LEGACY_ANIMATIONS
            mAnimationState     = 0;
            mBoneMatrices       = 0;
            mBoneWorldMatrices  = 0;
#endif
=======
            mAnimationState     = 0;
            mBoneMatrices       = 0;
            mBoneWorldMatrices  = 0;
>>>>>>> 83e497b5
            mSharedTransformEntity = 0;
        }
    }
    //-----------------------------------------------------------------------
    void InstancedEntity::notifyUnlink( const InstancedEntity *slave )
    {
        //Find the slave and remove it
        InstancedEntityVec::iterator itor = mSharingPartners.begin();
        InstancedEntityVec::iterator end  = mSharingPartners.end();
        while( itor != end )
        {
            if( *itor == slave )
            {
                std::swap(*itor,mSharingPartners.back());
                mSharingPartners.pop_back();
                break;
            }

            ++itor;
        }
    }
    //-----------------------------------------------------------------------
    const AxisAlignedBox& InstancedEntity::getBoundingBox(void) const
    {
        //TODO: Add attached objects (TagPoints) to the bbox
        return mBatchOwner->_getMeshReference()->getBounds();
<<<<<<< HEAD
    }
    //-----------------------------------------------------------------------
    Real InstancedEntity::getSquaredViewDepth( const Camera* cam ) const
    {
        return mParentNode->_getDerivedPosition().squaredDistance(cam->getDerivedPosition());
=======
>>>>>>> 83e497b5
    }
    //-----------------------------------------------------------------------
    void InstancedEntity::_notifyStaticDirty(void) const
    {
        assert( mBatchOwner->isStatic() );
        mBatchOwner->_notifyStaticDirty();
    }
    //-----------------------------------------------------------------------
    void InstancedEntity::_notifyMoved(void)
    {
        MovableObject::_notifyMoved();
    }
    //-----------------------------------------------------------------------
    void InstancedEntity::_notifyAttached( Node* parent )
    {
        bool different = (parent != mParentNode);

<<<<<<< HEAD
        if( different )
        {
#ifdef OGRE_LEGACY_ANIMATIONS
            if( parent )
            {
                //Check we're skeletally animated and actual owners of our transform
                if( !mSharedTransformEntity && mSkeletonInstance )
                    mBatchOwner->_addAnimatedInstance( this );
            }
            else
            {
                mBatchOwner->_removeAnimatedInstance( this );
            }
#else
            //Don't notify our skeleton instance when sharing, as we have to work in local space.
            if( mSkeletonInstance && !mSharedTransformEntity &&
                mBatchOwner->_supportsSkeletalAnimation() != InstanceBatch::SKELETONS_LUT )
            {
                mSkeletonInstance->setParentNode( parent );
            }
#endif

            if( isStatic() )
                _notifyStaticDirty();
        }

        MovableObject::_notifyAttached( parent );
    }
#ifndef OGRE_LEGACY_ANIMATIONS
    //-----------------------------------------------------------------------
    void InstancedEntity::_notifyParentNodeMemoryChanged(void)
    {
        if( mSkeletonInstance && !mSharedTransformEntity &&
            mBatchOwner->_supportsSkeletalAnimation() != InstanceBatch::SKELETONS_LUT )
        {
            mSkeletonInstance->setParentNode( mSkeletonInstance->getParentNode() );
        }
    }
#else
=======
    //-----------------------------------------------------------------------
    Real InstancedEntity::getBoundingRadius(void) const
    {
        return mBatchOwner->_getMeshReference()->getBoundingSphereRadius() * getMaxScaleCoef();
    }
    //-----------------------------------------------------------------------
    Real InstancedEntity::getSquaredViewDepth( const Camera* cam ) const
    {
        return _getDerivedPosition().squaredDistance(cam->getDerivedPosition());
    }
    //-----------------------------------------------------------------------
    void InstancedEntity::_notifyMoved(void)
    {
        markTransformDirty();
        MovableObject::_notifyMoved();
        updateTransforms();
    }

    //-----------------------------------------------------------------------
    void InstancedEntity::_notifyAttached( Node* parent, bool isTagPoint )
    {
        markTransformDirty();
        MovableObject::_notifyAttached( parent, isTagPoint );
        updateTransforms();
    }
>>>>>>> 83e497b5
    //-----------------------------------------------------------------------
    AnimationState* InstancedEntity::getAnimationState(const String& name) const
    {
        if (!mAnimationState)
        {
            OGRE_EXCEPT(Exception::ERR_ITEM_NOT_FOUND, "Entity is not animated",
                "InstancedEntity::getAnimationState");
        }

        return mAnimationState->getAnimationState(name);
    }
    //-----------------------------------------------------------------------
    AnimationStateSet* InstancedEntity::getAllAnimationStates(void) const
    {
        return mAnimationState;
    }
    //-----------------------------------------------------------------------
    bool InstancedEntity::_updateAnimation(void)
    {
<<<<<<< HEAD
        //Probably this is triggered by a missing call to mBatchOwner->_removeAnimatedInstance
        assert( !mSharedTransformEntity && "Updating the animation of an entity with shared animation" );
        /*if (mSharedTransformEntity)
=======
        if (mSharedTransformEntity)
>>>>>>> 83e497b5
        {
            return mSharedTransformEntity->_updateAnimation();
        }
        else
<<<<<<< HEAD
        {*/
=======
        {
>>>>>>> 83e497b5
            const bool animationDirty =
                (mFrameAnimationLastUpdated != mAnimationState->getDirtyFrameNumber()) ||
                (mSkeletonInstance->getManualBonesDirty());

<<<<<<< HEAD
            if( animationDirty || mBatchOwner->useBoneWorldMatrices())
=======
            if( animationDirty || (mNeedAnimTransformUpdate &&  mBatchOwner->useBoneWorldMatrices()))
>>>>>>> 83e497b5
            {
                mSkeletonInstance->setAnimationState( *mAnimationState );
                mSkeletonInstance->_getBoneMatrices( mBoneMatrices );

                // Cache last parent transform for next frame use too.
                if (mBatchOwner->useBoneWorldMatrices())
                {
                    OptimisedUtil::getImplementation()->concatenateAffineMatrices(
<<<<<<< HEAD
                                                    mParentNode->_getFullTransform(),
                                                    mBoneMatrices,
                                                    mBoneWorldMatrices,
                                                    mSkeletonInstance->getNumBones() );
=======
                                                    _getParentNodeFullTransform(),
                                                    mBoneMatrices,
                                                    mBoneWorldMatrices,
                                                    mSkeletonInstance->getNumBones() );
                    mNeedAnimTransformUpdate = false;
>>>>>>> 83e497b5
                }
                
                mFrameAnimationLastUpdated = mAnimationState->getDirtyFrameNumber();

                return true;
            }
<<<<<<< HEAD
        //}

        return false;
    }
#endif
=======
        }

        return false;
    }

    //-----------------------------------------------------------------------
    void InstancedEntity::markTransformDirty()
    {
        mNeedTransformUpdate = true;
        mNeedAnimTransformUpdate = true; 
        mBatchOwner->_boundsDirty();
    }

    //---------------------------------------------------------------------------
    void InstancedEntity::setPosition(const Vector3& position, bool doUpdate) 
    { 
        mPosition = position; 
        mDerivedLocalPosition = position;
        mUseLocalTransform = true;
        markTransformDirty();
        if (doUpdate) updateTransforms();
    } 

    //---------------------------------------------------------------------------
    void InstancedEntity::setOrientation(const Quaternion& orientation, bool doUpdate) 
    { 
        mOrientation = orientation;  
        mUseLocalTransform = true;
        markTransformDirty();
        if (doUpdate) updateTransforms();
    } 

    //---------------------------------------------------------------------------
    void InstancedEntity::setScale(const Vector3& scale, bool doUpdate) 
    { 
        mScale = scale; 
        mMaxScaleLocal = std::max<Real>(std::max<Real>(
            Math::Abs(mScale.x), Math::Abs(mScale.y)), Math::Abs(mScale.z)); 
        mUseLocalTransform = true;
        markTransformDirty();
        if (doUpdate) updateTransforms();
    } 

    //---------------------------------------------------------------------------
    Real InstancedEntity::getMaxScaleCoef() const 
    { 
        if (mParentNode)
        {
            const Ogre::Vector3& parentScale = mParentNode->_getDerivedScale();
            return mMaxScaleLocal * std::max<Real>(std::max<Real>(
                Math::Abs(parentScale.x), Math::Abs(parentScale.y)), Math::Abs(parentScale.z)); 
        }
        return mMaxScaleLocal; 
    }

    //---------------------------------------------------------------------------
    void InstancedEntity::updateTransforms()
    {
        if (mUseLocalTransform && mNeedTransformUpdate)
        {
            if (mParentNode)
            {
                const Vector3& parentPosition = mParentNode->_getDerivedPosition();
                const Quaternion& parentOrientation = mParentNode->_getDerivedOrientation();
                const Vector3& parentScale = mParentNode->_getDerivedScale();
                
                Quaternion derivedOrientation = parentOrientation * mOrientation;
                Vector3 derivedScale = parentScale * mScale;
                mDerivedLocalPosition = parentOrientation * (parentScale * mPosition) + parentPosition;
            
                mFullLocalTransform.makeTransform(mDerivedLocalPosition, derivedScale, derivedOrientation);
            }
            else
            {
                mFullLocalTransform.makeTransform(mPosition,mScale,mOrientation);
            }
            mNeedTransformUpdate = false;
        }
    }

>>>>>>> 83e497b5
    //---------------------------------------------------------------------------
    void InstancedEntity::setInUse( bool used )
    {
        mInUse = used;
<<<<<<< HEAD
        if( !used )
            setVisible( false );
=======
        //Remove the use of local transform if the object is deleted
        mUseLocalTransform &= used;
>>>>>>> 83e497b5
    }
    //---------------------------------------------------------------------------
    void InstancedEntity::setCustomParam( unsigned char idx, const Vector4 &newParam )
    {
        mBatchOwner->_setCustomParam( this, idx, newParam );
    }
    //---------------------------------------------------------------------------
    const Vector4& InstancedEntity::getCustomParam( unsigned char idx )
    {
        return mBatchOwner->_getCustomParam( this, idx );
    }
}<|MERGE_RESOLUTION|>--- conflicted
+++ resolved
@@ -39,7 +39,6 @@
 
 namespace Ogre
 {
-<<<<<<< HEAD
     InstancedEntity::InstancedEntity(IdType id, ObjectMemoryManager *objectMemoryManager,
                                         InstanceBatch *batchOwner, uint32 instanceID,
                                  #ifndef OGRE_LEGACY_ANIMATIONS
@@ -51,21 +50,11 @@
                 mInUse( false ),
                 mBatchOwner( batchOwner ),
 #ifdef OGRE_LEGACY_ANIMATIONS
-=======
-    NameGenerator InstancedEntity::msNameGenerator("");
-
-    InstancedEntity::InstancedEntity( InstanceBatch *batchOwner, uint32 instanceID, InstancedEntity* sharedTransformEntity ) :
-                MovableObject(),
-                mInstanceId( instanceID ),
-                mInUse( false ),
-                mBatchOwner( batchOwner ),
->>>>>>> 83e497b5
                 mAnimationState( 0 ),
                 mSkeletonInstance( 0 ),
                 mBoneMatrices(0),
                 mBoneWorldMatrices(0),
                 mFrameAnimationLastUpdated(std::numeric_limits<unsigned long>::max() - 1),
-<<<<<<< HEAD
 #else
                 mSkeletonInstance( 0 ),
                 mBoneMemoryManager( boneMemoryManager ),
@@ -81,25 +70,6 @@
         Aabb aabb( bounds.getCenter(), bounds.getHalfSize() );
         mObjectData.mLocalAabb->setFromAabb( aabb, mObjectData.mIndex );
         mObjectData.mLocalRadius[mObjectData.mIndex] = aabb.getRadius();
-=======
-                mSharedTransformEntity( 0 ),
-                mTransformLookupNumber(instanceID),
-                mPosition(Vector3::ZERO),
-                mDerivedLocalPosition(Vector3::ZERO),
-                mOrientation(Quaternion::IDENTITY),
-                mScale(Vector3::UNIT_SCALE),
-                mMaxScaleLocal(1),
-                mNeedTransformUpdate(true),
-                mNeedAnimTransformUpdate(true),
-                mUseLocalTransform(false)
-
-    
-    {
-        //Use a static name generator to ensure this name stays unique (which may not happen
-        //otherwise due to reparenting when defragmenting)
-        mName = batchOwner->getName() + "/InstancedEntity_" + StringConverter::toString(mInstanceId) + "/"+
-                msNameGenerator.generate();
->>>>>>> 83e497b5
 
         if (sharedTransformEntity)
         {
@@ -109,10 +79,6 @@
         {
             createSkeletonInstance();
         }
-<<<<<<< HEAD
-=======
-        updateTransforms();
->>>>>>> 83e497b5
     }
 
     InstancedEntity::~InstancedEntity()
@@ -124,11 +90,7 @@
     bool InstancedEntity::shareTransformWith( InstancedEntity *slave )
     {
         if( !this->mBatchOwner->_getMeshRef()->hasSkeleton() ||
-<<<<<<< HEAD
             this->mBatchOwner->_getMeshRef()->getOldSkeleton().isNull() ||
-=======
-            this->mBatchOwner->_getMeshRef()->getSkeleton().isNull() ||
->>>>>>> 83e497b5
             !this->mBatchOwner->_supportsSkeletalAnimation() )
         {
             return false;
@@ -143,13 +105,8 @@
             return false;
         }
 
-<<<<<<< HEAD
         if( this->mBatchOwner->_getMeshRef()->getOldSkeleton() !=
             slave->mBatchOwner->_getMeshRef()->getOldSkeleton() )
-=======
-        if( this->mBatchOwner->_getMeshRef()->getSkeleton() !=
-            slave->mBatchOwner->_getMeshRef()->getSkeleton() )
->>>>>>> 83e497b5
         {
             OGRE_EXCEPT( Exception::ERR_INVALID_STATE, "Sharing transforms requires both instanced"
                                             " entities to have the same skeleton",
@@ -159,12 +116,8 @@
 
         slave->unlinkTransform();
         slave->destroySkeletonInstance();
-<<<<<<< HEAD
-
-#ifdef OGRE_LEGACY_ANIMATIONS
-=======
-        
->>>>>>> 83e497b5
+
+#ifdef OGRE_LEGACY_ANIMATIONS
         slave->mSkeletonInstance    = this->mSkeletonInstance;
         slave->mAnimationState      = this->mAnimationState;
         slave->mBoneMatrices        = this->mBoneMatrices;
@@ -172,12 +125,9 @@
         {
             slave->mBoneWorldMatrices   = this->mBoneWorldMatrices;
         }
-<<<<<<< HEAD
 #else
         slave->mSkeletonInstance    = this->mSkeletonInstance;
 #endif
-=======
->>>>>>> 83e497b5
         slave->mSharedTransformEntity = this;
         //The sharing partners are kept in the parent entity 
         this->mSharingPartners.push_back( slave );
@@ -222,19 +172,11 @@
         {
             if( !mSkeletonInstance )
             {
-<<<<<<< HEAD
                 *xform = _getParentNodeFullTransform();
             }
             else
             {
 #ifdef OGRE_LEGACY_ANIMATIONS
-=======
-                *xform = mBatchOwner->useBoneWorldMatrices() ? 
-                        _getParentNodeFullTransform() : Matrix4::IDENTITY;
-            }
-            else
-            {
->>>>>>> 83e497b5
                 Matrix4* matrices = mBatchOwner->useBoneWorldMatrices() ? mBoneWorldMatrices : mBoneMatrices;
                 const Mesh::IndexMap *indexMap = mBatchOwner->_getIndexToBoneMap();
                 Mesh::IndexMap::const_iterator itor = indexMap->begin();
@@ -242,7 +184,6 @@
 
                 while( itor != end )
                     *xform++ = matrices[*itor++];
-<<<<<<< HEAD
 #else
                 const Mesh::IndexMap *indexMap = mBatchOwner->_getIndexToBoneMap();
                 Mesh::IndexMap::const_iterator itor = indexMap->begin();
@@ -251,9 +192,6 @@
                 while( itor != end )
                     mSkeletonInstance->_getBoneFullTransform(*itor++).store( xform++ );
 #endif
-=======
-
->>>>>>> 83e497b5
                 retVal = indexMap->size();
             }
         }
@@ -276,12 +214,7 @@
         {
             if( !mSkeletonInstance )
             {
-<<<<<<< HEAD
                 const Matrix4& mat = _getParentNodeFullTransform();
-=======
-                const Matrix4& mat = mBatchOwner->useBoneWorldMatrices() ? 
-                    _getParentNodeFullTransform() : Matrix4::IDENTITY;
->>>>>>> 83e497b5
                 for( int i=0; i<3; ++i )
                 {
                     Real const *row = mat[i];
@@ -293,20 +226,13 @@
             }
             else
             {
-<<<<<<< HEAD
-#ifdef OGRE_LEGACY_ANIMATIONS
-=======
->>>>>>> 83e497b5
+#ifdef OGRE_LEGACY_ANIMATIONS
                 Matrix4* matrices = mBatchOwner->useBoneWorldMatrices() ? mBoneWorldMatrices : mBoneMatrices;
 
                 const Mesh::IndexMap *indexMap = mBatchOwner->_getIndexToBoneMap();
                 Mesh::IndexMap::const_iterator itor = indexMap->begin();
                 Mesh::IndexMap::const_iterator end  = indexMap->end();
-<<<<<<< HEAD
-
-=======
-                
->>>>>>> 83e497b5
+
                 while( itor != end )
                 {
                     const Matrix4 &mat = matrices[*itor++];
@@ -317,7 +243,6 @@
                             *xform++ = static_cast<float>( *row++ );
                     }
                 }
-<<<<<<< HEAD
 #else
                 const Mesh::IndexMap *indexMap = mBatchOwner->_getIndexToBoneMap();
                 Mesh::IndexMap::const_iterator itor = indexMap->begin();
@@ -326,8 +251,6 @@
                 while( itor != end )
                     mSkeletonInstance->_getBoneFullTransform(*itor++).store4x3( xform++ );
 #endif
-=======
->>>>>>> 83e497b5
 
                 retVal = indexMap->size() * 4 * 3;
             }
@@ -353,13 +276,6 @@
         {
             //check object is explicitly visible
             retVal = isVisible();
-<<<<<<< HEAD
-=======
-
-            //Object's bounding box is viewed by the camera
-            if( retVal && camera )
-                retVal = camera->isVisible(Sphere(_getDerivedPosition(),getBoundingRadius()));
->>>>>>> 83e497b5
         }
 
         return retVal;
@@ -369,18 +285,11 @@
     {
         //Is mesh skeletally animated?
         if( mBatchOwner->_getMeshRef()->hasSkeleton() &&
-<<<<<<< HEAD
             !mBatchOwner->_getMeshRef()->getOldSkeleton().isNull() &&
             mBatchOwner->_supportsSkeletalAnimation() )
         {
 #ifdef OGRE_LEGACY_ANIMATIONS
             mSkeletonInstance = OGRE_NEW OldSkeletonInstance( mBatchOwner->_getMeshRef()->getOldSkeleton() );
-=======
-            !mBatchOwner->_getMeshRef()->getSkeleton().isNull() &&
-            mBatchOwner->_supportsSkeletalAnimation() )
-        {
-            mSkeletonInstance = OGRE_NEW SkeletonInstance( mBatchOwner->_getMeshRef()->getSkeleton() );
->>>>>>> 83e497b5
             mSkeletonInstance->load();
 
             mBoneMatrices       = static_cast<Matrix4*>(OGRE_MALLOC_SIMD( sizeof(Matrix4) *
@@ -395,7 +304,6 @@
 
             mAnimationState = OGRE_NEW AnimationStateSet();
             mBatchOwner->_getMeshRef()->_initAnimationState( mAnimationState );
-<<<<<<< HEAD
 
             if( mParentNode )
                 mBatchOwner->_addAnimatedInstance( this );
@@ -407,8 +315,6 @@
             if( mBatchOwner->_supportsSkeletalAnimation() != InstanceBatch::SKELETONS_LUT )
                 mSkeletonInstance->setParentNode( mParentNode );
 #endif
-=======
->>>>>>> 83e497b5
         }
     }
     //-----------------------------------------------------------------------
@@ -424,13 +330,10 @@
             }
             mSharingPartners.clear();
 
-<<<<<<< HEAD
 #ifndef OGRE_LEGACY_ANIMATIONS
             SceneManager *sceneManager = mBatchOwner->_getManager();
             sceneManager->destroySkeletonInstance( mSkeletonInstance );
 #else
-=======
->>>>>>> 83e497b5
             OGRE_DELETE mSkeletonInstance;
             OGRE_DELETE mAnimationState;
             OGRE_FREE_SIMD( mBoneMatrices, MEMCATEGORY_ANIMATION );
@@ -440,10 +343,7 @@
             mAnimationState     = 0;
             mBoneMatrices       = 0;
             mBoneWorldMatrices  = 0;
-<<<<<<< HEAD
-#endif
-=======
->>>>>>> 83e497b5
+#endif
         }
     }
     //-----------------------------------------------------------------------
@@ -463,17 +363,11 @@
             mBatchOwner->_markTransformSharingDirty();
 
             mSkeletonInstance   = 0;
-<<<<<<< HEAD
 #ifdef OGRE_LEGACY_ANIMATIONS
             mAnimationState     = 0;
             mBoneMatrices       = 0;
             mBoneWorldMatrices  = 0;
 #endif
-=======
-            mAnimationState     = 0;
-            mBoneMatrices       = 0;
-            mBoneWorldMatrices  = 0;
->>>>>>> 83e497b5
             mSharedTransformEntity = 0;
         }
     }
@@ -500,14 +394,11 @@
     {
         //TODO: Add attached objects (TagPoints) to the bbox
         return mBatchOwner->_getMeshReference()->getBounds();
-<<<<<<< HEAD
     }
     //-----------------------------------------------------------------------
     Real InstancedEntity::getSquaredViewDepth( const Camera* cam ) const
     {
         return mParentNode->_getDerivedPosition().squaredDistance(cam->getDerivedPosition());
-=======
->>>>>>> 83e497b5
     }
     //-----------------------------------------------------------------------
     void InstancedEntity::_notifyStaticDirty(void) const
@@ -525,7 +416,6 @@
     {
         bool different = (parent != mParentNode);
 
-<<<<<<< HEAD
         if( different )
         {
 #ifdef OGRE_LEGACY_ANIMATIONS
@@ -565,33 +455,6 @@
         }
     }
 #else
-=======
-    //-----------------------------------------------------------------------
-    Real InstancedEntity::getBoundingRadius(void) const
-    {
-        return mBatchOwner->_getMeshReference()->getBoundingSphereRadius() * getMaxScaleCoef();
-    }
-    //-----------------------------------------------------------------------
-    Real InstancedEntity::getSquaredViewDepth( const Camera* cam ) const
-    {
-        return _getDerivedPosition().squaredDistance(cam->getDerivedPosition());
-    }
-    //-----------------------------------------------------------------------
-    void InstancedEntity::_notifyMoved(void)
-    {
-        markTransformDirty();
-        MovableObject::_notifyMoved();
-        updateTransforms();
-    }
-
-    //-----------------------------------------------------------------------
-    void InstancedEntity::_notifyAttached( Node* parent, bool isTagPoint )
-    {
-        markTransformDirty();
-        MovableObject::_notifyAttached( parent, isTagPoint );
-        updateTransforms();
-    }
->>>>>>> 83e497b5
     //-----------------------------------------------------------------------
     AnimationState* InstancedEntity::getAnimationState(const String& name) const
     {
@@ -611,31 +474,19 @@
     //-----------------------------------------------------------------------
     bool InstancedEntity::_updateAnimation(void)
     {
-<<<<<<< HEAD
         //Probably this is triggered by a missing call to mBatchOwner->_removeAnimatedInstance
         assert( !mSharedTransformEntity && "Updating the animation of an entity with shared animation" );
         /*if (mSharedTransformEntity)
-=======
-        if (mSharedTransformEntity)
->>>>>>> 83e497b5
         {
             return mSharedTransformEntity->_updateAnimation();
         }
         else
-<<<<<<< HEAD
         {*/
-=======
-        {
->>>>>>> 83e497b5
             const bool animationDirty =
                 (mFrameAnimationLastUpdated != mAnimationState->getDirtyFrameNumber()) ||
                 (mSkeletonInstance->getManualBonesDirty());
 
-<<<<<<< HEAD
             if( animationDirty || mBatchOwner->useBoneWorldMatrices())
-=======
-            if( animationDirty || (mNeedAnimTransformUpdate &&  mBatchOwner->useBoneWorldMatrices()))
->>>>>>> 83e497b5
             {
                 mSkeletonInstance->setAnimationState( *mAnimationState );
                 mSkeletonInstance->_getBoneMatrices( mBoneMatrices );
@@ -644,123 +495,27 @@
                 if (mBatchOwner->useBoneWorldMatrices())
                 {
                     OptimisedUtil::getImplementation()->concatenateAffineMatrices(
-<<<<<<< HEAD
                                                     mParentNode->_getFullTransform(),
                                                     mBoneMatrices,
                                                     mBoneWorldMatrices,
                                                     mSkeletonInstance->getNumBones() );
-=======
-                                                    _getParentNodeFullTransform(),
-                                                    mBoneMatrices,
-                                                    mBoneWorldMatrices,
-                                                    mSkeletonInstance->getNumBones() );
-                    mNeedAnimTransformUpdate = false;
->>>>>>> 83e497b5
                 }
                 
                 mFrameAnimationLastUpdated = mAnimationState->getDirtyFrameNumber();
 
                 return true;
             }
-<<<<<<< HEAD
         //}
 
         return false;
     }
 #endif
-=======
-        }
-
-        return false;
-    }
-
-    //-----------------------------------------------------------------------
-    void InstancedEntity::markTransformDirty()
-    {
-        mNeedTransformUpdate = true;
-        mNeedAnimTransformUpdate = true; 
-        mBatchOwner->_boundsDirty();
-    }
-
-    //---------------------------------------------------------------------------
-    void InstancedEntity::setPosition(const Vector3& position, bool doUpdate) 
-    { 
-        mPosition = position; 
-        mDerivedLocalPosition = position;
-        mUseLocalTransform = true;
-        markTransformDirty();
-        if (doUpdate) updateTransforms();
-    } 
-
-    //---------------------------------------------------------------------------
-    void InstancedEntity::setOrientation(const Quaternion& orientation, bool doUpdate) 
-    { 
-        mOrientation = orientation;  
-        mUseLocalTransform = true;
-        markTransformDirty();
-        if (doUpdate) updateTransforms();
-    } 
-
-    //---------------------------------------------------------------------------
-    void InstancedEntity::setScale(const Vector3& scale, bool doUpdate) 
-    { 
-        mScale = scale; 
-        mMaxScaleLocal = std::max<Real>(std::max<Real>(
-            Math::Abs(mScale.x), Math::Abs(mScale.y)), Math::Abs(mScale.z)); 
-        mUseLocalTransform = true;
-        markTransformDirty();
-        if (doUpdate) updateTransforms();
-    } 
-
-    //---------------------------------------------------------------------------
-    Real InstancedEntity::getMaxScaleCoef() const 
-    { 
-        if (mParentNode)
-        {
-            const Ogre::Vector3& parentScale = mParentNode->_getDerivedScale();
-            return mMaxScaleLocal * std::max<Real>(std::max<Real>(
-                Math::Abs(parentScale.x), Math::Abs(parentScale.y)), Math::Abs(parentScale.z)); 
-        }
-        return mMaxScaleLocal; 
-    }
-
-    //---------------------------------------------------------------------------
-    void InstancedEntity::updateTransforms()
-    {
-        if (mUseLocalTransform && mNeedTransformUpdate)
-        {
-            if (mParentNode)
-            {
-                const Vector3& parentPosition = mParentNode->_getDerivedPosition();
-                const Quaternion& parentOrientation = mParentNode->_getDerivedOrientation();
-                const Vector3& parentScale = mParentNode->_getDerivedScale();
-                
-                Quaternion derivedOrientation = parentOrientation * mOrientation;
-                Vector3 derivedScale = parentScale * mScale;
-                mDerivedLocalPosition = parentOrientation * (parentScale * mPosition) + parentPosition;
-            
-                mFullLocalTransform.makeTransform(mDerivedLocalPosition, derivedScale, derivedOrientation);
-            }
-            else
-            {
-                mFullLocalTransform.makeTransform(mPosition,mScale,mOrientation);
-            }
-            mNeedTransformUpdate = false;
-        }
-    }
-
->>>>>>> 83e497b5
     //---------------------------------------------------------------------------
     void InstancedEntity::setInUse( bool used )
     {
         mInUse = used;
-<<<<<<< HEAD
         if( !used )
             setVisible( false );
-=======
-        //Remove the use of local transform if the object is deleted
-        mUseLocalTransform &= used;
->>>>>>> 83e497b5
     }
     //---------------------------------------------------------------------------
     void InstancedEntity::setCustomParam( unsigned char idx, const Vector4 &newParam )
