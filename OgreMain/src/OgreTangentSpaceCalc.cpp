/*
-----------------------------------------------------------------------------
This source file is part of OGRE
(Object-oriented Graphics Rendering Engine)
For the latest info, see http://www.ogre3d.org/

Copyright (c) 2000-2014 Torus Knot Software Ltd

Permission is hereby granted, free of charge, to any person obtaining a copy
of this software and associated documentation files (the "Software"), to deal
in the Software without restriction, including without limitation the rights
to use, copy, modify, merge, publish, distribute, sublicense, and/or sell
copies of the Software, and to permit persons to whom the Software is
furnished to do so, subject to the following conditions:

The above copyright notice and this permission notice shall be included in
all copies or substantial portions of the Software.

THE SOFTWARE IS PROVIDED "AS IS", WITHOUT WARRANTY OF ANY KIND, EXPRESS OR
IMPLIED, INCLUDING BUT NOT LIMITED TO THE WARRANTIES OF MERCHANTABILITY,
FITNESS FOR A PARTICULAR PURPOSE AND NONINFRINGEMENT. IN NO EVENT SHALL THE
AUTHORS OR COPYRIGHT HOLDERS BE LIABLE FOR ANY CLAIM, DAMAGES OR OTHER
LIABILITY, WHETHER IN AN ACTION OF CONTRACT, TORT OR OTHERWISE, ARISING FROM,
OUT OF OR IN CONNECTION WITH THE SOFTWARE OR THE USE OR OTHER DEALINGS IN
THE SOFTWARE.
-----------------------------------------------------------------------------
*/
#include "OgreStableHeaders.h"
#include "OgreTangentSpaceCalc.h"
#include "OgreHardwareBufferManager.h"
#include "OgreLogManager.h"
#include "OgreException.h"

#include <sstream>

namespace Ogre
{
namespace v1
{
    //---------------------------------------------------------------------
    TangentSpaceCalc::TangentSpaceCalc()
        : mVData(0)
        , mSplitMirrored(false)
        , mSplitRotated(false)
        , mStoreParityInW(false)
    {
    }
    //---------------------------------------------------------------------
    TangentSpaceCalc::~TangentSpaceCalc()
    {

    }
    //---------------------------------------------------------------------
    void TangentSpaceCalc::clear()
    {
        mIDataList.clear();
        mOpTypes.clear();
        mVData = 0;
    }
    //---------------------------------------------------------------------
    void TangentSpaceCalc::setVertexData(VertexData* v_in)
    {
        mVData = v_in;
    }
    //---------------------------------------------------------------------
    void TangentSpaceCalc::addIndexData(IndexData* i_in, OperationType op)
    {
        if (op != OT_TRIANGLE_FAN &&
            op != OT_TRIANGLE_LIST &&
            op != OT_TRIANGLE_STRIP)
        {
            OGRE_EXCEPT(Exception::ERR_INVALIDPARAMS,
                "Only indexed triangle (list, strip, fan) render operations are supported.",
                "TangentSpaceCalc::addIndexData");

        }
        mIDataList.push_back(i_in);
        mOpTypes.push_back(op);
    }
    //---------------------------------------------------------------------
    TangentSpaceCalc::Result TangentSpaceCalc::build(
        VertexElementSemantic targetSemantic,
        unsigned short sourceTexCoordSet, unsigned short index)
    {
        Result res;

        // Pull out all the vertex components we'll need
        populateVertexArray(sourceTexCoordSet);

        // Now process the faces and calculate / add their contributions
        processFaces(res);

        // Now normalise & orthogonalise
        normaliseVertices();

        // Create new final geometry
        // First extend existing buffers to cope with new vertices
        extendBuffers(res.vertexSplits);

        // Alter indexes
        remapIndexes(res);

        // Create / identify target & write tangents
        insertTangents(res, targetSemantic, sourceTexCoordSet, index);

        return res;


    }
    //---------------------------------------------------------------------
    void TangentSpaceCalc::extendBuffers(VertexSplits& vertexSplits)
    {
        if (!vertexSplits.empty())
        {
            // ok, need to increase the vertex buffer size, and alter some indexes

            // vertex buffers first
            VertexBufferBinding* newBindings = HardwareBufferManager::getSingleton().createVertexBufferBinding();
            const VertexBufferBinding::VertexBufferBindingMap& bindmap = 
                mVData->vertexBufferBinding->getBindings();
            for (VertexBufferBinding::VertexBufferBindingMap::const_iterator i = 
                bindmap.begin(); i != bindmap.end(); ++i)
            {
                HardwareVertexBufferSharedPtr srcbuf = i->second;
                // Derive vertex count from buffer not vertex data, in case using
                // the vertexStart option in vertex data
                size_t newVertexCount = srcbuf->getNumVertices() + vertexSplits.size();
                // Create new buffer & bind
                HardwareVertexBufferSharedPtr newBuf = 
                    HardwareBufferManager::getSingleton().createVertexBuffer(
                    srcbuf->getVertexSize(), newVertexCount, srcbuf->getUsage(), 
                    srcbuf->hasShadowBuffer());
                newBindings->setBinding(i->first, newBuf);

                // Copy existing contents (again, entire buffer, not just elements referenced)
                newBuf->copyData(*(srcbuf.get()), 0, 0, srcbuf->getNumVertices() * srcbuf->getVertexSize(), true);

                // Split vertices, read / write from new buffer
                HardwareBufferLockGuard newBufLock(newBuf, HardwareBuffer::HBL_NORMAL);
                char* pBase = static_cast<char*>(newBufLock.pData);
                for (VertexSplits::iterator spliti = vertexSplits.begin(); 
                    spliti != vertexSplits.end(); ++spliti)
                {
                    const char* pSrcBase = pBase + spliti->first * newBuf->getVertexSize();
                    char* pDstBase = pBase + spliti->second * newBuf->getVertexSize();
                    memcpy(pDstBase, pSrcBase, newBuf->getVertexSize());
                }
            }

            // Update vertex data
            // Increase vertex count according to num splits
            mVData->vertexCount += vertexSplits.size();
            // Flip bindings over to new buffers (old buffers released)
            HardwareBufferManager::getSingleton().destroyVertexBufferBinding(mVData->vertexBufferBinding);
            mVData->vertexBufferBinding = newBindings;

            // If vertex size requires 32bit index buffer
            if (mVData->vertexCount > 65536)
            {
                for (size_t i = 0; i < mIDataList.size(); ++i)
                {
                    // check index size
                    IndexData* idata = mIDataList[i];
                    HardwareIndexBufferSharedPtr srcbuf = idata->indexBuffer;
                    if (srcbuf->getType() == HardwareIndexBuffer::IT_16BIT)
                    {
                        size_t indexCount = srcbuf->getNumIndexes();

                        // convert index buffer to 32bit.
                        HardwareIndexBufferSharedPtr newBuf =
                            HardwareBufferManager::getSingleton().createIndexBuffer(
                            HardwareIndexBuffer::IT_32BIT, indexCount,
                            srcbuf->getUsage(), srcbuf->hasShadowBuffer());

                        HardwareBufferLockGuard srcBufLock(srcbuf, HardwareBuffer::HBL_NORMAL);
                        HardwareBufferLockGuard newBufLock(newBuf, HardwareBuffer::HBL_NORMAL);
                        uint16* pSrcBase = static_cast<uint16*>(srcBufLock.pData);
                        uint32* pBase = static_cast<uint32*>(newBufLock.pData);

                        size_t j = 0;
                        while (j < indexCount)
                        {
                            *pBase++ = *pSrcBase++;
                            ++j;
                        }

                        // assign new index buffer.
                        idata->indexBuffer = newBuf;
                    }
                }
            }
        }

    }
    //---------------------------------------------------------------------
    void TangentSpaceCalc::remapIndexes(Result& res)
    {
        for (size_t i = 0; i < mIDataList.size(); ++i)
        {

            IndexData* idata = mIDataList[i];
            // Now do index data
            // no new buffer required, same size but some triangles remapped
            HardwareBufferLockGuard indexLock(idata->indexBuffer, HardwareBuffer::HBL_NORMAL);
            if (idata->indexBuffer->getType() == HardwareIndexBuffer::IT_32BIT)
            {
                remapIndexes(static_cast<uint32*>(indexLock.pData), i, res);
            }
            else
            {
                remapIndexes(static_cast<uint16*>(indexLock.pData), i, res);
            }
        }

    }
    //---------------------------------------------------------------------
    void TangentSpaceCalc::normaliseVertices()
    {
        // Just run through our complete (possibly augmented) list of vertices
        // Normalise the tangents & binormals
        for (VertexInfoArray::iterator i = mVertexArray.begin(); i != mVertexArray.end(); ++i)
        {
            VertexInfo& v = *i;

            v.tangent.normalise();
            v.binormal.normalise();

            // Orthogonalise with the vertex normal since it's currently
            // orthogonal with the face normals, but will be close to ortho
            // Apply Gram-Schmidt orthogonalise
            Vector3 temp = v.tangent;
            v.tangent = temp - (v.norm * v.norm.dotProduct(temp));

            temp = v.binormal;
            v.binormal = temp - (v.norm * v.norm.dotProduct(temp));

            // renormalize 
            v.tangent.normalise();
            v.binormal.normalise();

        }
    }
    //---------------------------------------------------------------------
    void TangentSpaceCalc::processFaces(Result& result)
    {
        // Quick pre-check for triangle strips / fans
        for (OpTypeList::iterator ot = mOpTypes.begin(); ot != mOpTypes.end(); ++ot)
        {
            if (*ot != OT_TRIANGLE_LIST)
            {
                // Can't split strips / fans
                setSplitMirrored(false);
                setSplitRotated(false);
            }
        }

        for (size_t i = 0; i < mIDataList.size(); ++i)
        {
            IndexData* i_in = mIDataList[i];
            OperationType opType = mOpTypes[i];

            // Read data from buffers
            HardwareIndexBufferSharedPtr ibuf = i_in->indexBuffer;
            bool idx32bit = ibuf->getType() == HardwareIndexBuffer::IT_32BIT;
            HardwareBufferLockGuard ibufLock(ibuf, HardwareBuffer::HBL_READ_ONLY);
            uint16 *p16 = static_cast<uint16*>(ibufLock.pData) + i_in->indexStart;
            uint32 *p32 = static_cast<uint32*>(ibufLock.pData) + i_in->indexStart;

            // current triangle
            size_t vertInd[3] = { 0, 0, 0 };
            // loop through all faces to calculate the tangents and normals
            size_t faceCount = opType == OT_TRIANGLE_LIST ?
                i_in->indexCount / 3 : i_in->indexCount - 2;
            for (size_t f = 0; f < faceCount; ++f)
            {
                bool invertOrdering = false;
                // Read 1 or 3 indexes depending on type
                if (f == 0 || opType == OT_TRIANGLE_LIST)
                {
                    vertInd[0] = idx32bit ? *p32++ : *p16++;
                    vertInd[1] = idx32bit ? *p32++ : *p16++;
                    vertInd[2] = idx32bit ? *p32++ : *p16++;
                }
                else if (opType == OT_TRIANGLE_FAN)
                {
                    // Element 0 always remains the same
                    // Element 2 becomes element 1
                    vertInd[1] = vertInd[2];
                    // read new into element 2
                    vertInd[2] = idx32bit ? *p32++ : *p16++;
                }
                else if (opType == OT_TRIANGLE_STRIP)
                {
                    // Shunt everything down one, but also invert the ordering on 
                    // odd numbered triangles (== even numbered i's)
                    // we interpret front as anticlockwise all the time but strips alternate
                    if (f & 0x1)
                    {
                        // odd tris (index starts at 3, 5, 7)
                        invertOrdering = true;
                    }
                    vertInd[0] = vertInd[1];
                    vertInd[1] = vertInd[2];            
                    vertInd[2] = idx32bit ? *p32++ : *p16++;
                }

                // deal with strip inversion of winding
                size_t localVertInd[3];
                localVertInd[0] = vertInd[0];
                if (invertOrdering)
                {
                    localVertInd[1] = vertInd[2];
                    localVertInd[2] = vertInd[1];
                }
                else
                {
                    localVertInd[1] = vertInd[1];
                    localVertInd[2] = vertInd[2];
                }


                // For each triangle
                //   Calculate tangent & binormal per triangle
                //   Note these are not normalised, are weighted by UV area
                Vector3 faceTsU, faceTsV, faceNorm;
                calculateFaceTangentSpace(localVertInd, faceTsU, faceTsV, faceNorm);

                // Skip invalid UV space triangles
                if (faceTsU.isZeroLength() || faceTsV.isZeroLength())
                    continue;

                addFaceTangentSpaceToVertices(i, f, localVertInd, faceTsU, faceTsV, faceNorm, result);

            }
        }

    }
    //---------------------------------------------------------------------
    void TangentSpaceCalc::addFaceTangentSpaceToVertices(
        size_t indexSet, size_t faceIndex, size_t *localVertInd, 
        const Vector3& faceTsU, const Vector3& faceTsV, const Vector3& faceNorm, 
        Result& result)
    {
        // Calculate parity for this triangle
        int faceParity = calculateParity(faceTsU, faceTsV, faceNorm);
        // Now add these to each vertex referenced by the face
        for (int v = 0; v < 3; ++v)
        {
            // index 0 is vertex we're calculating, 1 and 2 are the others

            // We want to re-weight these by the angle the face makes with the vertex
            // in order to obtain tessellation-independent results
            Real angleWeight = calculateAngleWeight(localVertInd[v], 
                localVertInd[(v+1)%3], localVertInd[(v+2)%3]);


            VertexInfo* vertex = &(mVertexArray[localVertInd[v]]);

            // check parity (0 means not set)
            // Locate parity-version of vertex index, or create if doesn't exist
            // If parity-version of vertex index was different, record alteration
            // in triangle remap
            // in vertex split list
            bool splitVertex = false;
            size_t reusedOppositeParity = 0;
            bool splitBecauseOfParity = false;
            bool newVertex = false;
            if (!vertex->parity)
            {
                // init
                vertex->parity = faceParity;
                newVertex = true;
            }
            if (mSplitMirrored)
            {
                if (!newVertex && faceParity != calculateParity(vertex->tangent, vertex->binormal, vertex->norm))//vertex->parity != faceParity)
                {
                    // Check for existing alternative parity
                    if (vertex->oppositeParityIndex)
                    {
                        // Ok, have already split this vertex because of parity
                        // Use the same one again
                        reusedOppositeParity = vertex->oppositeParityIndex;
                        vertex = &(mVertexArray[reusedOppositeParity]);
                    }
                    else
                    {
                        splitVertex = true;
                        splitBecauseOfParity = true;

                        LogManager::getSingleton().stream(LML_TRIVIAL)
                            << "TSC parity split - Vpar: " << vertex->parity 
                            << " Fpar: " << faceParity
                            << " faceTsU: " << faceTsU
                            << " faceTsV: " << faceTsV
                            << " faceNorm: " << faceNorm
                            << " vertTsU:" << vertex->tangent
                            << " vertTsV:" << vertex->binormal
                            << " vertNorm:" << vertex->norm;

                    }
                }
            }

            if (mSplitRotated)
            {

                // deal with excessive tangent space rotations as well as mirroring
                // same kind of split behaviour appropriate
                if (!newVertex && !splitVertex)
                {
                    // If more than 90 degrees, split
                    Vector3 uvCurrent = vertex->tangent + vertex->binormal;

                    // project down to the plane (plane normal = face normal)
                    Vector3 vRotHalf = uvCurrent - faceNorm;
                    vRotHalf *= faceNorm.dotProduct(uvCurrent);

                    if ((faceTsU + faceTsV).dotProduct(vRotHalf) < 0.0f)
                    {
                        splitVertex = true;
                    }
                }
            }

            if (splitVertex)
            {
                size_t newVertexIndex = mVertexArray.size();
                VertexSplit splitInfo(localVertInd[v], newVertexIndex);
                result.vertexSplits.push_back(splitInfo);
                // re-point opposite parity
                if (splitBecauseOfParity)
                {
                    vertex->oppositeParityIndex = newVertexIndex;
                }
                // copy old values but reset tangent space
                VertexInfo locVertex = *vertex;
                locVertex.tangent = Vector3::ZERO;
                locVertex.binormal = Vector3::ZERO;
                locVertex.parity = faceParity;
                mVertexArray.push_back(locVertex);
                result.indexesRemapped.push_back(IndexRemap(indexSet, faceIndex, splitInfo));

                vertex = &(mVertexArray[newVertexIndex]);

            }
            else if (reusedOppositeParity)
            {
                // didn't split again, but we do need to record the re-used remapping
                VertexSplit splitInfo(localVertInd[v], reusedOppositeParity);
                result.indexesRemapped.push_back(IndexRemap(indexSet, faceIndex, splitInfo));

            }

            // Add weighted tangent & binormal
            vertex->tangent += (faceTsU * angleWeight);
            vertex->binormal += (faceTsV * angleWeight);


        }

    }
    //---------------------------------------------------------------------
    int TangentSpaceCalc::calculateParity(const Vector3& u, const Vector3& v, const Vector3& n)
    {
        // Note that this parity is the reverse of what you'd expect - this is
        // because the 'V' texture coordinate is actually left handed
        if (u.crossProduct(v).dotProduct(n) >= 0.0f)
            return -1;
        else
            return 1;

    }
    //---------------------------------------------------------------------
    void TangentSpaceCalc::calculateFaceTangentSpace(const size_t* vertInd, 
        Vector3& tsU, Vector3& tsV, Vector3& tsN)
    {
        const VertexInfo& v0 = mVertexArray[vertInd[0]];
        const VertexInfo& v1 = mVertexArray[vertInd[1]];
        const VertexInfo& v2 = mVertexArray[vertInd[2]];
        Vector2 deltaUV1 = v1.uv - v0.uv;
        Vector2 deltaUV2 = v2.uv - v0.uv;
        Vector3 deltaPos1 = v1.pos - v0.pos;
        Vector3 deltaPos2 = v2.pos - v0.pos;

        // face normal
        tsN = deltaPos1.crossProduct(deltaPos2);
        tsN.normalise();


        Real uvarea = deltaUV1.crossProduct(deltaUV2) * 0.5f;
        if (Math::RealEqual(uvarea, 0.0f))
        {
            // no tangent, null uv area
            tsU = tsV = Vector3::ZERO;
        }
        else
        {

            // Normalise by uvarea
            Real a = deltaUV2.y / uvarea;
            Real b = -deltaUV1.y / uvarea;
            Real c = -deltaUV2.x / uvarea;
            Real d = deltaUV1.x / uvarea;

            tsU = (deltaPos1 * a) + (deltaPos2 * b);
            tsU.normalise();

            tsV = (deltaPos1 * c) + (deltaPos2 * d);
            tsV.normalise();

            Real abs_uvarea = Math::Abs(uvarea);
            tsU *= abs_uvarea;
            tsV *= abs_uvarea;

            // tangent (tsU) and binormal (tsV) are now weighted by uv area


        }

    }
    //---------------------------------------------------------------------
    Real TangentSpaceCalc::calculateAngleWeight(size_t vidx0, size_t vidx1, size_t vidx2)
    {
        const VertexInfo& v0 = mVertexArray[vidx0];
        const VertexInfo& v1 = mVertexArray[vidx1];
        const VertexInfo& v2 = mVertexArray[vidx2];

        Vector3 diff0 = v1.pos - v0.pos;
        Vector3 diff1 = v2.pos - v1.pos;

        // Weight is just the angle - larger == better
        return diff0.angleBetween(diff1).valueRadians();

    }
    //---------------------------------------------------------------------
    struct ScopedLock
    {
        HardwareVertexBufferSharedPtr buf;
        ~ScopedLock()
        {
            if( buf )
                buf->unlock();
        }
    };

    void TangentSpaceCalc::populateVertexArray(unsigned short sourceTexCoordSet)
    {
        // Just pull data out into more friendly structures
        VertexDeclaration *dcl = mVData->vertexDeclaration;
        VertexBufferBinding *bind = mVData->vertexBufferBinding;

        // Get the incoming UV element
        const VertexElement* uvElem = dcl->findElementBySemantic(
            VES_TEXTURE_COORDINATES, sourceTexCoordSet);

        if (!uvElem || uvElem->getType() != VET_FLOAT2)
        {
            OGRE_EXCEPT(Exception::ERR_INVALIDPARAMS,
                "No 2D texture coordinates with selected index, cannot calculate tangents.",
                "TangentSpaceCalc::build");
        }

        ScopedLock uvBufScope, posBufScope, normBufScope;

        HardwareVertexBufferSharedPtr uvBuf, posBuf, normBuf;
        HardwareBufferLockGuard uvBufLock, posBufLock, normBufLock;
        unsigned char *pUvBase, *pPosBase, *pNormBase;
        size_t uvInc, posInc, normInc;

<<<<<<< HEAD
        uvBuf = bind->getBuffer(uvElem->getSource());
        uvBufLock.lock(uvBuf, HardwareBuffer::HBL_READ_ONLY);
        pUvBase = static_cast<unsigned char*>(uvBufLock.pData);
=======
        uvBuf = bind->getBuffer( uvElem->getSource() );
        pUvBase = static_cast<unsigned char *>( uvBuf->lock( HardwareBuffer::HBL_READ_ONLY ) );
        uvBufScope.buf = uvBuf;
>>>>>>> f44e41b1
        uvInc = uvBuf->getVertexSize();
        // offset for vertex start
        pUvBase += mVData->vertexStart * uvInc;

        // find position
        const VertexElement *posElem = dcl->findElementBySemantic(VES_POSITION);
        if (posElem->getSource() == uvElem->getSource())
        {
            pPosBase = pUvBase;
            posInc = uvInc;
        }
        else
        {
            // A different buffer
            posBuf = bind->getBuffer(posElem->getSource());
<<<<<<< HEAD
            posBufLock.lock(posBuf, HardwareBuffer::HBL_READ_ONLY);
            pPosBase = static_cast<unsigned char*>(posBufLock.pData);
=======
            pPosBase = static_cast<unsigned char*>(
                posBuf->lock(HardwareBuffer::HBL_READ_ONLY));
            posBufScope.buf = posBuf;
>>>>>>> f44e41b1
            posInc = posBuf->getVertexSize();
            // offset for vertex start
            pPosBase += mVData->vertexStart * posInc;
        }
        // find a normal buffer
        const VertexElement *normElem = dcl->findElementBySemantic(VES_NORMAL);
        if (!normElem)
            OGRE_EXCEPT(Exception::ERR_ITEM_NOT_FOUND, 
            "No vertex normals found", 
            "TangentSpaceCalc::build");

        if (normElem->getSource() == uvElem->getSource())
        {
            pNormBase = pUvBase;
            normInc = uvInc;
        }
        else if (normElem->getSource() == posElem->getSource())
        {
            // normals are in the same buffer as position
            // this condition arises when an animated(skeleton) mesh is not built with 
            // an edge list buffer ie no shadows being used.
            pNormBase = pPosBase;
            normInc = posInc;
        }
        else
        {
            // A different buffer
            normBuf = bind->getBuffer(normElem->getSource());
<<<<<<< HEAD
            normBufLock.lock(normBuf, HardwareBuffer::HBL_READ_ONLY);
            pNormBase = static_cast<unsigned char*>(normBufLock.pData);
=======
            pNormBase = static_cast<unsigned char*>(
                normBuf->lock(HardwareBuffer::HBL_READ_ONLY));
            normBufScope.buf = normBuf;
>>>>>>> f44e41b1
            normInc = normBuf->getVertexSize();
            // offset for vertex start
            pNormBase += mVData->vertexStart * normInc;
        }

        // Preinitialise vertex info
        mVertexArray.clear();
        mVertexArray.resize(mVData->vertexCount);

        float* pFloat;
        VertexInfo* vInfo = &(mVertexArray[0]);
        for (size_t v = 0; v < mVData->vertexCount; ++v, ++vInfo)
        {
            posElem->baseVertexPointerToElement(pPosBase, &pFloat);
            vInfo->pos.x = *pFloat++;
            vInfo->pos.y = *pFloat++;
            vInfo->pos.z = *pFloat++;
            pPosBase += posInc;

            normElem->baseVertexPointerToElement(pNormBase, &pFloat);
            vInfo->norm.x = *pFloat++;
            vInfo->norm.y = *pFloat++;
            vInfo->norm.z = *pFloat++;
            pNormBase += normInc;

            uvElem->baseVertexPointerToElement(pUvBase, &pFloat);
            vInfo->uv.x = *pFloat++;
            vInfo->uv.y = *pFloat++;
            pUvBase += uvInc;


        }
    }
    //---------------------------------------------------------------------
    void TangentSpaceCalc::insertTangents(Result& res,
        VertexElementSemantic targetSemantic, unsigned short sourceTexCoordSet, 
        unsigned short index)
    {
        // Make a new tangents semantic or find an existing one
        VertexDeclaration *vDecl = mVData->vertexDeclaration ;
        VertexBufferBinding *vBind = mVData->vertexBufferBinding ;

        const VertexElement *tangentsElem = vDecl->findElementBySemantic(targetSemantic, index);
        bool needsToBeCreated = false;
        VertexElementType tangentsType = mStoreParityInW ? VET_FLOAT4 : VET_FLOAT3;

        if (!tangentsElem)
        { // no tex coords with index 1
            needsToBeCreated = true ;
        }
        else if (tangentsElem->getType() != tangentsType)
        {
            //  buffer exists, but not 3D
            OGRE_EXCEPT(Exception::ERR_INVALIDPARAMS,
                "Target semantic set already exists but is not of the right size, therefore "
                "cannot contain tangents. You should delete this existing entry first. ",
                "TangentSpaceCalc::insertTangents");
        }

        HardwareVertexBufferSharedPtr targetBuffer, origBuffer;
        HardwareBufferLockGuard targetBufferLock, origBufferLock;
        unsigned char* pSrc = NULL;

        if (needsToBeCreated)
        {
            // To be most efficient with our vertex streams,
            // tack the new tangents onto the same buffer as the
            // source texture coord set
            const VertexElement* prevTexCoordElem =
                mVData->vertexDeclaration->findElementBySemantic(
                VES_TEXTURE_COORDINATES, sourceTexCoordSet);
            if (!prevTexCoordElem)
            {
                OGRE_EXCEPT(Exception::ERR_ITEM_NOT_FOUND,
                    "Cannot locate the first texture coordinate element to "
                    "which to append the new tangents.", 
                    "Mesh::orgagniseTangentsBuffer");
            }
            // Find the buffer associated with  this element
            origBuffer = mVData->vertexBufferBinding->getBuffer(
                prevTexCoordElem->getSource());
            // Now create a new buffer, which includes the previous contents
            // plus extra space for the 3D coords
            targetBuffer = HardwareBufferManager::getSingleton().createVertexBuffer(
                origBuffer->getVertexSize() + VertexElement::getTypeSize(tangentsType),
                origBuffer->getNumVertices(),
                origBuffer->getUsage(),
                origBuffer->hasShadowBuffer() );
            // Add the new element
            tangentsElem = &(vDecl->addElement(
                prevTexCoordElem->getSource(),
                origBuffer->getVertexSize(),
                tangentsType,
                targetSemantic,
                index));
            // Set up the source pointer
            origBufferLock.lock(origBuffer, HardwareBuffer::HBL_READ_ONLY);
            pSrc = static_cast<unsigned char*>(origBufferLock.pData);
            // Rebind the new buffer
            vBind->setBinding(prevTexCoordElem->getSource(), targetBuffer);
        }
        else
        {
            // space already there
            origBuffer = mVData->vertexBufferBinding->getBuffer(
                tangentsElem->getSource());
            targetBuffer = origBuffer;
        }

        targetBufferLock.lock(targetBuffer, HardwareBuffer::HBL_DISCARD);
        unsigned char* pDest = static_cast<unsigned char*>(targetBufferLock.pData);
        size_t origVertSize = origBuffer->getVertexSize();
        size_t newVertSize = targetBuffer->getVertexSize();
        for (size_t v = 0; v < origBuffer->getNumVertices(); ++v)
        {
            if (needsToBeCreated)
            {
                // Copy original vertex data as well 
                memcpy(pDest, pSrc, origVertSize);
                pSrc += origVertSize;
            }
            // Write in the tangent
            float* pTangent;
            tangentsElem->baseVertexPointerToElement(pDest, &pTangent);
            VertexInfo& vertInfo = mVertexArray[v];
            *pTangent++ = vertInfo.tangent.x;
            *pTangent++ = vertInfo.tangent.y;
            *pTangent++ = vertInfo.tangent.z;
            if (mStoreParityInW)
                *pTangent++ = (float)vertInfo.parity;

            // Next target vertex
            pDest += newVertSize;

        }
    }
}
}<|MERGE_RESOLUTION|>--- conflicted
+++ resolved
@@ -568,15 +568,10 @@
         unsigned char *pUvBase, *pPosBase, *pNormBase;
         size_t uvInc, posInc, normInc;
 
-<<<<<<< HEAD
-        uvBuf = bind->getBuffer(uvElem->getSource());
-        uvBufLock.lock(uvBuf, HardwareBuffer::HBL_READ_ONLY);
-        pUvBase = static_cast<unsigned char*>(uvBufLock.pData);
-=======
         uvBuf = bind->getBuffer( uvElem->getSource() );
-        pUvBase = static_cast<unsigned char *>( uvBuf->lock( HardwareBuffer::HBL_READ_ONLY ) );
+        uvBufLock.lock( uvBuf, HardwareBuffer::HBL_READ_ONLY );
         uvBufScope.buf = uvBuf;
->>>>>>> f44e41b1
+        pUvBase = static_cast<unsigned char *>( uvBufLock.pData );
         uvInc = uvBuf->getVertexSize();
         // offset for vertex start
         pUvBase += mVData->vertexStart * uvInc;
@@ -592,14 +587,9 @@
         {
             // A different buffer
             posBuf = bind->getBuffer(posElem->getSource());
-<<<<<<< HEAD
             posBufLock.lock(posBuf, HardwareBuffer::HBL_READ_ONLY);
+            posBufScope.buf = posBuf;
             pPosBase = static_cast<unsigned char*>(posBufLock.pData);
-=======
-            pPosBase = static_cast<unsigned char*>(
-                posBuf->lock(HardwareBuffer::HBL_READ_ONLY));
-            posBufScope.buf = posBuf;
->>>>>>> f44e41b1
             posInc = posBuf->getVertexSize();
             // offset for vertex start
             pPosBase += mVData->vertexStart * posInc;
@@ -628,14 +618,9 @@
         {
             // A different buffer
             normBuf = bind->getBuffer(normElem->getSource());
-<<<<<<< HEAD
             normBufLock.lock(normBuf, HardwareBuffer::HBL_READ_ONLY);
+            normBufScope.buf = normBuf;
             pNormBase = static_cast<unsigned char*>(normBufLock.pData);
-=======
-            pNormBase = static_cast<unsigned char*>(
-                normBuf->lock(HardwareBuffer::HBL_READ_ONLY));
-            normBufScope.buf = normBuf;
->>>>>>> f44e41b1
             normInc = normBuf->getVertexSize();
             // offset for vertex start
             pNormBase += mVData->vertexStart * normInc;
