/*
-----------------------------------------------------------------------------
This source file is part of OGRE
    (Object-oriented Graphics Rendering Engine)
For the latest info, see http://www.ogre3d.org/

Copyright (c) 2000-2014 Torus Knot Software Ltd

Permission is hereby granted, free of charge, to any person obtaining a copy
of this software and associated documentation files (the "Software"), to deal
in the Software without restriction, including without limitation the rights
to use, copy, modify, merge, publish, distribute, sublicense, and/or sell
copies of the Software, and to permit persons to whom the Software is
furnished to do so, subject to the following conditions:

The above copyright notice and this permission notice shall be included in
all copies or substantial portions of the Software.

THE SOFTWARE IS PROVIDED "AS IS", WITHOUT WARRANTY OF ANY KIND, EXPRESS OR
IMPLIED, INCLUDING BUT NOT LIMITED TO THE WARRANTIES OF MERCHANTABILITY,
FITNESS FOR A PARTICULAR PURPOSE AND NONINFRINGEMENT. IN NO EVENT SHALL THE
AUTHORS OR COPYRIGHT HOLDERS BE LIABLE FOR ANY CLAIM, DAMAGES OR OTHER
LIABILITY, WHETHER IN AN ACTION OF CONTRACT, TORT OR OTHERWISE, ARISING FROM,
OUT OF OR IN CONNECTION WITH THE SOFTWARE OR THE USE OR OTHER DEALINGS IN
THE SOFTWARE.
-----------------------------------------------------------------------------
*/
#include "OgreStableHeaders.h"
#include "OgreCommon.h"
#include "OgreWindowEventUtilities.h"
#include "OgreLogManager.h"
#include "OgreWindow.h"
<<<<<<< HEAD
#if OGRE_PLATFORM == OGRE_PLATFORM_LINUX
#include <xcb/xcb.h>
=======
#if OGRE_PLATFORM == OGRE_PLATFORM_LINUX || OGRE_PLATFORM == OGRE_PLATFORM_FREEBSD
>>>>>>> 6e0a4508
#include <X11/Xlib.h>
static void GLXProc( Ogre::Window *win, const XEvent &event );
static void XcbProc( xcb_connection_t *xcbConnection, xcb_generic_event_t *event );

typedef Ogre::map<xcb_window_t, Ogre::Window*>::type XcbWindowMap;
static XcbWindowMap gXcbWindowToOgre;
#endif

//using namespace Ogre;

Ogre::WindowEventUtilities::WindowEventListeners Ogre::WindowEventUtilities::_msListeners;
Ogre::WindowList Ogre::WindowEventUtilities::_msWindows;

namespace Ogre {
//--------------------------------------------------------------------------------//
void WindowEventUtilities::messagePump()
{
#if OGRE_PLATFORM == OGRE_PLATFORM_WIN32
    // Windows Message Loop (NULL means check all HWNDs belonging to this context)
    MSG  msg;
    while( PeekMessage( &msg, NULL, 0U, 0U, PM_REMOVE ) )
    {
        TranslateMessage( &msg );
        DispatchMessage( &msg );
    }
#elif OGRE_PLATFORM == OGRE_PLATFORM_LINUX || OGRE_PLATFORM == OGRE_PLATFORM_FREEBSD
    //GLX Message Pump

    xcb_connection_t *xcbConnection = 0;

    if( !_msWindows.empty() )
        _msWindows.front()->getCustomAttribute( "xcb_connection_t", &xcbConnection );

    if( !xcbConnection )
    {
        // Uses the older Xlib
        WindowList::iterator win = _msWindows.begin();
        WindowList::iterator end = _msWindows.end();

        Display *xDisplay = 0;  // same for all windows

        for( ; win != end; win++ )
        {
            XID xid;
            XEvent event;

            if( !xDisplay )
                ( *win )->getCustomAttribute( "XDISPLAY", &xDisplay );

            ( *win )->getCustomAttribute( "WINDOW", &xid );

            while( XCheckWindowEvent(
                       xDisplay, xid, StructureNotifyMask | VisibilityChangeMask | FocusChangeMask, &event ) )
            {
                GLXProc( *win, event );
            }

            // The ClientMessage event does not appear under any Event Mask
            while( XCheckTypedWindowEvent( xDisplay, xid, ClientMessage, &event ) )
            {
                GLXProc( *win, event );
            }
        }
    }
    else
    {
        // Uses the newer xcb
        xcb_generic_event_t *nextEvent = 0;

        nextEvent = xcb_poll_for_event( xcbConnection );

        while( nextEvent )
        {
            XcbProc( xcbConnection, nextEvent );
            free( nextEvent );
            nextEvent = xcb_poll_for_event( xcbConnection );
        }
    }
#elif OGRE_PLATFORM == OGRE_PLATFORM_APPLE && !defined __OBJC__ && !defined __LP64__
    // OSX Message Pump
    EventRef event = NULL;
    EventTargetRef targetWindow;
    targetWindow = GetEventDispatcherTarget();
    
    // If we are unable to get the target then we no longer care about events.
    if( !targetWindow ) return;
    
    // Grab the next event, process it if it is a window event
    while( ReceiveNextEvent( 0, NULL, kEventDurationNoWait, true, &event ) == noErr )
    {
        // Dispatch the event
        SendEventToEventTarget( event, targetWindow );
        ReleaseEvent( event );
    }
#endif
}

//--------------------------------------------------------------------------------//
void WindowEventUtilities::addWindowEventListener( Window *window, WindowEventListener* listener )
{
    _msListeners.insert(std::make_pair(window, listener));
}

//--------------------------------------------------------------------------------//
void WindowEventUtilities::removeWindowEventListener( Window* window, WindowEventListener* listener )
{
    WindowEventListeners::iterator i = _msListeners.begin(), e = _msListeners.end();

    for( ; i != e; ++i )
    {
        if( i->first == window && i->second == listener )
        {
            _msListeners.erase(i);
            break;
        }
    }
}

//--------------------------------------------------------------------------------//
void WindowEventUtilities::_addRenderWindow( Window *window )
{
    _msWindows.push_back(window);

#if OGRE_PLATFORM == OGRE_PLATFORM_LINUX
    xcb_window_t windowHandle = 0;
    window->getCustomAttribute( "xcb_window_t", &windowHandle );
    if( windowHandle )
        gXcbWindowToOgre[windowHandle] = window;
#endif
}

//--------------------------------------------------------------------------------//
void WindowEventUtilities::_removeRenderWindow( Window *window )
{
#if OGRE_PLATFORM == OGRE_PLATFORM_LINUX
    xcb_window_t windowHandle = 0;
    window->getCustomAttribute( "xcb_window_t", &windowHandle );
    if( windowHandle )
        gXcbWindowToOgre.erase( windowHandle );
#endif

    WindowList::iterator i = std::find( _msWindows.begin(), _msWindows.end(), window );
    if( i != _msWindows.end() )
        _msWindows.erase( i );
}

}
#if OGRE_PLATFORM == OGRE_PLATFORM_WIN32
//--------------------------------------------------------------------------------//
namespace Ogre {
LRESULT CALLBACK WindowEventUtilities::_WndProc(HWND hWnd, UINT uMsg, WPARAM wParam, LPARAM lParam)
{
    if (uMsg == WM_CREATE)
    {   // Store pointer to Win32Window in user data area
        SetWindowLongPtr(hWnd, GWLP_USERDATA, (LONG_PTR)(((LPCREATESTRUCT)lParam)->lpCreateParams));
        return 0;
    }

    // look up window instance
    // note: it is possible to get a WM_SIZE before WM_CREATE
    Window *win = (Window*)GetWindowLongPtr(hWnd, GWLP_USERDATA);
    if (!win)
        return DefWindowProc(hWnd, uMsg, wParam, lParam);

    //LogManager* log = LogManager::getSingletonPtr();
    //Iterator of all listeners registered to this Window
    WindowEventListeners::iterator index,
        start = _msListeners.lower_bound(win),
        end = _msListeners.upper_bound(win);

    switch( uMsg )
    {
    case WM_ACTIVATE:
    {
        bool active = (LOWORD(wParam) != WA_INACTIVE);
        win->setFocused( active );

        for( ; start != end; ++start )
            (start->second)->windowFocusChange(win);
        break;
    }
    case WM_PAINT:
    {
        PAINTSTRUCT ps;
        HDC hdc = BeginPaint( hWnd, &ps );
        win->_setVisible( !IsRectEmpty( &ps.rcPaint ) );
        EndPaint( hWnd, &ps );
        break;
    }
    case WM_SYSKEYDOWN:
        switch( wParam )
        {
        case VK_CONTROL:
        case VK_SHIFT:
        case VK_MENU: //ALT
            //return zero to bypass defProc and signal we processed the message
            return 0;
        }
        break;
    case WM_SYSKEYUP:
        switch( wParam )
        {
        case VK_CONTROL:
        case VK_SHIFT:
        case VK_MENU: //ALT
        case VK_F10:
            //return zero to bypass defProc and signal we processed the message
            return 0;
        }
        break;
    case WM_SYSCHAR:
        // return zero to bypass defProc and signal we processed the message, unless it's an ALT-space
        if (wParam != VK_SPACE)
            return 0;
        break;
    case WM_ENTERSIZEMOVE:
        //log->logMessage("WM_ENTERSIZEMOVE");
        break;
    case WM_EXITSIZEMOVE:
        //log->logMessage("WM_EXITSIZEMOVE");
        break;
    case WM_MOVE:
        //log->logMessage("WM_MOVE");
        win->windowMovedOrResized();
        for(index = start; index != end; ++index)
            (index->second)->windowMoved(win);
        break;
    case WM_DISPLAYCHANGE:
        win->windowMovedOrResized();
        for(index = start; index != end; ++index)
            (index->second)->windowResized(win);
        break;
    case WM_SIZE:
        //log->logMessage("WM_SIZE");
        win->windowMovedOrResized();
        for(index = start; index != end; ++index)
            (index->second)->windowResized(win);
        break;
    case WM_GETMINMAXINFO:
        // Prevent the window from going smaller than some minimu size
        ((MINMAXINFO*)lParam)->ptMinTrackSize.x = 100;
        ((MINMAXINFO*)lParam)->ptMinTrackSize.y = 100;
        break;
    case WM_CLOSE:
    {
        //log->logMessage("WM_CLOSE");
        bool close = true;
        for(index = start; index != end; ++index)
        {
            if (!(index->second)->windowClosing(win))
                close = false;
        }
        if (!close) return 0;

        for(index = _msListeners.lower_bound(win); index != end; ++index)
            (index->second)->windowClosed(win);
        win->destroy();
        return 0;
    }
    }

    return DefWindowProc( hWnd, uMsg, wParam, lParam );
}
}
#elif OGRE_PLATFORM == OGRE_PLATFORM_LINUX || OGRE_PLATFORM == OGRE_PLATFORM_FREEBSD
//--------------------------------------------------------------------------------//
void GLXProc( Ogre::Window *win, const XEvent &event )
{
    //An iterator for the window listeners
  Ogre::WindowEventUtilities::WindowEventListeners::iterator index,
        start = Ogre::WindowEventUtilities::_msListeners.lower_bound(win),
        end   = Ogre::WindowEventUtilities::_msListeners.upper_bound(win);

    switch(event.type)
    {
    case ClientMessage:
    {
        ::Atom atom;
        win->getCustomAttribute("ATOM", &atom);
        if(event.xclient.format == 32 && event.xclient.data.l[0] == (long)atom)
        {   //Window closed by window manager
            //Send message first, to allow app chance to unregister things that need done before
            //window is shutdown
            bool close = true;
            for(index = start ; index != end; ++index)
            {
                if (!(index->second)->windowClosing(win))
                    close = false;
            }
            if (!close) return;

            for(index = start ; index != end; ++index)
                (index->second)->windowClosed(win);
            win->destroy();
        }
        break;
    }
    case DestroyNotify:
    {
        if (!win->isClosed())
        {
            // Window closed without window manager warning.
            for(index = start ; index != end; ++index)
                (index->second)->windowClosed(win);
            win->destroy();
        }
        break;
    }
    case ConfigureNotify:
    {    
        // This could be slightly more efficient if windowMovedOrResized took arguments:
        Ogre::uint32 oldWidth, oldHeight;
        Ogre::int32 oldLeft, oldTop;
        win->getMetrics(oldWidth, oldHeight, oldLeft, oldTop);
        win->windowMovedOrResized();

        Ogre::uint32 newWidth, newHeight;
        Ogre::int32 newLeft, newTop;
        win->getMetrics(newWidth, newHeight, newLeft, newTop);

        if( newLeft != oldLeft || newTop != oldTop )
        {
            for( index = start; index != end; ++index )
                (index->second)->windowMoved( win );
        }

        if( newWidth != oldWidth || newHeight != oldHeight )
        {
            for( index = start; index != end; ++index )
                (index->second)->windowResized( win );
        }
        break;
    }
    case FocusIn:     // Gained keyboard focus
    case FocusOut:    // Lost keyboard focus
        win->setFocused( event.type == FocusIn );
        for(index = start ; index != end; ++index)
            (index->second)->windowFocusChange(win);
        break;
    case MapNotify:   //Restored
        win->setFocused( true );
        for(index = start ; index != end; ++index)
            (index->second)->windowFocusChange(win);
        break;
    case UnmapNotify: //Minimised
        win->setFocused( false );
        win->_setVisible( false );
        for(index = start ; index != end; ++index)
            (index->second)->windowFocusChange(win);
        break;
    case VisibilityNotify:
        switch(event.xvisibility.state)
        {
        case VisibilityUnobscured:
            win->setFocused( true );
            win->_setVisible( true );
            break;
        case VisibilityPartiallyObscured:
            win->setFocused( true );
            win->_setVisible( true );
            break;
        case VisibilityFullyObscured:
            win->setFocused( false );
            win->_setVisible( false );
            break;
        }
        for(index = start ; index != end; ++index)
            (index->second)->windowFocusChange(win);
        break;
    default:
        break;
    } //End switch event.type
}
//--------------------------------------------------------------------------------//
void XcbProc( xcb_connection_t *xcbConnection, xcb_generic_event_t *e )
{
    XcbWindowMap::const_iterator itWindow;
    Ogre::WindowEventUtilities::WindowEventListeners::iterator index, start, end;

    const Ogre::uint8 responseType = e->response_type & ~0x80;
    switch( responseType )
    {
    case XCB_CLIENT_MESSAGE:
    {
        xcb_client_message_event_t *event = reinterpret_cast<xcb_client_message_event_t *>( e );
        itWindow = gXcbWindowToOgre.find( event->window );
        if( itWindow != gXcbWindowToOgre.end() )
        {
            Ogre::Window *win = itWindow->second;
            if( event->format == 32u )
            {
                xcb_atom_t wmProtocols;
                xcb_atom_t wmDeleteWindow;
                win->getCustomAttribute( "mWmProtocols", &wmProtocols );
                win->getCustomAttribute( "mWmDeleteWindow", &wmDeleteWindow );

                if( event->type == wmProtocols && event->data.data32[0] == wmDeleteWindow )
                {
                    start = Ogre::WindowEventUtilities::_msListeners.lower_bound( win );
                    end = Ogre::WindowEventUtilities::_msListeners.upper_bound( win );

                    // Window closed by window manager
                    // Send message first, to allow app chance to unregister things that need done before
                    // window is shutdown
                    bool close = true;
                    for( index = start; index != end; ++index )
                    {
                        if( !( index->second )->windowClosing( win ) )
                            close = false;
                    }
                    if( !close )
                        return;

                    for( index = start; index != end; ++index )
                        ( index->second )->windowClosed( win );
                    win->destroy();
                }
            }
        }
    }
    break;
    case XCB_FOCUS_IN:   // Gained keyboard focus
    case XCB_FOCUS_OUT:  // Lost keyboard focus
    {
        xcb_focus_in_event_t *event = reinterpret_cast<xcb_focus_in_event_t *>( e );
        itWindow = gXcbWindowToOgre.find( event->event );
        if( itWindow != gXcbWindowToOgre.end() )
        {
            Ogre::Window *win = itWindow->second;
            win->setFocused( responseType == XCB_FOCUS_IN );

            start = Ogre::WindowEventUtilities::_msListeners.lower_bound( win );
            end = Ogre::WindowEventUtilities::_msListeners.upper_bound( win );
            for( index = start; index != end; ++index )
                ( index->second )->windowFocusChange( win );
        }
    }
    break;
    case XCB_MAP_NOTIFY:  // Restored
    {
        xcb_map_notify_event_t *event = reinterpret_cast<xcb_map_notify_event_t *>( e );
        itWindow = gXcbWindowToOgre.find( event->window );
        if( itWindow != gXcbWindowToOgre.end() )
        {
            Ogre::Window *win = itWindow->second;
            win->setFocused( true );

            start = Ogre::WindowEventUtilities::_msListeners.lower_bound( win );
            end = Ogre::WindowEventUtilities::_msListeners.upper_bound( win );
            for( index = start; index != end; ++index )
                ( index->second )->windowFocusChange( win );
        }
    }
    break;
    case XCB_UNMAP_NOTIFY:  // Minimized
    {
        xcb_unmap_notify_event_t *event = reinterpret_cast<xcb_unmap_notify_event_t *>( e );
        itWindow = gXcbWindowToOgre.find( event->window );
        if( itWindow != gXcbWindowToOgre.end() )
        {
            Ogre::Window *win = itWindow->second;
            win->setFocused( false );
            win->_setVisible( false );

            start = Ogre::WindowEventUtilities::_msListeners.lower_bound( win );
            end = Ogre::WindowEventUtilities::_msListeners.upper_bound( win );
            for( index = start; index != end; ++index )
                ( index->second )->windowFocusChange( win );
        }
    }
    break;
    case XCB_VISIBILITY_NOTIFY:
    {
        xcb_visibility_notify_event_t *event = reinterpret_cast<xcb_visibility_notify_event_t *>( e );
        itWindow = gXcbWindowToOgre.find( event->window );
        if( itWindow != gXcbWindowToOgre.end() )
        {
            Ogre::Window *win = itWindow->second;
            xcb_visibility_t visibility = static_cast<xcb_visibility_t>( event->state );
            switch( visibility )
            {
            case XCB_VISIBILITY_UNOBSCURED:
            case XCB_VISIBILITY_PARTIALLY_OBSCURED:
                win->setFocused( true );
                win->_setVisible( true );
                break;
            case XCB_VISIBILITY_FULLY_OBSCURED:
                win->setFocused( false );
                win->_setVisible( false );
                break;
            }

            start = Ogre::WindowEventUtilities::_msListeners.lower_bound( win );
            end = Ogre::WindowEventUtilities::_msListeners.upper_bound( win );
            for( index = start; index != end; ++index )
                ( index->second )->windowFocusChange( win );
        }
    }
    break;
    case XCB_CONFIGURE_NOTIFY:
    {
        xcb_configure_notify_event_t *event = reinterpret_cast<xcb_configure_notify_event_t *>( e );

        itWindow = gXcbWindowToOgre.find( event->window );
        if( itWindow != gXcbWindowToOgre.end() )
        {
            Ogre::Window *win = itWindow->second;

            // This could be slightly more efficient if windowMovedOrResized took arguments:
            Ogre::uint32 oldWidth, oldHeight;
            Ogre::int32 oldLeft, oldTop;
            win->getMetrics( oldWidth, oldHeight, oldLeft, oldTop );
            win->windowMovedOrResized();

            Ogre::uint32 newWidth, newHeight;
            Ogre::int32 newLeft, newTop;
            win->getMetrics( newWidth, newHeight, newLeft, newTop );

            start = Ogre::WindowEventUtilities::_msListeners.lower_bound( win );
            end = Ogre::WindowEventUtilities::_msListeners.upper_bound( win );

            if( newLeft != oldLeft || newTop != oldTop )
            {
                for( index = start; index != end; ++index )
                    ( index->second )->windowMoved( win );
            }

            if( newWidth != oldWidth || newHeight != oldHeight )
            {
                for( index = start; index != end; ++index )
                    ( index->second )->windowResized( win );
            }
        }
    }
    break;
    case XCB_DESTROY_NOTIFY:
    {
        xcb_visibility_notify_event_t *event = reinterpret_cast<xcb_visibility_notify_event_t *>( e );
        itWindow = gXcbWindowToOgre.find( event->window );
        if( itWindow != gXcbWindowToOgre.end() )
        {
            Ogre::Window *win = itWindow->second;
            if( !win->isClosed() )
            {
                start = Ogre::WindowEventUtilities::_msListeners.lower_bound( win );
                end = Ogre::WindowEventUtilities::_msListeners.upper_bound( win );
                for( index = start; index != end; ++index )
                    ( index->second )->windowClosed( win );
                win->destroy();
            }
        }
    }
    break;
    }
}
#elif OGRE_PLATFORM == OGRE_PLATFORM_APPLE && !defined __OBJC__ && !defined __LP64__
//--------------------------------------------------------------------------------//
namespace Ogre {
OSStatus WindowEventUtilities::_CarbonWindowHandler(EventHandlerCallRef nextHandler, EventRef event, void* wnd)
{
    OSStatus status = noErr;

    // Only events from our window should make it here
    // This ensures that our user data is our WindowRef
    Window* curWindow = (Window*)wnd;
    if(!curWindow) return eventNotHandledErr;
    
    //Iterator of all listeners registered to this Window
    WindowEventListeners::iterator index,
        start = _msListeners.lower_bound(curWindow),
        end = _msListeners.upper_bound(curWindow);
    
    // We only get called if a window event happens
    UInt32 eventKind = GetEventKind( event );

    switch( eventKind )
    {
        case kEventWindowActivated:
            curWindow->setFocused( true );
            for( ; start != end; ++start )
                (start->second)->windowFocusChange(curWindow);
            break;
        case kEventWindowDeactivated:
            curWindow->setFocused( false );

            for( ; start != end; ++start )
                (start->second)->windowFocusChange(curWindow);

            break;
        case kEventWindowShown:
        case kEventWindowExpanded:
            curWindow->setFocused( true );
            curWindow->setVisible( true );
            for( ; start != end; ++start )
                (start->second)->windowFocusChange(curWindow);
            break;
        case kEventWindowHidden:
        case kEventWindowCollapsed:
            curWindow->setFocused( false );
            curWindow->setVisible( false );
            for( ; start != end; ++start )
                (start->second)->windowFocusChange(curWindow);
            break;            
        case kEventWindowDragCompleted:
            curWindow->windowMovedOrResized();
            for( ; start != end; ++start )
                (start->second)->windowMoved(curWindow);
            break;
        case kEventWindowBoundsChanged:
            curWindow->windowMovedOrResized();
            for( ; start != end; ++start )
                (start->second)->windowResized(curWindow);
            break;
        case kEventWindowClose:
        {
            bool close = true;
            for( ; start != end; ++start )
            {
                if (!(start->second)->windowClosing(curWindow))
                    close = false;
            }
            if (close)
                // This will cause event handling to continue on to the standard handler, which calls
                // DisposeWindow(), which leads to the 'kEventWindowClosed' event
                status = eventNotHandledErr;
            break;
        }
        case kEventWindowClosed:
            curWindow->destroy();
            for( ; start != end; ++start )
                (start->second)->windowClosed(curWindow);
            break;
        default:
            status = eventNotHandledErr;
            break;
    }
    
    return status;
}
}
#endif<|MERGE_RESOLUTION|>--- conflicted
+++ resolved
@@ -30,12 +30,8 @@
 #include "OgreWindowEventUtilities.h"
 #include "OgreLogManager.h"
 #include "OgreWindow.h"
-<<<<<<< HEAD
-#if OGRE_PLATFORM == OGRE_PLATFORM_LINUX
+#if OGRE_PLATFORM == OGRE_PLATFORM_LINUX || OGRE_PLATFORM == OGRE_PLATFORM_FREEBSD
 #include <xcb/xcb.h>
-=======
-#if OGRE_PLATFORM == OGRE_PLATFORM_LINUX || OGRE_PLATFORM == OGRE_PLATFORM_FREEBSD
->>>>>>> 6e0a4508
 #include <X11/Xlib.h>
 static void GLXProc( Ogre::Window *win, const XEvent &event );
 static void XcbProc( xcb_connection_t *xcbConnection, xcb_generic_event_t *event );
@@ -85,7 +81,7 @@
             if( !xDisplay )
                 ( *win )->getCustomAttribute( "XDISPLAY", &xDisplay );
 
-            ( *win )->getCustomAttribute( "WINDOW", &xid );
+        (*win)->getCustomAttribute("WINDOW", &xid);
 
             while( XCheckWindowEvent(
                        xDisplay, xid, StructureNotifyMask | VisibilityChangeMask | FocusChangeMask, &event ) )
