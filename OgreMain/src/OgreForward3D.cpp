/*
-----------------------------------------------------------------------------
This source file is part of OGRE
    (Object-oriented Graphics Rendering Engine)
For the latest info, see http://www.ogre3d.org/

Copyright (c) 2000-2014 Torus Knot Software Ltd

Permission is hereby granted, free of charge, to any person obtaining a copy
of this software and associated documentation files (the "Software"), to deal
in the Software without restriction, including without limitation the rights
to use, copy, modify, merge, publish, distribute, sublicense, and/or sell
copies of the Software, and to permit persons to whom the Software is
furnished to do so, subject to the following conditions:

The above copyright notice and this permission notice shall be included in
all copies or substantial portions of the Software.

THE SOFTWARE IS PROVIDED "AS IS", WITHOUT WARRANTY OF ANY KIND, EXPRESS OR
IMPLIED, INCLUDING BUT NOT LIMITED TO THE WARRANTIES OF MERCHANTABILITY,
FITNESS FOR A PARTICULAR PURPOSE AND NONINFRINGEMENT. IN NO EVENT SHALL THE
AUTHORS OR COPYRIGHT HOLDERS BE LIABLE FOR ANY CLAIM, DAMAGES OR OTHER
LIABILITY, WHETHER IN AN ACTION OF CONTRACT, TORT OR OTHERWISE, ARISING FROM,
OUT OF OR IN CONNECTION WITH THE SOFTWARE OR THE USE OR OTHER DEALINGS IN
THE SOFTWARE.
-----------------------------------------------------------------------------
*/

#include "OgreStableHeaders.h"

#include "OgreForward3D.h"
#include "OgreSceneManager.h"
#include "OgreRenderTarget.h"
#include "OgreViewport.h"
#include "OgreCamera.h"

#include "Compositor/OgreCompositorShadowNode.h"

#include "Vao/OgreVaoManager.h"
#include "Vao/OgreTexBufferPacked.h"

#include "OgreHlms.h"

#include "OgreProfiler.h"

namespace Ogre
{
    Forward3D::Forward3D( uint32 width, uint32 height,
                          uint32 numSlices, uint32 lightsPerCell,
                          float minDistance, float maxDistance,
                          SceneManager *sceneManager ) :
        ForwardPlusBase( sceneManager ),
        mWidth( width ),
        mHeight( height ),
        mNumSlices( numSlices ),
        /*mWidth( 1 ),
        mHeight( 1 ),
        mNumSlices( 2 ),*/
        mLightsPerCell( lightsPerCell + 3u ),
        mTableSize( mWidth * mHeight * mLightsPerCell ),
        mMinDistance( minDistance ),
        mMaxDistance( maxDistance ),
        mInvMaxDistance( 1.0f / mMaxDistance )
    {
        assert( numSlices > 1 && "Must use at least 2 slices for Forward3D!" );

        uint32 sliceWidth   = mWidth;
        uint32 sliceHeight  = mHeight;
        mResolutionAtSlice.reserve( mNumSlices );

        for( uint32 i=0; i<mNumSlices; ++i )
        {
            mResolutionAtSlice.push_back( Resolution( sliceWidth, sliceHeight,
                                                      getDepthAtSlice( i + 1 ) ) );
            sliceWidth   *= 2;
            sliceHeight  *= 2;
        }

        mResolutionAtSlice.back().zEnd = std::numeric_limits<Real>::max();

        const size_t p = -((1 - (1 << (mNumSlices << 1))) / 3);
        mLightCountInCell.resize( p * mWidth * mHeight, LightCount() );
    }
    //-----------------------------------------------------------------------------------
    Forward3D::~Forward3D()
    {
    }
    //-----------------------------------------------------------------------------------
    inline Real Forward3D::getDepthAtSlice( uint32 uSlice ) const
    {
        /*Real normalizedDepth = uSlice / static_cast<Real>( mNumSlices-1 );

        normalizedDepth = 1.0f - normalizedDepth;
        normalizedDepth = Math::Sqrt( normalizedDepth );
        normalizedDepth = Math::Sqrt( normalizedDepth );
        normalizedDepth = Math::Sqrt( normalizedDepth );

        normalizedDepth = 1.0f - normalizedDepth;*/
        Real normalizedDepth = uSlice / static_cast<Real>( mNumSlices-1 );
        return -((normalizedDepth * mMaxDistance) - mMinDistance);
    }
    //-----------------------------------------------------------------------------------
    inline uint32 Forward3D::getSliceAtDepth( Real depth ) const
    {
        //normalizedDepth is in range [0; 1]
        //We use the formula f(x) = 1 - (1 - (x + min)) ^ 8
        //to have a non-linear distribution of the slices across depth.
        /*Real normalizedDepth = 1.0f - Math::saturate( (-depth + mMinDistance) * mInvMaxDistance );
        normalizedDepth = (normalizedDepth * normalizedDepth) * (normalizedDepth * normalizedDepth);
        normalizedDepth = normalizedDepth * normalizedDepth;
        normalizedDepth = 1.0f - normalizedDepth;*/
        Real normalizedDepth = Math::saturate( (-depth + mMinDistance) * mInvMaxDistance );

        return static_cast<uint32>( floorf( normalizedDepth * (mNumSlices-1) ) );
    }
    //-----------------------------------------------------------------------------------
    inline void Forward3D::projectionSpaceToGridSpace( const Vector2 &projSpace, uint32 slice,
                                                       uint32 &outX, uint32 &outY ) const
    {
        const Resolution &res = mResolutionAtSlice[slice];
        float fx = Math::saturate( projSpace.x ) * res.width;
        float fy = Math::saturate( projSpace.y ) * res.height;
        outX = static_cast<uint32>( Ogre::min( floorf( fx ), res.width - 1 ) );
        outY = static_cast<uint32>( Ogre::min( floorf( fy ), res.height - 1 ) );
    }
    //-----------------------------------------------------------------------------------
    inline bool OrderLightByDistanceToCamera3D( const Light *left, const Light *right )
    {
        if( left->getType() != right->getType() )
            return left->getType() < right->getType();
        return left->getCachedDistanceToCameraAsReal() < right->getCachedDistanceToCameraAsReal();
    }

    void Forward3D::collectLights( Camera *camera )
    {
        CachedGrid *cachedGrid = 0;
        if( getCachedGridFor( camera, &cachedGrid ) )
            return; //Up to date.

        OgreProfile( "Forward3D Light Collect" );

        //Cull the lights against the camera. Get non-directional, non-shadow-casting lights
        //(lights set to cast shadows but currently not casting shadows are also included)
        if( mSceneManager->getCurrentShadowNode() )
        {
            //const LightListInfo &globalLightList = mSceneManager->getGlobalLightList();
            const CompositorShadowNode *shadowNode = mSceneManager->getCurrentShadowNode();

            //Exclude shadow casting lights
            const LightClosestArray &shadowCastingLights = shadowNode->getShadowCastingLights();
            LightClosestArray::const_iterator itor = shadowCastingLights.begin();
            LightClosestArray::const_iterator end  = shadowCastingLights.end();

            while( itor != end )
            {
                if( itor->light )
                    itor->light->setVisible( false );
                ++itor;
            }

            mSceneManager->cullLights( camera, Light::LT_POINT, Light::NUM_LIGHT_TYPES, mCurrentLightList );

            //Restore shadow casting lights
            itor = shadowCastingLights.begin();
            end  = shadowCastingLights.end();

            while( itor != end )
            {
                if( itor->light )
                    itor->light->setVisible( true );
                ++itor;
            }
        }
        else
        {
            mSceneManager->cullLights( camera, Light::LT_POINT, Light::NUM_LIGHT_TYPES, mCurrentLightList );
        }

        const size_t numLights = mCurrentLightList.size();

        //Sort by distance to camera
        std::sort( mCurrentLightList.begin(), mCurrentLightList.end(), OrderLightByDistanceToCamera3D );

        //Allocate the buffers if not already.
        CachedGridBuffer &gridBuffers = cachedGrid->gridBuffers[cachedGrid->currentBufIdx];
        if( !gridBuffers.gridBuffer )
        {
            const size_t p = -((1 - (1 << (mNumSlices << 1))) / 3);
            gridBuffers.gridBuffer = mVaoManager->createTexBuffer( PF_R16_UINT,
                                                                   p * mTableSize * sizeof(uint16),
                                                                   BT_DYNAMIC_PERSISTENT, 0, false );
        }

        if( !gridBuffers.globalLightListBuffer ||
            gridBuffers.globalLightListBuffer->getNumElements() < NumBytesPerLight * numLights )
        {
            if( gridBuffers.globalLightListBuffer )
            {
                if( gridBuffers.globalLightListBuffer->getMappingState() != MS_UNMAPPED )
                    gridBuffers.globalLightListBuffer->unmap( UO_UNMAP_ALL );
                mVaoManager->destroyTexBuffer( gridBuffers.globalLightListBuffer );
            }

            gridBuffers.globalLightListBuffer = mVaoManager->createTexBuffer(
                                                                    PF_FLOAT32_RGBA,
                                                                    NumBytesPerLight *
                                                                    std::max<size_t>( numLights, 96 ),
                                                                    BT_DYNAMIC_PERSISTENT, 0, false );
        }

        //Fill the first buffer with the light. The other buffer contains indexes into this list.
        fillGlobalLightListBuffer( camera, gridBuffers.globalLightListBuffer );

        //Fill the indexes buffer
        uint16 * RESTRICT_ALIAS gridBuffer = reinterpret_cast<uint16 * RESTRICT_ALIAS>(
                    gridBuffers.gridBuffer->map( 0, gridBuffers.gridBuffer->getNumElements() ) );

        memset( mLightCountInCell.begin(), 0, mLightCountInCell.size() * sizeof(LightCount) );

        Matrix4 viewMat = camera->getViewMatrix();
        Matrix4 projMatrix = camera->getProjectionMatrix();

        Real nearPlane  = camera->getNearClipDistance();
        Real farPlane   = camera->getFarClipDistance();

        if( farPlane == 0 )
            farPlane = std::numeric_limits<Real>::max();

        assert( mNumSlices < 256 );

        Real projSpaceSliceEnd[256];
        for( uint32 i=0; i<mNumSlices-1; ++i )
        {
            Vector4 r = projMatrix * Vector4( 0, 0, Math::Clamp( mResolutionAtSlice[i].zEnd,
                                                                 -farPlane, -nearPlane ), 1.0f );
            projSpaceSliceEnd[i] = r.z / r.w;
        }

        projSpaceSliceEnd[mNumSlices-1] = 1.0f;

        LightArray::const_iterator itLight = mCurrentLightList.begin();

        for( size_t i=0; i<numLights; ++i )
        {
            //Aabb lightAabb = (*itLight)->getWorldAabb();
            //lightAabb.transformAffine( viewMat );
            Aabb lightAabb = (*itLight)->getLocalAabb();
            lightAabb.transformAffine( viewMat * (*itLight)->_getParentNodeFullTransform() );

            //Lower left origin
            Vector3 vMin3 = lightAabb.getMinimum();
            //Upper right
            Vector3 vMax3 = lightAabb.getMaximum();

            //Light space is backwards, in range [-farDistance; -nearDistance]
            std::swap( vMin3.z, vMax3.z );

            vMin3.z = Math::Clamp( vMin3.z, -farPlane, -nearPlane );
            vMax3.z = Math::Clamp( vMax3.z, -farPlane, -nearPlane );

            // bottomLeft[0] = bottom left corner of front face of the AABB.
            // bottomLeft[1] = bottom left corner of back face of the AABB.
            // topRight[0] = top right corner of front face of the AABB.
            // topRight[1] = top right corner of back face of the AABB.
            // All of it in projection space in range [0; 1]
            Vector3 bottomLeft[2], topRight[2];
            {
                Vector4 vStart4[2], vEnd4[2];
                vStart4[0]  = Vector4( vMin3 );
                vStart4[1]  = vStart4[0];
                vEnd4[0]    = Vector4( vMax3 );
                vEnd4[1]    = vEnd4[0];

                vEnd4[0].z  = vMin3.z;
                vStart4[1].z= vMax3.z;

                for( int j=0; j<2; ++j )
                {
                    vStart4[j]  = projMatrix * vStart4[j];
                    vEnd4[j]    = projMatrix * vEnd4[j];

                    const Real invStartW = 1.0f / vStart4[j].w;
                    const Real invEndW = 1.0f / vEnd4[j].w;
                    bottomLeft[j].x = (vStart4[j].x * invStartW) * 0.5f + 0.5f;
                    bottomLeft[j].y = (vStart4[j].y * invStartW) * 0.5f + 0.5f;
                    bottomLeft[j].z = (vStart4[j].z * invStartW);
                    topRight[j].x   = (vEnd4[j].x * invEndW) * 0.5f + 0.5f;
                    topRight[j].y   = (vEnd4[j].y * invEndW) * 0.5f + 0.5f;
                    topRight[j].z   = (vEnd4[j].z * invEndW);
                }
            }

            const Real lightSpaceMinDepth = bottomLeft[0].z;
            const Real lightSpaceMaxDepth = bottomLeft[1].z;

            uint32 minSlice = getSliceAtDepth( vMin3.z );
            uint32 maxSlice = getSliceAtDepth( vMax3.z );

            const Real invLightSpaceDepthDist = 1.0f / (lightSpaceMaxDepth - lightSpaceMinDepth);

            //We will interpolate between the front and back faces of the AABB by view space
            //depth at both the beginning of the current slice and the end of it.
            //The 2D rectangle that encloses both slices defines the area occupied in the
            //
            //Since the end of the current slice is the beginning of the next one, we just
            //copy the data from interpBL[1] onto interpBL[0] at the end of each iteration
            //and only calculate interpBL[1] in every iteration (performance optimization)
            Vector3 interpBL[2], interpTR[2];
            interpBL[0] = bottomLeft[0];
            interpTR[0] = topRight[0];

            assert( (minSlice > maxSlice) || (minSlice < mNumSlices && maxSlice < mNumSlices) );

            //Derive the offset analytically.
            // Normally offset is =
            //     = w * h * mLightsPerCell * 2 + w * 2 * h * 2 * mLightsPerCell * 2 +
            //       w * 4 * h * 4 * mLightsPerCell * 2 + ...
            //
            //This is a **geometric series** of 4^n where n is minSlice+1.
            //  The formula is:
            //    = [(1 - 4^n) / (1 - 4)] * (w * h * mLightsPerCell * 2)
            //    = [(1 - 4^n) / (1 - 4)] * mTableSize
            //    = [(1 - (1 << (n * 2))) / (-3)] * mTableSize
            const size_t p = -((1 - (1 << (minSlice << 1))) / 3);
            size_t offset           = p * mTableSize;
            size_t offsetLightCount = p * mWidth * mHeight;

            const Light::LightTypes lightType = (*itLight)->getType();

            for( uint32 slice=minSlice; slice<=maxSlice; ++slice )
            {
                //The end of this slice may go past beyond the back face of the AABB.
                //Clamp to avoid overestimating the rectangle's area
                const Real depthAtSlice = Ogre::min( lightSpaceMaxDepth, projSpaceSliceEnd[slice] );

                //Interpolate the back face
                float fW = (depthAtSlice - lightSpaceMinDepth) * invLightSpaceDepthDist;
                interpBL[1] = Math::lerp( bottomLeft[0], bottomLeft[1], fW );
                interpTR[1] = Math::lerp( topRight[0], topRight[1], fW );

                //Find the rectangle that encloses both the front and back faces.
                const Vector2 finalBL( Ogre::min( interpBL[0].x, interpBL[1].x ),
                                       Ogre::min( interpBL[0].y, interpBL[1].y ) );
                const Vector2 finalTR( Ogre::max( interpTR[0].x, interpTR[1].x ),
                                       Ogre::max( interpTR[0].y, interpTR[1].y ) );

                uint32 startX, startY, endX, endY;
                projectionSpaceToGridSpace( finalBL, slice, startX, startY );
                projectionSpaceToGridSpace( finalTR, slice, endX, endY );

                const Resolution &sliceRes = mResolutionAtSlice[slice];
                for( uint32 y=startY; y<=endY; ++y )
                {
                    for( uint32 x=startX; x<=endX; ++x )
                    {
                        FastArray<LightCount>::iterator numLightsInCell =
                                mLightCountInCell.begin() + offsetLightCount + (y * sliceRes.width) + x;

                        //assert( numLightsInCell < mLightCountInCell.end() );

                        //mLightsPerCell - 3 because three slots is reserved
                        //for the number of lights in cell per type
                        if( numLightsInCell->lightCount[0] < mLightsPerCell - 3u )
                        {
                            uint16 * RESTRICT_ALIAS cellElem =
                                    gridBuffer + offset + (y * sliceRes.width + x) * mLightsPerCell +
                                    (numLightsInCell->lightCount[0] + 3u);
                            *cellElem = i * 6;
                            ++numLightsInCell->lightCount[0];
                            ++numLightsInCell->lightCount[lightType];
                        }
                    }
                }

                //The old back face is the new front face.
                interpBL[0] = interpBL[1];
                interpTR[0] = interpTR[1];
                offset           += sliceRes.width * sliceRes.height * mLightsPerCell;
                offsetLightCount += sliceRes.width * sliceRes.height;
            }

            ++itLight;
        }

        {
            //Now write all the light counts
            FastArray<LightCount>::const_iterator itor = mLightCountInCell.begin();
            FastArray<LightCount>::const_iterator end  = mLightCountInCell.end();

            const size_t cellSize = mLightsPerCell;
            size_t gridIdx = 0;

            while( itor != end )
            {
                uint32 accumLight = itor->lightCount[1];
                gridBuffer[gridIdx+0u] = static_cast<uint16>( accumLight );
                accumLight += itor->lightCount[2];
                gridBuffer[gridIdx+1u] = static_cast<uint16>( accumLight );
                accumLight += itor->lightCount[3];
                gridBuffer[gridIdx+2u] = static_cast<uint16>( accumLight );
                gridIdx += cellSize;
                ++itor;
            }
        }

        gridBuffers.gridBuffer->unmap( UO_KEEP_PERSISTENT );

        deleteOldGridBuffers();
    }
    //-----------------------------------------------------------------------------------
    size_t Forward3D::getConstBufferSize(void) const
    {
        // (2 + mNumSlices) vars * 4 (vec4) * 4 bytes = 12
        return (2 + mNumSlices) * 4 * 4;
    }
    //-----------------------------------------------------------------------------------
<<<<<<< HEAD
    void Forward3D::fillConstBufferData( TextureGpu *renderTarget,
=======
    void Forward3D::fillConstBufferData( Viewport *viewport, RenderTarget* renderTarget,
                                         IdString shaderSyntax,
>>>>>>> d818e76b
                                         float * RESTRICT_ALIAS passBufferPtr ) const
    {
        //vec4 f3dData;
        *passBufferPtr++ = mMinDistance;
        *passBufferPtr++ = mInvMaxDistance;
        *passBufferPtr++ = static_cast<float>( mNumSlices - 1 );
        *reinterpret_cast<uint32*RESTRICT_ALIAS>(passBufferPtr) = mTableSize;
        ++passBufferPtr;

        const float fLightsPerCell = static_cast<float>( mLightsPerCell );

        const float viewportWidth = static_cast<float>( viewport->getActualWidth() );
        const float viewportHeight = static_cast<float>( viewport->getActualHeight() );
        const float viewportWidthOffset = static_cast<float>( viewport->getActualLeft() );
        float viewportHeightOffset = static_cast<float>( viewport->getActualTop() );

        //The way ogre represents viewports is top = 0 bottom = 1. As a result if 'texture flipping'
        //is required then all is ok. However if it is not required then viewport offsets are
        //actually represented from the bottom up.
        //As a result we need convert our viewport height offsets to work bottom up instead of top down;
        //This is compounded by OpenGL standard being different to DirectX and Metal
        if( !renderTarget->requiresTextureFlipping() && shaderSyntax == "glsl" )
        {
            viewportHeightOffset =
                    static_cast<float>( (1.0 - (viewport->getTop() + viewport->getHeight())) *
                                        renderTarget->getHeight() );
        }

        //vec4 f3dGridHWW[mNumSlices];
        for( uint32 i=0; i<mNumSlices; ++i )
        {
            *passBufferPtr++ = static_cast<float>( mResolutionAtSlice[i].width ) / viewportWidth;
            *passBufferPtr++ = static_cast<float>( mResolutionAtSlice[i].height ) / viewportHeight;
            *passBufferPtr++ = static_cast<float>( mResolutionAtSlice[i].width * mLightsPerCell );
            *passBufferPtr++ = i < 1u ? fLightsPerCell : viewportHeight;
        }

        //vec4 f3dViewportOffset
        *passBufferPtr++ = viewportWidthOffset;
        *passBufferPtr++ = viewportHeightOffset;
        *passBufferPtr++ = 0;
        *passBufferPtr++ = 0;
    }
    //-----------------------------------------------------------------------------------
    void Forward3D::setHlmsPassProperties( Hlms *hlms )
    {
        ForwardPlusBase::setHlmsPassProperties( hlms );

        hlms->_setProperty( HlmsBaseProp::ForwardPlus, HlmsBaseProp::Forward3D.mHash );
        hlms->_setProperty( HlmsBaseProp::Forward3DNumSlices, mNumSlices );
    }
}<|MERGE_RESOLUTION|>--- conflicted
+++ resolved
@@ -414,12 +414,8 @@
         return (2 + mNumSlices) * 4 * 4;
     }
     //-----------------------------------------------------------------------------------
-<<<<<<< HEAD
-    void Forward3D::fillConstBufferData( TextureGpu *renderTarget,
-=======
-    void Forward3D::fillConstBufferData( Viewport *viewport, RenderTarget* renderTarget,
+    void Forward3D::fillConstBufferData( Viewport *viewport, TextureGpu *renderTarget,
                                          IdString shaderSyntax,
->>>>>>> d818e76b
                                          float * RESTRICT_ALIAS passBufferPtr ) const
     {
         //vec4 f3dData;
