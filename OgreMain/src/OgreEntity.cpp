--- conflicted
+++ resolved
@@ -68,7 +68,6 @@
           mNumBoneMatrices(0),
           mFrameAnimationLastUpdated(std::numeric_limits<unsigned long>::max()),
           mFrameBonesLastUpdated(NULL),
-<<<<<<< HEAD
           mSharedSkeletonEntities(NULL),
           mDisplaySkeleton(false),
         mCurrentHWAnimationState(false),
@@ -78,6 +77,7 @@
         mSoftwareAnimationNormalsRequests(0),
         mSkipAnimStateUpdates(false),
         mAlwaysUpdateMainSkeleton(false),
+          mUpdateBoundingBoxFromSkeleton(false),
         mMeshLodIndex(0),
         mMeshLodFactorTransformed(1.0f),
         mMinMeshLodIndex(99),
@@ -91,31 +91,6 @@
         mLastParentXform(Matrix4::ZERO),
         mMeshStateCount(0),
         mFullBoundingBox()
-=======
-		  mSharedSkeletonEntities(NULL),
-		  mDisplaySkeleton(false),
-		  mCurrentHWAnimationState(false),
-	      mHardwarePoseCount(0),
-		  mVertexProgramInUse(false),
-		  mSoftwareAnimationRequests(0),
-		  mSoftwareAnimationNormalsRequests(0),
-          mSkipAnimStateUpdates(false),
-		  mAlwaysUpdateMainSkeleton(false),
-          mUpdateBoundingBoxFromSkeleton(false),
-		  mMeshLodIndex(0),
-		  mMeshLodFactorTransformed(1.0f),
-		  mMinMeshLodIndex(99),
-		  mMaxMeshLodIndex(0),		// Backwards, remember low value = high detail
-          mMaterialLodFactor(1.0f),
-          mMaterialLodFactorTransformed(1.0f),
-		  mMinMaterialLodIndex(99),
-		  mMaxMaterialLodIndex(0), 		// Backwards, remember low value = high detail
-          mSkeletonInstance(0),
-		  mInitialised(false),
-		  mLastParentXform(Matrix4::ZERO),
-		  mMeshStateCount(0),
-          mFullBoundingBox()
->>>>>>> fcde0332
     {
     }
     //-----------------------------------------------------------------------
@@ -140,20 +115,12 @@
         mSoftwareAnimationRequests(0),
         mSoftwareAnimationNormalsRequests(0),
         mSkipAnimStateUpdates(false),
-<<<<<<< HEAD
         mAlwaysUpdateMainSkeleton(false),
+        mUpdateBoundingBoxFromSkeleton(false),
         mMeshLodIndex(0),
         mMeshLodFactorTransformed(1.0f),
         mMinMeshLodIndex(99),
         mMaxMeshLodIndex(0),		// Backwards, remember low value = high detail
-=======
-		mAlwaysUpdateMainSkeleton(false),
-        mUpdateBoundingBoxFromSkeleton(false),
-		mMeshLodIndex(0),
-		mMeshLodFactorTransformed(1.0f),
-		mMinMeshLodIndex(99),
-		mMaxMeshLodIndex(0),		// Backwards, remember low value = high detail
->>>>>>> fcde0332
         mMaterialLodFactor(1.0f),
         mMaterialLodFactorTransformed(1.0f),
         mMinMaterialLodIndex(99),
@@ -191,7 +158,6 @@
             mMesh->addListener(this);
         }
 		
-<<<<<<< HEAD
         // On-demand load
         mMesh->load();
         // If loading failed, or deferred loading isn't done yet, defer
@@ -205,28 +171,12 @@
         {
             mSkeletonInstance = OGRE_NEW SkeletonInstance(mMesh->getSkeleton());
             mSkeletonInstance->load();
-        }
-=======
-		// On-demand load
-		mMesh->load();
-		// If loading failed, or deferred loading isn't done yet, defer
-		// Will get a callback in the case of deferred loading
-		// Skeletons are cascade-loaded so no issues there
-		if (!mMesh->isLoaded())
-			return;
-
-		// Is mesh skeletally animated?
-		if (mMesh->hasSkeleton() && !mMesh->getSkeleton().isNull())
-		{
-			mSkeletonInstance = OGRE_NEW SkeletonInstance(mMesh->getSkeleton());
-			mSkeletonInstance->load();
             // if mUpdateBoundingBoxFromSkeleton was turned on before the mesh was loaded, and mesh hasn't computed the boneBoundingRadius yet,
             if ( mUpdateBoundingBoxFromSkeleton && mMesh->getBoneBoundingRadius() == Real(0))
             {
                 mMesh->_computeBoneBoundingRadius();
             }
-		}
->>>>>>> fcde0332
+        }
 
         // Build main subentity list
         buildSubEntityList(mMesh, &mSubEntityList);
@@ -571,20 +521,9 @@
     //-----------------------------------------------------------------------
     const AxisAlignedBox& Entity::getBoundingBox(void) const
     {
-<<<<<<< HEAD
         // Get from Mesh
         if (mMesh->isLoaded())
         {
-            mFullBoundingBox = mMesh->getBounds();
-            mFullBoundingBox.merge(getChildObjectsBoundingBox());
-
-            // Don't scale here, this is taken into account when world BBox calculation is done
-        }
-        else
-            mFullBoundingBox.setNull();
-=======
-		if (mMesh->isLoaded())
-		{
             if ( mUpdateBoundingBoxFromSkeleton && hasSkeleton() )
             {
                 // get from skeleton
@@ -658,13 +597,12 @@
                 mFullBoundingBox = mMesh->getBounds();
                 mFullBoundingBox.merge(getChildObjectsBoundingBox());
             }
-			// Don't scale here, this is taken into account when world BBox calculation is done
-		}
-		else
-        {
-			mFullBoundingBox.setNull();
-        }
->>>>>>> fcde0332
+            // Don't scale here, this is taken into account when world BBox calculation is done
+        }
+        else
+        {
+            mFullBoundingBox.setNull();
+        }
 
         return mFullBoundingBox;
     }
