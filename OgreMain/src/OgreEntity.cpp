--- conflicted
+++ resolved
@@ -200,7 +200,6 @@
 
         reevaluateVertexProcessing();
 
-<<<<<<< HEAD
         HlmsManager *hlmsManager = Root::getSingleton().getHlmsManager();
         size_t numSubMeshes = mMesh->getNumSubMeshes();
         for( size_t i=0; i<numSubMeshes; ++i )
@@ -222,8 +221,6 @@
             }
         }
 
-        Aabb aabb( mMesh->getBounds().getCenter(), mMesh->getBounds().getHalfSize() );
-=======
         Aabb aabb;
         if( mMesh->getBounds().isInfinite() )
             aabb = Aabb::BOX_INFINITE;
@@ -231,8 +228,6 @@
             aabb = Aabb::BOX_NULL;
         else
             aabb = Aabb( mMesh->getBounds().getCenter(), mMesh->getBounds().getHalfSize() );
-
->>>>>>> c1bf8606
         mObjectData.mLocalAabb->setFromAabb( aabb, mObjectData.mIndex );
         mObjectData.mWorldAabb->setFromAabb( aabb, mObjectData.mIndex );
         mObjectData.mLocalRadius[mObjectData.mIndex] = aabb.getRadius();
