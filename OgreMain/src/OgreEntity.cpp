/*
  -----------------------------------------------------------------------------
  This source file is part of OGRE
  (Object-oriented Graphics Rendering Engine)
  For the latest info, see http://www.ogre3d.org

  Copyright (c) 2000-2013 Torus Knot Software Ltd

  Permission is hereby granted, free of charge, to any person obtaining a copy
  of this software and associated documentation files (the "Software"), to deal
  in the Software without restriction, including without limitation the rights
  to use, copy, modify, merge, publish, distribute, sublicense, and/or sell
  copies of the Software, and to permit persons to whom the Software is
  furnished to do so, subject to the following conditions:

  The above copyright notice and this permission notice shall be included in
  all copies or substantial portions of the Software.

  THE SOFTWARE IS PROVIDED "AS IS", WITHOUT WARRANTY OF ANY KIND, EXPRESS OR
  IMPLIED, INCLUDING BUT NOT LIMITED TO THE WARRANTIES OF MERCHANTABILITY,
  FITNESS FOR A PARTICULAR PURPOSE AND NONINFRINGEMENT. IN NO EVENT SHALL THE
  AUTHORS OR COPYRIGHT HOLDERS BE LIABLE FOR ANY CLAIM, DAMAGES OR OTHER
  LIABILITY, WHETHER IN AN ACTION OF CONTRACT, TORT OR OTHERWISE, ARISING FROM,
  OUT OF OR IN CONNECTION WITH THE SOFTWARE OR THE USE OR OTHER DEALINGS IN
  THE SOFTWARE.
  -----------------------------------------------------------------------------
*/
#include "OgreStableHeaders.h"
#include "OgreEntity.h"

#include "OgreMeshManager.h"
#include "OgreSubMesh.h"
#include "OgreSubEntity.h"
#include "OgreException.h"
#include "OgreSceneManager.h"
#include "OgreLogManager.h"
#include "OgreSkeleton.h"
#include "OgreBone.h"
#include "OgreCamera.h"
#include "OgreTagPoint.h"
#include "OgreAxisAlignedBox.h"
#include "OgreHardwareBufferManager.h"
#include "OgreVector4.h"
#include "OgreRoot.h"
#include "OgreTechnique.h"
#include "OgrePass.h"
#include "OgreSkeletonInstance.h"
#include "OgreEdgeListBuilder.h"
#include "OgreStringConverter.h"
#include "OgreAnimation.h"
#include "OgreOptimisedUtil.h"
#include "OgreSceneNode.h"
#include "OgreLodStrategy.h"
#include "OgreLodListener.h"
#include "OgreMaterialManager.h"

namespace Ogre {
    //-----------------------------------------------------------------------
    Entity::Entity ()
        : mAnimationState(NULL),
          mSkelAnimVertexData(0),
<<<<<<< HEAD
		  mSoftwareVertexAnimVertexData(0),
		  mHardwareVertexAnimVertexData(0),
          mVertexAnimationAppliedThisFrame(false),
=======
          mSoftwareVertexAnimVertexData(0),
          mHardwareVertexAnimVertexData(0),
>>>>>>> 65a56236
          mPreparedForShadowVolumes(false),
          mBoneWorldMatrices(NULL),
          mBoneMatrices(NULL),
          mNumBoneMatrices(0),
          mFrameAnimationLastUpdated(std::numeric_limits<unsigned long>::max()),
          mFrameBonesLastUpdated(NULL),
          mSharedSkeletonEntities(NULL),
          mDisplaySkeleton(false),
        mCurrentHWAnimationState(false),
        mHardwarePoseCount(0),
        mVertexProgramInUse(false),
        mSoftwareAnimationRequests(0),
        mSoftwareAnimationNormalsRequests(0),
        mSkipAnimStateUpdates(false),
        mAlwaysUpdateMainSkeleton(false),
        mMeshLodIndex(0),
        mMeshLodFactorTransformed(1.0f),
        mMinMeshLodIndex(99),
        mMaxMeshLodIndex(0),		// Backwards, remember low value = high detail
        mMaterialLodFactor(1.0f),
        mMaterialLodFactorTransformed(1.0f),
        mMinMaterialLodIndex(99),
        mMaxMaterialLodIndex(0), 		// Backwards, remember low value = high detail
        mSkeletonInstance(0),
        mInitialised(false),
        mLastParentXform(Matrix4::ZERO),
        mMeshStateCount(0),
        mFullBoundingBox()
    {
    }
    //-----------------------------------------------------------------------
    Entity::Entity( const String& name, const MeshPtr& mesh) :
        MovableObject(name),
        mMesh(mesh),
        mAnimationState(NULL),
<<<<<<< HEAD
		mSkelAnimVertexData(0),
		mSoftwareVertexAnimVertexData(0),
		mHardwareVertexAnimVertexData(0),
        mVertexAnimationAppliedThisFrame(false),
=======
        mSkelAnimVertexData(0),
        mSoftwareVertexAnimVertexData(0),
        mHardwareVertexAnimVertexData(0),
>>>>>>> 65a56236
        mPreparedForShadowVolumes(false),
        mBoneWorldMatrices(NULL),
        mBoneMatrices(NULL),
        mNumBoneMatrices(0),
        mFrameAnimationLastUpdated(std::numeric_limits<unsigned long>::max()),
        mFrameBonesLastUpdated(NULL),
        mSharedSkeletonEntities(NULL),
        mDisplaySkeleton(false),
        mCurrentHWAnimationState(false),
        mVertexProgramInUse(false),
        mSoftwareAnimationRequests(0),
        mSoftwareAnimationNormalsRequests(0),
        mSkipAnimStateUpdates(false),
        mAlwaysUpdateMainSkeleton(false),
        mMeshLodIndex(0),
        mMeshLodFactorTransformed(1.0f),
        mMinMeshLodIndex(99),
        mMaxMeshLodIndex(0),		// Backwards, remember low value = high detail
        mMaterialLodFactor(1.0f),
        mMaterialLodFactorTransformed(1.0f),
        mMinMaterialLodIndex(99),
        mMaxMaterialLodIndex(0), 		// Backwards, remember low value = high detail
        mSkeletonInstance(0),
        mInitialised(false),
        mLastParentXform(Matrix4::ZERO),
        mMeshStateCount(0),
        mFullBoundingBox()
    {
        _initialise();
    }
    //-----------------------------------------------------------------------
    void Entity::backgroundLoadingComplete(Resource* res)
    {
        if (res == mMesh.get())
        {
            // mesh loading has finished, we can construct ourselves now
            _initialise();
        }
    }
    //-----------------------------------------------------------------------
    void Entity::_initialise(bool forceReinitialise)
    {
        if (forceReinitialise)
            _deinitialise();

        if (mInitialised)
            return;

        if (mMesh->isBackgroundLoaded() && !mMesh->isLoaded())
        {
            // register for a callback when mesh is finished loading
            // do this before asking for load to happen to avoid race
            mMesh->addListener(this);
        }
		
        // On-demand load
        mMesh->load();
        // If loading failed, or deferred loading isn't done yet, defer
        // Will get a callback in the case of deferred loading
        // Skeletons are cascade-loaded so no issues there
        if (!mMesh->isLoaded())
            return;

        // Is mesh skeletally animated?
        if (mMesh->hasSkeleton() && !mMesh->getSkeleton().isNull())
        {
            mSkeletonInstance = OGRE_NEW SkeletonInstance(mMesh->getSkeleton());
            mSkeletonInstance->load();
        }

        // Build main subentity list
        buildSubEntityList(mMesh, &mSubEntityList);

        // Check if mesh is using manual LOD
        if (mMesh->isLodManual())
        {
            ushort i, numLod;
            numLod = mMesh->getNumLodLevels();
            // NB skip LOD 0 which is the original
            for (i = 1; i < numLod; ++i)
            {
                const MeshLodUsage& usage = mMesh->getLodLevel(i);
                // Manually create entity
                Entity* lodEnt = OGRE_NEW Entity(mName + "Lod" + StringConverter::toString(i),
                                                 usage.manualMesh);
                mLodEntityList.push_back(lodEnt);
            }
        }


        // Initialise the AnimationState, if Mesh has animation
        if (hasSkeleton())
        {
            mFrameBonesLastUpdated = OGRE_NEW_T(unsigned long, MEMCATEGORY_ANIMATION)(std::numeric_limits<unsigned long>::max());
            mNumBoneMatrices = mSkeletonInstance->getNumBones();
            mBoneMatrices = static_cast<Matrix4*>(OGRE_MALLOC_SIMD(sizeof(Matrix4) * mNumBoneMatrices, MEMCATEGORY_ANIMATION));
        }
        if (hasSkeleton() || hasVertexAnimation())
        {
            mAnimationState = OGRE_NEW AnimationStateSet();
            mMesh->_initAnimationState(mAnimationState);
            prepareTempBlendBuffers();
        }

        reevaluateVertexProcessing();
		
        // Update of bounds of the parent SceneNode, if Entity already attached
        // this can happen if Mesh is loaded in background or after reinitialisation
        if( mParentNode )
        {
            getParentSceneNode()->needUpdate();
        }

        mInitialised = true;
        mMeshStateCount = mMesh->getStateCount();

    }
    //-----------------------------------------------------------------------
    void Entity::_deinitialise(void)
    {
        if (!mInitialised)
            return;

        // Delete submeshes
        SubEntityList::iterator i, iend;
        iend = mSubEntityList.end();
        for (i = mSubEntityList.begin(); i != iend; ++i)
        {
            // Delete SubEntity
            OGRE_DELETE *i;
            *i = 0;
        }
        mSubEntityList.clear();
		
        // Delete LOD entities
        LODEntityList::iterator li, liend;
        liend = mLodEntityList.end();
        for (li = mLodEntityList.begin(); li != liend; ++li)
        {
            // Delete
            OGRE_DELETE *li;
            *li = 0;
        }
        mLodEntityList.clear();
        
        // Delete shadow renderables
        ShadowRenderableList::iterator si, siend;
        siend = mShadowRenderables.end();
        for (si = mShadowRenderables.begin(); si != siend; ++si)
        {
            OGRE_DELETE *si;
            *si = 0;
        }
        mShadowRenderables.clear();
        
        // Detach all child objects, do this manually to avoid needUpdate() call
        // which can fail because of deleted items
        detachAllObjectsImpl();

        if (mSkeletonInstance) {
            OGRE_FREE_SIMD(mBoneWorldMatrices, MEMCATEGORY_ANIMATION);
            mBoneWorldMatrices = 0;

            if (mSharedSkeletonEntities) {
                mSharedSkeletonEntities->erase(this);
                if (mSharedSkeletonEntities->size() == 1)
                {
                    (*mSharedSkeletonEntities->begin())->stopSharingSkeletonInstance();
                }
                // Should never occur, just in case
                else if (mSharedSkeletonEntities->empty())
                {
                    OGRE_DELETE_T(mSharedSkeletonEntities, EntitySet, MEMCATEGORY_ANIMATION); mSharedSkeletonEntities = 0;
                    // using OGRE_FREE since unsigned long is not a destructor
                    OGRE_FREE(mFrameBonesLastUpdated, MEMCATEGORY_ANIMATION); mFrameBonesLastUpdated = 0;
                    OGRE_DELETE mSkeletonInstance; mSkeletonInstance = 0;
                    OGRE_FREE_SIMD(mBoneMatrices, MEMCATEGORY_ANIMATION); mBoneMatrices = 0;
                    OGRE_DELETE mAnimationState; mAnimationState = 0;
                }
            } else {
                // using OGRE_FREE since unsigned long is not a destructor
                OGRE_FREE(mFrameBonesLastUpdated, MEMCATEGORY_ANIMATION); mFrameBonesLastUpdated = 0;
                OGRE_DELETE mSkeletonInstance; mSkeletonInstance = 0;
                OGRE_FREE_SIMD(mBoneMatrices, MEMCATEGORY_ANIMATION); mBoneMatrices = 0;
                OGRE_DELETE mAnimationState; mAnimationState = 0;
            }
        }
        else if (hasVertexAnimation())
        {
            OGRE_DELETE mAnimationState;
            mAnimationState = 0;
        }

        OGRE_DELETE mSkelAnimVertexData; mSkelAnimVertexData = 0;
        OGRE_DELETE mSoftwareVertexAnimVertexData; mSoftwareVertexAnimVertexData = 0;
        OGRE_DELETE mHardwareVertexAnimVertexData; mHardwareVertexAnimVertexData = 0;

        mInitialised = false;
    }
    //-----------------------------------------------------------------------
    Entity::~Entity()
    {
        _deinitialise();
        // Unregister our listener
        mMesh->removeListener(this);
    }
    //-----------------------------------------------------------------------
    bool Entity::hasVertexAnimation(void) const
    {
        return mMesh->hasVertexAnimation();
    }
    //-----------------------------------------------------------------------
    const MeshPtr& Entity::getMesh(void) const
    {
        return mMesh;
    }
    //-----------------------------------------------------------------------
    SubEntity* Entity::getSubEntity(unsigned int index) const
    {
        if (index >= mSubEntityList.size())
            OGRE_EXCEPT(Exception::ERR_INVALIDPARAMS,
                        "Index out of bounds.",
                        "Entity::getSubEntity");
        return mSubEntityList[index];
    }
    //-----------------------------------------------------------------------
    SubEntity* Entity::getSubEntity(const String& name) const
    {
        ushort index = mMesh->_getSubMeshIndex(name);
        return getSubEntity(index);
    }
    //-----------------------------------------------------------------------
    unsigned int Entity::getNumSubEntities(void) const
    {
        return static_cast< unsigned int >( mSubEntityList.size() );
    }
    //-----------------------------------------------------------------------
    Entity* Entity::clone( const String& newName) const
    {
        if (!mManager)
        {
            OGRE_EXCEPT(Exception::ERR_ITEM_NOT_FOUND, 
                        "Cannot clone an Entity that wasn't created through a "
                        "SceneManager", "Entity::clone");
        }
        Entity* newEnt = mManager->createEntity(newName, getMesh()->getName() );

        if (mInitialised)
        {
            // Copy material settings
            SubEntityList::const_iterator i;
            unsigned int n = 0;
            for (i = mSubEntityList.begin(); i != mSubEntityList.end(); ++i, ++n)
            {
                newEnt->getSubEntity(n)->setMaterialName((*i)->getMaterialName());
            }
            if (mAnimationState)
            {
                OGRE_DELETE newEnt->mAnimationState;
                newEnt->mAnimationState = OGRE_NEW AnimationStateSet(*mAnimationState);
            }
        }

        return newEnt;
    }
    //-----------------------------------------------------------------------
    void Entity::setMaterialName( const String& name, const String& groupName /* = ResourceGroupManager::AUTODETECT_RESOURCE_GROUP_NAME */)
    {
        // Set for all subentities
        SubEntityList::iterator i;
        for (i = mSubEntityList.begin(); i != mSubEntityList.end(); ++i)
        {
            (*i)->setMaterialName(name, groupName);
        }

    }


    void Entity::setMaterial( const MaterialPtr& material )
    {
        // Set for all subentities
        SubEntityList::iterator i;
        for (i = mSubEntityList.begin(); i != mSubEntityList.end(); ++i)
        {
            (*i)->setMaterial(material);
        }
    }

    //-----------------------------------------------------------------------
    void Entity::_notifyCurrentCamera(Camera* cam)
    {
        MovableObject::_notifyCurrentCamera(cam);

        // Calculate the LOD
        if (mParentNode)
        {
            // Get mesh LOD strategy
            const LodStrategy *meshStrategy = mMesh->getLodStrategy();
            // Get the appropriate LOD value
            Real lodValue = meshStrategy->getValue(this, cam);
            // Bias the LOD value
            Real biasedMeshLodValue = lodValue * mMeshLodFactorTransformed;


            // Get the index at this biased depth
            ushort newMeshLodIndex = mMesh->getLodIndex(biasedMeshLodValue);
            // Apply maximum detail restriction (remember lower = higher detail)
            newMeshLodIndex = std::max(mMaxMeshLodIndex, newMeshLodIndex);
            // Apply minimum detail restriction (remember higher = lower detail)
            newMeshLodIndex = std::min(mMinMeshLodIndex, newMeshLodIndex);

            // Construct event object
            EntityMeshLodChangedEvent evt;
            evt.entity = this;
            evt.camera = cam;
            evt.lodValue = biasedMeshLodValue;
            evt.previousLodIndex = mMeshLodIndex;
            evt.newLodIndex = newMeshLodIndex;

            // Notify LOD event listeners
            cam->getSceneManager()->_notifyEntityMeshLodChanged(evt);

            // Change LOD index
            mMeshLodIndex = evt.newLodIndex;

            // Now do material LOD
            lodValue *= mMaterialLodFactorTransformed;



            SubEntityList::iterator i, iend;
            iend = mSubEntityList.end();
            for (i = mSubEntityList.begin(); i != iend; ++i)
            {
                // Get sub-entity material
                const MaterialPtr& material = (*i)->getMaterial();
                
                // Get material LOD strategy
                const LodStrategy *materialStrategy = material->getLodStrategy();
                
                // Recalculate LOD value if strategies do not match
                Real biasedMaterialLodValue;
                if (meshStrategy == materialStrategy)
                    biasedMaterialLodValue = lodValue;
                else
                    biasedMaterialLodValue = materialStrategy->getValue(this, cam) * materialStrategy->transformBias(mMaterialLodFactor);

                // Get the index at this biased depth
                unsigned short idx = material->getLodIndex(biasedMaterialLodValue);
                // Apply maximum detail restriction (remember lower = higher detail)
                idx = std::max(mMaxMaterialLodIndex, idx);
                // Apply minimum detail restriction (remember higher = lower detail)
                idx = std::min(mMinMaterialLodIndex, idx);

                // Construct event object
                EntityMaterialLodChangedEvent subEntEvt;
                subEntEvt.subEntity = (*i);
                subEntEvt.camera = cam;
                subEntEvt.lodValue = biasedMaterialLodValue;
                subEntEvt.previousLodIndex = (*i)->mMaterialLodIndex;
                subEntEvt.newLodIndex = idx;

                // Notify LOD event listeners
                cam->getSceneManager()->_notifyEntityMaterialLodChanged(subEntEvt);

                // Change LOD index
                (*i)->mMaterialLodIndex = subEntEvt.newLodIndex;

                // Also invalidate any camera distance cache
                (*i)->_invalidateCameraCache ();
            }


        }
        // Notify any child objects
        ChildObjectList::iterator child_itr = mChildObjectList.begin();
        ChildObjectList::iterator child_itr_end = mChildObjectList.end();
        for( ; child_itr != child_itr_end; ++child_itr)
        {
            (*child_itr).second->_notifyCurrentCamera(cam);
        }
    }
    //-----------------------------------------------------------------------
    const AxisAlignedBox& Entity::getBoundingBox(void) const
    {
        // Get from Mesh
        if (mMesh->isLoaded())
        {
            mFullBoundingBox = mMesh->getBounds();
            mFullBoundingBox.merge(getChildObjectsBoundingBox());

            // Don't scale here, this is taken into account when world BBox calculation is done
        }
        else
            mFullBoundingBox.setNull();

        return mFullBoundingBox;
    }
    //-----------------------------------------------------------------------
    AxisAlignedBox Entity::getChildObjectsBoundingBox(void) const
    {
        AxisAlignedBox aa_box;
        AxisAlignedBox full_aa_box;
        full_aa_box.setNull();

        ChildObjectList::const_iterator child_itr = mChildObjectList.begin();
        ChildObjectList::const_iterator child_itr_end = mChildObjectList.end();
        for( ; child_itr != child_itr_end; ++child_itr)
        {
            aa_box = child_itr->second->getBoundingBox();
            TagPoint* tp = static_cast<TagPoint*>(child_itr->second->getParentNode());
            // Use transform local to skeleton since world xform comes later
            aa_box.transformAffine(tp->_getFullLocalTransform());

            full_aa_box.merge(aa_box);
        }

        return full_aa_box;
    }
<<<<<<< HEAD
	//-----------------------------------------------------------------------
	const AxisAlignedBox& Entity::getWorldBoundingBox(bool derive) const
	{
		if (derive)
		{
			// derive child bounding boxes
			ChildObjectList::const_iterator child_itr = mChildObjectList.begin();
			ChildObjectList::const_iterator child_itr_end = mChildObjectList.end();
			for( ; child_itr != child_itr_end; ++child_itr)
			{
				child_itr->second->getWorldBoundingBox(true);
			}
		}
		return MovableObject::getWorldBoundingBox(derive);
	}
	//-----------------------------------------------------------------------
	const Sphere& Entity::getWorldBoundingSphere(bool derive) const
	{
		if (derive)
		{
			// derive child bounding boxes
			ChildObjectList::const_iterator child_itr = mChildObjectList.begin();
			ChildObjectList::const_iterator child_itr_end = mChildObjectList.end();
			for( ; child_itr != child_itr_end; ++child_itr)
			{
				child_itr->second->getWorldBoundingSphere(true);
			}
		}
		return MovableObject::getWorldBoundingSphere(derive);
=======
    //-----------------------------------------------------------------------
    const AxisAlignedBox& Entity::getWorldBoundingBox(bool derive) const
    {
        if (derive)
        {
            // derive child bounding boxes
            ChildObjectList::const_iterator child_itr = mChildObjectList.begin();
            ChildObjectList::const_iterator child_itr_end = mChildObjectList.end();
            for( ; child_itr != child_itr_end; child_itr++)
            {
                child_itr->second->getWorldBoundingBox(true);
            }
        }
        return MovableObject::getWorldBoundingBox(derive);
    }
    //-----------------------------------------------------------------------
    const Sphere& Entity::getWorldBoundingSphere(bool derive) const
    {
        if (derive)
        {
            // derive child bounding boxes
            ChildObjectList::const_iterator child_itr = mChildObjectList.begin();
            ChildObjectList::const_iterator child_itr_end = mChildObjectList.end();
            for( ; child_itr != child_itr_end; child_itr++)
            {
                child_itr->second->getWorldBoundingSphere(true);
            }
        }
        return MovableObject::getWorldBoundingSphere(derive);
>>>>>>> 65a56236

    }
    //-----------------------------------------------------------------------
    void Entity::_updateRenderQueue(RenderQueue* queue)
    {
        // Do nothing if not initialised yet
        if (!mInitialised)
            return;

        // Check mesh state count, will be incremented if reloaded
        if (mMesh->getStateCount() != mMeshStateCount)
        {
            // force reinitialise
            _initialise(true);
        }

        Entity* displayEntity = this;
        // Check we're not using a manual LOD
        if (mMeshLodIndex > 0 && mMesh->isLodManual())
        {
            // Use alternate entity
            assert( static_cast< size_t >( mMeshLodIndex - 1 ) < mLodEntityList.size() &&
                    "No LOD EntityList - did you build the manual LODs after creating the entity?");
            // index - 1 as we skip index 0 (original LOD)
            if (hasSkeleton() && mLodEntityList[mMeshLodIndex - 1]->hasSkeleton())
            {
                // Copy the animation state set to LOD entity, we assume the LOD
                // entity only has a subset animation states
                AnimationStateSet* targetState = mLodEntityList[mMeshLodIndex - 1]->mAnimationState;
                if (mAnimationState != targetState) // only copy if LODs use different skeleton instances
                {
                    if (mAnimationState->getDirtyFrameNumber() != targetState->getDirtyFrameNumber()) // only copy if animation was updated
                        mAnimationState->copyMatchingState(targetState);
                }
            }
            displayEntity = mLodEntityList[mMeshLodIndex - 1];
        }

        // Add each visible SubEntity to the queue
        SubEntityList::iterator i, iend;
        iend = displayEntity->mSubEntityList.end();
        for (i = displayEntity->mSubEntityList.begin(); i != iend; ++i)
        {
            if((*i)->isVisible())
            {
                // Order: first use subentity queue settings, if available
                //        if not then use entity queue settings, if available
                //        finally fall back on default queue settings
                if((*i)->isRenderQueuePrioritySet())
                {
                    assert((*i)->isRenderQueueGroupSet() == true);
                    queue->addRenderable(*i, (*i)->getRenderQueueGroup(), (*i)->getRenderQueuePriority());
                }
                else if((*i)->isRenderQueueGroupSet())
                {
                    queue->addRenderable(*i, (*i)->getRenderQueueGroup());
                }
                else if (mRenderQueuePrioritySet)
                {
                    assert(mRenderQueueIDSet == true);
                    queue->addRenderable(*i, mRenderQueueID, mRenderQueuePriority);
                }
                else if(mRenderQueueIDSet)
                {
                    queue->addRenderable(*i, mRenderQueueID);
                }
                else
                {
                    queue->addRenderable(*i);
                }
            }
        }

        if (getAlwaysUpdateMainSkeleton() && hasSkeleton() && (mMeshLodIndex > 0))
        {
            //check if an update was made
            if (cacheBoneMatrices())
            {
                getSkeleton()->_updateTransforms();
                //We will mark the skeleton as dirty. Otherwise, if in the same frame the entity will 
                //be rendered first with a low LOD and then with a high LOD the system wont know that
                //the bone matrices has changed and there for will not update the vertex buffers
                getSkeleton()->_notifyManualBonesDirty();
            }
        }

        // Since we know we're going to be rendered, take this opportunity to
        // update the animation
        if (displayEntity->hasSkeleton() || displayEntity->hasVertexAnimation())
        {
            displayEntity->updateAnimation();

            //--- pass this point,  we are sure that the transformation matrix of each bone and tagPoint have been updated
            ChildObjectList::iterator child_itr = mChildObjectList.begin();
            ChildObjectList::iterator child_itr_end = mChildObjectList.end();
            for( ; child_itr != child_itr_end; ++child_itr)
            {
                MovableObject* child = child_itr->second;
                bool visible = child->isVisible();
                if (visible && (displayEntity != this))
                {
                    //Check if the bone exists in the current LOD

                    //The child is connected to a tagpoint which is connected to a bone
                    Bone* bone = static_cast<Bone*>(child->getParentNode()->getParent());
                    if (!displayEntity->getSkeleton()->hasBone(bone->getName()))
                    {
                        //Current LOD entity does not have the bone that the
                        //child is connected to. Do not display.
                        visible = false;
                    }
                }
                if (visible)
                {
                    child->_updateRenderQueue(queue);
                }   
            }
        }

        // HACK to display bones
        // This won't work if the entity is not centered at the origin
        // TODO work out a way to allow bones to be rendered when Entity not centered
        if (mDisplaySkeleton && hasSkeleton())
        {
            int numBones = mSkeletonInstance->getNumBones();
            for (unsigned short b = 0; b < numBones; ++b)
            {
                Bone* bone = mSkeletonInstance->getBone(b);
                if (mRenderQueuePrioritySet)
                {
                    assert(mRenderQueueIDSet == true);
                    queue->addRenderable(bone->getDebugRenderable(1), mRenderQueueID, mRenderQueuePriority);
                }
                else if(mRenderQueueIDSet)
                {
                    queue->addRenderable(bone->getDebugRenderable(1), mRenderQueueID);
                } 
                else 
                {
                    queue->addRenderable(bone->getDebugRenderable(1));
                }
            }
        }
    }
    //-----------------------------------------------------------------------
    AnimationState* Entity::getAnimationState(const String& name) const
    {
        if (!mAnimationState)
        {
            OGRE_EXCEPT(Exception::ERR_ITEM_NOT_FOUND, "Entity is not animated",
                        "Entity::getAnimationState");
        }

        return mAnimationState->getAnimationState(name);
    }
    //-----------------------------------------------------------------------
    bool Entity::hasAnimationState(const String& name) const
    {
        return mAnimationState && mAnimationState->hasAnimationState(name);
    }
    //-----------------------------------------------------------------------
    AnimationStateSet* Entity::getAllAnimationStates(void) const
    {
        return mAnimationState;
    }
    //-----------------------------------------------------------------------
    const String& Entity::getMovableType(void) const
    {
        return EntityFactory::FACTORY_TYPE_NAME;
    }
    //-----------------------------------------------------------------------
    bool Entity::tempVertexAnimBuffersBound(void) const
    {
        // Do we still have temp buffers for software vertex animation bound?
        bool ret = true;
        if (mMesh->sharedVertexData && mMesh->getSharedVertexDataAnimationType() != VAT_NONE)
        {
            ret = ret && mTempVertexAnimInfo.buffersCheckedOut(true, mMesh->getSharedVertexDataAnimationIncludesNormals());
        }
        for (SubEntityList::const_iterator i = mSubEntityList.begin();
             i != mSubEntityList.end(); ++i)
        {
            SubEntity* sub = *i;
            if (!sub->getSubMesh()->useSharedVertices
                && sub->getSubMesh()->getVertexAnimationType() != VAT_NONE)
            {
                ret = ret && sub->_getVertexAnimTempBufferInfo()->buffersCheckedOut(
                    true, sub->getSubMesh()->getVertexAnimationIncludesNormals());
            }
        }
        return ret;
    }
    //-----------------------------------------------------------------------
    bool Entity::tempSkelAnimBuffersBound(bool requestNormals) const
    {
        // Do we still have temp buffers for software skeleton animation bound?
        if (mSkelAnimVertexData)
        {
            if (!mTempSkelAnimInfo.buffersCheckedOut(true, requestNormals))
                return false;
        }
        for (SubEntityList::const_iterator i = mSubEntityList.begin();
             i != mSubEntityList.end(); ++i)
        {
            SubEntity* sub = *i;
            if (sub->isVisible() && sub->mSkelAnimVertexData)
            {
                if (!sub->mTempSkelAnimInfo.buffersCheckedOut(true, requestNormals))
                    return false;
            }
        }
        return true;
    }
    //-----------------------------------------------------------------------
    void Entity::updateAnimation(void)
    {
        // Do nothing if not initialised yet
        if (!mInitialised)
            return;

        Root& root = Root::getSingleton();
        bool hwAnimation = isHardwareAnimationEnabled();
        bool isNeedUpdateHardwareAnim = hwAnimation && !mCurrentHWAnimationState;
        bool forcedSwAnimation = getSoftwareAnimationRequests()>0;
        bool forcedNormals = getSoftwareAnimationNormalsRequests()>0;
        bool stencilShadows = false;
        if (getCastShadows() && hasEdgeList() && root._getCurrentSceneManager())
            stencilShadows =  root._getCurrentSceneManager()->isShadowTechniqueStencilBased();
        bool softwareAnimation = !hwAnimation || stencilShadows || forcedSwAnimation;
        // Blend normals in s/w only if we're not using h/w animation,
        // since shadows only require positions
        bool blendNormals = !hwAnimation || forcedNormals;
        // Animation dirty if animation state modified or manual bones modified
        bool animationDirty =
            (mFrameAnimationLastUpdated != mAnimationState->getDirtyFrameNumber()) ||
            (hasSkeleton() && getSkeleton()->getManualBonesDirty());
		
        //update the current hardware animation state
        mCurrentHWAnimationState = hwAnimation;

        // We only do these tasks if animation is dirty
        // Or, if we're using a skeleton and manual bones have been moved
        // Or, if we're using software animation and temp buffers are unbound
        if (animationDirty ||
            (softwareAnimation && hasVertexAnimation() && !tempVertexAnimBuffersBound()) ||
            (softwareAnimation && hasSkeleton() && !tempSkelAnimBuffersBound(blendNormals)))
        {
            if (hasVertexAnimation())
            {
                if (softwareAnimation)
                {
                    // grab & bind temporary buffer for positions (& normals if they are included)
                    if (mSoftwareVertexAnimVertexData
                        && mMesh->getSharedVertexDataAnimationType() != VAT_NONE)
                    {
                        bool useNormals = mMesh->getSharedVertexDataAnimationIncludesNormals();
                        mTempVertexAnimInfo.checkoutTempCopies(true, useNormals);
                        // NB we suppress hardware upload while doing blend if we're
                        // hardware animation, because the only reason for doing this
                        // is for shadow, which need only be uploaded then
                        mTempVertexAnimInfo.bindTempCopies(mSoftwareVertexAnimVertexData,
                                                           hwAnimation);
                    }
                    SubEntityList::iterator i, iend;
                    iend = mSubEntityList.end();
                    for (i = mSubEntityList.begin(); i != iend; ++i)
                    {
                        // Blend dedicated geometry
                        SubEntity* se = *i;
                        if (se->isVisible() && se->mSoftwareVertexAnimVertexData
                            && se->getSubMesh()->getVertexAnimationType() != VAT_NONE)
                        {
                            bool useNormals = se->getSubMesh()->getVertexAnimationIncludesNormals();
                            se->mTempVertexAnimInfo.checkoutTempCopies(true, useNormals);
                            se->mTempVertexAnimInfo.bindTempCopies(se->mSoftwareVertexAnimVertexData,
                                                                   hwAnimation);
                        }

                    }
                }
                applyVertexAnimation(hwAnimation, stencilShadows);
            }

            if (hasSkeleton())
            {
                cacheBoneMatrices();

                // Software blend?
                if (softwareAnimation)
                {
                    const Matrix4* blendMatrices[256];

                    // Ok, we need to do a software blend
                    // Firstly, check out working vertex buffers
                    if (mSkelAnimVertexData)
                    {
                        // Blend shared geometry
                        // NB we suppress hardware upload while doing blend if we're
                        // hardware animation, because the only reason for doing this
                        // is for shadow, which need only be uploaded then
                        mTempSkelAnimInfo.checkoutTempCopies(true, blendNormals);
                        mTempSkelAnimInfo.bindTempCopies(mSkelAnimVertexData,
                                                         hwAnimation);
                        // Prepare blend matrices, TODO: Move out of here
                        Mesh::prepareMatricesForVertexBlend(blendMatrices,
                                                            mBoneMatrices, mMesh->sharedBlendIndexToBoneIndexMap);
                        // Blend, taking source from either mesh data or morph data
                        Mesh::softwareVertexBlend(
                            (mMesh->getSharedVertexDataAnimationType() != VAT_NONE) ?
                            mSoftwareVertexAnimVertexData :	mMesh->sharedVertexData,
                            mSkelAnimVertexData,
                            blendMatrices, mMesh->sharedBlendIndexToBoneIndexMap.size(),
                            blendNormals);
                    }
                    SubEntityList::iterator i, iend;
                    iend = mSubEntityList.end();
                    for (i = mSubEntityList.begin(); i != iend; ++i)
                    {
                        // Blend dedicated geometry
                        SubEntity* se = *i;
                        if (se->isVisible() && se->mSkelAnimVertexData)
                        {
                            se->mTempSkelAnimInfo.checkoutTempCopies(true, blendNormals);
                            se->mTempSkelAnimInfo.bindTempCopies(se->mSkelAnimVertexData,
                                                                 hwAnimation);
                            // Prepare blend matrices, TODO: Move out of here
                            Mesh::prepareMatricesForVertexBlend(blendMatrices,
                                                                mBoneMatrices, se->mSubMesh->blendIndexToBoneIndexMap);
                            // Blend, taking source from either mesh data or morph data
                            Mesh::softwareVertexBlend(
                                (se->getSubMesh()->getVertexAnimationType() != VAT_NONE)?
                                se->mSoftwareVertexAnimVertexData : se->mSubMesh->vertexData,
                                se->mSkelAnimVertexData,
                                blendMatrices, se->mSubMesh->blendIndexToBoneIndexMap.size(),
                                blendNormals);
                        }

                    }

                }
            }

            // Trigger update of bounding box if necessary
            if (!mChildObjectList.empty())
                mParentNode->needUpdate();

            mFrameAnimationLastUpdated = mAnimationState->getDirtyFrameNumber();
        }

        // Need to update the child object's transforms when animation dirty
        // or parent node transform has altered.
        if (hasSkeleton() && 
            (isNeedUpdateHardwareAnim || 
             animationDirty || mLastParentXform != _getParentNodeFullTransform()))
        {
            // Cache last parent transform for next frame use too.
            mLastParentXform = _getParentNodeFullTransform();

            //--- Update the child object's transforms
            ChildObjectList::iterator child_itr = mChildObjectList.begin();
            ChildObjectList::iterator child_itr_end = mChildObjectList.end();
            for( ; child_itr != child_itr_end; ++child_itr)
            {
                (*child_itr).second->getParentNode()->_update(true, true);
            }

            // Also calculate bone world matrices, since are used as replacement world matrices,
            // but only if it's used (when using hardware animation and skeleton animated).
            if (hwAnimation && _isSkeletonAnimated())
            {
                // Allocate bone world matrices on demand, for better memory footprint
                // when using software animation.
                if (!mBoneWorldMatrices)
                {
                    mBoneWorldMatrices =
                        static_cast<Matrix4*>(OGRE_MALLOC_SIMD(sizeof(Matrix4) * mNumBoneMatrices, MEMCATEGORY_ANIMATION));
                }

                OptimisedUtil::getImplementation()->concatenateAffineMatrices(
                    mLastParentXform,
                    mBoneMatrices,
                    mBoneWorldMatrices,
                    mNumBoneMatrices);
            }
        }
    }
    //-----------------------------------------------------------------------
    ushort Entity::initHardwareAnimationElements(VertexData* vdata,
                                                 ushort numberOfElements, bool animateNormals)
    {
        ushort elemsSupported = numberOfElements;
        if (vdata->hwAnimationDataList.size() < numberOfElements)
        {
            elemsSupported = 
                vdata->allocateHardwareAnimationElements(numberOfElements, animateNormals);
        }
        // Initialise parametrics in case we don't use all of them
        for (size_t i = 0; i < vdata->hwAnimationDataList.size(); ++i)
        {
            vdata->hwAnimationDataList[i].parametric = 0.0f;
        }
        // reset used count
        vdata->hwAnimDataItemsUsed = 0;
				
        return elemsSupported;

    }
    //-----------------------------------------------------------------------
    void Entity::applyVertexAnimation(bool hardwareAnimation, bool stencilShadows)
    {
        const MeshPtr& msh = getMesh();
        bool swAnim = !hardwareAnimation || stencilShadows || (mSoftwareAnimationRequests>0);

        // make sure we have enough hardware animation elements to play with
        if (hardwareAnimation)
        {
            if (mHardwareVertexAnimVertexData
                && msh->getSharedVertexDataAnimationType() != VAT_NONE)
            {
                ushort supportedCount =
                    initHardwareAnimationElements(mHardwareVertexAnimVertexData,
                                                  (msh->getSharedVertexDataAnimationType() == VAT_POSE)
                                                  ? mHardwarePoseCount : 1, 
                                                  msh->getSharedVertexDataAnimationIncludesNormals());
				
                if (msh->getSharedVertexDataAnimationType() == VAT_POSE && 
                    supportedCount < mHardwarePoseCount)
                {
                    LogManager::getSingleton().stream() <<
                        "Vertex program assigned to Entity '" << mName << 
                        "' claimed to support " << mHardwarePoseCount << 
                        " morph/pose vertex sets, but in fact only " << supportedCount <<
                        " were able to be supported in the shared mesh data.";
                    mHardwarePoseCount = supportedCount;
                }
					
}
			for (SubEntityList::iterator si = mSubEntityList.begin();
				si != mSubEntityList.end(); ++si)
			{
				SubEntity* sub = *si;
				if (sub->getSubMesh()->getVertexAnimationType() != VAT_NONE &&
					!sub->getSubMesh()->useSharedVertices)
				{
					ushort supportedCount = initHardwareAnimationElements(
						sub->_getHardwareVertexAnimVertexData(),
						(sub->getSubMesh()->getVertexAnimationType() == VAT_POSE)
						? sub->mHardwarePoseCount : 1,
						sub->getSubMesh()->getVertexAnimationIncludesNormals());

					if (sub->getSubMesh()->getVertexAnimationType() == VAT_POSE && 
						supportedCount < sub->mHardwarePoseCount)
					{
						LogManager::getSingleton().stream() <<
						"Vertex program assigned to SubEntity of '" << mName << 
						"' claimed to support " << sub->mHardwarePoseCount << 
						" morph/pose vertex sets, but in fact only " << supportedCount <<
						" were able to be supported in the mesh data.";
						sub->mHardwarePoseCount = supportedCount;
					}
					
				}
			}

		}
		else
		{
			// May be blending multiple poses in software
			// Suppress hardware upload of buffers
			// Note, we query position buffer here but it may also include normals
			if (mSoftwareVertexAnimVertexData &&
				mMesh->getSharedVertexDataAnimationType() == VAT_POSE)
			{
				const VertexElement* elem = mSoftwareVertexAnimVertexData
					->vertexDeclaration->findElementBySemantic(VES_POSITION);
				HardwareVertexBufferSharedPtr buf = mSoftwareVertexAnimVertexData
					->vertexBufferBinding->getBuffer(elem->getSource());
				buf->suppressHardwareUpdate(true);
				
				initialisePoseVertexData(mMesh->sharedVertexData, mSoftwareVertexAnimVertexData, 
					mMesh->getSharedVertexDataAnimationIncludesNormals());
			}
			for (SubEntityList::iterator si = mSubEntityList.begin();
				si != mSubEntityList.end(); ++si)
			{
				SubEntity* sub = *si;
				if (!sub->getSubMesh()->useSharedVertices &&
					sub->getSubMesh()->getVertexAnimationType() == VAT_POSE)
				{
					VertexData* data = sub->_getSoftwareVertexAnimVertexData();
					const VertexElement* elem = data->vertexDeclaration
						->findElementBySemantic(VES_POSITION);
					HardwareVertexBufferSharedPtr buf = data
						->vertexBufferBinding->getBuffer(elem->getSource());
					buf->suppressHardwareUpdate(true);
					// if we're animating normals, we need to start with zeros
					initialisePoseVertexData(sub->getSubMesh()->vertexData, data, 
						sub->getSubMesh()->getVertexAnimationIncludesNormals());
				}
			}
		}


		// Now apply the animation(s)
		// Note - you should only apply one morph animation to each set of vertex data
		// at once; if you do more, only the last one will actually apply
		markBuffersUnusedForAnimation();
		ConstEnabledAnimationStateIterator animIt = mAnimationState->getEnabledAnimationStateIterator();
		while(animIt.hasMoreElements())
		{
            const AnimationState* state = animIt.getNext();
            Animation* anim = msh->_getAnimationImpl(state->getAnimationName());
            if (anim)
            {
                anim->apply(this, state->getTimePosition(), state->getWeight(),
                    swAnim, hardwareAnimation);
            }
		}
		// Deal with cases where no animation applied
		restoreBuffersForUnusedAnimation(hardwareAnimation);

		// Unsuppress hardware upload if we suppressed it
		if (!hardwareAnimation)
		{
			if (mSoftwareVertexAnimVertexData &&
				msh->getSharedVertexDataAnimationType() == VAT_POSE)
			{
				// if we're animating normals, if pose influence < 1 need to use the base mesh
				if (mMesh->getSharedVertexDataAnimationIncludesNormals())
					finalisePoseNormals(mMesh->sharedVertexData, mSoftwareVertexAnimVertexData);
			
				const VertexElement* elem = mSoftwareVertexAnimVertexData
					->vertexDeclaration->findElementBySemantic(VES_POSITION);
				HardwareVertexBufferSharedPtr buf = mSoftwareVertexAnimVertexData
					->vertexBufferBinding->getBuffer(elem->getSource());
				buf->suppressHardwareUpdate(false);
			}
			for (SubEntityList::iterator si = mSubEntityList.begin();
				si != mSubEntityList.end(); ++si)
			{
				SubEntity* sub = *si;
				if (!sub->getSubMesh()->useSharedVertices &&
					sub->getSubMesh()->getVertexAnimationType() == VAT_POSE)
				{
					VertexData* data = sub->_getSoftwareVertexAnimVertexData();
					// if we're animating normals, if pose influence < 1 need to use the base mesh
					if (sub->getSubMesh()->getVertexAnimationIncludesNormals())
						finalisePoseNormals(sub->getSubMesh()->vertexData, data);
					
					const VertexElement* elem = data->vertexDeclaration
						->findElementBySemantic(VES_POSITION);
					HardwareVertexBufferSharedPtr buf = data
						->vertexBufferBinding->getBuffer(elem->getSource());
					buf->suppressHardwareUpdate(false);
				}
			}
		}

	}
	//-----------------------------------------------------------------------------
	void Entity::markBuffersUnusedForAnimation(void)
	{
		mVertexAnimationAppliedThisFrame = false;
		for (SubEntityList::iterator i = mSubEntityList.begin();
			i != mSubEntityList.end(); ++i)
		{
			(*i)->_markBuffersUnusedForAnimation();
		}
	}
	//-----------------------------------------------------------------------------
	void Entity::_markBuffersUsedForAnimation(void)
	{
		mVertexAnimationAppliedThisFrame = true;
		// no cascade
	}
	//-----------------------------------------------------------------------------
	void Entity::restoreBuffersForUnusedAnimation(bool hardwareAnimation)
	{
		// Rebind original positions if:
		//  We didn't apply any animation and
		//    We're morph animated (hardware binds keyframe, software is missing)
		//    or we're pose animated and software (hardware is fine, still bound)
		if (mMesh->sharedVertexData &&
			!mVertexAnimationAppliedThisFrame &&
			(!hardwareAnimation || mMesh->getSharedVertexDataAnimationType() == VAT_MORPH))
		{
			// Note, VES_POSITION is specified here but if normals are included in animation
			// then these will be re-bound too (buffers must be shared)
			const VertexElement* srcPosElem =
				mMesh->sharedVertexData->vertexDeclaration->findElementBySemantic(VES_POSITION);
			HardwareVertexBufferSharedPtr srcBuf =
				mMesh->sharedVertexData->vertexBufferBinding->getBuffer(
					srcPosElem->getSource());

			// Bind to software
			const VertexElement* destPosElem =
				mSoftwareVertexAnimVertexData->vertexDeclaration->findElementBySemantic(VES_POSITION);
			mSoftwareVertexAnimVertexData->vertexBufferBinding->setBinding(
				destPosElem->getSource(), srcBuf);
				
		}

		// rebind any missing hardware pose buffers
		// Caused by not having any animations enabled, or keyframes which reference
		// no poses
		if (mMesh->sharedVertexData && hardwareAnimation 
			&& mMesh->getSharedVertexDataAnimationType() == VAT_POSE)
		{
			bindMissingHardwarePoseBuffers(mMesh->sharedVertexData, mHardwareVertexAnimVertexData);
		}


		for (SubEntityList::iterator i = mSubEntityList.begin();
			i != mSubEntityList.end(); ++i)
		{
			(*i)->_restoreBuffersForUnusedAnimation(hardwareAnimation);
		}

	}
	//---------------------------------------------------------------------
	void Entity::bindMissingHardwarePoseBuffers(const VertexData* srcData, 
		VertexData* destData)
	{
		// For hardware pose animation, also make sure we've bound buffers to all the elements
		// required - if there are missing bindings for elements in use,
		// some rendersystems can complain because elements refer
		// to an unbound source.
		// Get the original position source, we'll use this to fill gaps
		const VertexElement* srcPosElem =
			srcData->vertexDeclaration->findElementBySemantic(VES_POSITION);
		HardwareVertexBufferSharedPtr srcBuf =
			srcData->vertexBufferBinding->getBuffer(
				srcPosElem->getSource());

		for (VertexData::HardwareAnimationDataList::const_iterator i = destData->hwAnimationDataList.begin();
			i != destData->hwAnimationDataList.end(); ++i)
		{
			const VertexData::HardwareAnimationData& animData = *i;
			if (!destData->vertexBufferBinding->isBufferBound(
				animData.targetBufferIndex))
			{
				// Bind to a safe default
				destData->vertexBufferBinding->setBinding(
					animData.targetBufferIndex, srcBuf);
			}
		}

	}
	//-----------------------------------------------------------------------
	void Entity::initialisePoseVertexData(const VertexData* srcData, 
		VertexData* destData, bool animateNormals)
	{
	
		// First time through for a piece of pose animated vertex data
		// We need to copy the original position values to the temp accumulator
		const VertexElement* origelem = 
			srcData->vertexDeclaration->findElementBySemantic(VES_POSITION);
		const VertexElement* destelem = 
			destData->vertexDeclaration->findElementBySemantic(VES_POSITION);
		HardwareVertexBufferSharedPtr origBuffer = 
			srcData->vertexBufferBinding->getBuffer(origelem->getSource());
		HardwareVertexBufferSharedPtr destBuffer = 
			destData->vertexBufferBinding->getBuffer(destelem->getSource());
		destBuffer->copyData(*origBuffer.get(), 0, 0, destBuffer->getSizeInBytes(), true);
	
		// If normals are included in animation, we want to reset the normals to zero
		if (animateNormals)
		{
			const VertexElement* normElem =
				destData->vertexDeclaration->findElementBySemantic(VES_NORMAL);
				
			if (normElem)
			{
				HardwareVertexBufferSharedPtr buf = 
					destData->vertexBufferBinding->getBuffer(normElem->getSource());
				char* pBase = static_cast<char*>(buf->lock(HardwareBuffer::HBL_NORMAL));
				pBase += destData->vertexStart * buf->getVertexSize();
				
				for (size_t v = 0; v < destData->vertexCount; ++v)
				{
					float* pNorm;
					normElem->baseVertexPointerToElement(pBase, &pNorm);
					*pNorm++ = 0.0f;
					*pNorm++ = 0.0f;
					*pNorm++ = 0.0f;
					
					pBase += buf->getVertexSize();
				}
				buf->unlock();
			}
		}
	}
	//-----------------------------------------------------------------------
	void Entity::finalisePoseNormals(const VertexData* srcData, VertexData* destData)
	{
		const VertexElement* destNormElem =
			destData->vertexDeclaration->findElementBySemantic(VES_NORMAL);
		const VertexElement* srcNormElem =
			srcData->vertexDeclaration->findElementBySemantic(VES_NORMAL);
			
		if (destNormElem && srcNormElem)
		{
			HardwareVertexBufferSharedPtr srcbuf = 
				srcData->vertexBufferBinding->getBuffer(srcNormElem->getSource());
			HardwareVertexBufferSharedPtr dstbuf = 
				destData->vertexBufferBinding->getBuffer(destNormElem->getSource());
			char* pSrcBase = static_cast<char*>(srcbuf->lock(HardwareBuffer::HBL_READ_ONLY));
			char* pDstBase = static_cast<char*>(dstbuf->lock(HardwareBuffer::HBL_NORMAL));
			pSrcBase += srcData->vertexStart * srcbuf->getVertexSize();
			pDstBase += destData->vertexStart * dstbuf->getVertexSize();
			
			// The goal here is to detect the length of the vertices, and to apply
			// the base mesh vertex normal at one minus that length; this deals with 
			// any individual vertices which were either not affected by any pose, or
			// were not affected to a complete extent
			// We also normalise every normal to deal with over-weighting
			for (size_t v = 0; v < destData->vertexCount; ++v)
			{
				float* pDstNorm;
				destNormElem->baseVertexPointerToElement(pDstBase, &pDstNorm);
				Vector3 norm(pDstNorm[0], pDstNorm[1], pDstNorm[2]);
				Real len = norm.length();
				if (len + 1e-4f < 1.0f)
				{
					// Poses did not completely fill in this normal
					// Apply base mesh
					float baseWeight = 1.0f - (float)len;
					float* pSrcNorm;
					srcNormElem->baseVertexPointerToElement(pSrcBase, &pSrcNorm);
					norm.x += *pSrcNorm++ * baseWeight;
					norm.y += *pSrcNorm++ * baseWeight;
					norm.z += *pSrcNorm++ * baseWeight;
				}
				norm.normalise();
				
				*pDstNorm++ = (float)norm.x;
				*pDstNorm++ = (float)norm.y;
				*pDstNorm++ = (float)norm.z;
				
				pDstBase += dstbuf->getVertexSize();
				pSrcBase += dstbuf->getVertexSize();
			}
			srcbuf->unlock();
			dstbuf->unlock();
		}
	}
	//-----------------------------------------------------------------------
	void Entity::_updateAnimation(void)
	{
		// Externally visible method
		if (hasSkeleton() || hasVertexAnimation())
		{
			updateAnimation();
		}
	}
	//-----------------------------------------------------------------------
    bool Entity::_isAnimated(void) const
    {
        return (mAnimationState && mAnimationState->hasEnabledAnimationState()) ||
               (getSkeleton() && getSkeleton()->hasManualBones());
    }
	//-----------------------------------------------------------------------
    bool Entity::_isSkeletonAnimated(void) const
    {
        return getSkeleton() &&
            (mAnimationState->hasEnabledAnimationState() || getSkeleton()->hasManualBones());
    }
	//-----------------------------------------------------------------------
	VertexData* Entity::_getSkelAnimVertexData(void) const
	{
		assert (mSkelAnimVertexData && "Not software skinned or has no shared vertex data!");
        return mSkelAnimVertexData;
	}
	//-----------------------------------------------------------------------
	VertexData* Entity::_getSoftwareVertexAnimVertexData(void) const
	{
		assert (mSoftwareVertexAnimVertexData && "Not vertex animated or has no shared vertex data!");
		return mSoftwareVertexAnimVertexData;
	}
	//-----------------------------------------------------------------------
	VertexData* Entity::_getHardwareVertexAnimVertexData(void) const
	{
		assert (mHardwareVertexAnimVertexData && "Not vertex animated or has no shared vertex data!");
		return mHardwareVertexAnimVertexData;
	}
	//-----------------------------------------------------------------------
	TempBlendedBufferInfo* Entity::_getSkelAnimTempBufferInfo(void)
	{
		return &mTempSkelAnimInfo;
	}
	//-----------------------------------------------------------------------
	TempBlendedBufferInfo* Entity::_getVertexAnimTempBufferInfo(void)
	{
		return &mTempVertexAnimInfo;
	}
    //-----------------------------------------------------------------------
    bool Entity::cacheBoneMatrices(void)
    {
        Root& root = Root::getSingleton();
        unsigned long currentFrameNumber = root.getNextFrameNumber();
        if ((*mFrameBonesLastUpdated != currentFrameNumber) ||
			(hasSkeleton() && getSkeleton()->getManualBonesDirty()))
		{
			if ((!mSkipAnimStateUpdates) && (*mFrameBonesLastUpdated != currentFrameNumber))
	            mSkeletonInstance->setAnimationState(*mAnimationState);
            mSkeletonInstance->_getBoneMatrices(mBoneMatrices);
            *mFrameBonesLastUpdated  = currentFrameNumber;

			return true;
        }
		return false;
    }
    //-----------------------------------------------------------------------
    void Entity::setDisplaySkeleton(bool display)
    {
        mDisplaySkeleton = display;
    }
    //-----------------------------------------------------------------------
    bool Entity::getDisplaySkeleton(void) const
    {
        return mDisplaySkeleton;
    }
    //-----------------------------------------------------------------------
    Entity* Entity::getManualLodLevel(size_t index) const
    {
        assert(index < mLodEntityList.size());

        return mLodEntityList[index];
    }
    //-----------------------------------------------------------------------
    size_t Entity::getNumManualLodLevels(void) const
    {
        return mLodEntityList.size();
    }
    //-----------------------------------------------------------------------
    void Entity::setMeshLodBias(Real factor, ushort maxDetailIndex, ushort minDetailIndex)
    {
        mMeshLodFactorTransformed = mMesh->getLodStrategy()->transformBias(factor);
        mMaxMeshLodIndex = maxDetailIndex;
        mMinMeshLodIndex = minDetailIndex;

    }
    //-----------------------------------------------------------------------
    void Entity::setMaterialLodBias(Real factor, ushort maxDetailIndex, ushort minDetailIndex)
    {
        mMaterialLodFactor = factor;
        mMaterialLodFactorTransformed = mMesh->getLodStrategy()->transformBias(factor);
        mMaxMaterialLodIndex = maxDetailIndex;
        mMinMaterialLodIndex = minDetailIndex;

    }
    //-----------------------------------------------------------------------
    void Entity::buildSubEntityList(MeshPtr& mesh, SubEntityList* sublist)
    {
        // Create SubEntities
        unsigned short i, numSubMeshes;

        numSubMeshes = mesh->getNumSubMeshes();
        for (i = 0; i < numSubMeshes; ++i)
        {
            SubMesh* subMesh = mesh->getSubMesh(i);
            SubEntity* subEnt = OGRE_NEW SubEntity(this, subMesh);
            if (subMesh->isMatInitialised())
                subEnt->setMaterialName(subMesh->getMaterialName(), mesh->getGroup());
            sublist->push_back(subEnt);
        }
    }
    //-----------------------------------------------------------------------
    void Entity::setPolygonModeOverrideable(bool overrideable)
    {
        SubEntityList::iterator i, iend;
        iend = mSubEntityList.end();

        for( i = mSubEntityList.begin(); i != iend; ++i )
        {
            (*i)->setPolygonModeOverrideable(overrideable);
        }
    }

    //-----------------------------------------------------------------------
    TagPoint* Entity::attachObjectToBone(const String &boneName, MovableObject *pMovable, const Quaternion &offsetOrientation, const Vector3 &offsetPosition)
    {
        if (mChildObjectList.find(pMovable->getName()) != mChildObjectList.end())
        {
            OGRE_EXCEPT(Exception::ERR_DUPLICATE_ITEM,
                "An object with the name " + pMovable->getName() + " already attached",
                "Entity::attachObjectToBone");
        }
        if(pMovable->isAttached())
        {
            OGRE_EXCEPT(Exception::ERR_INVALIDPARAMS, "Object already attached to a sceneNode or a Bone",
                "Entity::attachObjectToBone");
        }
        if (!hasSkeleton())
        {
            OGRE_EXCEPT(Exception::ERR_INVALIDPARAMS, "This entity's mesh has no skeleton to attach object to.",
                "Entity::attachObjectToBone");
        }
        Bone* bone = mSkeletonInstance->getBone(boneName);
        if (!bone)
        {
            OGRE_EXCEPT(Exception::ERR_INVALIDPARAMS, "Cannot locate bone named " + boneName,
                "Entity::attachObjectToBone");
        }

        TagPoint *tp = mSkeletonInstance->createTagPointOnBone(
            bone, offsetOrientation, offsetPosition);
        tp->setParentEntity(this);
        tp->setChildObject(pMovable);

        attachObjectImpl(pMovable, tp);

        // Trigger update of bounding box if necessary
        if (mParentNode)
            mParentNode->needUpdate();

		return tp;
    }

    //-----------------------------------------------------------------------
    void Entity::attachObjectImpl(MovableObject *pObject, TagPoint *pAttachingPoint)
    {
        assert(mChildObjectList.find(pObject->getName()) == mChildObjectList.end());
        mChildObjectList[pObject->getName()] = pObject;
        pObject->_notifyAttached(pAttachingPoint, true);
    }

    //-----------------------------------------------------------------------
    MovableObject* Entity::detachObjectFromBone(const String &name)
    {
        ChildObjectList::iterator i = mChildObjectList.find(name);

        if (i == mChildObjectList.end())
        {
            OGRE_EXCEPT(Exception::ERR_ITEM_NOT_FOUND, "No child object entry found named " + name,
                "Entity::detachObjectFromBone");
        }
        MovableObject *obj = i->second;
        detachObjectImpl(obj);
        mChildObjectList.erase(i);

        // Trigger update of bounding box if necessary
        if (mParentNode)
            mParentNode->needUpdate();

        return obj;
    }
    //-----------------------------------------------------------------------
    void Entity::detachObjectFromBone(MovableObject* obj)
    {
        ChildObjectList::iterator i, iend;
        iend = mChildObjectList.end();
        for (i = mChildObjectList.begin(); i != iend; ++i)
        {
            if (i->second == obj)
            {
                detachObjectImpl(obj);
                mChildObjectList.erase(i);

                // Trigger update of bounding box if necessary
                if (mParentNode)
                    mParentNode->needUpdate();
                break;
            }
        }
    }
    //-----------------------------------------------------------------------
    void Entity::detachAllObjectsFromBone(void)
    {
        detachAllObjectsImpl();

        // Trigger update of bounding box if necessary
        if (mParentNode)
            mParentNode->needUpdate();
    }
    //-----------------------------------------------------------------------
    void Entity::detachObjectImpl(MovableObject* pObject)
    {
        TagPoint* tp = static_cast<TagPoint*>(pObject->getParentNode());

        // free the TagPoint so we can reuse it later
        mSkeletonInstance->freeTagPoint(tp);

        pObject->_notifyAttached((TagPoint*)0);
    }
    //-----------------------------------------------------------------------
    void Entity::detachAllObjectsImpl(void)
    {
        ChildObjectList::const_iterator i, iend;
        iend = mChildObjectList.end();
        for (i = mChildObjectList.begin(); i != iend; ++i)
        {
            detachObjectImpl(i->second);
        }
        mChildObjectList.clear();
    }

    //-----------------------------------------------------------------------
    Entity::ChildObjectListIterator Entity::getAttachedObjectIterator()
    {
        return ChildObjectListIterator(mChildObjectList.begin(), mChildObjectList.end());
    }
    //-----------------------------------------------------------------------
    Real Entity::getBoundingRadius(void) const
    {
        return mMesh->getBoundingSphereRadius();
    }
    //-----------------------------------------------------------------------
    void Entity::prepareTempBlendBuffers(void)
    {
        if (mSkelAnimVertexData)
        {
            OGRE_DELETE mSkelAnimVertexData;
            mSkelAnimVertexData = 0;
        }
		if (mSoftwareVertexAnimVertexData)
		{
			OGRE_DELETE mSoftwareVertexAnimVertexData;
			mSoftwareVertexAnimVertexData = 0;
		}
		if (mHardwareVertexAnimVertexData)
		{
			OGRE_DELETE mHardwareVertexAnimVertexData;
			mHardwareVertexAnimVertexData = 0;
		}

		if (hasVertexAnimation())
		{
			// Shared data
			if (mMesh->sharedVertexData
				&& mMesh->getSharedVertexDataAnimationType() != VAT_NONE)
			{
				// Create temporary vertex blend info
				// Prepare temp vertex data if needed
				// Clone without copying data, don't remove any blending info
				// (since if we skeletally animate too, we need it)
				mSoftwareVertexAnimVertexData = mMesh->sharedVertexData->clone(false);
				extractTempBufferInfo(mSoftwareVertexAnimVertexData, &mTempVertexAnimInfo);

				// Also clone for hardware usage, don't remove blend info since we'll
				// need it if we also hardware skeletally animate
				mHardwareVertexAnimVertexData = mMesh->sharedVertexData->clone(false);
			}
		}

        if (hasSkeleton())
        {
            // Shared data
            if (mMesh->sharedVertexData)
            {
                // Create temporary vertex blend info
                // Prepare temp vertex data if needed
                // Clone without copying data, remove blending info
                // (since blend is performed in software)
                mSkelAnimVertexData =
                    cloneVertexDataRemoveBlendInfo(mMesh->sharedVertexData);
                extractTempBufferInfo(mSkelAnimVertexData, &mTempSkelAnimInfo);
            }

        }

		// Do SubEntities
		SubEntityList::iterator i, iend;
		iend = mSubEntityList.end();
		for (i = mSubEntityList.begin(); i != iend; ++i)
		{
			SubEntity* s = *i;
			s->prepareTempBlendBuffers();
		}

        // It's prepared for shadow volumes only if mesh has been prepared for shadow volumes.
        mPreparedForShadowVolumes = mMesh->isPreparedForShadowVolumes();
    }
    //-----------------------------------------------------------------------
    void Entity::extractTempBufferInfo(VertexData* sourceData, TempBlendedBufferInfo* info)
    {
        info->extractFrom(sourceData);
    }
    //-----------------------------------------------------------------------
    VertexData* Entity::cloneVertexDataRemoveBlendInfo(const VertexData* source)
    {
        // Clone without copying data
        VertexData* ret = source->clone(false);
		bool removeIndices = Ogre::Root::getSingleton().isBlendIndicesGpuRedundant();
		bool removeWeights = Ogre::Root::getSingleton().isBlendWeightsGpuRedundant();
		 
		unsigned short safeSource = 0xFFFF;
		const VertexElement* blendIndexElem =
			source->vertexDeclaration->findElementBySemantic(VES_BLEND_INDICES);
		if (blendIndexElem)
		{
			//save the source in order to prevent the next stage from unbinding it.
			safeSource = blendIndexElem->getSource();
			if (removeIndices)
			{
				// Remove buffer reference
				ret->vertexBufferBinding->unsetBinding(blendIndexElem->getSource());
			}
		}
		if (removeWeights)
		{
			// Remove blend weights
			const VertexElement* blendWeightElem =
				source->vertexDeclaration->findElementBySemantic(VES_BLEND_WEIGHTS);
			if (blendWeightElem &&
				blendWeightElem->getSource() != safeSource)
			{
				// Remove buffer reference
				ret->vertexBufferBinding->unsetBinding(blendWeightElem->getSource());
			}
		}

        // remove elements from declaration
        if (removeIndices)
			ret->vertexDeclaration->removeElement(VES_BLEND_INDICES);
		if (removeWeights)
			ret->vertexDeclaration->removeElement(VES_BLEND_WEIGHTS);

        // Close gaps in bindings for effective and safely
		if (removeWeights || removeIndices)
			ret->closeGapsInBindings();

        return ret;
    }
    //-----------------------------------------------------------------------
    EdgeData* Entity::getEdgeList(void)
    {
        // Get from Mesh
        return mMesh->getEdgeList(mMeshLodIndex);
    }
	//-----------------------------------------------------------------------
    bool Entity::hasEdgeList(void)
    {
        // check if mesh has an edge list attached
        // give mesh a chance to built it if scheduled
        return (mMesh->getEdgeList(mMeshLodIndex) != NULL);
    }
    //-----------------------------------------------------------------------
	bool Entity::isHardwareAnimationEnabled(void)
	{
		//find whether the entity has hardware animation for the current active sceme
		unsigned short schemeIndex = MaterialManager::getSingleton()._getActiveSchemeIndex();
		SchemeHardwareAnimMap::iterator it = mSchemeHardwareAnim.find(schemeIndex);
		if (it == mSchemeHardwareAnim.end())
		{
			//evaluate the animation hardware value
			it = mSchemeHardwareAnim.insert(
				SchemeHardwareAnimMap::value_type(schemeIndex,
					calcVertexProcessing())).first;
		}
		return it->second;
	}

	//-----------------------------------------------------------------------
    void Entity::reevaluateVertexProcessing(void)
    {
		//clear the cache so that the values will be reevaluated
		mSchemeHardwareAnim.clear();
	}
	//-----------------------------------------------------------------------
    bool Entity::calcVertexProcessing(void)
	{
        // init
		bool hasHardwareAnimation = false;
        bool firstPass = true;

        SubEntityList::iterator i, iend;
        iend = mSubEntityList.end();
        for (i = mSubEntityList.begin(); i != iend; ++i)
        {
			SubEntity* sub = *i;
            const MaterialPtr& m = sub->getMaterial();
            // Make sure it's loaded
            m->load();
            Technique* t = m->getBestTechnique(0, sub);
			if (!t)
			{
				// No supported techniques
				continue;
			}
			if (t->getNumPasses() == 0)
			{
				// No passes, invalid
				continue;
			}
            Pass* p = t->getPass(0);
            if (p->hasVertexProgram())
            {
                if (mVertexProgramInUse == false)
				{
					// If one material uses a vertex program, set this flag
					// Causes some special processing like forcing a separate light cap
					mVertexProgramInUse = true;
					
					// If shadow renderables already created create their light caps
					ShadowRenderableList::iterator si = mShadowRenderables.begin();
					ShadowRenderableList::iterator siend = mShadowRenderables.end();
					for (si = mShadowRenderables.begin(); si != siend; ++si)
					{
						static_cast<EntityShadowRenderable*>(*si)->_createSeparateLightCap();
					}
				}

				if (hasSkeleton())
				{
					// All materials must support skinning for us to consider using
					// hardware animation - if one fails we use software
					if (firstPass)
					{
						hasHardwareAnimation = p->getVertexProgram()->isSkeletalAnimationIncluded();
						firstPass = false;
					}
					else
					{
						hasHardwareAnimation = hasHardwareAnimation &&
							p->getVertexProgram()->isSkeletalAnimationIncluded();
					}
				}

				VertexAnimationType animType = VAT_NONE;
				if (sub->getSubMesh()->useSharedVertices)
				{
					animType = mMesh->getSharedVertexDataAnimationType();
				}
				else
				{
					animType = sub->getSubMesh()->getVertexAnimationType();
				}
				if (animType == VAT_MORPH)
				{
					// All materials must support morph animation for us to consider using
					// hardware animation - if one fails we use software
					if (firstPass)
					{
						hasHardwareAnimation = p->getVertexProgram()->isMorphAnimationIncluded();
						firstPass = false;
					}
					else
					{
						hasHardwareAnimation = hasHardwareAnimation &&
							p->getVertexProgram()->isMorphAnimationIncluded();
					}
				}
				else if (animType == VAT_POSE)
				{
					// All materials must support pose animation for us to consider using
					// hardware animation - if one fails we use software
					if (firstPass)
					{
						hasHardwareAnimation = p->getVertexProgram()->isPoseAnimationIncluded();
						if (sub->getSubMesh()->useSharedVertices)
							mHardwarePoseCount = p->getVertexProgram()->getNumberOfPosesIncluded();
						else
							sub->mHardwarePoseCount = p->getVertexProgram()->getNumberOfPosesIncluded();
						firstPass = false;
					}
					else
					{
						hasHardwareAnimation = hasHardwareAnimation &&
							p->getVertexProgram()->isPoseAnimationIncluded();
						if (sub->getSubMesh()->useSharedVertices)
							mHardwarePoseCount = std::max(mHardwarePoseCount,
								p->getVertexProgram()->getNumberOfPosesIncluded());
						else
							sub->mHardwarePoseCount = std::max(sub->mHardwarePoseCount,
								p->getVertexProgram()->getNumberOfPosesIncluded());
					}
				}

            }
        }

        // Should be force update of animation if they exists, due reevaluate
        // vertex processing might switchs between hardware/software animation,
        // and then we'll end with NULL or incorrect mBoneWorldMatrices, or
        // incorrect blended software animation buffers.
        if (mAnimationState)
        {
            mFrameAnimationLastUpdated = mAnimationState->getDirtyFrameNumber() - 1;
        }

		return hasHardwareAnimation;
    }
    //-----------------------------------------------------------------------
    Real Entity::_getMeshLodFactorTransformed() const
    {
        return mMeshLodFactorTransformed;
    }
    //-----------------------------------------------------------------------
    ShadowCaster::ShadowRenderableListIterator
        Entity::getShadowVolumeRenderableIterator(
        ShadowTechnique shadowTechnique, const Light* light,
        HardwareIndexBufferSharedPtr* indexBuffer, size_t* indexBufferUsedSize,
        bool extrude, Real extrusionDistance, unsigned long flags)
    {
        assert(indexBuffer && "Only external index buffers are supported right now");
        assert((*indexBuffer)->getType() == HardwareIndexBuffer::IT_16BIT &&
            "Only 16-bit indexes supported for now");

        // Potentially delegate to LOD entity
        if (mMesh->isLodManual() && mMeshLodIndex > 0)
        {
            // Use alternate entity
            assert( static_cast< size_t >( mMeshLodIndex - 1 ) < mLodEntityList.size() &&
                "No LOD EntityList - did you build the manual LODs after creating the entity?");
            // delegate, we're using manual LOD and not the top LOD index
            if (hasSkeleton() && mLodEntityList[mMeshLodIndex - 1]->hasSkeleton())
            {
                // Copy the animation state set to LOD entity, we assume the lod
                // entity only has a subset animation states
                AnimationStateSet* targetState = mLodEntityList[mMeshLodIndex - 1]->mAnimationState;
				if (mAnimationState != targetState) // only copy if lods have different skeleton instances
				{
					if (mAnimationState->getDirtyFrameNumber() != targetState->getDirtyFrameNumber()) // only copy if animation was updated
						mAnimationState->copyMatchingState(targetState);
				}
            }
            return mLodEntityList[mMeshLodIndex-1]->getShadowVolumeRenderableIterator(
                shadowTechnique, light, indexBuffer, indexBufferUsedSize,
                extrude, extrusionDistance, flags);
        }


        // Prepare temp buffers if required
        if (!mPreparedForShadowVolumes)
        {
            mMesh->prepareForShadowVolume();
            // reset frame last updated to force update of animations if they exist
            if (mAnimationState)
                mFrameAnimationLastUpdated = mAnimationState->getDirtyFrameNumber() - 1;
            // re-prepare buffers
            prepareTempBlendBuffers();
        }


        bool hasAnimation = (hasSkeleton() || hasVertexAnimation());

        // Update any animation
        if (hasAnimation)
        {
            updateAnimation();
        }

        // Calculate the object space light details
        Vector4 lightPos = light->getAs4DVector();
        Matrix4 world2Obj = mParentNode->_getFullTransform().inverseAffine();
        lightPos = world2Obj.transformAffine(lightPos);
        Matrix3 world2Obj3x3;
        world2Obj.extract3x3Matrix(world2Obj3x3);
        extrusionDistance *= Math::Sqrt(std::min(std::min(world2Obj3x3.GetColumn(0).squaredLength(), world2Obj3x3.GetColumn(1).squaredLength()), world2Obj3x3.GetColumn(2).squaredLength()));

        // We need to search the edge list for silhouette edges
        EdgeData* edgeList = getEdgeList();

		if (!edgeList)
		{
			// we can't get an edge list for some reason, return blank
			// really we shouldn't be able to get here, but this is a safeguard
			return ShadowRenderableListIterator(mShadowRenderables.begin(), mShadowRenderables.end());
		}

        // Init shadow renderable list if required
        bool init = mShadowRenderables.empty();

        EdgeData::EdgeGroupList::iterator egi;
        ShadowRenderableList::iterator si, siend;
        EntityShadowRenderable* esr = 0;
        if (init)
            mShadowRenderables.resize(edgeList->edgeGroups.size());

        bool isAnimated = hasAnimation;
        bool updatedSharedGeomNormals = false;
        siend = mShadowRenderables.end();
        egi = edgeList->edgeGroups.begin();
        for (si = mShadowRenderables.begin(); si != siend; ++si, ++egi)
        {
            const VertexData *pVertData;
            if (isAnimated)
            {
                // Use temp buffers
                pVertData = findBlendedVertexData(egi->vertexData);
            }
            else
            {
                pVertData = egi->vertexData;
            }
            if (init)
            {
                // Try to find corresponding SubEntity; this allows the
                // linkage of visibility between ShadowRenderable and SubEntity
                SubEntity* subent = findSubEntityForVertexData(egi->vertexData);
                // Create a new renderable, create a separate light cap if
                // we're using a vertex program (either for this model, or
                // for extruding the shadow volume) since otherwise we can
                // get depth-fighting on the light cap

                *si = OGRE_NEW EntityShadowRenderable(this, indexBuffer, pVertData,
                    mVertexProgramInUse || !extrude, subent);
            }
            else
            {
                // If we have animation, we have no guarantee that the position
                // buffer we used last frame is the same one we used last frame
                // since a temporary buffer is requested each frame
                // therefore, we need to update the EntityShadowRenderable
                // with the current position buffer
                static_cast<EntityShadowRenderable*>(*si)->rebindPositionBuffer(pVertData, hasAnimation);

            }
            // Get shadow renderable
            esr = static_cast<EntityShadowRenderable*>(*si);
            HardwareVertexBufferSharedPtr esrPositionBuffer = esr->getPositionBuffer();
            // For animated entities we need to recalculate the face normals
            if (hasAnimation)
            {
                if (egi->vertexData != mMesh->sharedVertexData || !updatedSharedGeomNormals)
                {
                    // recalculate face normals
                    edgeList->updateFaceNormals(egi->vertexSet, esrPositionBuffer);
                    // If we're not extruding in software we still need to update
                    // the latter part of the buffer (the hardware extruded part)
                    // with the latest animated positions
                    if (!extrude)
                    {
                        // Lock, we'll be locking the (suppressed hardware update) shadow buffer
                        float* pSrc = static_cast<float*>(
                            esrPositionBuffer->lock(HardwareBuffer::HBL_NORMAL));
                        float* pDest = pSrc + (egi->vertexData->vertexCount * 3);
                        memcpy(pDest, pSrc, sizeof(float) * 3 * egi->vertexData->vertexCount);
                        esrPositionBuffer->unlock();
                    }
                    if (egi->vertexData == mMesh->sharedVertexData)
                    {
                        updatedSharedGeomNormals = true;
                    }
                }
            }
            // Extrude vertices in software if required
            if (extrude)
            {
                extrudeVertices(esrPositionBuffer,
                    egi->vertexData->vertexCount,
                    lightPos, extrusionDistance);

            }
            // Stop suppressing hardware update now, if we were
            esrPositionBuffer->suppressHardwareUpdate(false);

        }
        // Calc triangle light facing
        updateEdgeListLightFacing(edgeList, lightPos);

        // Generate indexes and update renderables
        generateShadowVolume(edgeList, *indexBuffer, *indexBufferUsedSize,
            light, mShadowRenderables, flags);


        return ShadowRenderableListIterator(mShadowRenderables.begin(), mShadowRenderables.end());
    }
    //-----------------------------------------------------------------------
    const VertexData* Entity::findBlendedVertexData(const VertexData* orig)
    {
		bool skel = hasSkeleton();

        if (orig == mMesh->sharedVertexData)
        {
			return skel? mSkelAnimVertexData : mSoftwareVertexAnimVertexData;
        }
        SubEntityList::iterator i, iend;
        iend = mSubEntityList.end();
        for (i = mSubEntityList.begin(); i != iend; ++i)
        {
            SubEntity* se = *i;
            if (orig == se->getSubMesh()->vertexData)
            {
				return skel? se->_getSkelAnimVertexData() : se->_getSoftwareVertexAnimVertexData();
            }
        }
        // None found
        OGRE_EXCEPT(Exception::ERR_ITEM_NOT_FOUND,
            "Cannot find blended version of the vertex data specified.",
            "Entity::findBlendedVertexData");
    }
    //-----------------------------------------------------------------------
    SubEntity* Entity::findSubEntityForVertexData(const VertexData* orig)
    {
        if (orig == mMesh->sharedVertexData)
        {
            return 0;
        }

        SubEntityList::iterator i, iend;
        iend = mSubEntityList.end();
        for (i = mSubEntityList.begin(); i != iend; ++i)
        {
            SubEntity* se = *i;
            if (orig == se->getSubMesh()->vertexData)
            {
                return se;
            }
        }

        // None found
        return 0;
    }
    //-----------------------------------------------------------------------
    void Entity::addSoftwareAnimationRequest(bool normalsAlso)
    {
        mSoftwareAnimationRequests++;
        if (normalsAlso) {
            mSoftwareAnimationNormalsRequests++;
        }
    }
    //-----------------------------------------------------------------------
    void Entity::removeSoftwareAnimationRequest(bool normalsAlso)
    {
        if (mSoftwareAnimationRequests == 0 ||
            (normalsAlso && mSoftwareAnimationNormalsRequests == 0))
        {
            OGRE_EXCEPT(Exception::ERR_INVALIDPARAMS,
                        "Attempt to remove nonexistent request.",
                        "Entity::removeSoftwareAnimationRequest");
        }
        mSoftwareAnimationRequests--;
        if (normalsAlso) {
            mSoftwareAnimationNormalsRequests--;
        }
    }
    //-----------------------------------------------------------------------
    void Entity::_notifyAttached(Node* parent, bool isTagPoint)
    {
        MovableObject::_notifyAttached(parent, isTagPoint);
        // Also notify LOD entities
        LODEntityList::iterator i, iend;
        iend = mLodEntityList.end();
        for (i = mLodEntityList.begin(); i != iend; ++i)
        {
            (*i)->_notifyAttached(parent, isTagPoint);
        }

    }
    //-----------------------------------------------------------------------
    //-----------------------------------------------------------------------
    Entity::EntityShadowRenderable::EntityShadowRenderable(Entity* parent,
        HardwareIndexBufferSharedPtr* indexBuffer, const VertexData* vertexData,
        bool createSeparateLightCap, SubEntity* subent, bool isLightCap)
        : mParent(parent), mSubEntity(subent)
    {
        // Save link to vertex data
        mCurrentVertexData = vertexData;

        // Initialise render op
        mRenderOp.indexData = OGRE_NEW IndexData();
        mRenderOp.indexData->indexBuffer = *indexBuffer;
        mRenderOp.indexData->indexStart = 0;
        // index start and count are sorted out later

        // Create vertex data which just references position component (and 2 component)
        mRenderOp.vertexData = OGRE_NEW VertexData();
        // Map in position data
        mRenderOp.vertexData->vertexDeclaration->addElement(0,0,VET_FLOAT3, VES_POSITION);
        mOriginalPosBufferBinding =
            vertexData->vertexDeclaration->findElementBySemantic(VES_POSITION)->getSource();
        mPositionBuffer = vertexData->vertexBufferBinding->getBuffer(mOriginalPosBufferBinding);
        mRenderOp.vertexData->vertexBufferBinding->setBinding(0, mPositionBuffer);
        // Map in w-coord buffer (if present)
        if(!vertexData->hardwareShadowVolWBuffer.isNull())
        {
            mRenderOp.vertexData->vertexDeclaration->addElement(1,0,VET_FLOAT1, VES_TEXTURE_COORDINATES, 0);
            mWBuffer = vertexData->hardwareShadowVolWBuffer;
            mRenderOp.vertexData->vertexBufferBinding->setBinding(1, mWBuffer);
        }
        // Use same vertex start as input
        mRenderOp.vertexData->vertexStart = vertexData->vertexStart;

        if (isLightCap)
        {
            // Use original vertex count, no extrusion
            mRenderOp.vertexData->vertexCount = vertexData->vertexCount;
        }
        else
        {
            // Vertex count must take into account the doubling of the buffer,
            // because second half of the buffer is the extruded copy
            mRenderOp.vertexData->vertexCount =
                vertexData->vertexCount * 2;
            if (createSeparateLightCap)
            {
				_createSeparateLightCap();
            }
        }
    }

	//-----------------------------------------------------------------------
    void Entity::EntityShadowRenderable::_createSeparateLightCap()
	{
		if (mLightCap == NULL)
		{
			// Create child light cap
			mLightCap = OGRE_NEW EntityShadowRenderable(mParent,
				&mRenderOp.indexData->indexBuffer, mCurrentVertexData, false, mSubEntity, true);
		}   
	}
    //-----------------------------------------------------------------------
    Entity::EntityShadowRenderable::~EntityShadowRenderable()
    {
        OGRE_DELETE mRenderOp.indexData;
        OGRE_DELETE mRenderOp.vertexData;
    }
    //-----------------------------------------------------------------------
    void Entity::EntityShadowRenderable::getWorldTransforms(Matrix4* xform) const
    {
        *xform = mParent->_getParentNodeFullTransform();
    }
    //-----------------------------------------------------------------------
    void Entity::EntityShadowRenderable::rebindPositionBuffer(const VertexData* vertexData, bool force)
    {
        if (force || mCurrentVertexData != vertexData)
        {
            mCurrentVertexData = vertexData;
            mPositionBuffer = mCurrentVertexData->vertexBufferBinding->getBuffer(
                mOriginalPosBufferBinding);
            mRenderOp.vertexData->vertexBufferBinding->setBinding(0, mPositionBuffer);
            if (mLightCap)
            {
                static_cast<EntityShadowRenderable*>(mLightCap)->rebindPositionBuffer(vertexData, force);
            }
        }
    }
    //-----------------------------------------------------------------------
    bool Entity::EntityShadowRenderable::isVisible(void) const
    {
        if (mSubEntity)
        {
            return mSubEntity->isVisible();
        }
        else
        {
            return ShadowRenderable::isVisible();
        }
    }
	//-----------------------------------------------------------------------
	void Entity::EntityShadowRenderable::rebindIndexBuffer(const HardwareIndexBufferSharedPtr& indexBuffer)
	{
		mRenderOp.indexData->indexBuffer = indexBuffer;
		if (mLightCap) mLightCap->rebindIndexBuffer(indexBuffer);
	}

    //-----------------------------------------------------------------------
    void Entity::setRenderQueueGroup(uint8 queueID)
    {
        MovableObject::setRenderQueueGroup(queueID);

        // Set render queue for all manual LOD entities
        if (mMesh->isLodManual())
        {
            LODEntityList::iterator li, liend;
            liend = mLodEntityList.end();
            for (li = mLodEntityList.begin(); li != liend; ++li)
            {
                (*li)->setRenderQueueGroup(queueID);
            }
        }
    }
	//-----------------------------------------------------------------------
	void Entity::setRenderQueueGroupAndPriority(uint8 queueID, ushort priority)
	{
		MovableObject::setRenderQueueGroupAndPriority(queueID, priority);

		// Set render queue for all manual LOD entities
		if (mMesh->isLodManual())
		{
			LODEntityList::iterator li, liend;
			liend = mLodEntityList.end();
			for (li = mLodEntityList.begin(); li != liend; ++li)
			{
				(*li)->setRenderQueueGroupAndPriority(queueID, priority);
			}
		}
	}
    //-----------------------------------------------------------------------
    void Entity::shareSkeletonInstanceWith(Entity* entity)
    {
        if (entity->getMesh()->getSkeleton() != getMesh()->getSkeleton())
        {
            OGRE_EXCEPT(Exception::ERR_RT_ASSERTION_FAILED,
                "The supplied entity has a different skeleton.",
                "Entity::shareSkeletonWith");
        }
        if (!mSkeletonInstance)
        {
            OGRE_EXCEPT(Exception::ERR_RT_ASSERTION_FAILED,
                "This entity has no skeleton.",
                "Entity::shareSkeletonWith");
        }
        if (mSharedSkeletonEntities != NULL && entity->mSharedSkeletonEntities != NULL)
        {
            OGRE_EXCEPT(Exception::ERR_RT_ASSERTION_FAILED,
                "Both entities already shares their SkeletonInstances! At least "
                "one of the instances must not share it's instance.",
                "Entity::shareSkeletonWith");
        }

        //check if we already share our skeletoninstance, we don't want to delete it if so
        if (mSharedSkeletonEntities != NULL)
        {
            entity->shareSkeletonInstanceWith(this);
        }
        else
        {
            OGRE_DELETE mSkeletonInstance;
            OGRE_FREE_SIMD(mBoneMatrices, MEMCATEGORY_ANIMATION);
            OGRE_DELETE mAnimationState;
			// using OGRE_FREE since unsigned long is not a destructor
			OGRE_FREE(mFrameBonesLastUpdated, MEMCATEGORY_ANIMATION);
            mSkeletonInstance = entity->mSkeletonInstance;
            mNumBoneMatrices = entity->mNumBoneMatrices;
            mBoneMatrices = entity->mBoneMatrices;
            mAnimationState = entity->mAnimationState;
            mFrameBonesLastUpdated = entity->mFrameBonesLastUpdated;
            if (entity->mSharedSkeletonEntities == NULL)
            {
                entity->mSharedSkeletonEntities = OGRE_NEW_T(EntitySet, MEMCATEGORY_ANIMATION)();
                entity->mSharedSkeletonEntities->insert(entity);
            }
            mSharedSkeletonEntities = entity->mSharedSkeletonEntities;
            mSharedSkeletonEntities->insert(this);
        }
    }
    //-----------------------------------------------------------------------
    void Entity::stopSharingSkeletonInstance()
    {
        if (mSharedSkeletonEntities == NULL)
        {
            OGRE_EXCEPT(Exception::ERR_RT_ASSERTION_FAILED,
                "This entity is not sharing it's skeletoninstance.",
                "Entity::shareSkeletonWith");
        }
        //check if there's no other than us sharing the skeleton instance
        if (mSharedSkeletonEntities->size() == 1)
        {
            //just reset
            OGRE_DELETE_T(mSharedSkeletonEntities, EntitySet, MEMCATEGORY_ANIMATION);
            mSharedSkeletonEntities = 0;
        }
        else
        {
            mSkeletonInstance = OGRE_NEW SkeletonInstance(mMesh->getSkeleton());
            mSkeletonInstance->load();
            mAnimationState = OGRE_NEW AnimationStateSet();
            mMesh->_initAnimationState(mAnimationState);
            mFrameBonesLastUpdated = OGRE_NEW_T(unsigned long, MEMCATEGORY_ANIMATION)(std::numeric_limits<unsigned long>::max());
            mNumBoneMatrices = mSkeletonInstance->getNumBones();
            mBoneMatrices = static_cast<Matrix4*>(OGRE_MALLOC_SIMD(sizeof(Matrix4) * mNumBoneMatrices, MEMCATEGORY_ANIMATION));

            mSharedSkeletonEntities->erase(this);
            if (mSharedSkeletonEntities->size() == 1)
            {
                (*mSharedSkeletonEntities->begin())->stopSharingSkeletonInstance();
            }
            mSharedSkeletonEntities = 0;
        }
    }
    //-----------------------------------------------------------------------
	void Entity::refreshAvailableAnimationState(void)
	{
		mMesh->_refreshAnimationState(mAnimationState);
	}
	//-----------------------------------------------------------------------
	uint32 Entity::getTypeFlags(void) const
	{
		return SceneManager::ENTITY_TYPE_MASK;
	}
	//-----------------------------------------------------------------------
	VertexData* Entity::getVertexDataForBinding(void)
	{
		Entity::VertexDataBindChoice c =
			chooseVertexDataForBinding(mMesh->getSharedVertexDataAnimationType() != VAT_NONE);
		switch(c)
		{
		case BIND_ORIGINAL:
			return mMesh->sharedVertexData;
		case BIND_HARDWARE_MORPH:
			return mHardwareVertexAnimVertexData;
		case BIND_SOFTWARE_MORPH:
			return mSoftwareVertexAnimVertexData;
		case BIND_SOFTWARE_SKELETAL:
			return mSkelAnimVertexData;
		};
		// keep compiler happy
		return mMesh->sharedVertexData;
	}
	//-----------------------------------------------------------------------
	Entity::VertexDataBindChoice Entity::chooseVertexDataForBinding(bool vertexAnim)
	{
		if (hasSkeleton())
		{
			if (!isHardwareAnimationEnabled())
			{
				// all software skeletal binds same vertex data
				// may be a 2-stage s/w transform including morph earlier though
				return BIND_SOFTWARE_SKELETAL;
			}
			else if (vertexAnim)
			{
				// hardware morph animation
				return BIND_HARDWARE_MORPH;
			}
			else
			{
				// hardware skeletal, no morphing
				return BIND_ORIGINAL;
			}
		}
		else if (vertexAnim)
		{
			// morph only, no skeletal
			if (isHardwareAnimationEnabled())
			{
				return BIND_HARDWARE_MORPH;
			}
			else
			{
				return BIND_SOFTWARE_MORPH;
			}

		}
		else
		{
			return BIND_ORIGINAL;
		}

	}
	//---------------------------------------------------------------------
	void Entity::visitRenderables(Renderable::Visitor* visitor, 
		bool debugRenderables)
	{
		// Visit each SubEntity
		for (SubEntityList::iterator i = mSubEntityList.begin(); i != mSubEntityList.end(); ++i)
		{
			visitor->visit(*i, 0, false);
		}
		// if manual LOD is in use, visit those too
		ushort lodi = 1;
		for (LODEntityList::iterator e = mLodEntityList.begin(); 
			e != mLodEntityList.end(); ++e, ++lodi)
		{
			
			uint nsub = (*e)->getNumSubEntities();
			for (uint s = 0; s < nsub; ++s)
			{
				visitor->visit((*e)->getSubEntity(s), lodi, false);
			}
		}

	}
	//-----------------------------------------------------------------------
	//-----------------------------------------------------------------------
	String EntityFactory::FACTORY_TYPE_NAME = "Entity";
	//-----------------------------------------------------------------------
	const String& EntityFactory::getType(void) const
	{
		return FACTORY_TYPE_NAME;
	}
	//-----------------------------------------------------------------------
	MovableObject* EntityFactory::createInstanceImpl( const String& name,
		const NameValuePairList* params)
	{
		// must have mesh parameter
		MeshPtr pMesh;
		if (params != 0)
		{
			String groupName = ResourceGroupManager::AUTODETECT_RESOURCE_GROUP_NAME;

			NameValuePairList::const_iterator ni;

			ni = params->find("resourceGroup");
			if (ni != params->end())
			{
				groupName = ni->second;
			}

			ni = params->find("mesh");
			if (ni != params->end())
			{
				// Get mesh (load if required)
				pMesh = MeshManager::getSingleton().load(
					ni->second,
					// autodetect group location
					groupName );
			}

		}
		if (pMesh.isNull())
		{
			OGRE_EXCEPT(Exception::ERR_INVALIDPARAMS,
				"'mesh' parameter required when constructing an Entity.",
				"EntityFactory::createInstance");
		}

		return OGRE_NEW Entity(name, pMesh);

	}
	//-----------------------------------------------------------------------
	void EntityFactory::destroyInstance( MovableObject* obj)
	{
		OGRE_DELETE obj;
	}


}<|MERGE_RESOLUTION|>--- conflicted
+++ resolved
@@ -59,14 +59,9 @@
     Entity::Entity ()
         : mAnimationState(NULL),
           mSkelAnimVertexData(0),
-<<<<<<< HEAD
-		  mSoftwareVertexAnimVertexData(0),
-		  mHardwareVertexAnimVertexData(0),
-          mVertexAnimationAppliedThisFrame(false),
-=======
           mSoftwareVertexAnimVertexData(0),
           mHardwareVertexAnimVertexData(0),
->>>>>>> 65a56236
+          mVertexAnimationAppliedThisFrame(false),
           mPreparedForShadowVolumes(false),
           mBoneWorldMatrices(NULL),
           mBoneMatrices(NULL),
@@ -102,16 +97,10 @@
         MovableObject(name),
         mMesh(mesh),
         mAnimationState(NULL),
-<<<<<<< HEAD
-		mSkelAnimVertexData(0),
-		mSoftwareVertexAnimVertexData(0),
-		mHardwareVertexAnimVertexData(0),
-        mVertexAnimationAppliedThisFrame(false),
-=======
         mSkelAnimVertexData(0),
         mSoftwareVertexAnimVertexData(0),
         mHardwareVertexAnimVertexData(0),
->>>>>>> 65a56236
+        mVertexAnimationAppliedThisFrame(false),
         mPreparedForShadowVolumes(false),
         mBoneWorldMatrices(NULL),
         mBoneMatrices(NULL),
@@ -531,37 +520,6 @@
 
         return full_aa_box;
     }
-<<<<<<< HEAD
-	//-----------------------------------------------------------------------
-	const AxisAlignedBox& Entity::getWorldBoundingBox(bool derive) const
-	{
-		if (derive)
-		{
-			// derive child bounding boxes
-			ChildObjectList::const_iterator child_itr = mChildObjectList.begin();
-			ChildObjectList::const_iterator child_itr_end = mChildObjectList.end();
-			for( ; child_itr != child_itr_end; ++child_itr)
-			{
-				child_itr->second->getWorldBoundingBox(true);
-			}
-		}
-		return MovableObject::getWorldBoundingBox(derive);
-	}
-	//-----------------------------------------------------------------------
-	const Sphere& Entity::getWorldBoundingSphere(bool derive) const
-	{
-		if (derive)
-		{
-			// derive child bounding boxes
-			ChildObjectList::const_iterator child_itr = mChildObjectList.begin();
-			ChildObjectList::const_iterator child_itr_end = mChildObjectList.end();
-			for( ; child_itr != child_itr_end; ++child_itr)
-			{
-				child_itr->second->getWorldBoundingSphere(true);
-			}
-		}
-		return MovableObject::getWorldBoundingSphere(derive);
-=======
     //-----------------------------------------------------------------------
     const AxisAlignedBox& Entity::getWorldBoundingBox(bool derive) const
     {
@@ -570,7 +528,7 @@
             // derive child bounding boxes
             ChildObjectList::const_iterator child_itr = mChildObjectList.begin();
             ChildObjectList::const_iterator child_itr_end = mChildObjectList.end();
-            for( ; child_itr != child_itr_end; child_itr++)
+			for( ; child_itr != child_itr_end; ++child_itr)
             {
                 child_itr->second->getWorldBoundingBox(true);
             }
@@ -585,13 +543,12 @@
             // derive child bounding boxes
             ChildObjectList::const_iterator child_itr = mChildObjectList.begin();
             ChildObjectList::const_iterator child_itr_end = mChildObjectList.end();
-            for( ; child_itr != child_itr_end; child_itr++)
+			for( ; child_itr != child_itr_end; ++child_itr)
             {
                 child_itr->second->getWorldBoundingSphere(true);
             }
         }
         return MovableObject::getWorldBoundingSphere(derive);
->>>>>>> 65a56236
 
     }
     //-----------------------------------------------------------------------
