/*
-----------------------------------------------------------------------------
This source file is part of OGRE
    (Object-oriented Graphics Rendering Engine)
For the latest info, see http://www.ogre3d.org/

Copyright (c) 2000-2014 Torus Knot Software Ltd

Permission is hereby granted, free of charge, to any person obtaining a copy
of this software and associated documentation files (the "Software"), to deal
in the Software without restriction, including without limitation the rights
to use, copy, modify, merge, publish, distribute, sublicense, and/or sell
copies of the Software, and to permit persons to whom the Software is
furnished to do so, subject to the following conditions:

The above copyright notice and this permission notice shall be included in
all copies or substantial portions of the Software.

THE SOFTWARE IS PROVIDED "AS IS", WITHOUT WARRANTY OF ANY KIND, EXPRESS OR
IMPLIED, INCLUDING BUT NOT LIMITED TO THE WARRANTIES OF MERCHANTABILITY,
FITNESS FOR A PARTICULAR PURPOSE AND NONINFRINGEMENT. IN NO EVENT SHALL THE
AUTHORS OR COPYRIGHT HOLDERS BE LIABLE FOR ANY CLAIM, DAMAGES OR OTHER
LIABILITY, WHETHER IN AN ACTION OF CONTRACT, TORT OR OTHERWISE, ARISING FROM,
OUT OF OR IN CONNECTION WITH THE SOFTWARE OR THE USE OR OTHER DEALINGS IN
THE SOFTWARE.
-----------------------------------------------------------------------------
*/

#include "OgreStableHeaders.h"
#include "OgreHardwareUniformBuffer.h"
#include "OgreHardwareBufferManager.h"
#include "OgreDefaultHardwareBufferManager.h"

namespace Ogre {

    HardwareUniformBuffer::HardwareUniformBuffer(HardwareBufferManagerBase* mgr, size_t sizeBytes, 
                                    HardwareBuffer::Usage usage, bool useShadowBuffer, const String& name)
        : HardwareBuffer(usage, false, useShadowBuffer)
<<<<<<< HEAD
=======
        , mMgr(mgr)
>>>>>>> 83e497b5
        , mName(name)
    {
        // Calculate the size of the vertices
        mSizeInBytes = sizeBytes;

        // Create a shadow buffer if required
        if (mUseShadowBuffer)
        {
            mShadowBuffer = OGRE_NEW DefaultHardwareUniformBuffer(mMgr, sizeBytes, HardwareBuffer::HBU_DYNAMIC, false);
        }
    }
    
    HardwareUniformBuffer::~HardwareUniformBuffer()
    {
        if (mMgr)
        {
            mMgr->_notifyUniformBufferDestroyed(this);
        }
<<<<<<< HEAD
        if (mShadowBuffer)
=======
        OGRE_DELETE mShadowBuffer;
    }

    /*
    bool HardwareUniformBuffer::writeParams(GpuProgramParametersSharedPtr params)
    {
        // Lock buffer
        void* mappedData = this->lock(HardwareBuffer::HBL_DISCARD);
        if (!mappedData)
        {
            OGRE_EXCEPT(Exception::ERR_RENDERINGAPI_ERROR,
                "Cannot update uniform buffer\nError description: error locking uniform buffer",
                "HardwareUniformBuffer::writeParams");
        }

        // Store temporary data address
        void* srcData = 0;

        // Iterate through variables
        ShaderVariableIterator it = mShaderVars.begin();
        ShaderVariableIterator end = mShaderVars.end();
        while(it != end)
        {
            String varName = it->name;

            // hack for cg parameter with strange prefix
            if (varName.size() > 0 && varName[0] == '_')
            {
                varName.erase(0,1);
            }

            const GpuConstantDefinition& def = params->getConstantDefinition(varName);
            if (def.isFloat())
            {
                srcData = (void *)&(*(params->getFloatConstantList().begin() + def.physicalIndex));
            }
            else
            {
                srcData = (void *)&(*(params->getIntConstantList().begin() + def.physicalIndex));
            }

            memcpy( &(((char *)(mappedData))[it->startOffset]), srcData , it->size);
        }

        // Unlock buffer
        this->unlock();

        return true;
    }

    bool HardwareUniformBuffer::writeSharedParams(GpuSharedParametersPtr sharedParams)
    {
        // Lock buffer
        void* mappedData = this->lock(HardwareBuffer::HBL_DISCARD);
        if (!mappedData)
>>>>>>> 83e497b5
        {
            OGRE_EXCEPT(Exception::ERR_RENDERINGAPI_ERROR,
                "Cannot update uniform buffer\nError description: error locking uniform buffer",
                "HardwareUniformBuffer::writeParams");
        }
<<<<<<< HEAD
    }

    /*
    bool HardwareUniformBuffer::writeParams(GpuProgramParametersSharedPtr params)
    {
        // Lock buffer
        void* mappedData = this->lock(HardwareBuffer::HBL_DISCARD);
        if (!mappedData)
        {
            OGRE_EXCEPT(Exception::ERR_RENDERINGAPI_ERROR,
                "Cannot update uniform buffer\nError description: error locking uniform buffer",
                "HardwareUniformBuffer::writeParams");
        }

        // Store temporary data address
        void* srcData = 0;

        // Iterate through variables
        ShaderVariableIterator it = mShaderVars.begin();
        ShaderVariableIterator end = mShaderVars.end();
        while(it != end)
        {
            String varName = it->name;

            // hack for cg parameter with strange prefix
            if (varName.size() > 0 && varName[0] == '_')
            {
                varName.erase(0,1);
            }

            const GpuConstantDefinition& def = params->getConstantDefinition(varName);
            if (def.isFloat())
            {
                srcData = (void *)&(*(params->getFloatConstantList().begin() + def.physicalIndex));
            }
            else
            {
                srcData = (void *)&(*(params->getIntConstantList().begin() + def.physicalIndex));
            }

            memcpy( &(((char *)(mappedData))[it->startOffset]), srcData , it->size);
        }

        // Unlock buffer
        this->unlock();

        return true;
    }

    bool HardwareUniformBuffer::writeSharedParams(GpuSharedParametersPtr sharedParams)
    {
        // Lock buffer
        void* mappedData = this->lock(HardwareBuffer::HBL_DISCARD);
        if (!mappedData)
        {
            OGRE_EXCEPT(Exception::ERR_RENDERINGAPI_ERROR,
                "Cannot update uniform buffer\nError description: error locking uniform buffer",
                "HardwareUniformBuffer::writeParams");
        }
=======
>>>>>>> 83e497b5

        // Store temporary data address
        void* srcData = 0;

        // Iterate through variables
        ShaderVariableIterator it = mShaderVars.begin();
        ShaderVariableIterator end = mShaderVars.end();
        while(it != end)
        {
            String varName = it->name;

            // hack for cg parameter with strange prefix
            if (varName.size() > 0 && varName[0] == '_')
            {
                varName.erase(0,1);
            }

            const GpuConstantDefinition& def = sharedParams->getConstantDefinition(varName);
            if (def.isFloat())
            {
                srcData = (void *)&(*(sharedParams->getFloatConstantList().begin() + def.physicalIndex));
            }
            else
            {
                srcData = (void *)&(*(sharedParams->getIntConstantList().begin() + def.physicalIndex));
            }

            memcpy( &(((char *)(mappedData))[it->startOffset]), srcData , it->size);
        }

        // Unlock buffer
        this->unlock();

        return true;
    }
    */
    //-----------------------------------------------------------------------------
    HardwareUniformBufferSharedPtr::HardwareUniformBufferSharedPtr(HardwareUniformBuffer* buf)
        : SharedPtr<HardwareUniformBuffer>(buf)
    {

    }
}<|MERGE_RESOLUTION|>--- conflicted
+++ resolved
@@ -36,10 +36,7 @@
     HardwareUniformBuffer::HardwareUniformBuffer(HardwareBufferManagerBase* mgr, size_t sizeBytes, 
                                     HardwareBuffer::Usage usage, bool useShadowBuffer, const String& name)
         : HardwareBuffer(usage, false, useShadowBuffer)
-<<<<<<< HEAD
-=======
         , mMgr(mgr)
->>>>>>> 83e497b5
         , mName(name)
     {
         // Calculate the size of the vertices
@@ -58,71 +55,7 @@
         {
             mMgr->_notifyUniformBufferDestroyed(this);
         }
-<<<<<<< HEAD
-        if (mShadowBuffer)
-=======
         OGRE_DELETE mShadowBuffer;
-    }
-
-    /*
-    bool HardwareUniformBuffer::writeParams(GpuProgramParametersSharedPtr params)
-    {
-        // Lock buffer
-        void* mappedData = this->lock(HardwareBuffer::HBL_DISCARD);
-        if (!mappedData)
-        {
-            OGRE_EXCEPT(Exception::ERR_RENDERINGAPI_ERROR,
-                "Cannot update uniform buffer\nError description: error locking uniform buffer",
-                "HardwareUniformBuffer::writeParams");
-        }
-
-        // Store temporary data address
-        void* srcData = 0;
-
-        // Iterate through variables
-        ShaderVariableIterator it = mShaderVars.begin();
-        ShaderVariableIterator end = mShaderVars.end();
-        while(it != end)
-        {
-            String varName = it->name;
-
-            // hack for cg parameter with strange prefix
-            if (varName.size() > 0 && varName[0] == '_')
-            {
-                varName.erase(0,1);
-            }
-
-            const GpuConstantDefinition& def = params->getConstantDefinition(varName);
-            if (def.isFloat())
-            {
-                srcData = (void *)&(*(params->getFloatConstantList().begin() + def.physicalIndex));
-            }
-            else
-            {
-                srcData = (void *)&(*(params->getIntConstantList().begin() + def.physicalIndex));
-            }
-
-            memcpy( &(((char *)(mappedData))[it->startOffset]), srcData , it->size);
-        }
-
-        // Unlock buffer
-        this->unlock();
-
-        return true;
-    }
-
-    bool HardwareUniformBuffer::writeSharedParams(GpuSharedParametersPtr sharedParams)
-    {
-        // Lock buffer
-        void* mappedData = this->lock(HardwareBuffer::HBL_DISCARD);
-        if (!mappedData)
->>>>>>> 83e497b5
-        {
-            OGRE_EXCEPT(Exception::ERR_RENDERINGAPI_ERROR,
-                "Cannot update uniform buffer\nError description: error locking uniform buffer",
-                "HardwareUniformBuffer::writeParams");
-        }
-<<<<<<< HEAD
     }
 
     /*
@@ -182,8 +115,6 @@
                 "Cannot update uniform buffer\nError description: error locking uniform buffer",
                 "HardwareUniformBuffer::writeParams");
         }
-=======
->>>>>>> 83e497b5
 
         // Store temporary data address
         void* srcData = 0;
