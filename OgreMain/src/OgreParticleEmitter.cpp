/*
-----------------------------------------------------------------------------
This source file is part of OGRE
(Object-oriented Graphics Rendering Engine)
For the latest info, see http://www.ogre3d.org/

Copyright (c) 2000-2014 Torus Knot Software Ltd

Permission is hereby granted, free of charge, to any person obtaining a copy
of this software and associated documentation files (the "Software"), to deal
in the Software without restriction, including without limitation the rights
to use, copy, modify, merge, publish, distribute, sublicense, and/or sell
copies of the Software, and to permit persons to whom the Software is
furnished to do so, subject to the following conditions:

The above copyright notice and this permission notice shall be included in
all copies or substantial portions of the Software.

THE SOFTWARE IS PROVIDED "AS IS", WITHOUT WARRANTY OF ANY KIND, EXPRESS OR
IMPLIED, INCLUDING BUT NOT LIMITED TO THE WARRANTIES OF MERCHANTABILITY,
FITNESS FOR A PARTICULAR PURPOSE AND NONINFRINGEMENT. IN NO EVENT SHALL THE
AUTHORS OR COPYRIGHT HOLDERS BE LIABLE FOR ANY CLAIM, DAMAGES OR OTHER
LIABILITY, WHETHER IN AN ACTION OF CONTRACT, TORT OR OTHERWISE, ARISING FROM,
OUT OF OR IN CONNECTION WITH THE SOFTWARE OR THE USE OR OTHER DEALINGS IN
THE SOFTWARE.
-----------------------------------------------------------------------------
*/
#include "OgreStableHeaders.h"

#include "OgreParticleEmitter.h"
#include "OgreParticleEmitterFactory.h"

namespace Ogre
{
    // Define static members
    EmitterCommands::CmdAngle ParticleEmitter::msAngleCmd;
    EmitterCommands::CmdColour ParticleEmitter::msColourCmd;
    EmitterCommands::CmdColourRangeStart ParticleEmitter::msColourRangeStartCmd;
    EmitterCommands::CmdColourRangeEnd ParticleEmitter::msColourRangeEndCmd;
    EmitterCommands::CmdDirection ParticleEmitter::msDirectionCmd;
    EmitterCommands::CmdUp ParticleEmitter::msUpCmd;
    EmitterCommands::CmdDirPositionRef ParticleEmitter::msDirPositionRefCmd;
    EmitterCommands::CmdEmissionRate ParticleEmitter::msEmissionRateCmd;
    EmitterCommands::CmdMaxTTL ParticleEmitter::msMaxTTLCmd;
    EmitterCommands::CmdMaxVelocity ParticleEmitter::msMaxVelocityCmd;
    EmitterCommands::CmdMinTTL ParticleEmitter::msMinTTLCmd;
    EmitterCommands::CmdMinVelocity ParticleEmitter::msMinVelocityCmd;
    EmitterCommands::CmdPosition ParticleEmitter::msPositionCmd;
    EmitterCommands::CmdTTL ParticleEmitter::msTTLCmd;
    EmitterCommands::CmdVelocity ParticleEmitter::msVelocityCmd;
    EmitterCommands::CmdDuration ParticleEmitter::msDurationCmd;
    EmitterCommands::CmdMinDuration ParticleEmitter::msMinDurationCmd;
    EmitterCommands::CmdMaxDuration ParticleEmitter::msMaxDurationCmd;
    EmitterCommands::CmdRepeatDelay ParticleEmitter::msRepeatDelayCmd;
    EmitterCommands::CmdMinRepeatDelay ParticleEmitter::msMinRepeatDelayCmd;
    EmitterCommands::CmdMaxRepeatDelay ParticleEmitter::msMaxRepeatDelayCmd;
    EmitterCommands::CmdName ParticleEmitter::msNameCmd;
    EmitterCommands::CmdEmittedEmitter ParticleEmitter::msEmittedEmitterCmd;


    //-----------------------------------------------------------------------
    ParticleEmitter::ParticleEmitter(ParticleSystem* psys)
      : mParent(psys),
        mUseDirPositionRef(false),
        mDirPositionRef(Vector3::ZERO),
        mStartTime(0),
        mDurationMin(0),
        mDurationMax(0),
        mDurationRemain(0),
        mRepeatDelayMin(0),
        mRepeatDelayMax(0),
        mRepeatDelayRemain(0)
    {

        // Reasonable defaults
        mAngle = 0;
        setDirection(Vector3::UNIT_X);
        mEmissionRate = 10;
        mMaxSpeed = mMinSpeed = 1;
        mMaxTTL = mMinTTL = 5;
        mPosition = Vector3::ZERO;
        mColourRangeStart = mColourRangeEnd = ColourValue::White;
        mEnabled = true;
        mRemainder = 0;
<<<<<<< HEAD
        mName = StringUtil::BLANK;
        mEmittedEmitter = StringUtil::BLANK;
=======
        mName = BLANKSTRING;
        mEmittedEmitter = BLANKSTRING;
>>>>>>> 83e497b5
        mEmitted = false;
    }
    //-----------------------------------------------------------------------
    ParticleEmitter::~ParticleEmitter() 
    {
    }
    //-----------------------------------------------------------------------
    void ParticleEmitter::setPosition(const Vector3& pos) 
    { 
        mPosition = pos; 
    }
    //-----------------------------------------------------------------------
    const Vector3& ParticleEmitter::getPosition(void) const 
    { 
        return mPosition; 
    }
    //-----------------------------------------------------------------------
    void ParticleEmitter::setDirection(const Vector3& inDirection) 
    { 
        mDirection = inDirection; 
        mDirection.normalise();
        // Generate a default up vector.
        mUp = mDirection.perpendicular();
        mUp.normalise();
    }
    //-----------------------------------------------------------------------
    const Vector3& ParticleEmitter::getDirection(void) const
    { 
        return mDirection; 
    }
    //-----------------------------------------------------------------------
    void ParticleEmitter::setUp(const Vector3& inUp) 
    {
        mUp = inUp; 
        mUp.normalise();
    }
    //-----------------------------------------------------------------------
    const Vector3& ParticleEmitter::getUp(void) const
    { 
        return mUp; 
    }
    //-----------------------------------------------------------------------
    void ParticleEmitter::setDirPositionReference( const Vector3& nposition, bool enable )
    { 
    mUseDirPositionRef  = enable;
        mDirPositionRef     = nposition;
    }
    //-----------------------------------------------------------------------
    const Vector3& ParticleEmitter::getDirPositionReference() const
    {
        return mDirPositionRef;
    }
    //-----------------------------------------------------------------------
    bool ParticleEmitter::getDirPositionReferenceEnabled() const
    {
        return mUseDirPositionRef;
    }
    //-----------------------------------------------------------------------
    void ParticleEmitter::setAngle(const Radian& angle)
    {
        // Store as radians for efficiency
        mAngle = angle;
    }
    //-----------------------------------------------------------------------
    const Radian& ParticleEmitter::getAngle(void) const
    {
        return mAngle;
    }
    //-----------------------------------------------------------------------
    void ParticleEmitter::setParticleVelocity(Real speed)
    {
        mMinSpeed = mMaxSpeed = speed;
    }
    //-----------------------------------------------------------------------
    void ParticleEmitter::setParticleVelocity(Real min, Real max)
    {
        mMinSpeed = min;
        mMaxSpeed = max;
    }
    //-----------------------------------------------------------------------
    void ParticleEmitter::setEmissionRate(Real particlesPerSecond) 
    { 
        mEmissionRate = particlesPerSecond; 
    }
    //-----------------------------------------------------------------------
    Real ParticleEmitter::getEmissionRate(void) const 
    { 
        return mEmissionRate; 
    }
    //-----------------------------------------------------------------------
    void ParticleEmitter::setTimeToLive(Real ttl)
    {
        mMinTTL = mMaxTTL = ttl;
    }
    //-----------------------------------------------------------------------
    void ParticleEmitter::setTimeToLive(Real minTtl, Real maxTtl)
    {
        mMinTTL = minTtl;
        mMaxTTL = maxTtl;
    }
    //-----------------------------------------------------------------------
    void ParticleEmitter::setColour(const ColourValue& inColour)
    {
        mColourRangeStart = mColourRangeEnd = inColour;
    }
    //-----------------------------------------------------------------------
    void ParticleEmitter::setColour(const ColourValue& colourStart, const ColourValue& colourEnd)
    {
        mColourRangeStart = colourStart;
        mColourRangeEnd = colourEnd;
    }
    //-----------------------------------------------------------------------
    const String& ParticleEmitter::getName(void) const
    {
        return mName;
    }
    //-----------------------------------------------------------------------
    void ParticleEmitter::setName(const String& newName)
    {
        mName = newName;
    }
    //-----------------------------------------------------------------------
    const String& ParticleEmitter::getEmittedEmitter(void) const
    {
        return mEmittedEmitter;
    }
    //-----------------------------------------------------------------------
    void ParticleEmitter::setEmittedEmitter(const String& emittedEmitter)
    {
        mEmittedEmitter = emittedEmitter;
    }
    //-----------------------------------------------------------------------
    bool ParticleEmitter::isEmitted(void) const
    {
        return mEmitted;
    }
    //-----------------------------------------------------------------------
    void ParticleEmitter::setEmitted(bool emitted)
    {
        mEmitted = emitted;
    }
    //-----------------------------------------------------------------------
    void ParticleEmitter::genEmissionDirection( const Vector3 &particlePos, Vector3& destVector )
    {
        if( mUseDirPositionRef )
        {
            Vector3 particleDir = particlePos - mDirPositionRef;
            particleDir.normalise();

            if (mAngle != Radian(0))
            {
                // Randomise angle
                Radian angle = Math::UnitRandom() * mAngle;

                // Randomise direction
                destVector = particleDir.randomDeviant( angle );
            }
            else
            {
                // Constant angle
                destVector = particleDir.normalisedCopy();
            }
        }
        else
        {
            if (mAngle != Radian(0))
            {
                // Randomise angle
                Radian angle = Math::UnitRandom() * mAngle;

                // Randomise direction
                destVector = mDirection.randomDeviant(angle, mUp);
            }
            else
            {
                // Constant angle
                destVector = mDirection;
            }
        }

        // Don't normalise, we can assume that it will still be a unit vector since
        // both direction and 'up' are.
    }
    //-----------------------------------------------------------------------
    void ParticleEmitter::genEmissionVelocity(Vector3& destVector)
    {
        Real scalar;
        if (mMinSpeed != mMaxSpeed)
        {
            scalar = mMinSpeed + (Math::UnitRandom() * (mMaxSpeed - mMinSpeed));
        }
        else
        {
            scalar = mMinSpeed;
        }

        destVector *= scalar;
    }
    //-----------------------------------------------------------------------
    Real ParticleEmitter::genEmissionTTL(void)
    {
        if (mMaxTTL != mMinTTL)
        {
            return mMinTTL + (Math::UnitRandom() * (mMaxTTL - mMinTTL));
        }
        else
        {
            return mMinTTL;
        }
    }
    //-----------------------------------------------------------------------
    unsigned short ParticleEmitter::genConstantEmissionCount(Real timeElapsed)
    {
        if (mEnabled)
        {
            // Keep fractions, otherwise a high frame rate will result in zero emissions!
            mRemainder += mEmissionRate * timeElapsed;
            unsigned short intRequest = (unsigned short)mRemainder;
            mRemainder -= intRequest;

            // Check duration
            if (mDurationMax)
            {
                mDurationRemain -= timeElapsed;
                if (mDurationRemain <= 0) 
                {
                    // Disable, duration is out (takes effect next time)
                    setEnabled(false);
                }
            }
            return intRequest;
        }
        else
        {
            // Check repeat
            if (mRepeatDelayMax)
            {
                mRepeatDelayRemain -= timeElapsed;
                if (mRepeatDelayRemain <= 0)
                {
                    // Enable, repeat delay is out (takes effect next time)
                    setEnabled(true);
                }
            }
            if(mStartTime)
            {
                mStartTime -= timeElapsed;
                if(mStartTime <= 0)
                {
                    setEnabled(true);
                    mStartTime = 0;
                }
            }
            return 0;
        }

    }
    //-----------------------------------------------------------------------
    void ParticleEmitter::genEmissionColour(ColourValue& destColour)
    {
        if (mColourRangeStart != mColourRangeEnd)
        {
            // Randomise
            //Real t = Math::UnitRandom();
            destColour.r = mColourRangeStart.r + (Math::UnitRandom() * (mColourRangeEnd.r - mColourRangeStart.r));
            destColour.g = mColourRangeStart.g + (Math::UnitRandom() * (mColourRangeEnd.g - mColourRangeStart.g));
            destColour.b = mColourRangeStart.b + (Math::UnitRandom() * (mColourRangeEnd.b - mColourRangeStart.b));
            destColour.a = mColourRangeStart.a + (Math::UnitRandom() * (mColourRangeEnd.a - mColourRangeStart.a));
        }
        else
        {
            destColour = mColourRangeStart;
        }
    }
    //-----------------------------------------------------------------------
    void ParticleEmitter::addBaseParameters(void)    
    {
        ParamDictionary* dict = getParamDictionary();

        dict->addParameter(ParameterDef("angle", 
            "The angle up to which particles may vary in their initial direction "
            "from the emitters direction, in degrees." , PT_REAL),
            &msAngleCmd);

        dict->addParameter(ParameterDef("colour", 
            "The colour of emitted particles.", PT_COLOURVALUE),
            &msColourCmd);

        dict->addParameter(ParameterDef("colour_range_start", 
            "The start of a range of colours to be assigned to emitted particles.", PT_COLOURVALUE),
            &msColourRangeStartCmd);

        dict->addParameter(ParameterDef("colour_range_end", 
            "The end of a range of colours to be assigned to emitted particles.", PT_COLOURVALUE),
            &msColourRangeEndCmd);

        dict->addParameter(ParameterDef("direction", 
            "The base direction of the emitter." , PT_VECTOR3),
            &msDirectionCmd);

        dict->addParameter(ParameterDef("up", 
            "The up vector of the emitter." , PT_VECTOR3),
            &msUpCmd);

        dict->addParameter(ParameterDef("direction_position_reference", 
            "The reference position to calculate the direction of emitted particles "
            "based on their position. Good for explosions and implosions (use negative velocity)" , PT_COLOURVALUE),
            &msDirPositionRefCmd);

        dict->addParameter(ParameterDef("emission_rate", 
            "The number of particles emitted per second." , PT_REAL),
            &msEmissionRateCmd);

        dict->addParameter(ParameterDef("position", 
            "The position of the emitter relative to the particle system center." , PT_VECTOR3),
            &msPositionCmd);

        dict->addParameter(ParameterDef("velocity", 
            "The initial velocity to be assigned to every particle, in world units per second." , PT_REAL),
            &msVelocityCmd);

        dict->addParameter(ParameterDef("velocity_min", 
            "The minimum initial velocity to be assigned to each particle." , PT_REAL),
            &msMinVelocityCmd);

        dict->addParameter(ParameterDef("velocity_max", 
            "The maximum initial velocity to be assigned to each particle." , PT_REAL),
            &msMaxVelocityCmd);

        dict->addParameter(ParameterDef("time_to_live", 
            "The lifetime of each particle in seconds." , PT_REAL),
            &msTTLCmd);

        dict->addParameter(ParameterDef("time_to_live_min", 
            "The minimum lifetime of each particle in seconds." , PT_REAL),
            &msMinTTLCmd);

        dict->addParameter(ParameterDef("time_to_live_max", 
            "The maximum lifetime of each particle in seconds." , PT_REAL),
            &msMaxTTLCmd);

        dict->addParameter(ParameterDef("duration", 
            "The length of time in seconds which an emitter stays enabled for." , PT_REAL),
            &msDurationCmd);

        dict->addParameter(ParameterDef("duration_min", 
            "The minimum length of time in seconds which an emitter stays enabled for." , PT_REAL),
            &msMinDurationCmd);

        dict->addParameter(ParameterDef("duration_max", 
            "The maximum length of time in seconds which an emitter stays enabled for." , PT_REAL),
            &msMaxDurationCmd);

        dict->addParameter(ParameterDef("repeat_delay", 
            "If set, after disabling an emitter will repeat (reenable) after this many seconds." , PT_REAL),
            &msRepeatDelayCmd);

        dict->addParameter(ParameterDef("repeat_delay_min", 
            "If set, after disabling an emitter will repeat (reenable) after this minimum number of seconds." , PT_REAL),
            &msMinRepeatDelayCmd);

        dict->addParameter(ParameterDef("repeat_delay_max", 
            "If set, after disabling an emitter will repeat (reenable) after this maximum number of seconds." , PT_REAL),
            &msMaxRepeatDelayCmd);

        dict->addParameter(ParameterDef("name", 
            "This is the name of the emitter" , PT_STRING),
            &msNameCmd);
        
        dict->addParameter(ParameterDef("emit_emitter", 
            "If set, this emitter will emit other emitters instead of visual particles" , PT_STRING),
            &msEmittedEmitterCmd);
    }
    //-----------------------------------------------------------------------
    Real ParticleEmitter::getParticleVelocity(void) const
    {
        return mMinSpeed;
    }
    //-----------------------------------------------------------------------
    Real ParticleEmitter::getMinParticleVelocity(void) const
    {
        return mMinSpeed;
    }
    //-----------------------------------------------------------------------
    Real ParticleEmitter::getMaxParticleVelocity(void) const
    {
        return mMaxSpeed;
    }
    //-----------------------------------------------------------------------
    void ParticleEmitter::setMinParticleVelocity(Real min)
    {
        mMinSpeed = min;
    }
    //-----------------------------------------------------------------------
    void ParticleEmitter::setMaxParticleVelocity(Real max)
    {
        mMaxSpeed = max;
    }
    //-----------------------------------------------------------------------
    Real ParticleEmitter::getTimeToLive(void) const
    {
        return mMinTTL;
    }
    //-----------------------------------------------------------------------
    Real ParticleEmitter::getMinTimeToLive(void) const
    {
        return mMinTTL;
    }
    //-----------------------------------------------------------------------
    Real ParticleEmitter::getMaxTimeToLive(void) const
    {
        return mMaxTTL;
    }
    //-----------------------------------------------------------------------
    void ParticleEmitter::setMinTimeToLive(Real min)
    {
        mMinTTL = min;
    }
    //-----------------------------------------------------------------------
    void ParticleEmitter::setMaxTimeToLive(Real max)
    {
        mMaxTTL = max;
    }
    //-----------------------------------------------------------------------
    const ColourValue& ParticleEmitter::getColour(void) const
    {
        return mColourRangeStart;
    }
    //-----------------------------------------------------------------------
    const ColourValue& ParticleEmitter::getColourRangeStart(void) const
    {
        return mColourRangeStart;
    }
    //-----------------------------------------------------------------------
    const ColourValue& ParticleEmitter::getColourRangeEnd(void) const
    {
        return mColourRangeEnd;
    }
    //-----------------------------------------------------------------------
    void ParticleEmitter::setColourRangeStart(const ColourValue& val)
    {
        mColourRangeStart = val;
    }
    //-----------------------------------------------------------------------
    void ParticleEmitter::setColourRangeEnd(const ColourValue& val )
    {
        mColourRangeEnd = val;
    }
    //-----------------------------------------------------------------------
    void ParticleEmitter::setEnabled(bool enabled)
    {
        mEnabled = enabled;
        // Reset duration & repeat
        initDurationRepeat();
    }
    //-----------------------------------------------------------------------
    bool ParticleEmitter::getEnabled(void) const
    {
        return mEnabled;
    }
    //-----------------------------------------------------------------------
    void ParticleEmitter::setStartTime(Real startTime)
    {
        setEnabled(false);
        mStartTime = startTime;
    }
    //-----------------------------------------------------------------------
    Real ParticleEmitter::getStartTime(void) const
    {
        return mStartTime;
    }
    //-----------------------------------------------------------------------
    void ParticleEmitter::setDuration(Real duration)
    {
        setDuration(duration, duration);
    }
    //-----------------------------------------------------------------------
    Real ParticleEmitter::getDuration(void) const
    {
        return mDurationMin;
    }
    //-----------------------------------------------------------------------
    void ParticleEmitter::setDuration(Real min, Real max)
    {
        mDurationMin = min;
        mDurationMax = max;
        initDurationRepeat();
    }
    //-----------------------------------------------------------------------
    void ParticleEmitter::setMinDuration(Real min)
    {
        mDurationMin = min;
        initDurationRepeat();
    }
    //-----------------------------------------------------------------------
    void ParticleEmitter::setMaxDuration(Real max)
    {
        mDurationMax = max;
        initDurationRepeat();
    }
    //-----------------------------------------------------------------------
    void ParticleEmitter::initDurationRepeat(void)
    {
        if (mEnabled)
        {
            if (mDurationMin == mDurationMax)
            {
                mDurationRemain = mDurationMin;
            }
            else
            {
                mDurationRemain = Math::RangeRandom(mDurationMin, mDurationMax);
            }
        }
        else
        {
            // Reset repeat
            if (mRepeatDelayMin == mRepeatDelayMax)
            {
                mRepeatDelayRemain = mRepeatDelayMin;
            }
            else
            {
                mRepeatDelayRemain = Math::RangeRandom(mRepeatDelayMax, mRepeatDelayMin);
            }

        }
    }
    //-----------------------------------------------------------------------
    void ParticleEmitter::setRepeatDelay(Real delay)
    {
        setRepeatDelay(delay, delay);
    }
    //-----------------------------------------------------------------------
    Real ParticleEmitter::getRepeatDelay(void) const
    {
        return mRepeatDelayMin;
    }
    //-----------------------------------------------------------------------
    void ParticleEmitter::setRepeatDelay(Real min, Real max)
    {
        mRepeatDelayMin = min;
        mRepeatDelayMax = max;
        initDurationRepeat();
    }
    //-----------------------------------------------------------------------
    void ParticleEmitter::setMinRepeatDelay(Real min)
    {
        mRepeatDelayMin = min;
        initDurationRepeat();
    }
    //-----------------------------------------------------------------------
    void ParticleEmitter::setMaxRepeatDelay(Real max)
    {
        mRepeatDelayMax = max;
        initDurationRepeat();
    }
    //-----------------------------------------------------------------------
    Real ParticleEmitter::getMinDuration(void) const
    {
        return mDurationMin;
    }
    //-----------------------------------------------------------------------
    Real ParticleEmitter::getMaxDuration(void) const
    {
        return mDurationMax;
    }
    //-----------------------------------------------------------------------
    Real ParticleEmitter::getMinRepeatDelay(void) const
    {
        return mRepeatDelayMin;    
    }
    //-----------------------------------------------------------------------
    Real ParticleEmitter::getMaxRepeatDelay(void) const
    {
        return mRepeatDelayMax;    
    }

    //-----------------------------------------------------------------------
    ParticleEmitterFactory::~ParticleEmitterFactory()
    {
        // Destroy all emitters
        vector<ParticleEmitter*>::type::iterator i;
        for (i = mEmitters.begin(); i != mEmitters.end(); ++i)
        {
            OGRE_DELETE (*i);
        }
            
        mEmitters.clear();

    }
    //-----------------------------------------------------------------------
    void ParticleEmitterFactory::destroyEmitter(ParticleEmitter* e)        
    {
        vector<ParticleEmitter*>::type::iterator i;
        for (i = mEmitters.begin(); i != mEmitters.end(); ++i)
        {
            if ((*i) == e)
            {
                mEmitters.erase(i);
                OGRE_DELETE e;
                break;
            }
        }
    }

    //-----------------------------------------------------------------------

}
<|MERGE_RESOLUTION|>--- conflicted
+++ resolved
@@ -82,13 +82,8 @@
         mColourRangeStart = mColourRangeEnd = ColourValue::White;
         mEnabled = true;
         mRemainder = 0;
-<<<<<<< HEAD
-        mName = StringUtil::BLANK;
-        mEmittedEmitter = StringUtil::BLANK;
-=======
         mName = BLANKSTRING;
         mEmittedEmitter = BLANKSTRING;
->>>>>>> 83e497b5
         mEmitted = false;
     }
     //-----------------------------------------------------------------------
