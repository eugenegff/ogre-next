/*
-----------------------------------------------------------------------------
This source file is part of OGRE
    (Object-oriented Graphics Rendering Engine)
For the latest info, see http://www.ogre3d.org/

Copyright (c) 2000-2014 Torus Knot Software Ltd

Permission is hereby granted, free of charge, to any person obtaining a copy
of this software and associated documentation files (the "Software"), to deal
in the Software without restriction, including without limitation the rights
to use, copy, modify, merge, publish, distribute, sublicense, and/or sell
copies of the Software, and to permit persons to whom the Software is
furnished to do so, subject to the following conditions:

The above copyright notice and this permission notice shall be included in
all copies or substantial portions of the Software.

THE SOFTWARE IS PROVIDED "AS IS", WITHOUT WARRANTY OF ANY KIND, EXPRESS OR
IMPLIED, INCLUDING BUT NOT LIMITED TO THE WARRANTIES OF MERCHANTABILITY,
FITNESS FOR A PARTICULAR PURPOSE AND NONINFRINGEMENT. IN NO EVENT SHALL THE
AUTHORS OR COPYRIGHT HOLDERS BE LIABLE FOR ANY CLAIM, DAMAGES OR OTHER
LIABILITY, WHETHER IN AN ACTION OF CONTRACT, TORT OR OTHERWISE, ARISING FROM,
OUT OF OR IN CONNECTION WITH THE SOFTWARE OR THE USE OR OTHER DEALINGS IN
THE SOFTWARE.
-----------------------------------------------------------------------------
*/
#include "OgreStableHeaders.h"

#include "OgrePlatformInformation.h"
#include "OgreLogManager.h"
#include "OgreStringConverter.h"
#include "OgreString.h"

#if OGRE_COMPILER == OGRE_COMPILER_MSVC
#include <excpt.h>      // For SEH values
    #if _MSC_VER >= 1400
        #include <intrin.h>
    #endif
#elif (OGRE_COMPILER == OGRE_COMPILER_GNUC || OGRE_COMPILER == OGRE_COMPILER_CLANG) && OGRE_PLATFORM != OGRE_PLATFORM_NACL
#include <signal.h>
#include <setjmp.h>
<<<<<<< HEAD
#if OGRE_PLATFORM != OGRE_PLATFORM_WIN32
    #if OGRE_PLATFORM == OGRE_PLATFORM_ANDROID
        #include <linux/sysctl.h>
    #elif OGRE_PLATFORM == OGRE_PLATFORM_APPLE || OGRE_PLATFORM == OGRE_PLATFORM_APPLE_IOS
        #include <sys/sysctl.h>
    #endif
=======
>>>>>>> 0c476f3f
#endif

#if OGRE_PLATFORM == OGRE_PLATFORM_ANDROID
    #include <linux/sysctl.h>
    #include <cpu-features.h>
#endif
#if OGRE_PLATFORM == OGRE_PLATFORM_APPLE || OGRE_PLATFORM == OGRE_PLATFORM_APPLE_IOS
    #include <sys/sysctl.h>
    #include <mach/machine.h>
#endif
#if OGRE_PLATFORM == OGRE_PLATFORM_WIN32 || OGRE_PLATFORM == OGRE_PLATFORM_WINRT
    #include <windows.h>
#endif

// Yes, I know, this file looks very ugly, but there aren't other ways to do it better.

namespace Ogre {

#if OGRE_CPU == OGRE_CPU_X86

    //---------------------------------------------------------------------
    // Struct for store CPUID instruction result, compiler-independent
    //---------------------------------------------------------------------
    struct CpuidResult
    {
        // Note: DO NOT CHANGE THE ORDER, some code based on that.
        uint _eax;
        uint _ebx;
        uint _edx;
        uint _ecx;
    };

    //---------------------------------------------------------------------
    // Compiler-dependent routines
    //---------------------------------------------------------------------

#if OGRE_COMPILER == OGRE_COMPILER_MSVC
#pragma warning(push)
#pragma warning(disable: 4035)  // no return value
#endif

    //---------------------------------------------------------------------
    // Detect whether CPU supports CPUID instruction, returns non-zero if supported.
    static int _isSupportCpuid(void)
    {
#if OGRE_COMPILER == OGRE_COMPILER_MSVC
        // Visual Studio 2005 & 64-bit compilers always supports __cpuid intrinsic
        // note that even though this is a build rather than runtime setting, all
        // 64-bit CPUs support this so since binary is 64-bit only we're ok
    #if _MSC_VER >= 1400 && defined(_M_X64)
        return true;
    #else
        // If we can modify flag register bit 21, the cpu is supports CPUID instruction
        __asm
        {
            // Read EFLAG
            pushfd
            pop     eax
            mov     ecx, eax

            // Modify bit 21
            xor     eax, 0x200000
            push    eax
            popfd

            // Read back EFLAG
            pushfd
            pop     eax

            // Restore EFLAG
            push    ecx
            popfd

            // Check bit 21 modifiable
            xor     eax, ecx
            neg     eax
            sbb     eax, eax

            // Return values in eax, no return statement requirement here for VC.
        }
    #endif
#elif (OGRE_COMPILER == OGRE_COMPILER_GNUC || OGRE_COMPILER == OGRE_COMPILER_CLANG) && OGRE_PLATFORM != OGRE_PLATFORM_NACL && OGRE_PLATFORM != OGRE_PLATFORM_EMSCRIPTEN
        #if OGRE_ARCH_TYPE == OGRE_ARCHITECTURE_64
           return true;
       #else
        unsigned oldFlags, newFlags;
        __asm__
        (
            "pushfl         \n\t"
            "pop    %0      \n\t"
            "mov    %0, %1  \n\t"
            "xor    %2, %0  \n\t"
            "push   %0      \n\t"
            "popfl          \n\t"
            "pushfl         \n\t"
            "pop    %0      \n\t"
            "push   %1      \n\t"
            "popfl          \n\t"
            : "=r" (oldFlags), "=r" (newFlags)
            : "n" (0x200000)
        );
        return oldFlags != newFlags;
       #endif // 64
#else
        // TODO: Supports other compiler
        return false;
#endif
    }

    //---------------------------------------------------------------------
    // Performs CPUID instruction with 'query', fill the results, and return value of eax.
    static uint _performCpuid(int query, CpuidResult& result)
    {
#if OGRE_COMPILER == OGRE_COMPILER_MSVC
    #if _MSC_VER >= 1400 
        int CPUInfo[4];
        __cpuid(CPUInfo, query);
        result._eax = CPUInfo[0];
        result._ebx = CPUInfo[1];
        result._ecx = CPUInfo[2];
        result._edx = CPUInfo[3];
        return result._eax;
    #else
        __asm
        {
            mov     edi, result
            mov     eax, query
            xor     ecx, ecx
            cpuid
            mov     [edi]._eax, eax
            mov     [edi]._ebx, ebx
            mov     [edi]._edx, edx
            mov     [edi]._ecx, ecx
            // Return values in eax, no return statement requirement here for VC.
        }
    #endif
#elif (OGRE_COMPILER == OGRE_COMPILER_GNUC || OGRE_COMPILER == OGRE_COMPILER_CLANG) && OGRE_PLATFORM != OGRE_PLATFORM_NACL && OGRE_PLATFORM != OGRE_PLATFORM_EMSCRIPTEN
        #if OGRE_ARCH_TYPE == OGRE_ARCHITECTURE_64
        __asm__
        (
            "xor     %%rcx, %%rcx    \n\t"
            "cpuid": "=a" (result._eax), "=b" (result._ebx), "=c" (result._ecx), "=d" (result._edx) : "a" (query)
        );
        #else
        __asm__
        (
            "pushl  %%ebx           \n\t"
            "xor    %%ecx, %%ecx    \n\t"
            "cpuid                  \n\t"
            "movl   %%ebx, %%edi    \n\t"
            "popl   %%ebx           \n\t"
            : "=a" (result._eax), "=D" (result._ebx), "=c" (result._ecx), "=d" (result._edx)
            : "a" (query)
        );
       #endif // OGRE_ARCHITECTURE_64
        return result._eax;

#else
        // TODO: Supports other compiler
        return 0;
#endif
    }

#if OGRE_COMPILER == OGRE_COMPILER_MSVC
#pragma warning(pop)
#endif

    //---------------------------------------------------------------------
    // Detect whether or not os support Streaming SIMD Extension.
#if (OGRE_COMPILER == OGRE_COMPILER_GNUC || OGRE_COMPILER == OGRE_COMPILER_CLANG) && OGRE_PLATFORM != OGRE_PLATFORM_NACL
    #if OGRE_ARCH_TYPE == OGRE_ARCHITECTURE_32 && OGRE_CPU == OGRE_CPU_X86
    static jmp_buf sIllegalJmpBuf;
    static void _illegalHandler(int x)
    {
        (void)(x); // Unused
        longjmp(sIllegalJmpBuf, 1);
    }
    #endif
#endif
    static bool _checkOperatingSystemSupportSSE(void)
    {
#if OGRE_COMPILER == OGRE_COMPILER_MSVC
        /*
            The FP part of SSE introduces a new architectural state and therefore
            requires support from the operating system. So even if CPUID indicates
            support for SSE FP, the application might not be able to use it. If
            CPUID indicates support for SSE FP, check here whether it is also
            supported by the OS, and turn off the SSE FP feature bit if there
            is no OS support for SSE FP.

            Operating systems that do not support SSE FP return an illegal
            instruction exception if execution of an SSE FP instruction is performed.
            Here, a sample SSE FP instruction is executed, and is checked for an
            exception using the (non-standard) __try/__except mechanism
            of Microsoft Visual C/C++.
        */
        // Visual Studio 2005, Both AMD and Intel x64 support SSE
        // note that even though this is a build rather than runtime setting, all
        // 64-bit CPUs support this so since binary is 64-bit only we're ok
    #if _MSC_VER >= 1400 && defined(_M_X64)
            return true;
    #else
        __try
        {
            __asm orps  xmm0, xmm0
            return true;
        }
        __except(EXCEPTION_EXECUTE_HANDLER)
        {
            return false;
        }
    #endif
#elif (OGRE_COMPILER == OGRE_COMPILER_GNUC || OGRE_COMPILER == OGRE_COMPILER_CLANG) && OGRE_PLATFORM != OGRE_PLATFORM_NACL && OGRE_PLATFORM != OGRE_PLATFORM_EMSCRIPTEN
        #if OGRE_ARCH_TYPE == OGRE_ARCHITECTURE_64 
            return true;
        #else
        // Does gcc have __try/__except similar mechanism?
        // Use signal, setjmp/longjmp instead.
        void (*oldHandler)(int);
        oldHandler = signal(SIGILL, _illegalHandler);

        if (setjmp(sIllegalJmpBuf))
        {
            signal(SIGILL, oldHandler);
            return false;
        }
        else
        {
            __asm__ __volatile__ ("orps %xmm0, %xmm0");
            signal(SIGILL, oldHandler);
            return true;
        }
       #endif
#else
        // TODO: Supports other compiler, assumed is supported by default
        return true;
#endif
    }

    //---------------------------------------------------------------------
    // Compiler-independent routines
    //---------------------------------------------------------------------

    static uint queryCpuFeatures(void)
    {
#define CPUID_STD_FPU               (1<<0)
#define CPUID_STD_TSC               (1<<4)
#define CPUID_STD_CMOV              (1<<15)
#define CPUID_STD_MMX               (1<<23)
#define CPUID_STD_SSE               (1<<25)
#define CPUID_STD_SSE2              (1<<26)
#define CPUID_STD_HTT               (1<<28)     // EDX[28] - Bit 28 set indicates  Hyper-Threading Technology is supported in hardware.

#define CPUID_STD_SSE3              (1<<0)      // ECX[0] - Bit 0 of standard function 1 indicate SSE3 supported

#define CPUID_FAMILY_ID_MASK        0x0F00      // EAX[11:8] - Bit 11 thru 8 contains family  processor id
#define CPUID_EXT_FAMILY_ID_MASK    0x0F00000   // EAX[23:20] - Bit 23 thru 20 contains extended family processor id
#define CPUID_PENTIUM4_ID           0x0F00      // Pentium 4 family processor id

#define CPUID_EXT_3DNOW             (1<<31)
#define CPUID_EXT_AMD_3DNOWEXT      (1<<30)
#define CPUID_EXT_AMD_MMXEXT        (1<<22)

        uint features = 0;

        // Supports CPUID instruction ?
        if (_isSupportCpuid())
        {
            CpuidResult result;

            // Has standard feature ?
            if (_performCpuid(0, result))
            {
                // Check vendor strings
                if (memcmp(&result._ebx, "GenuineIntel", 12) == 0)
                {
                    if (result._eax > 2)
                        features |= PlatformInformation::CPU_FEATURE_PRO;

                    // Check standard feature
                    _performCpuid(1, result);

                    if (result._edx & CPUID_STD_FPU)
                        features |= PlatformInformation::CPU_FEATURE_FPU;
                    if (result._edx & CPUID_STD_TSC)
                        features |= PlatformInformation::CPU_FEATURE_TSC;
                    if (result._edx & CPUID_STD_CMOV)
                        features |= PlatformInformation::CPU_FEATURE_CMOV;
                    if (result._edx & CPUID_STD_MMX)
                        features |= PlatformInformation::CPU_FEATURE_MMX;
                    if (result._edx & CPUID_STD_SSE)
                        features |= PlatformInformation::CPU_FEATURE_MMXEXT | PlatformInformation::CPU_FEATURE_SSE;
                    if (result._edx & CPUID_STD_SSE2)
                        features |= PlatformInformation::CPU_FEATURE_SSE2;

                    if (result._ecx & CPUID_STD_SSE3)
                        features |= PlatformInformation::CPU_FEATURE_SSE3;

                    // Check to see if this is a Pentium 4 or later processor
                    if ((result._eax & CPUID_EXT_FAMILY_ID_MASK) ||
                        (result._eax & CPUID_FAMILY_ID_MASK) == CPUID_PENTIUM4_ID)
                    {
                        // Check hyper-threading technology
                        if (result._edx & CPUID_STD_HTT)
                            features |= PlatformInformation::CPU_FEATURE_HTT;
                    }
                }
                else if (memcmp(&result._ebx, "AuthenticAMD", 12) == 0)
                {
                    features |= PlatformInformation::CPU_FEATURE_PRO;

                    // Check standard feature
                    _performCpuid(1, result);

                    if (result._edx & CPUID_STD_FPU)
                        features |= PlatformInformation::CPU_FEATURE_FPU;
                    if (result._edx & CPUID_STD_TSC)
                        features |= PlatformInformation::CPU_FEATURE_TSC;
                    if (result._edx & CPUID_STD_CMOV)
                        features |= PlatformInformation::CPU_FEATURE_CMOV;
                    if (result._edx & CPUID_STD_MMX)
                        features |= PlatformInformation::CPU_FEATURE_MMX;
                    if (result._edx & CPUID_STD_SSE)
                        features |= PlatformInformation::CPU_FEATURE_SSE;
                    if (result._edx & CPUID_STD_SSE2)
                        features |= PlatformInformation::CPU_FEATURE_SSE2;

                    if (result._ecx & CPUID_STD_SSE3)
                        features |= PlatformInformation::CPU_FEATURE_SSE3;

                    // Has extended feature ?
                    if (_performCpuid(0x80000000, result) > 0x80000000)
                    {
                        // Check extended feature
                        _performCpuid(0x80000001, result);

                        if (result._edx & CPUID_EXT_3DNOW)
                            features |= PlatformInformation::CPU_FEATURE_3DNOW;
                        if (result._edx & CPUID_EXT_AMD_3DNOWEXT)
                            features |= PlatformInformation::CPU_FEATURE_3DNOWEXT;
                        if (result._edx & CPUID_EXT_AMD_MMXEXT)
                            features |= PlatformInformation::CPU_FEATURE_MMXEXT;
                    }
                }
            }
        }

        return features;
    }
    //---------------------------------------------------------------------
    static uint _detectCpuFeatures(void)
    {
        uint features = queryCpuFeatures();

        const uint sse_features = PlatformInformation::CPU_FEATURE_SSE |
            PlatformInformation::CPU_FEATURE_SSE2 | PlatformInformation::CPU_FEATURE_SSE3;
        if ((features & sse_features) && !_checkOperatingSystemSupportSSE())
        {
            features &= ~sse_features;
        }

        return features;
    }
    //---------------------------------------------------------------------
    static String _detectCpuIdentifier(void)
    {
        // Supports CPUID instruction ?
        if (_isSupportCpuid())
        {
            CpuidResult result;
            uint nExIds;
            char CPUString[0x20];
            char CPUBrandString[0x40];

            String detailedIdentStr;


            // Has standard feature ?
            if (_performCpuid(0, result))
            {
                memset(CPUString, 0, sizeof(CPUString));
                memset(CPUBrandString, 0, sizeof(CPUBrandString));

                //*((int*)CPUString) = result._ebx;
                //*((int*)(CPUString+4)) = result._edx;
                //*((int*)(CPUString+8)) = result._ecx;
                memcpy(CPUString, &result._ebx, sizeof(int));
                memcpy(CPUString+4, &result._edx, sizeof(int));
                memcpy(CPUString+8, &result._ecx, sizeof(int));

                detailedIdentStr += CPUString;

                // Calling _performCpuid with 0x80000000 as the query argument
                // gets the number of valid extended IDs.
                nExIds = _performCpuid(0x80000000, result);

                for (uint i=0x80000000; i<=nExIds; ++i)
                {
                    _performCpuid(i, result);

                    // Interpret CPU brand string and cache information.
                    if  (i == 0x80000002)
                    {
                        memcpy(CPUBrandString + 0, &result._eax, sizeof(result._eax));
                        memcpy(CPUBrandString + 4, &result._ebx, sizeof(result._ebx));
                        memcpy(CPUBrandString + 8, &result._ecx, sizeof(result._ecx));
                        memcpy(CPUBrandString + 12, &result._edx, sizeof(result._edx));
                    }
                    else if  (i == 0x80000003)
                    {
                        memcpy(CPUBrandString + 16 + 0, &result._eax, sizeof(result._eax));
                        memcpy(CPUBrandString + 16 + 4, &result._ebx, sizeof(result._ebx));
                        memcpy(CPUBrandString + 16 + 8, &result._ecx, sizeof(result._ecx));
                        memcpy(CPUBrandString + 16 + 12, &result._edx, sizeof(result._edx));
                    }
                    else if  (i == 0x80000004)
                    {
                        memcpy(CPUBrandString + 32 + 0, &result._eax, sizeof(result._eax));
                        memcpy(CPUBrandString + 32 + 4, &result._ebx, sizeof(result._ebx));
                        memcpy(CPUBrandString + 32 + 8, &result._ecx, sizeof(result._ecx));
                        memcpy(CPUBrandString + 32 + 12, &result._edx, sizeof(result._edx));
                    }
                }

                String brand(CPUBrandString);
                StringUtil::trim(brand);
                if (!brand.empty())
                    detailedIdentStr += ": " + brand;

                return detailedIdentStr;
            }
        }

        return "X86";
    }

#elif OGRE_PLATFORM == OGRE_PLATFORM_ANDROID
    static uint _detectCpuFeatures(void)
    {
        uint features = 0;
#if OGRE_CPU == OGRE_CPU_ARM
        uint64_t cpufeatures = android_getCpuFeatures();
        if (cpufeatures & ANDROID_CPU_ARM_FEATURE_NEON)
        {
            features |= PlatformInformation::CPU_FEATURE_NEON;
        }
        
        if (cpufeatures & ANDROID_CPU_ARM_FEATURE_VFPv3) 
        {
            features |= PlatformInformation::CPU_FEATURE_VFP;
        }
#elif OGRE_CPU == OGRE_CPU_X86
        // see https://developer.android.com/ndk/guides/abis.html
        features |= PlatformInformation::CPU_FEATURE_SSE;
        features |= PlatformInformation::CPU_FEATURE_SSE2;
        features |= PlatformInformation::CPU_FEATURE_SSE3;
#endif
        return features;
    }
    //---------------------------------------------------------------------
    static String _detectCpuIdentifier(void)
    {
        String cpuID;
        AndroidCpuFamily cpuInfo = android_getCpuFamily();
        
        switch (cpuInfo) {
            case ANDROID_CPU_FAMILY_ARM:
            {
                if (android_getCpuFeatures() & ANDROID_CPU_ARM_FEATURE_ARMv7) 
                {
                    cpuID = "ARMv7";
                }
                else
                {
                    cpuID = "Unknown ARM";
                }
            }
            break;
            case ANDROID_CPU_FAMILY_X86:
                cpuID = "Unknown X86";
                break;   
            default:
                cpuID = "Unknown";
                break;
        }
        return cpuID;
    }
    
#elif OGRE_CPU == OGRE_CPU_ARM  // OGRE_CPU == OGRE_CPU_ARM

    //---------------------------------------------------------------------
    static uint _detectCpuFeatures(void)
    {
        // Use preprocessor definitions to determine architecture and CPU features
        uint features = 0;
#if OGRE_PLATFORM == OGRE_PLATFORM_APPLE_IOS
        int hasNEON;
        size_t len = sizeof(size_t);
        sysctlbyname("hw.optional.neon", &hasNEON, &len, NULL, 0);

        if(hasNEON)
            features |= PlatformInformation::CPU_FEATURE_NEON;
#endif

        return features;
    }
    //---------------------------------------------------------------------
    static String _detectCpuIdentifier(void)
    {
        String cpuID;
#if OGRE_PLATFORM == OGRE_PLATFORM_APPLE_IOS
        // Get the size of the CPU subtype struct
        size_t size;
        sysctlbyname("hw.cpusubtype", NULL, &size, NULL, 0);

        // Get the ARM CPU subtype
        cpu_subtype_t cpusubtype = 0;
        sysctlbyname("hw.cpusubtype", &cpusubtype, &size, NULL, 0);

        switch(cpusubtype)
        {
            case CPU_SUBTYPE_ARM_V6:
                cpuID = "ARMv6";
                break;
            case CPU_SUBTYPE_ARM_V7:
                cpuID = "ARMv7";
                break;
            case CPU_SUBTYPE_ARM_V7F:
                cpuID = "ARM Cortex-A9";
                break;
            case CPU_SUBTYPE_ARM_V7S:
                cpuID = "ARM Swift";
                break;
            case CPU_SUBTYPE_ARM_V8:
                cpuID = "ARMv8";
                break;
            case CPU_SUBTYPE_ARM64_V8:
                cpuID = "ARM64v8";
                break;
            default:
                cpuID = "Unknown ARM";
                break;
        }
#endif
        return cpuID;
    }
    
#elif OGRE_CPU == OGRE_CPU_MIPS  // OGRE_CPU == OGRE_CPU_ARM

    //---------------------------------------------------------------------
    static uint _detectCpuFeatures(void)
    {
        // Use preprocessor definitions to determine architecture and CPU features
        uint features = 0;
#if defined(__mips_msa)
        features |= PlatformInformation::CPU_FEATURE_MSA;
#endif
        return features;
    }
    //---------------------------------------------------------------------
    static String _detectCpuIdentifier(void)
    {
        String cpuID = "MIPS";

        return cpuID;
    }

#else   // OGRE_CPU == OGRE_CPU_MIPS

    //---------------------------------------------------------------------
    static uint _detectCpuFeatures(void)
    {
        return 0;
    }
    //---------------------------------------------------------------------
    static String _detectCpuIdentifier(void)
    {
        return "Unknown";
    }

#endif  // OGRE_CPU

    //---------------------------------------------------------------------
    static uint32 _detectNumLogicalCores(void)
    {
        uint32 numLogicalCores = 0;

#if OGRE_PLATFORM == OGRE_PLATFORM_LINUX || OGRE_PLATFORM == OGRE_PLATFORM_ANDROID || OGRE_PLATFORM == OGRE_PLATFORM_FREEBSD
        int logicalCores = (uint)sysconf( _SC_NPROCESSORS_ONLN );

        if( logicalCores > 0 )
            numLogicalCores = (uint32)logicalCores;
#elif OGRE_PLATFORM == OGRE_PLATFORM_APPLE || OGRE_PLATFORM == OGRE_PLATFORM_APPLE_IOS
        size_t size = sizeof( numLogicalCores );
        sysctlbyname( "hw.logicalcpu", &numLogicalCores, &size, NULL, 0 );
#elif OGRE_PLATFORM == OGRE_PLATFORM_WIN32 || OGRE_PLATFORM == OGRE_PLATFORM_WINRT
        SYSTEM_INFO info;
        GetSystemInfo( &info );
        numLogicalCores = info.dwNumberOfProcessors;
#endif

        return numLogicalCores;
    }

    //---------------------------------------------------------------------
    // Platform-independent routines, but the returns value are platform-dependent
    //---------------------------------------------------------------------

    const String& PlatformInformation::getCpuIdentifier(void)
    {
        static const String sIdentifier = _detectCpuIdentifier();
        return sIdentifier;
    }
    //---------------------------------------------------------------------
    uint PlatformInformation::getCpuFeatures(void)
    {
        static const uint sFeatures = _detectCpuFeatures();
        return sFeatures;
    }
    //---------------------------------------------------------------------
    bool PlatformInformation::hasCpuFeature(CpuFeatures feature)
    {
        return (getCpuFeatures() & feature) != 0;
    }
    //---------------------------------------------------------------------
    uint32 PlatformInformation::getNumLogicalCores(void)
    {
        static const uint32 sNumCores = _detectNumLogicalCores();
        return sNumCores;
    }
    //---------------------------------------------------------------------
    void PlatformInformation::log(Log* pLog)
    {
        pLog->logMessage("CPU Identifier & Features");
        pLog->logMessage("-------------------------");
        pLog->logMessage(
            " *   CPU ID: " + getCpuIdentifier());
        pLog->logMessage(
            " *   Logical cores: " +
                        StringConverter::toString( getNumLogicalCores() ) );
#if OGRE_CPU == OGRE_CPU_X86
        if(_isSupportCpuid())
        {
            pLog->logMessage(
                " *      SSE: " + StringConverter::toString(hasCpuFeature(CPU_FEATURE_SSE), true));
            pLog->logMessage(
                " *     SSE2: " + StringConverter::toString(hasCpuFeature(CPU_FEATURE_SSE2), true));
            pLog->logMessage(
                " *     SSE3: " + StringConverter::toString(hasCpuFeature(CPU_FEATURE_SSE3), true));
            pLog->logMessage(
                " *      MMX: " + StringConverter::toString(hasCpuFeature(CPU_FEATURE_MMX), true));
            pLog->logMessage(
                " *   MMXEXT: " + StringConverter::toString(hasCpuFeature(CPU_FEATURE_MMXEXT), true));
            pLog->logMessage(
                " *    3DNOW: " + StringConverter::toString(hasCpuFeature(CPU_FEATURE_3DNOW), true));
            pLog->logMessage(
                " * 3DNOWEXT: " + StringConverter::toString(hasCpuFeature(CPU_FEATURE_3DNOWEXT), true));
            pLog->logMessage(
                " *     CMOV: " + StringConverter::toString(hasCpuFeature(CPU_FEATURE_CMOV), true));
            pLog->logMessage(
                " *      TSC: " + StringConverter::toString(hasCpuFeature(CPU_FEATURE_TSC), true));
            pLog->logMessage(
                " *      FPU: " + StringConverter::toString(hasCpuFeature(CPU_FEATURE_FPU), true));
            pLog->logMessage(
                " *      PRO: " + StringConverter::toString(hasCpuFeature(CPU_FEATURE_PRO), true));
            pLog->logMessage(
                " *       HT: " + StringConverter::toString(hasCpuFeature(CPU_FEATURE_HTT), true));
        }
#elif OGRE_CPU == OGRE_CPU_ARM || OGRE_PLATFORM == OGRE_PLATFORM_ANDROID
        pLog->logMessage(
                " *     NEON: " + StringConverter::toString(hasCpuFeature(CPU_FEATURE_NEON), true));
#elif OGRE_CPU == OGRE_CPU_MIPS
        pLog->logMessage(
                " *      MSA: " + StringConverter::toString(hasCpuFeature(CPU_FEATURE_MSA), true));#endif
#endif
        pLog->logMessage("-------------------------");

    }


}<|MERGE_RESOLUTION|>--- conflicted
+++ resolved
@@ -40,15 +40,6 @@
 #elif (OGRE_COMPILER == OGRE_COMPILER_GNUC || OGRE_COMPILER == OGRE_COMPILER_CLANG) && OGRE_PLATFORM != OGRE_PLATFORM_NACL
 #include <signal.h>
 #include <setjmp.h>
-<<<<<<< HEAD
-#if OGRE_PLATFORM != OGRE_PLATFORM_WIN32
-    #if OGRE_PLATFORM == OGRE_PLATFORM_ANDROID
-        #include <linux/sysctl.h>
-    #elif OGRE_PLATFORM == OGRE_PLATFORM_APPLE || OGRE_PLATFORM == OGRE_PLATFORM_APPLE_IOS
-        #include <sys/sysctl.h>
-    #endif
-=======
->>>>>>> 0c476f3f
 #endif
 
 #if OGRE_PLATFORM == OGRE_PLATFORM_ANDROID
