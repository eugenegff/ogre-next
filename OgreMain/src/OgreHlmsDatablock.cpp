/*
-----------------------------------------------------------------------------
This source file is part of OGRE
    (Object-oriented Graphics Rendering Engine)
For the latest info, see http://www.ogre3d.org/

Copyright (c) 2000-2014 Torus Knot Software Ltd

Permission is hereby granted, free of charge, to any person obtaining a copy
of this software and associated documentation files (the "Software"), to deal
in the Software without restriction, including without limitation the rights
to use, copy, modify, merge, publish, distribute, sublicense, and/or sell
copies of the Software, and to permit persons to whom the Software is
furnished to do so, subject to the following conditions:

The above copyright notice and this permission notice shall be included in
all copies or substantial portions of the Software.

THE SOFTWARE IS PROVIDED "AS IS", WITHOUT WARRANTY OF ANY KIND, EXPRESS OR
IMPLIED, INCLUDING BUT NOT LIMITED TO THE WARRANTIES OF MERCHANTABILITY,
FITNESS FOR A PARTICULAR PURPOSE AND NONINFRINGEMENT. IN NO EVENT SHALL THE
AUTHORS OR COPYRIGHT HOLDERS BE LIABLE FOR ANY CLAIM, DAMAGES OR OTHER
LIABILITY, WHETHER IN AN ACTION OF CONTRACT, TORT OR OTHERWISE, ARISING FROM,
OUT OF OR IN CONNECTION WITH THE SOFTWARE OR THE USE OR OTHER DEALINGS IN
THE SOFTWARE.
-----------------------------------------------------------------------------
*/

#include "OgreStableHeaders.h"

#include "OgreHlmsDatablock.h"
#include "OgreHlms.h"
#include "OgreHlmsManager.h"
#include "OgreStringConverter.h"
#include "OgreLogManager.h"
#include "OgreString.h"

#include "OgrePass.h"
#include "OgreProfiler.h"

namespace Ogre
{
    extern CompareFunction convertCompareFunction(const String& param);

    BasicBlock::BasicBlock( uint8 blockType ) :
        mRsData( 0 ),
        mRefCount( 0 ),
        mId( 0 ),
        mBlockType( blockType ),
        mAllowGlobalDefaults( 1 )
    {
    }
    //-----------------------------------------------------------------------------------
    HlmsMacroblock::HlmsMacroblock() :
        BasicBlock( BLOCK_MACRO ),
        mScissorTestEnabled( false ),
        mDepthCheck( true ),
        mDepthWrite( true ),
        mDepthFunc( CMPF_LESS_EQUAL ),
        mDepthBiasConstant( 0 ),
        mDepthBiasSlopeScale( 0 ),
        mCullMode( CULL_CLOCKWISE ),
        mPolygonMode( PM_SOLID )
    {
    }
    //-----------------------------------------------------------------------------------
    HlmsBlendblock::HlmsBlendblock() :
        BasicBlock( BLOCK_BLEND ),
        mAlphaToCoverageEnabled( false ),
        mBlendChannelMask( BlendChannelAll ),
        mIsTransparent( 0u ),
        mSeparateBlend( false ),
        mSourceBlendFactor( SBF_ONE ),
        mDestBlendFactor( SBF_ZERO ),
        mSourceBlendFactorAlpha( SBF_ONE ),
        mDestBlendFactorAlpha( SBF_ZERO ),
        mBlendOperation( SBO_ADD ),
        mBlendOperationAlpha( SBO_ADD )
    {
    }
    //-----------------------------------------------------------------------------------
    void HlmsBlendblock::setBlendType( SceneBlendType blendType )
    {
        mSeparateBlend = false;
        Pass::_getBlendFlags( blendType, mSourceBlendFactor, mDestBlendFactor );
        mSourceBlendFactorAlpha = mSourceBlendFactor;
        mDestBlendFactorAlpha   = mDestBlendFactor;
    }
    //-----------------------------------------------------------------------------------
    void HlmsBlendblock::setBlendType( SceneBlendType colour, SceneBlendType alpha )
    {
        mSeparateBlend = true;
        Pass::_getBlendFlags( colour, mSourceBlendFactor, mDestBlendFactor );
        Pass::_getBlendFlags( alpha, mSourceBlendFactorAlpha, mDestBlendFactorAlpha );
    }
    //-----------------------------------------------------------------------------------
<<<<<<< HEAD
    void HlmsBlendblock::setForceTransparentRenderOrder( bool bForceTransparent )
    {
        if( bForceTransparent )
            mIsTransparent |= 0x02u;
        else
            mIsTransparent &= ~0x02u;
    }
    //-----------------------------------------------------------------------------------
=======
    void HlmsBlendblock::calculateSeparateBlendMode()
    {
        mSeparateBlend = mSourceBlendFactor != mSourceBlendFactorAlpha ||
                         mDestBlendFactor != mDestBlendFactorAlpha ||
                         mBlendOperation != mBlendOperationAlpha;
    }
    //-----------------------------------------------------------------------------------
    //-----------------------------------------------------------------------------------
>>>>>>> 9b99e0d1
    //-----------------------------------------------------------------------------------
    HlmsDatablock::HlmsDatablock( IdString name, Hlms *creator, const HlmsMacroblock *macroblock,
                                  const HlmsBlendblock *blendblock,
                                  const HlmsParamVec &params ) :
        mCreator( creator ),
        mName( name ),
        mTextureHash( 0 ),
        mType( creator->getType() ),
        mAllowTextureResidencyChange( true ),
        mIgnoreFlushRenderables( false ),
        mAlphaTestCmp( CMPF_ALWAYS_PASS ),
        mAlphaTestShadowCasterOnly( false ),
        mAlphaTestThreshold( 0.5f ),
        mShadowConstantBias( 0.01f )
    {
        mMacroblockHash[0] = mMacroblockHash[1] = 0;
        mMacroblock[0] = mMacroblock[1] = 0;
        mBlendblock[0] = mBlendblock[1] = 0;
        setMacroblock( macroblock, false );
        setBlendblock( blendblock, false );

        //The two previous calls increased the ref. counts by one more than what we need. Correct.
        HlmsManager *hlmsManager = mCreator->getHlmsManager();
        hlmsManager->destroyMacroblock( macroblock );
        hlmsManager->destroyBlendblock( blendblock );

        String paramVal;
        if( Hlms::findParamInVec( params, HlmsBaseProp::AlphaTest, paramVal ) )
        {
            mAlphaTestCmp = CMPF_LESS;

            if( !paramVal.empty() )
            {
                StringVector vec = StringUtil::split( paramVal );

                StringVector::const_iterator itor = vec.begin();
                StringVector::const_iterator end  = vec.end();

                while( itor != end )
                {
                    if( *itor == "less" )
                        mAlphaTestCmp = CMPF_LESS;
                    else if( *itor == "less_equal" )
                        mAlphaTestCmp = CMPF_LESS_EQUAL;
                    else if( *itor == "equal" )
                        mAlphaTestCmp = CMPF_EQUAL;
                    else if( *itor == "greater" )
                        mAlphaTestCmp = CMPF_GREATER;
                    else if( *itor == "greater_equal" )
                        mAlphaTestCmp = CMPF_GREATER_EQUAL;
                    else if( *itor == "not_equal" )
                        mAlphaTestCmp = CMPF_NOT_EQUAL;
                    else
                    {
                        Real val = -1.0f;
                        val = StringConverter::parseReal( *itor, -1.0f );

                        bool error;
                        bool shadowCasterOnly = StringConverter::parseBool( *itor, false, &error );

                        if( val >= 0 )
                        {
                            mAlphaTestThreshold = val;
                        }
                        else if( !error )
                        {
                            mAlphaTestShadowCasterOnly = shadowCasterOnly;
                        }
                        else
                        {
                            OGRE_EXCEPT( Exception::ERR_INVALIDPARAMS,
                                         mName.getFriendlyText() + ": unknown alpha_test cmp function "
                                         "'" + *itor + "'",
                                         "HlmsDatablock::HlmsDatablock" );
                        }
                    }

                    ++itor;
                }
            }
        }
    }
    //-----------------------------------------------------------------------------------
    HlmsDatablock::~HlmsDatablock()
    {
        assert( mLinkedRenderables.empty() &&
                "This Datablock is still being used by some Renderables."
                " Change their Datablocks before destroying this." );

        HlmsManager *hlmsManager = mCreator->getHlmsManager();
        if( hlmsManager )
        {
            for( int i=0; i<2; ++i )
            {
                hlmsManager->destroyMacroblock( mMacroblock[i] );
                hlmsManager->destroyBlendblock( mBlendblock[i] );
            }
        }
    }
    //-----------------------------------------------------------------------------------
    HlmsDatablock* HlmsDatablock::clone( String name ) const
    {
        OgreProfileExhaustive( "HlmsDatablock::clone" );

        HlmsDatablock *datablock = mCreator->createDatablock( name, name,
                                                              HlmsMacroblock(), HlmsBlendblock(),
                                                              HlmsParamVec() );

        // Directly const cast macroblocks to keep their mRefCount consistent
        datablock->setMacroblock( const_cast<HlmsMacroblock*>( mMacroblock[0] ), false );
        datablock->setMacroblock( const_cast<HlmsMacroblock*>( mMacroblock[1] ), true );

        // Directly const cast blendblocks to keep their mRefCount consistent
        datablock->setBlendblock( const_cast<HlmsBlendblock*>( mBlendblock[0] ), false );
        datablock->setBlendblock( const_cast<HlmsBlendblock*>( mBlendblock[1] ), true );

        datablock->mAlphaTestCmp = mAlphaTestCmp;
        datablock->mAlphaTestShadowCasterOnly = mAlphaTestShadowCasterOnly;
        datablock->mAlphaTestThreshold = mAlphaTestThreshold;

        datablock->mShadowConstantBias = mShadowConstantBias;

        cloneImpl( datablock );

        datablock->calculateHash();

        return datablock;
    }
    //-----------------------------------------------------------------------------------
    void HlmsDatablock::setMacroblock( const HlmsMacroblock &macroblock, bool casterBlock )
    {
        OgreProfileExhaustive( "HlmsDatablock::setMacroblockRef" );

        HlmsManager *hlmsManager = mCreator->getHlmsManager();

        const HlmsMacroblock *oldBlock = mMacroblock[casterBlock];
        mMacroblock[casterBlock] = hlmsManager->getMacroblock( macroblock );

        if( oldBlock )
            hlmsManager->destroyMacroblock( oldBlock );
        updateMacroblockHash( casterBlock );

        if( !casterBlock )
        {
            mIgnoreFlushRenderables = true;
            bool useBackFaces = mCreator->getHlmsManager()->getShadowMappingUseBackFaces();

            if( useBackFaces && macroblock.mCullMode != CULL_NONE )
            {
                HlmsMacroblock casterblock = macroblock;
                casterblock.mCullMode = macroblock.mCullMode == CULL_CLOCKWISE ? CULL_ANTICLOCKWISE :
                                                                                 CULL_CLOCKWISE;
                setMacroblock( casterblock, true );
            }
            else
            {
                setMacroblock( mMacroblock[0], true );
            }
            mIgnoreFlushRenderables = false;
        }

        if( !mIgnoreFlushRenderables )
        {
            //Force the flush. It's tricky to check if we need this because the new block may
            //be different but be assigned a different ID (old one's API construct was already
            //destroyed) or be equal but have a different ID. It's not random or chaotic and
            //there are guarantees, but it's tricky to get it right and not worth it.
            flushRenderables();
        }
    }
    //-----------------------------------------------------------------------------------
    void HlmsDatablock::setMacroblock( const HlmsMacroblock *macroblock, bool casterBlock )
    {
        OgreProfileExhaustive( "HlmsDatablock::setMacroblockPtr" );

        HlmsManager *hlmsManager = mCreator->getHlmsManager();

        hlmsManager->addReference( macroblock );
        if( mMacroblock[casterBlock] )
            hlmsManager->destroyMacroblock( mMacroblock[casterBlock] );
        mMacroblock[casterBlock] = macroblock;

        updateMacroblockHash( casterBlock );

        if( !casterBlock )
        {
            mIgnoreFlushRenderables = true;
            bool useBackFaces = mCreator->getHlmsManager()->getShadowMappingUseBackFaces();

            if( useBackFaces && macroblock->mCullMode != CULL_NONE )
            {
                HlmsMacroblock casterblock = *macroblock;
                casterblock.mCullMode = macroblock->mCullMode == CULL_CLOCKWISE ? CULL_ANTICLOCKWISE :
                                                                                  CULL_CLOCKWISE;
                setMacroblock( casterblock, true );
            }
            else
            {
                setMacroblock( mMacroblock[0], true );
            }
            mIgnoreFlushRenderables = false;
        }

        if( !mIgnoreFlushRenderables )
        {
            //Force the flush. It's tricky to check if we need this because the new block may
            //be different but be assigned a different ID (old one's API construct was already
            //destroyed) or be equal but have a different ID. It's not random or chaotic and
            //there are guarantees, but it's tricky to get it right and not worth it.
            flushRenderables();
        }
    }
    //-----------------------------------------------------------------------------------
    void HlmsDatablock::setBlendblock( const HlmsBlendblock &blendblock, bool casterBlock )
    {
        OgreProfileExhaustive( "HlmsDatablock::setBlendblockRef" );

        HlmsManager *hlmsManager = mCreator->getHlmsManager();

        const HlmsBlendblock *oldBlock = mBlendblock[casterBlock];
        mBlendblock[casterBlock] = hlmsManager->getBlendblock( blendblock );

        if( oldBlock )
            hlmsManager->destroyBlendblock( oldBlock );
        updateMacroblockHash( casterBlock );

        if( !casterBlock )
        {
            mIgnoreFlushRenderables = true;
            setBlendblock( mBlendblock[0], true );
            mIgnoreFlushRenderables = false;
        }

        if( !mIgnoreFlushRenderables )
        {
            //Force the flush. It's tricky to check if we need this because the new block may
            //be different but be assigned a different ID (old one's API construct was already
            //destroyed) or be equal but have a different ID. It's not random or chaotic and
            //there are guarantees, but it's tricky to get it right and not worth it.
            flushRenderables();
        }
    }
    //-----------------------------------------------------------------------------------
    void HlmsDatablock::setBlendblock( const HlmsBlendblock *blendblock, bool casterBlock )
    {
        OgreProfileExhaustive( "HlmsDatablock::setBlendblockPtr" );

        HlmsManager *hlmsManager = mCreator->getHlmsManager();

        hlmsManager->addReference( blendblock );
        if( mBlendblock[casterBlock] )
            hlmsManager->destroyBlendblock( mBlendblock[casterBlock] );
        mBlendblock[casterBlock] = blendblock;
        updateMacroblockHash( casterBlock );

        if( !casterBlock )
        {
            mIgnoreFlushRenderables = true;
            setBlendblock( mBlendblock[0], true );
            mIgnoreFlushRenderables = false;
        }

        if( !mIgnoreFlushRenderables )
        {
            //Force the flush. It's tricky to check if we need this because the new block may
            //be different but be assigned a different ID (old one's API construct was already
            //destroyed) or be equal but have a different ID. It's not random or chaotic and
            //there are guarantees, but it's tricky to get it right and not worth it.
            flushRenderables();
        }
    }
    //-----------------------------------------------------------------------------------
    void HlmsDatablock::setAlphaTest( CompareFunction compareFunction, bool shadowCasterOnly,
                                      bool /*useAlphaFromTextures*/ )
    {
        if( mAlphaTestCmp != compareFunction || mAlphaTestShadowCasterOnly != shadowCasterOnly )
        {
            mAlphaTestCmp = static_cast<CompareFunction>( compareFunction );
            mAlphaTestShadowCasterOnly = shadowCasterOnly;
            flushRenderables();
        }
    }
    //-----------------------------------------------------------------------------------
    CompareFunction HlmsDatablock::getAlphaTest(void) const
    {
        return static_cast<CompareFunction>( mAlphaTestCmp );
    }
    //-----------------------------------------------------------------------------------
    bool HlmsDatablock::getAlphaTestShadowCasterOnly(void) const
    {
        return mAlphaTestShadowCasterOnly;
    }
    //-----------------------------------------------------------------------------------
    void HlmsDatablock::setAlphaTestThreshold( float threshold )
    {
        mAlphaTestThreshold = threshold;
    }
    //-----------------------------------------------------------------------------------
    const String* HlmsDatablock::getNameStr(void) const
    {
        return mCreator->getNameStr(mName);
    }
    //-----------------------------------------------------------------------------------
    void HlmsDatablock::getFilenameAndResourceGroup( String const * *outFilename,
                                                     String const * *outResourceGroup ) const
    {
        return mCreator->getFilenameAndResourceGroup( mName, outFilename, outResourceGroup );
    }
    //-----------------------------------------------------------------------------------
    void HlmsDatablock::_linkRenderable( Renderable *renderable )
    {
        assert( renderable->mHlmsGlobalIndex == (uint32)~0 &&
                "Renderable must be unlinked before being linked again!" );

        renderable->mHlmsGlobalIndex = mLinkedRenderables.size();
        mLinkedRenderables.push_back( renderable );
    }
    //-----------------------------------------------------------------------------------
    void HlmsDatablock::_unlinkRenderable( Renderable *renderable )
    {
        if( renderable->mHlmsGlobalIndex >= mLinkedRenderables.size() ||
            renderable != *(mLinkedRenderables.begin() + renderable->mHlmsGlobalIndex) )
        {
            OGRE_EXCEPT(Exception::ERR_INTERNAL_ERROR, "A Renderable had it's mHlmsGlobalIndex out of "
                "date!!! (or the Renderable wasn't being tracked by this datablock)",
                "HlmsDatablock::_removeRenderable" );
        }

        vector<Renderable*>::type::iterator itor = mLinkedRenderables.begin() +
                                                    renderable->mHlmsGlobalIndex;
        itor = efficientVectorRemove( mLinkedRenderables, itor );

        //The Renderable that was at the end got swapped and has now a different index
        if( itor != mLinkedRenderables.end() )
            (*itor)->mHlmsGlobalIndex = itor - mLinkedRenderables.begin();

        renderable->mHlmsGlobalIndex = ~0;
    }
    //-----------------------------------------------------------------------------------
    void HlmsDatablock::updateMacroblockHash( bool casterPass )
    {
        uint16 macroId = 0;
        uint16 blendId = 0;

        if( mMacroblock[casterPass] )
            macroId = mMacroblock[casterPass]->mId;
        if( mBlendblock[casterPass] )
            blendId = mBlendblock[casterPass]->mId;
        mMacroblockHash[casterPass] = ((macroId & 0x1F) << 5) | (blendId & 0x1F);
    }
    //-----------------------------------------------------------------------------------
    void HlmsDatablock::flushRenderables( bool onlyNullHashes )
    {
        OgreProfileExhaustiveAggr( "HlmsDatablock::flushRenderables" );

        vector<Renderable*>::type::const_iterator itor = mLinkedRenderables.begin();
        vector<Renderable*>::type::const_iterator end  = mLinkedRenderables.end();

        while( itor != end )
        {
            try
            {
                uint32 hash, casterHash;
                if( !onlyNullHashes || !(*itor)->getHlmsHash() || !(*itor)->getHlmsCasterHash() )
                {
                    mCreator->calculateHashFor( *itor, hash, casterHash );
                    (*itor)->_setHlmsHashes( hash, casterHash );
                }
                ++itor;
            }
            catch( Exception &e )
            {
                size_t currentIdx = itor - mLinkedRenderables.begin();
                LogManager::getSingleton().logMessage( e.getFullDescription() );
                LogManager::getSingleton().logMessage( "Couldn't apply change to datablock '" +
                                                       mName.getFriendlyText() + "' for "
                                                       "this renderable. Using default one. Check "
                                                       "previous log messages to see if there's more "
                                                       "information.", LML_CRITICAL );


                if( mType == HLMS_LOW_LEVEL )
                {
                    HlmsManager *hlmsManager = mCreator->getHlmsManager();
                    (*itor)->setDatablock( hlmsManager->getDefaultDatablock() );
                }
                else
                {
                    //Try to use the default datablock from the same
                    //HLMS as the one the user wanted us to apply
                    (*itor)->setDatablock( mCreator->getDefaultDatablock() );
                }

                //The container was changed with setDatablock change,
                //the iterators may have been invalidated.
                itor = mLinkedRenderables.begin() + currentIdx;
                end  = mLinkedRenderables.end();
            }
        }
    }
    //-----------------------------------------------------------------------------------
    bool HlmsDatablock::hasCustomShadowMacroblock(void) const
    {
        const HlmsMacroblock *macroblock0 = mMacroblock[0];
        //Hard copy
        HlmsMacroblock macroblock1 = *mMacroblock[1];

        const bool useBackFaces = mCreator->getHlmsManager()->getShadowMappingUseBackFaces();

        //Revert the flipping
        if( useBackFaces && macroblock0->mCullMode != CULL_NONE && macroblock1.mCullMode != CULL_NONE )
        {
            macroblock1.mCullMode = macroblock1.mCullMode == CULL_CLOCKWISE ? CULL_ANTICLOCKWISE :
                                                                              CULL_CLOCKWISE;
        }

        //Now compare if they're equal
        return *macroblock0 != macroblock1;
    }
    //-----------------------------------------------------------------------------------
    ColourValue HlmsDatablock::getDiffuseColour(void) const
    {
        return ColourValue::White;
    }
    //-----------------------------------------------------------------------------------
    ColourValue HlmsDatablock::getEmissiveColour(void) const
    {
        return ColourValue::Black;
    }
    //-----------------------------------------------------------------------------------
    TextureGpu* HlmsDatablock::getDiffuseTexture(void) const
    {
        return 0;
    }
    //-----------------------------------------------------------------------------------
    TextureGpu* HlmsDatablock::getEmissiveTexture(void) const
    {
        return 0;
    }
    //-----------------------------------------------------------------------------------
    void HlmsDatablock::saveTextures( const String &folderPath, set<String>::type &savedTextures,
                                      bool saveOitd, bool saveOriginal,
                                      HlmsTextureExportListener *listener )
    {
    }
    //-----------------------------------------------------------------------------------
    static const char *c_cmpStrings[NUM_COMPARE_FUNCTIONS+1] =
    {
        "==",   //CMPF_ALWAYS_FAIL (dummy)
        "==",   //CMPF_ALWAYS_PASS (dummy)
        "<",    //CMPF_LESS
        "<=",   //CMPF_LESS_EQUAL
        "==",   //CMPF_EQUAL
        "!=",   //CMPF_NOT_EQUAL
        ">=",   //CMPF_GREATER_EQUAL
        ">",    //CMPF_GREATER
        "==",   //NUM_COMPARE_FUNCTIONS (dummy)
    };
    const char* HlmsDatablock::getCmpString( CompareFunction compareFunction )
    {
        return c_cmpStrings[compareFunction];
    }
    //-----------------------------------------------------------------------------------
}<|MERGE_RESOLUTION|>--- conflicted
+++ resolved
@@ -94,7 +94,13 @@
         Pass::_getBlendFlags( alpha, mSourceBlendFactorAlpha, mDestBlendFactorAlpha );
     }
     //-----------------------------------------------------------------------------------
-<<<<<<< HEAD
+    void HlmsBlendblock::calculateSeparateBlendMode()
+    {
+        mSeparateBlend = mSourceBlendFactor != mSourceBlendFactorAlpha ||
+                         mDestBlendFactor != mDestBlendFactorAlpha ||
+                         mBlendOperation != mBlendOperationAlpha;
+    }
+    //-----------------------------------------------------------------------------------
     void HlmsBlendblock::setForceTransparentRenderOrder( bool bForceTransparent )
     {
         if( bForceTransparent )
@@ -103,16 +109,7 @@
             mIsTransparent &= ~0x02u;
     }
     //-----------------------------------------------------------------------------------
-=======
-    void HlmsBlendblock::calculateSeparateBlendMode()
-    {
-        mSeparateBlend = mSourceBlendFactor != mSourceBlendFactorAlpha ||
-                         mDestBlendFactor != mDestBlendFactorAlpha ||
-                         mBlendOperation != mBlendOperationAlpha;
-    }
-    //-----------------------------------------------------------------------------------
-    //-----------------------------------------------------------------------------------
->>>>>>> 9b99e0d1
+    //-----------------------------------------------------------------------------------
     //-----------------------------------------------------------------------------------
     HlmsDatablock::HlmsDatablock( IdString name, Hlms *creator, const HlmsMacroblock *macroblock,
                                   const HlmsBlendblock *blendblock,
