/*
-----------------------------------------------------------------------------
This source file is part of OGRE
(Object-oriented Graphics Rendering Engine)
For the latest info, see http://www.ogre3d.org/

Copyright (c) 2000-2009 Torus Knot Software Ltd

Permission is hereby granted, free of charge, to any person obtaining a copy
of this software and associated documentation files (the "Software"), to deal
in the Software without restriction, including without limitation the rights
to use, copy, modify, merge, publish, distribute, sublicense, and/or sell
copies of the Software, and to permit persons to whom the Software is
furnished to do so, subject to the following conditions:

The above copyright notice and this permission notice shall be included in
all copies or substantial portions of the Software.

THE SOFTWARE IS PROVIDED "AS IS", WITHOUT WARRANTY OF ANY KIND, EXPRESS OR
IMPLIED, INCLUDING BUT NOT LIMITED TO THE WARRANTIES OF MERCHANTABILITY,
FITNESS FOR A PARTICULAR PURPOSE AND NONINFRINGEMENT. IN NO EVENT SHALL THE
AUTHORS OR COPYRIGHT HOLDERS BE LIABLE FOR ANY CLAIM, DAMAGES OR OTHER
LIABILITY, WHETHER IN AN ACTION OF CONTRACT, TORT OR OTHERWISE, ARISING FROM,
OUT OF OR IN CONNECTION WITH THE SOFTWARE OR THE USE OR OTHER DEALINGS IN
THE SOFTWARE.
-----------------------------------------------------------------------------
*/
#include "OgreStableHeaders.h"

// The algorithm in this file is based heavily on:
/*
*  Progressive Mesh type Polygon Reduction Algorithm
*  by Stan Melax (c) 1998
*/

#include "OgreProgressiveMesh.h"
#include "OgreLodStrategyManager.h"
#include "OgreMeshManager.h"
#include "OgreSubMesh.h"
#include "OgreString.h"
#include "OgreHardwareBufferManager.h"
#include "OgreLogManager.h"

#if OGRE_DEBUG_MODE 
#define LOG_PROGRESSIVE_MESH_GENERATION 1
#else
#define LOG_PROGRESSIVE_MESH_GENERATION 0
#endif

#if LOG_PROGRESSIVE_MESH_GENERATION 
#include <iostream>
std::ofstream ofdebug;
#endif 

namespace Ogre {

	const unsigned char BitArray::bit_count[16] = { 0, 1, 1, 2, 1, 2, 2, 3, 1, 2, 2, 3, 2, 3, 3, 4 };
	const unsigned char BitArray::bit_mask[8] = { 1, 2, 4, 8, 16, 32, 64, 128 };
	
//#define IGNORE_UV_AND_NORMAL_COSTS
//#define CHECK_CALCULATED_NORMALS
	
#define NEVER_COLLAPSE_COST 99999.9f
	
	class VertexDataVariant
	{
	private:
		unsigned char*	mBaseDataPointer;
		unsigned char*	mCurDataPointer;
		size_t			mOffsetSize;
		
		// source dependent part, only first buffer of several with shared mSource holds lock on hardware vertex buffer
		int mSource;
		HardwareVertexBufferSharedPtr mBuffer;
		std::auto_ptr<VertexBufferLockGuard> mLockGuard;	// only first by source takes lock
		
		friend class VertexDataVariantList;
		
		VertexDataVariant(const VertexData * vertexData, const VertexElement* vertexElement, VertexDataVariant* bufferOwner)
			: mOffsetSize(0)
			, mSource(-1)
		{
			static float fakeDataBuffer[3] = { 0.0f, 0.0f, 0.0f }; // 12 bytes, can be safely used with zero mOffsetSize
			mBaseDataPointer = mCurDataPointer = (unsigned char*)fakeDataBuffer;
			
			if(NULL != vertexElement)
			{
				mSource = vertexElement->getSource();
				mBuffer = vertexData->vertexBufferBinding->getBuffer(mSource);
				
				// only first VertexDataVariant really locks buffer and store pointer to raw data
				if(NULL == bufferOwner)
				{
					// buffer is not locked yet, so lock it and became buffer owner
					mLockGuard.reset(new VertexBufferLockGuard(mBuffer, HardwareBuffer::HBL_READ_ONLY));
					bufferOwner = this;
				}
				
				// adjust whole vertex pointer to vertex part pointer
				vertexElement->baseVertexPointerToElement(bufferOwner->mLockGuard->pData, &mBaseDataPointer);
				mCurDataPointer = mBaseDataPointer;
				mOffsetSize = mBuffer->getVertexSize();
			}
		}
		
	public:
		bool isValid() const						{ return mOffsetSize != 0; }
		
		int getSource() const						{ return mSource; }
		unsigned char* getBaseDataPointer() const	{ return mBaseDataPointer; }
		unsigned char* getCurDataPointer() const	{ return mCurDataPointer; }
		size_t getOffsetSize() const				{ return mOffsetSize; }
		
		void reset()								{ mCurDataPointer = mBaseDataPointer; }
		void offset()								{ mCurDataPointer += mOffsetSize; }
		void offsetToElement(int itemIndex)			{ mCurDataPointer = mBaseDataPointer + itemIndex * mOffsetSize;	}
		
		Vector3 getNextVector3() 
		{	
			float* v = (float*)mCurDataPointer;
			mCurDataPointer += mOffsetSize;
			return Vector3(v[0], v[1], v[2]);
		}
		
		Vector2 getNextVector2()
		{
			float* v = (float*)mCurDataPointer;
			mCurDataPointer += mOffsetSize;
			return Vector2(v[0], v[1]);
		}		
	};
	
	class VertexDataVariantList
	{
	public:
		VertexDataVariant* create(const VertexData * vertexData, VertexElementSemantic sem)
		{
			const VertexElement* vertexElement = vertexData->vertexDeclaration->findElementBySemantic(sem);
			VertexDataVariant* bufferOwner = vertexElement ? getBySource(vertexElement->getSource()) : NULL;
			mVdList.push_back(VertexDataVariantSharedPtr(new VertexDataVariant(vertexData, vertexElement, bufferOwner)));
			return mVdList.back().get();
		}
		
	private:
		VertexDataVariant* getBySource(int source)
		{
			for(vd_list_t::const_iterator it = mVdList.begin(); it != mVdList.end(); ++it)
				if((*it)->getSource() == source)
					return it->get();
			
			return NULL;
		}
		
	private:
		typedef SharedPtr<VertexDataVariant> VertexDataVariantSharedPtr;
		typedef vector<VertexDataVariantSharedPtr>::type vd_list_t;
		vd_list_t mVdList;
	};
	
	class IndexDataVariant;
	typedef SharedPtr<IndexDataVariant> IndexDataVariantSharedPtr;
	
	class IndexDataVariant
	{
	private:
		HardwareIndexBufferSharedPtr mBuffer;
		unsigned char* mBaseDataPointer;
		unsigned char* mCurDataPointer;
		size_t mIndexCount;
		size_t mOffsetSize;
		bool mUse32bitIndexes;
		std::auto_ptr<IndexBufferLockGuard> mLockGuard;
		
		IndexDataVariant(const IndexData * indexData, HardwareBuffer::LockOptions lockOpt)
			: mIndexCount(0)
			, mOffsetSize(0)
			, mUse32bitIndexes(false)
		{
			static int fakeIndexBuffer = 0;	// 4 bytes, can be safely used with zero mOffsetSize
			mBaseDataPointer = mCurDataPointer = (unsigned char*)&fakeIndexBuffer;
			
			if(NULL == indexData) return;
			
			mBuffer = indexData->indexBuffer;
			if(mBuffer.isNull()) return;
			
			mIndexCount = indexData->indexCount;
			if(0 == mIndexCount) return;
			
			mUse32bitIndexes = (mBuffer->getType() == HardwareIndexBuffer::IT_32BIT);
			mOffsetSize = mUse32bitIndexes ? sizeof(unsigned int) : sizeof(unsigned short);
			
			mLockGuard.reset(new IndexBufferLockGuard(mBuffer, lockOpt));
			mBaseDataPointer = (unsigned char*)mLockGuard->pData;
			
			reset();
		}
		
		bool isValid() const { return mOffsetSize != 0; }
		
	public:
		
		static IndexDataVariantSharedPtr create(const IndexData * indexData, HardwareBuffer::LockOptions lockOpt = HardwareBuffer::HBL_READ_ONLY)
		{
			IndexDataVariantSharedPtr p(new IndexDataVariant(indexData, lockOpt));
			return p->isValid() ? p : IndexDataVariantSharedPtr();	
		}
		
		unsigned char* getBaseDataPointer() const	{ return mBaseDataPointer; }
		unsigned char* getCurDataPointer() const	{ return mCurDataPointer; }
		size_t getOffsetSize() const				{ return mOffsetSize; }
		size_t getIndexCount() const				{ return mIndexCount; }
		bool is32bitIndexes() const					{ return mUse32bitIndexes; }
		
		void reset()								{ mCurDataPointer = mBaseDataPointer; }
		void offsetToElement(int itemIndex)			{ mCurDataPointer = getBaseDataPointer() + itemIndex * getOffsetSize();	}
		unsigned getNextIndex()						{ unsigned idx = mUse32bitIndexes ? *(unsigned int*)mCurDataPointer : *(unsigned short*)mCurDataPointer; mCurDataPointer += mOffsetSize; return idx; }
		
		void markUsedVertices(BitArray& bitmask) const
		{
			if(mUse32bitIndexes)
			{
				for(const unsigned int *ptr = (const unsigned int*)mBaseDataPointer, *end_ptr = ptr + mIndexCount; ptr < end_ptr; ++ptr)
					bitmask.setBit(*ptr);
			}
			else
			{
				for(const unsigned short *ptr = (const unsigned short*)mBaseDataPointer, *end_ptr = ptr + mIndexCount; ptr < end_ptr; ++ptr)
					bitmask.setBit(*ptr);
			}
		}
		
		void createIndexData(IndexData* pIndexData, bool use16bitIndexes, vector<unsigned>::type* indexMap)
		{
			size_t indexCount = getIndexCount();
			reset();
			
			pIndexData->indexStart = 0;
			pIndexData->indexCount = indexCount;
			pIndexData->indexBuffer = HardwareBufferManager::getSingleton().createIndexBuffer(
					  use16bitIndexes ? HardwareIndexBuffer::IT_16BIT : HardwareIndexBuffer::IT_32BIT,
					  indexCount, HardwareBuffer::HBU_STATIC_WRITE_ONLY);
			
			IndexBufferLockGuard outIdataLock(pIndexData->indexBuffer, HardwareBuffer::HBL_DISCARD);
			
			unsigned short* pShortOut = use16bitIndexes ? (unsigned short*)outIdataLock.pData : NULL;
			unsigned int* pIntOut = use16bitIndexes ? NULL : (unsigned int*)outIdataLock.pData;
			
			if(use16bitIndexes)
			{
				for(size_t n = 0; n < indexCount; ++n)
				{
					unsigned idx = getNextIndex();
					*pShortOut++ = indexMap ? (*indexMap)[idx] : idx;
				}
			}
			else
			{
				for(size_t n = 0; n < indexCount; ++n)
				{
					unsigned idx = getNextIndex();
					*pIntOut++ = indexMap ? (*indexMap)[idx] : idx;
				}
			}
		}
	};	
	
    //---------------------------------------------------------------------
	ProgressiveMesh::ProgressiveMesh(SubMesh* pSubMesh)
		: m_pSubMesh(pSubMesh)
		, mCurrNumIndexes(0)
		, mVertexComponentFlags(0)
    {
		// ignore un-indexed submeshes
		if(pSubMesh->indexData->indexCount == 0)
		{
			m_pSubMesh = NULL;
			return;
		}
		
		Ogre::Mesh* pMesh = pSubMesh->parent;
		Real sqrDiag = pMesh->getBounds().getSize().squaredLength();
		mInvSquaredBoundBoxDiagonal = (0.0 != sqrDiag) ? 1.0 / sqrDiag : 0.0;
		
		mNextWorstCostHint = 0;
		mInvalidCostCount = 0;
		mRemovedVertexDuplicatesCount = 0;
		
		mpVertexData	= pSubMesh->useSharedVertices ? pMesh->sharedVertexData : pSubMesh->vertexData;
		mpIndexData		= pSubMesh->indexData;
		
		mInvalidCostMask.resize(mpVertexData->vertexCount);
        addWorkingData(mpVertexData, mpIndexData);
    }
    //---------------------------------------------------------------------
    ProgressiveMesh::~ProgressiveMesh()
    {
    }
    //---------------------------------------------------------------------
    void ProgressiveMesh::addExtraVertexPositionBuffer(const VertexData* vertexData)
    {
        addWorkingData(vertexData, mpIndexData);
    }
    //---------------------------------------------------------------------
	void ProgressiveMesh::initializeProgressiveMeshList(ProgressiveMeshList& pmList, Mesh* pMesh)
	{
		size_t subMeshCount = pMesh->getNumSubMeshes();
		pmList.reserve(subMeshCount);
		for(size_t i = 0; i < subMeshCount; ++i)
		{
			SubMesh* pSubMesh = pMesh->getSubMesh(i);
			pmList.push_back(OGRE_NEW ProgressiveMesh(pSubMesh));
		}		
	}
    //---------------------------------------------------------------------
	void ProgressiveMesh::freeProgressiveMeshList(ProgressiveMeshList* pmList)
	{
		for(ProgressiveMeshList::iterator it = pmList->begin(); it != pmList->end(); ++it)
		{
			OGRE_DELETE *it;
			*it = NULL;
		}
	}
	//---------------------------------------------------------------------
	bool ProgressiveMesh::generateLodLevels(Mesh* pMesh, const LodValueList& lodValues,
								 VertexReductionQuota reductionMethod, Real reductionValue)
	{
#if OGRE_DEBUG_MODE
		pMesh->getLodStrategy()->assertSorted(lodValues);
#endif
		
		pMesh->removeLodLevels();
		
		LogManager::getSingleton().stream()	<< "Generating " << lodValues.size()	<< " lower LODs for mesh " << pMesh->getName();
		
		// Set up data for reduction
		ProgressiveMeshList pmList;
		initializeProgressiveMeshList(pmList, pMesh);
		
		bool generated = build(pmList, pMesh->getLodStrategy(), lodValues, reductionMethod, reductionValue);
		
		if(generated)
		{
			// transfer all LODs from ProgressiveMesh to the real one
			size_t subMeshCount = pMesh->getNumSubMeshes();
			for(size_t i = 0; i < subMeshCount; ++i)
				pMesh->getSubMesh(i)->mLodFaceList.swap(pmList[i]->mLodFaceList);
			
			// register them
			LodStrategy *lodStrategy = LodStrategyManager::getSingleton().getStrategy(pMesh->getLodStrategy()->getName());
            bakeLodUsage(pMesh, lodStrategy, lodValues, false);
		}
		
		freeProgressiveMeshList(&pmList);
		
		return generated;
	}
    //---------------------------------------------------------------------
	MeshPtr ProgressiveMesh::generateSimplifiedMesh(const String& name, const String& groupName, Mesh* inMesh,
													bool dropOriginalGeometry, const LodValueList& lodValues,
													VertexReductionQuota reductionMethod, Real reductionValue,
													size_t* removedVertexDuplicatesCount)
	{
#if OGRE_DEBUG_MODE
		inMesh->getLodStrategy()->assertSorted(lodValues);
#endif
		LogManager::getSingleton().stream()	<< "Generating simplified mesh " << name << " for mesh " << inMesh->getName();

		// Set up data for reduction
		ProgressiveMeshList pmList;
		initializeProgressiveMeshList(pmList, inMesh);
		
		// Perform reduction
		build(pmList, inMesh->getLodStrategy(), lodValues, reductionMethod, reductionValue);

		// Bake new simplified mesh
		MeshPtr simplifiedMesh = MeshManager::getSingleton().createManual(name, groupName);
		bakeSimplifiedMesh(simplifiedMesh.get(), inMesh, pmList, dropOriginalGeometry);
		LodStrategy *lodStrategy = LodStrategyManager::getSingleton().getStrategy(inMesh->getLodStrategy()->getName());
        bakeLodUsage(simplifiedMesh.get(), lodStrategy, lodValues, dropOriginalGeometry);
		
		// Return some statistic
		if(removedVertexDuplicatesCount)
		{
			size_t duplicatesCount = 0;
			for(ProgressiveMeshList::iterator it = pmList.begin(); it != pmList.end(); ++it)
				duplicatesCount += (*it)->mRemovedVertexDuplicatesCount;
			*removedVertexDuplicatesCount = duplicatesCount;
		}
		
		freeProgressiveMeshList(&pmList);
		return simplifiedMesh;
	}
    //---------------------------------------------------------------------	
	bool ProgressiveMesh::build(ProgressiveMeshList& pmInList,
								const LodStrategy *lodStrategy, const LodValueList& lodValues,
								VertexReductionQuota quota, Real reductionValue)
	{		
		assert(!pmInList.empty());
		bool generated = false;
		
		size_t numVerts = 0;
		
		ProgressiveMeshList pmBuildList;
		
		for(ProgressiveMeshList::iterator i = pmInList.begin(); i != pmInList.end(); ++i)
		{
			ProgressiveMesh* p = *i;
			if(NULL == p->m_pSubMesh)
				continue; // dummy, skip it
			
			p->computeAllCosts();
			
			// Init
			p->mCurrNumIndexes = (Ogre::RenderOperation::OT_TRIANGLE_LIST == p->m_pSubMesh->operationType) ?
				p->mpIndexData->indexCount : (p->mpIndexData->indexCount - 2) * 3;
			
#if LOG_PROGRESSIVE_MESH_GENERATION			
			StringUtil::StrStreamType logname;
			logname << "pm_before_" << std::distance(pmInList.begin(), i) << ".log";
			(*i)->dumpContents(logname.str());
#endif
			numVerts += p->mWorstCostsSize;
			
			pmBuildList.push_back(p);
		}
		
		ProgressiveMeshList pmList(pmBuildList);
		
		// if any one of this two checks is failed - we complete one LOD generation
		size_t numCollapses = numVerts;			// unlimited
		Real costLimit = NEVER_COLLAPSE_COST;	// unlimited
		
		bool abandon = false;
				
		for (LodValueList::const_iterator lod = lodValues.begin(); lod != lodValues.end(); ++lod)
		{
			int level = std::distance(lodValues.begin(), lod);
			
			// adjust LOD target limits
			switch(quota)
			{
				case VRQ_CONSTANT:		
					numCollapses = static_cast<size_t>(reductionValue);
					break;
					
				case VRQ_PROPORTIONAL:
					numCollapses = static_cast<size_t>(numVerts * reductionValue);
					numVerts -= numCollapses;
					break;
					
				case VRQ_ERROR_COST:
					// we must increase cost limit with each next lod level proportionally to squared distance ratio or inverted pixel area ratio
					Real reductionValueMultiplier = lodStrategy->transformBias(lodStrategy->transformUserValue(lodValues[0]) / lodStrategy->transformUserValue(lodValues[level]));
					assert(level == 0 || reductionValueMultiplier > 1.0);
					costLimit = reductionValue * reductionValueMultiplier;
					break;
			}
						
			// NB if 'abandon' is set, we stop reducing 
			// However, we still bake the number of LODs requested, even if it 
			// means they are the same
			while(numCollapses > 0 && !abandon)
			{	
				ProgressiveMesh* pmCur;			//out
				CostIndexPair* collapseTarget;	// out
				getNextCollapser(pmList, pmCur, collapseTarget);

				// we found collapse target, but may be we must not collapse it
				if(collapseTarget != NULL)
				{
					assert(collapseTarget->first != NEVER_COLLAPSE_COST);
					if(VRQ_ERROR_COST == quota)
					{
						Real cost = collapseTarget->first;
						if(cost > costLimit)
							collapseTarget = NULL;
					}
					else // VRQ_CONSTANT, VRQ_PROPORTIONAL
					{
						if(getInvalidCostCount(pmList) >= numCollapses)
							collapseTarget = NULL; // need recalc
					}
				}
				
				// if we have not collapse target but have invalid costs - recalc them
				if(collapseTarget == NULL)
				{
					if(recomputeInvalidCosts(pmList))
					{
						// a some invalid costs was recomputed and we should try to continue collapsing
						// because the recomputed best cost can be less than level limit;
						continue;
					}
					else
					{
						abandon = pmList.empty();
						break; // an invalid costs is not found and we complete collapsing for the current LOD
					}
				}
				
				// OK, we decide to collapse this target
				assert(collapseTarget);				
				assert(pmCur);
				assert(numCollapses > 0);
				
				// Collapse on every buffer
				WorkingDataList::iterator idata, idataend;
				idataend = pmCur->mWorkingData.end();
				
				for (idata = pmCur->mWorkingData.begin(); idata != idataend; ++idata)
				{
					PMVertex* collapser = &(idata->mVertList[collapseTarget->second]);
					
					if(collapser->face.size() == pmCur->mCurrNumIndexes / 3
					|| collapser->collapseTo == NULL)
					{
						// Must have run out of valid collapsables
						pmList.erase(std::remove(pmList.begin(), pmList.end(), pmCur), pmList.end());
						abandon = pmList.empty();						
						break;
					}
										
#if LOG_PROGRESSIVE_MESH_GENERATION 
					ofdebug << "Collapsing index " << (unsigned int)collapser->index <<	"(border: "<< (collapser->mBorderStatus == PMVertex::BS_BORDER ? "yes" : "no") <<
					") to " << (unsigned int)collapser->collapseTo->index << "(border: "<< (collapser->collapseTo->mBorderStatus == PMVertex::BS_BORDER ? "yes" : "no") <<
					")" << std::endl;
#endif
					assert(collapser->collapseTo->removed == false);
					assert(pmCur->mCurrNumIndexes > 0);
					
					pmCur->collapse(collapser);
					
					assert(pmCur->mCurrNumIndexes > 0);
				}

				// we must never return to it
				collapseTarget->first = NEVER_COLLAPSE_COST;
				--numCollapses;
			}
			// end of one LOD collapsing loop
			
			// Bake a new LOD and add it to the list
			for(ProgressiveMeshList::iterator i = pmBuildList.begin(); i != pmBuildList.end(); ++i)
			{
				ProgressiveMesh* p = *i;
				assert(NULL != p->m_pSubMesh); //dummy can't happen here
				
#if LOG_PROGRESSIVE_MESH_GENERATION
				StringUtil::StrStreamType logname;
				ProgressiveMeshList::iterator t = std::find(pmInList.begin(), pmInList.end(), p);
				assert(t != pmInList.end());
				logname << "pm_" << std::distance(pmInList.begin(), t) << "__level_" << level << ".log";
				(*i)->dumpContents(logname.str());
#endif								
				IndexData* lodData = NULL;
				
				if(p->mCurrNumIndexes != p->mpIndexData->indexCount)
				{
					assert(p->mCurrNumIndexes > 0);
					
					lodData = OGRE_NEW IndexData();
					p->bakeNewLOD(lodData);
					generated = true;
				}
				else
				{
					p->mRemovedVertexDuplicatesCount = 0;
					lodData = p->m_pSubMesh->indexData->clone();
				}
				
				assert(NULL != lodData);
				
				p->mLodFaceList.push_back(lodData);
			}
		}
		
		return generated;
	}	
	//---------------------------------------------------------------------
    void ProgressiveMesh::addWorkingData(const VertexData * vertexData, 
        const IndexData * indexData)
    {
		if(0 == vertexData->vertexCount || 0 == indexData->indexCount)
			return;
		
        // Insert blank working data, then fill 
        mWorkingData.push_back(PMWorkingData());
        PMWorkingData& work = mWorkingData.back();

        // Build vertex list
		// Resize face list (this will always be this big)
		work.mFaceVertList.resize(vertexData->vertexCount);
		// Also resize common vert list to max, to avoid reallocations
		work.mVertList.resize(vertexData->vertexCount);
		
		VertexDataVariantList vdVariantList;
		
		VertexDataVariant* vertexDataBuffer = vdVariantList.create(vertexData, VES_POSITION);
		VertexDataVariant* normalDataBuffer = vdVariantList.create(vertexData, VES_NORMAL);
		VertexDataVariant* uvDataBuffer = vdVariantList.create(vertexData, VES_TEXTURE_COORDINATES);
		
		mVertexComponentFlags |= (1 << VES_POSITION);
		mVertexComponentFlags |= (1 << VES_NORMAL);
		mVertexComponentFlags |= (1 << VES_TEXTURE_COORDINATES);
		
		IndexDataVariantSharedPtr indexDataVar(IndexDataVariant::create(indexData));
		
		if(indexDataVar.isNull())
			return;

		//make used index list
		BitArray usedVertices(vertexData->vertexCount);
		indexDataVar->markUsedVertices(usedVertices);
		
		mWorstCostsSize = usedVertices.getBitsCount();
		mWorstCosts.resize(mWorstCostsSize);
		
		PMVertex* vBase = &work.mVertList.front();
		WorstCostList::iterator it = mWorstCosts.begin();
		bool someVerticesWasSkipped = false;
		for(unsigned idx = 0, end_idx = vertexData->vertexCount; idx < end_idx; ++idx)
		{
			// skip unused vertices
			if(!usedVertices.getBit(idx))
			{
				someVerticesWasSkipped = true;
				continue;
			}

			// resync vertex data offset if some vertices was skipped
			if(someVerticesWasSkipped)
			{
				someVerticesWasSkipped = false;
				
				vertexDataBuffer->offsetToElement(idx);
				normalDataBuffer->offsetToElement(idx);
				uvDataBuffer->offsetToElement(idx);
			}
			
			// store reference to used vertex
			it->first = 0.0f;
			it->second = idx;
			++it;
			
			// read vertex data
			PMVertex* commonVert = vBase + idx;
			commonVert->setDetails(idx, vertexDataBuffer->getNextVector3(), normalDataBuffer->getNextVector3(), uvDataBuffer->getNextVector2());
        }
		
        // Build tri list
        size_t numTris = (Ogre::RenderOperation::OT_TRIANGLE_LIST == m_pSubMesh->operationType) ?
			mpIndexData->indexCount / 3 : mpIndexData->indexCount - 2;
		
        work.mTriList.reserve(numTris); // reserved tri list
		
		PMFaceVertex* fvBase = &work.mFaceVertList.front();
		if(Ogre::RenderOperation::OT_TRIANGLE_LIST == m_pSubMesh->operationType)
		{
			for (size_t i = 0, vi = 0; i < numTris; ++i)
			{
				unsigned int vindex;
				
				PMFaceVertex *v0, *v1, *v2;
				
				vindex = indexDataVar->getNextIndex();
				
				v0 = fvBase + vindex;
				v0->commonVertex = vBase + vindex;
				v0->realIndex = vindex;
				
				vindex = indexDataVar->getNextIndex();
				
				v1 = fvBase + vindex;
				v1->commonVertex = vBase + vindex;
				v1->realIndex = vindex;
				
				vindex = indexDataVar->getNextIndex();
				
				v2 = fvBase + vindex;
				v2->commonVertex = vBase + vindex;
				v2->realIndex = vindex;
				
				if(v0!=v1 && v1!=v2 && v2!=v0) // see assertion: OgreProgressiveMesh.cpp, line: 723, condition: v0!=v1 && v1!=v2 && v2!=v0
				{
					work.mTriList.push_back(PMTriangle());
					work.mTriList.back().setDetails(vi++, v0, v1, v2);
				}
			}
		}
		else if(Ogre::RenderOperation::OT_TRIANGLE_STRIP == m_pSubMesh->operationType)
		{
			bool tSign = true;
			for (size_t i = 0, vi = 0; i < numTris; ++i)
			{
				unsigned int vindex;
				
				PMFaceVertex *v0, *v1, *v2;
				
				indexDataVar->offsetToElement(i);
				vindex = indexDataVar->getNextIndex();
				
				v0 = fvBase + vindex;
				v0->commonVertex = vBase + vindex;
				v0->realIndex = vindex;
				
				vindex = indexDataVar->getNextIndex();
				
				v1 = fvBase + vindex;
				v1->commonVertex = vBase + vindex;
				v1->realIndex = vindex;
				
				vindex = indexDataVar->getNextIndex();
				
				v2 = fvBase + vindex;
				v2->commonVertex = vBase + vindex;
				v2->realIndex = vindex;
				
				if(v0!=v1 && v1!=v2 && v2!=v0) // see assertion: OgreProgressiveMesh.cpp, line: 723, condition: v0!=v1 && v1!=v2 && v2!=v0
				{
					work.mTriList.push_back(PMTriangle());
					work.mTriList.back().setDetails(vi++, tSign ? v0 : v1, tSign ? v1 : v0, v2);
				}
				
				tSign = !tSign;
			}			
		}
		else //FAN
		{
			for (size_t i = 0, vi = 0; i < numTris; ++i)
			{
				unsigned int vindex;
				
				PMFaceVertex *v0, *v1, *v2;
				
				indexDataVar->offsetToElement(0);
				vindex = indexDataVar->getNextIndex();
				
				v0 = fvBase + vindex;
				v0->commonVertex = vBase + vindex;
				v0->realIndex = vindex;
				
				indexDataVar->offsetToElement(i);
				vindex = indexDataVar->getNextIndex();
				
				v1 = fvBase + vindex;
				v1->commonVertex = vBase + vindex;
				v1->realIndex = vindex;
				
				vindex = indexDataVar->getNextIndex();
				
				v2 = fvBase + vindex;
				v2->commonVertex = vBase + vindex;
				v2->realIndex = vindex;
				
				if(v0!=v1 && v1!=v2 && v2!=v0) // see assertion: OgreProgressiveMesh.cpp, line: 723, condition: v0!=v1 && v1!=v2 && v2!=v0
				{
					work.mTriList.push_back(PMTriangle());
					work.mTriList.back().setDetails(vi++, v0, v1, v2);
				}
			}			
		}
		indexDataVar.setNull();
		
		// try to merge borders, to increase algorithm effectiveness
		mergeWorkingDataBorders();
    }
	
	/** Comparator for unique vertex list
	 */		
	struct ProgressiveMesh::vertexLess
	{
		bool operator()(PMVertex* v1, PMVertex* v2) const
		{
			if (v1->position.x < v2->position.x) return true;
			else if(v1->position.x > v2->position.x) return false;
			
			if (v1->position.y < v2->position.y) return true;
			else if(v1->position.y > v2->position.y) return false;
			
			if (v1->position.z < v2->position.z) return true;
			else if(v1->position.z > v2->position.z) return false;
			
			
			if (v1->normal.x < v2->normal.x) return true;
			else if(v1->normal.x > v2->normal.x) return false;
			
			if (v1->normal.y < v2->normal.y) return true;
			else if(v1->normal.y > v2->normal.y) return false;
			
			if (v1->normal.z < v2->normal.z) return true;
			else if(v1->normal.z > v2->normal.z) return false;
			
			
			if (v1->uv.x < v2->uv.x) return true;
			else if(v1->uv.x > v2->uv.x) return false;
			
			if (v1->uv.y < v2->uv.y) return true;
			else if(v1->uv.y > v2->uv.y) return false;
			
			return false;
		}
	};			
	
    void ProgressiveMesh::mergeWorkingDataBorders()
	{
		IndexDataVariantSharedPtr indexDataVar(IndexDataVariant::create(mpIndexData));
		
		if(indexDataVar.isNull())
			return;
		
		PMWorkingData& work = mWorkingData.back();
				
		typedef std::map<PMVertex*, size_t, vertexLess> CommonVertexMap;
		CommonVertexMap commonBorderVertexMap;
		
		std::map<unsigned int /* original index */, unsigned int /* new index (after merge) */> mappedIndexes;
		
		// try to merge borders to borders
		WorstCostList newUniqueIndexes;

		// we will use border status from first buffer only - is this right?
		PMVertex* vBase = &work.mVertList.front();
		
		// iterate over used vertices
		for(WorstCostList::iterator it = mWorstCosts.begin(), end_it = mWorstCosts.end(); it != end_it; ++it)
        {
			unsigned idx = it->second;
			
			PMVertex* v = vBase + idx;
			v->initBorderStatus();
			
			CommonVertexMap::iterator iCommonBorderVertex = commonBorderVertexMap.end();
			if(PMVertex::BS_BORDER == v->mBorderStatus)
			{
				//vertex is a border, try to find it in the common border vertex map at first
				iCommonBorderVertex = commonBorderVertexMap.find(v);
			
				// if found but not near enough - ignore it
				if(iCommonBorderVertex != commonBorderVertexMap.end() && !iCommonBorderVertex->first->isNearEnough(v))
					iCommonBorderVertex = commonBorderVertexMap.end();
				
			}					
			
			//if vertex is not found in the common border vertex map
			if(iCommonBorderVertex == commonBorderVertexMap.end())
			{
				if(PMVertex::BS_BORDER == v->mBorderStatus)
					commonBorderVertexMap.insert(CommonVertexMap::value_type(v, idx));
				mappedIndexes[idx] = idx;       // old and new indexes should be equal
				newUniqueIndexes.push_back(*it); // update common unique index list
			}
			else // merge vertices
			{
				// vertex is found in the common border vertex map
				// the triangles will use [iCommonBorderVertex->second] instead of [*idx]
				mappedIndexes[idx] = iCommonBorderVertex->second;
					
				// set border status for the founded vertex as BF_UNKNOWN
				// (the border status will reinitialized at the end of function since we mark it as not defined)
				iCommonBorderVertex->first->mBorderStatus = PMVertex::BS_UNKNOWN;
				++mRemovedVertexDuplicatesCount;
			}
			
			//the neighbor & face must be cleaned now (it will be recreated after merging)
			v->neighbor.clear();
			v->face.clear();
        }
		
        // Rebuild tri list by mapped indexes
        size_t numTris = (Ogre::RenderOperation::OT_TRIANGLE_LIST == m_pSubMesh->operationType) ?
			mpIndexData->indexCount / 3 : mpIndexData->indexCount - 2;
		
		work.mTriList.clear();
        work.mTriList.reserve(numTris); // reserved tri list
		
		PMFaceVertex* fvBase = &work.mFaceVertList.front();
		if(Ogre::RenderOperation::OT_TRIANGLE_LIST == m_pSubMesh->operationType)
		{
			for (size_t i = 0, vi = 0; i < numTris; ++i)
			{
				unsigned int vindex;
				
				PMFaceVertex *v0, *v1, *v2;
				
				vindex = indexDataVar->getNextIndex(); //get original index from the index buffer
				vindex = mappedIndexes[vindex]; //vindex will replaced if needed
				
				v0 = fvBase + vindex;
				v0->commonVertex = vBase + vindex;
				v0->realIndex = vindex;
								
				vindex = indexDataVar->getNextIndex(); //get original index from the index buffer
				vindex = mappedIndexes[vindex]; //vindex will replaced if needed
				
				v1 = fvBase + vindex;
				v1->commonVertex = vBase + vindex;
				v1->realIndex = vindex;
								
				vindex = indexDataVar->getNextIndex(); //get original index from the index buffer
				vindex = mappedIndexes[vindex]; //vindex will replaced if needed
				
				v2 = fvBase + vindex;
				v2->commonVertex = vBase + vindex;
				v2->realIndex = vindex;
								
				if(v0!=v1 && v1!=v2 && v2!=v0) // see assertion: OgreProgressiveMesh.cpp, line: 723, condition: v0!=v1 && v1!=v2 && v2!=v0
				{
					work.mTriList.push_back(PMTriangle());
					work.mTriList.back().setDetails(vi++, v0, v1, v2);
				}
			}
		}
		else if(Ogre::RenderOperation::OT_TRIANGLE_STRIP == m_pSubMesh->operationType)
		{
			bool tSign = true;
			for (size_t i = 0, vi = 0; i < numTris; ++i)
			{
				unsigned int vindex;
				
				PMFaceVertex *v0, *v1, *v2;
				
				indexDataVar->offsetToElement(i);
				vindex = indexDataVar->getNextIndex(); //get original index from the index buffer
				vindex = mappedIndexes[vindex]; //vindex will replaced if needed
				
				v0 = fvBase + vindex;
				v0->commonVertex = vBase + vindex;
				v0->realIndex = vindex;
								
				vindex = indexDataVar->getNextIndex(); //get original index from the index buffer
				vindex = mappedIndexes[vindex]; //vindex will replaced if needed
				
				v1 = fvBase + vindex;
				v1->commonVertex = vBase + vindex;
				v1->realIndex = vindex;
								
				vindex = indexDataVar->getNextIndex(); //get original index from the index buffer
				vindex = mappedIndexes[vindex]; //vindex will replaced if needed
				
				v2 = fvBase + vindex;
				v2->commonVertex = vBase + vindex;
				v2->realIndex = vindex;
				
				if(v0!=v1 && v1!=v2 && v2!=v0) // see assertion: OgreProgressiveMesh.cpp, line: 723, condition: v0!=v1 && v1!=v2 && v2!=v0
				{
					work.mTriList.push_back(PMTriangle());
					work.mTriList.back().setDetails(vi++, tSign ? v0 : v1, tSign ? v1 : v0, v2);
				}
				
				tSign = !tSign;
			}			
		}
		else //FAN
		{
			for (size_t i = 0, vi = 0; i < numTris; ++i)
			{
				unsigned int vindex;
				
				PMFaceVertex *v0, *v1, *v2;
				
				indexDataVar->offsetToElement(0);
				vindex = indexDataVar->getNextIndex(); //get original index from the index buffer
				vindex = mappedIndexes[vindex]; //vindex will replaced if needed
				
				v0 = fvBase + vindex;
				v0->commonVertex = vBase + vindex;
				v0->realIndex = vindex;
				
				indexDataVar->offsetToElement(i);				
				vindex = indexDataVar->getNextIndex(); //get original index from the index buffer
				vindex = mappedIndexes[vindex]; //vindex will replaced if needed
				
				v1 = fvBase + vindex;
				v1->commonVertex = vBase + vindex;
				v1->realIndex = vindex;
								
				vindex = indexDataVar->getNextIndex(); //get original index from the index buffer
				vindex = mappedIndexes[vindex]; //vindex will replaced if needed
				
				v2 = fvBase + vindex;
				v2->commonVertex = vBase + vindex;
				v2->realIndex = vindex;
				
				if(v0!=v1 && v1!=v2 && v2!=v0) // see assertion: OgreProgressiveMesh.cpp, line: 723, condition: v0!=v1 && v1!=v2 && v2!=v0
				{
					work.mTriList.push_back(PMTriangle());
					work.mTriList.back().setDetails(vi++, v0, v1, v2);
				}
			}			
		}
		
		//update the common unique index list (it should be less than before merge)
		mWorstCosts = newUniqueIndexes;		
		mWorstCostsSize = mWorstCosts.size();
		
		for(WorstCostList::iterator it = mWorstCosts.begin(), end_it = mWorstCosts.end(); it != end_it; ++it)
        {
			PMVertex* v = vBase + it->second;
			if(PMVertex::BS_UNKNOWN == v->mBorderStatus)
				v->initBorderStatus();

			if(0 == (mVertexComponentFlags & (1 << VES_NORMAL)))
				v->calculateNormal();
#ifdef CHECK_CALCULATED_NORMALS
			else
			{
				Vector3 savedNormal = v->normal;
				v->calculateNormal();
				assert(v->normal.dotProduct(savedNormal.normalisedCopy()) > 0.5f);
				v->normal = savedNormal();
			}
#endif				
		}
	}
	//---------------------------------------------------------------------	
	bool ProgressiveMesh::collapseInvertsNormals(PMVertex *src, PMVertex *dest) const
	{
		// Degenerate case check
		// Are we going to invert a face normal of one of the neighbouring faces?
		// Can occur when we have a very small remaining edge and collapse crosses it
		// Look for a face normal changing by > 90 degrees
		for(PMVertex::FaceList::iterator srcface = src->face.begin(), srcfaceend = src->face.end(); srcface != srcfaceend; ++srcface)
		{
			// Ignore the deleted faces (those including src & dest)
			if( !(*srcface)->hasCommonVertex(dest) )
			{
				// Test the new face normal
				PMVertex *v0, *v1, *v2;
				// Replace src with dest wherever it is
				v0 = ( (*srcface)->vertex[0]->commonVertex == src) ? dest : (*srcface)->vertex[0]->commonVertex;
				v1 = ( (*srcface)->vertex[1]->commonVertex == src) ? dest : (*srcface)->vertex[1]->commonVertex;
				v2 = ( (*srcface)->vertex[2]->commonVertex == src) ? dest : (*srcface)->vertex[2]->commonVertex;
				
				// Cross-product 2 edges
				Vector3 e1 = v1->position - v0->position; 
				Vector3 e2 = v2->position - v1->position;
				
				Vector3 newNormal = e1.crossProduct(e2);
				
				// Dot old and new face normal
				// If < 0 then more than 90 degree difference
				if (newNormal.dotProduct( (*srcface)->normal ) < 0.0f )
					return true;
			}
		}
		return false;
	}
    //---------------------------------------------------------------------	
    Real ProgressiveMesh::computeEdgeCollapseCost(PMVertex *src, PMVertex *dest) const
    {
        // if we collapse edge uv by moving src to dest then how 
        // much different will the model change, i.e. how much "error".
        // The method of determining cost was designed in order 
        // to exploit small and coplanar regions for
        // effective polygon reduction.
        Vector3 edgeVector = src->position - dest->position;
		
        Real cost;

		PMVertex::FaceList::iterator srcfacebegin = src->face.begin();
		PMVertex::FaceList::iterator srcfaceend = src->face.end();
		
        // find the "sides" triangles that are on the edge uv
        PMVertex::FaceList& sides = mEdgeAdjacentSides;
		sides.clear();
		
        // Iterate over src's faces and find 'sides' of the shared edge which is being collapsed
		PMVertex::FaceList::iterator sidesEnd = sides.end();
		for(PMVertex::FaceList::iterator it = srcfacebegin; it != srcfaceend; ++it)
		{
			// Check if this tri also has dest in it (shared edge)
			PMTriangle* srcface = *it;
			if(srcface->hasCommonVertex(dest) && sidesEnd == std::find(sides.begin(), sidesEnd, srcface))
			{
				sides.push_back(srcface);
				sidesEnd = sides.end();
			}
		}

		// Special cases
		// If we're looking at a border vertex
        if(PMVertex::BS_BORDER == src->mBorderStatus)
        {
			// Check for singular triangle destruction
			if (src->face.size() == 1 && dest->face.size() == 1)
			{
				// If src and dest both only have 1 triangle (and it must be a shared one)
				// then this would destroy the shape, so don't do this
				return NEVER_COLLAPSE_COST;
			}
			else if(collapseInvertsNormals(src, dest))
			{
				// border edge collapse must not invert normals of neighbor faces
				return NEVER_COLLAPSE_COST;
			}
			else if (sides.size() > 1) 
			{
				// src is on a border, but the src-dest edge has more than one tri on it
				// So it must be collapsing inwards
				// Mark as very high-value cost
				cost = 1.0f + sides.size() * sides.size() * edgeVector.squaredLength() * mInvSquaredBoundBoxDiagonal;
			}
			else
			{
				// Collapsing ALONG a border
				// We can't use curvature to measure the effect on the model
				// Instead, see what effect it has on 'pulling' the other border edges
				// The more colinear, the less effect it will have
				// So measure the delta triangle area
				// Normally there can be at most 1 other border edge attached to this
				// However in weird cases there may be more, so find the worst
				Vector3 otherBorderEdge;
				Real kinkiness, maxKinkiness; // holds squared parallelogram area
				maxKinkiness = 0.0f;
				
				for (PMVertex::NeighborList::iterator n = src->neighbor.begin(), nend = src->neighbor.end(); n != nend; ++n)
				{
					PMVertex* third = *n;
					if (third != dest && src->isManifoldEdgeWith(third))
					{
						otherBorderEdge = src->position - third->position;
						kinkiness = otherBorderEdge.crossProduct(edgeVector).squaredLength();	// doubled triangle area
						maxKinkiness = std::max(kinkiness, maxKinkiness);
					}
				}

				cost = 0.5f * Math::Sqrt(maxKinkiness) * mInvSquaredBoundBoxDiagonal; // cost is equal to normalized triangle area
			}
        } 
		else // not a border
		{
			if(collapseInvertsNormals(src, dest))
			{
				// border edge collapse must not invert normals of neighbor faces
				return NEVER_COLLAPSE_COST;
			}

			// each neighbour face sweep some tetrahedron duaring collapsing, we will try to minimize sum of their side areas
			// benefit of this metric is that it`s zero on any ridge, if collapsing along it
			// V = H * S / 3
			Real tripleVolumeSum = 0.0;
			Real areaSum = 0.0;
			for(PMVertex::FaceList::iterator srcface = srcfacebegin; srcface != srcfaceend; ++srcface)
			{
				PMTriangle* t = *srcface;
				tripleVolumeSum += Math::Abs(t->normal.dotProduct(edgeVector)) * t->area;
				areaSum += t->area;
			}
			
			// visible error is tetrahedron side area, so taking A = sqrt(S) we use such approximation
			// E = H * sqrt(S) / 2			(side triangle area)
			// and since H = 3 * V / S		(pyramid volume)
			// E = 3 * V / (2 * sqrt(S))
			cost = areaSum > 1e-06 ? tripleVolumeSum / (2.0 * Math::Sqrt(areaSum)) * mInvSquaredBoundBoxDiagonal : 0.0;
		}
		
		// take into consideration texture coordinates and normal direction
		if(mVertexComponentFlags & (1 << VES_NORMAL))
		{
			float uvCost = 1.0f, normalCost = 1.0f;
			
			for(PMVertex::NeighborList::iterator ni = src->neighbor.begin(), nend = src->neighbor.end(); ni != nend; ++ni)
			{
				PMVertex* v0 = *ni;
				PMVertex::NeighborList::iterator inext = ni + 1;
				PMVertex* v1 = (inext != nend) ? *inext : src->neighbor.front(); // next or first
				
				Vector3 en(v0->position - dest->position);
				Vector3 en1(v1->position - dest->position);
				if(en == Vector3::ZERO || en1 == Vector3::ZERO || v0 == v1)
					continue; //skip collapser
				
				// get first plane
				Plane p(src->normal.crossProduct(en), dest->position);
				
				// get second plane
				Plane p1(src->normal.crossProduct(en1), dest->position);
				
				Real pDistance = p.getDistance(src->position);
				Real p1Distance = p1.getDistance(src->position);
				
				if((pDistance > 0.0f && p1Distance > 0.0f) || (pDistance < 0.0f && p1Distance < 0.0f))
					continue; //collapser NOT between two planes
				
				//calculate barycentric coordinates (b1, b2, b3)
				
				Real& h1 = pDistance;
				Real H1 = p.getDistance(v1->position);
				Real b1 = h1 / H1;
				
				Real& h2 = p1Distance;
				Real H2 = p1.getDistance(v0->position);
				Real b2 = h2 / H2;
				
				Real b3 = 1.0f - b1 - b2;
				
				if(b1 < 0.0f || b2 < 0.0f || b3 < 0.0f) continue;
				
				//three points: dest, *i, v1
				if(mVertexComponentFlags & (1 << VES_TEXTURE_COORDINATES))
				{
					Vector2 newUV = v1->uv * b1 + v0->uv * b2 + dest->uv * b3;
					uvCost = std::max(1.0f, (newUV - src->uv).squaredLength());
				}

				Vector3 newNormal = (b1 * v1->normal + b2 * v0->normal + b3 * dest->normal).normalisedCopy();					
				normalCost = std::max(0.0f, 0.5f - 0.5f * newNormal.dotProduct(src->normal));

				assert(cost >= 0.0f && uvCost >= 0.0f && normalCost >= 0.0f);
				break;
			}

#ifdef IGNORE_UV_AND_NORMAL_COSTS			
			uvCost = normalCost = 0.0f;
#endif			
			
			const static float posWeight = 10.0f;
			const static float normWeight = 1.0f;
			const static float texWeight = 1.0f;
			const static float invSumWeight = 1.0f / (posWeight + normWeight + texWeight);
			
			
			cost = invSumWeight * (posWeight * cost + texWeight * uvCost + normWeight * normalCost);
			
		}	
		
		assert (cost >= 0);
		
		return cost;
    }
    //---------------------------------------------------------------------
    void ProgressiveMesh::initialiseEdgeCollapseCosts(void)
    {
        for(WorkingDataList::iterator i = mWorkingData.begin(), iend = mWorkingData.end(); i != iend; ++i)
        {
			PMVertex* vFront = &i->mVertList.front();
			for(WorstCostList::iterator it = mWorstCosts.begin(), end_it = mWorstCosts.end(); it != end_it; ++it)
            {
				PMVertex* v = vFront + it->second;
                v->collapseTo = NULL;
                v->collapseCost = NEVER_COLLAPSE_COST;
            }
        }
    }
    //---------------------------------------------------------------------
    Real ProgressiveMesh::computeEdgeCostAtVertexForBuffer(PMVertex* v)
    {
        // compute the edge collapse cost for all edges that start
        // from vertex v.  Since we are only interested in reducing
        // the object by selecting the min cost edge at each step, we
        // only cache the cost of the least cost edge at this vertex
        // (in member variable collapse) as well as the value of the 
        // cost (in member variable objdist).
		
        if(v->neighbor.empty()) {
            // v doesn't have neighbors so nothing to collapse
            v->notifyRemoved();
            return v->collapseCost;
        }

        // Init metrics
		Real collapseCost = NEVER_COLLAPSE_COST;
		PMVertex* collapseTo = NULL;
		
        // search all neighboring edges for "least cost" edge
        for(PMVertex **n = &v->neighbor.front(), **nend = n + v->neighbor.size(); n != nend; ++n)
        {
			PMVertex* candidate = *n;
            Real cost = computeEdgeCollapseCost(v, candidate);
            if( (!collapseTo) || cost < collapseCost) 
            {
                collapseTo = candidate;  // candidate for edge collapse
                collapseCost = cost;     // cost of the collapse
            }
        }

        v->collapseCost = collapseCost;
        v->collapseTo = collapseTo;
        return collapseCost;
    }
    //---------------------------------------------------------------------
    void ProgressiveMesh::computeAllCosts(void)
    {
        initialiseEdgeCollapseCosts();

		assert(!mWorstCosts.empty());
		for(WorstCostList::iterator it = mWorstCosts.begin(), end_it = mWorstCosts.end(); it != end_it; ++it)
			it->first = computeEdgeCostAtVertex(it->second);
		
		sortIndexesByCost();
    }
    //---------------------------------------------------------------------
    void ProgressiveMesh::collapse(ProgressiveMesh::PMVertex *src)
    {
        PMVertex *dest = src->collapseTo;
			
		if(PMVertex::BS_BORDER == src->mBorderStatus)
			dest->mBorderStatus = PMVertex::BS_BORDER;
			
		// Abort if we're never supposed to collapse
		if (src->collapseCost == NEVER_COLLAPSE_COST) 
			return;

		// Remove this vertex from the running for the next check
		src->collapseTo = NULL;
		src->collapseCost = NEVER_COLLAPSE_COST;

		// Collapse the edge uv by moving vertex u onto v
	    // Actually remove tris on uv, then update tris that
	    // have u to have v, and then remove u.
	    if(!dest) {
		    // src is a vertex all by itself 
#if LOG_PROGRESSIVE_MESH_GENERATION 
			ofdebug << "Aborting collapse, orphan vertex. " << std::endl;
#endif
			return;
	    }

		// Add dest and all the neighbours of source and dest to recompute list
		typedef vector<PMVertex*>::type RecomputeSet;
		RecomputeSet recomputeSet;
		recomputeSet.reserve(1 + src->neighbor.size() + dest->neighbor.size());
		recomputeSet.push_back(dest);
		recomputeSet.insert(recomputeSet.end(), src->neighbor.begin(), src->neighbor.end());
		recomputeSet.insert(recomputeSet.end(), dest->neighbor.begin(), dest->neighbor.end());
	
	    // delete triangles on edge src-dest
        // Notify others to replace src with dest
		// Queue of faces for removal / replacement
		// prevents us screwing up the iterators while we parse
		PMVertex::FaceList faceRemovalList, faceReplacementList;
		
		for(PMVertex::FaceList::iterator f = src->face.begin(), fend = src->face.end(); f != fend; ++f)
		{			
			if((*f)->hasCommonVertex(dest)) 
			{				
				// Tri is on src-dest therefore is gone
				if(faceRemovalList.end() == std::find(faceRemovalList.begin(), faceRemovalList.end(), *f))
					faceRemovalList.push_back(*f);
				// Reduce index count by 3 (useful for quick allocation later)

				mCurrNumIndexes -= 3;
			}
			else
			{
				// Only src involved, replace with dest
				if(faceReplacementList.end() == std::find(faceReplacementList.begin(), faceReplacementList.end(), *f))
					faceReplacementList.push_back(*f);
			}
		}

		src->toBeRemoved = true;
		// Replace all the faces queued for replacement
		
		for(PMVertex::FaceList::iterator f = faceReplacementList.begin(), fend = faceReplacementList.end(); f != fend; ++f)
		{
			/* Locate the face vertex which corresponds with the common 'dest' vertex
			To to this, find a removed face which has the FACE vertex corresponding with
			src, and use it's FACE vertex version of dest.
			*/
			PMFaceVertex* srcFaceVert = (*f)->getFaceVertexFromCommon(src);
			PMFaceVertex* destFaceVert = NULL;
			
			PMVertex::FaceList::iterator frlend = faceRemovalList.end();
			
			for(PMVertex::FaceList::iterator iremoved = faceRemovalList.begin(); iremoved != frlend; ++iremoved)
			{
				//if ( (*iremoved)->hasFaceVertex(srcFaceVert) )
				//{
					destFaceVert = (*iremoved)->getFaceVertexFromCommon(dest); 
				//}
			}
			
			assert(destFaceVert);

#if LOG_PROGRESSIVE_MESH_GENERATION 
			ofdebug << "Replacing vertex on face " << (unsigned int)(*f)->index << std::endl;
#endif
			(*f)->replaceVertex(srcFaceVert, destFaceVert);
		}

		// Remove all the faces queued for removal	
		for(PMVertex::FaceList::iterator f = faceRemovalList.begin(), fend = faceRemovalList.end(); f != fend; ++f)
		{
#if LOG_PROGRESSIVE_MESH_GENERATION 
			ofdebug << "Removing face " << (unsigned int)(*f)->index << std::endl;
#endif
			(*f)->notifyRemoved();
		}

        // Notify the vertex that it is gone
        src->notifyRemoved();
				
        // invalidate neighbour`s costs
		for(RecomputeSet::iterator it = recomputeSet.begin(), it_end = recomputeSet.end(); it != it_end; ++it)
		{
			PMVertex* v = *it;
			if(!mInvalidCostMask.getBit(v->index))
			{
				++mInvalidCostCount;
				mInvalidCostMask.setBit(v->index);
			}
		}
    }
    //---------------------------------------------------------------------
    Real ProgressiveMesh::computeEdgeCostAtVertex(size_t vertIndex)
    {
		// Call computer for each buffer on this vertex
        Real worstCost = -0.01f;
        WorkingDataList::iterator i, iend;
        iend = mWorkingData.end();
        for (i = mWorkingData.begin(); i != iend; ++i)
        {
            worstCost = std::max(worstCost, 
                computeEdgeCostAtVertexForBuffer(&(*i).mVertList[vertIndex]));
        }

		// Return the worst cost
		return worstCost;
    }
    //---------------------------------------------------------------------
	size_t ProgressiveMesh::getInvalidCostCount(ProgressiveMesh::ProgressiveMeshList& pmList)
	{	
		size_t invalidCostCount = 0;
		
		for(ProgressiveMeshList::iterator pmItr = pmList.begin(); pmItr != pmList.end(); ++pmItr)
			invalidCostCount += (*pmItr)->mInvalidCostCount;
		
		return invalidCostCount;
	}
    //---------------------------------------------------------------------
	bool ProgressiveMesh::recomputeInvalidCosts(ProgressiveMeshList& pmList)
	{
		bool isRecomputed = false;
		for(ProgressiveMeshList::iterator n = pmList.begin(); n != pmList.end(); ++n)
		{
			if((*n)->mInvalidCostCount != 0)
			{
				(*n)->recomputeInvalidCosts();
				isRecomputed = true;
			}
		}
		return isRecomputed;
	}
    //---------------------------------------------------------------------
	void ProgressiveMesh::recomputeInvalidCosts()
	{
		if(mInvalidCostCount > 0)
		{
			for(WorstCostList::iterator it = mWorstCosts.begin(), end_it = mWorstCosts.end(); it != end_it; ++it)
			{
				unsigned idx = it->second;
				if(mInvalidCostMask.getBit(idx))
					it->first = computeEdgeCostAtVertex(idx);
			}
			sortIndexesByCost();
			mInvalidCostMask.clearAllBits();
			mInvalidCostCount = 0;
		}
		mNextWorstCostHint = 0;
	}
    //---------------------------------------------------------------------
	int ProgressiveMesh::cmpByCost(const void* p1, const void* p2)
	{
		Real c1 = ((CostIndexPair*)p1)->first;
		Real c2 = ((CostIndexPair*)p2)->first;
		return (c1 < c2) ? -1 : c1 > c2;
	}
    //---------------------------------------------------------------------
	void ProgressiveMesh::sortIndexesByCost()
	{
		// half of total collapsing time is spended in this function for 700 000 triangles mesh, other
		// half in computeEdgeCostAtVertex. qsort is used instead of std::sort due to performance reasons
		qsort(&mWorstCosts.front(), mWorstCostsSize, sizeof(CostIndexPair), cmpByCost);
		
		// remove all vertices with NEVER_COLLAPSE_COST to reduce active vertex set
		while(mWorstCostsSize > 0 && mWorstCosts.back().first == NEVER_COLLAPSE_COST)
		{
			mWorstCosts.pop_back();
			--mWorstCostsSize;
		}
	}
    //---------------------------------------------------------------------
    ProgressiveMesh::CostIndexPair* ProgressiveMesh::getNextCollapser()
    {
		// as array is sorted by cost and only partially invalidated  - return first valid cost, it would be the best
		for(CostIndexPair* ptr = &mWorstCosts.front() + mNextWorstCostHint; mNextWorstCostHint  < mWorstCostsSize; ++ptr, ++mNextWorstCostHint)
			if(!mInvalidCostMask.getBit(ptr->second))
				return ptr;
		
		// no valid costs
		static CostIndexPair dontCollapse(NEVER_COLLAPSE_COST, 0);
		return &dontCollapse;
    }
    //---------------------------------------------------------------------
	void ProgressiveMesh::getNextCollapser(ProgressiveMesh::ProgressiveMeshList& pmList, ProgressiveMesh*& pm, CostIndexPair*& bestCollapser)
	{	
		pm = NULL;
		bestCollapser = NULL;
		Real bestCost = NEVER_COLLAPSE_COST;
		
		for(ProgressiveMeshList::iterator pmItr = pmList.begin(); pmItr != pmList.end(); )
		{		
			ProgressiveMesh* pmCur = *pmItr;
			
			CostIndexPair* collapser = pmCur->getNextCollapser();
			Real cost = collapser->first;

			if(NEVER_COLLAPSE_COST == cost)
			{
				if(pmCur->mInvalidCostCount != 0)
				{
					++pmItr;
				}
				else
				{
					pmItr = pmList.erase(pmItr);
				}
			}
			else
			{			
				if(cost < bestCost)
				{
					bestCost = cost;
					bestCollapser = collapser;
					pm = pmCur;
				}
				
				++pmItr;				
			}
		}
	}		
    //---------------------------------------------------------------------	
    void ProgressiveMesh::bakeNewLOD(IndexData* pData)
    {
        assert(mCurrNumIndexes > 0 && "No triangles to bake!");
        // Zip through the tri list of any working data copy and bake
        pData->indexCount = mCurrNumIndexes;
		pData->indexStart = 0;
		// Base size of indexes on original 
		bool use32bitindexes = 
			(mpIndexData->indexBuffer->getType() == HardwareIndexBuffer::IT_32BIT);

		// Create index buffer, we don't need to read it back or modify it a lot
		pData->indexBuffer = HardwareBufferManager::getSingleton().createIndexBuffer(
			use32bitindexes? HardwareIndexBuffer::IT_32BIT : HardwareIndexBuffer::IT_16BIT,
			pData->indexCount, HardwareBuffer::HBU_STATIC_WRITE_ONLY, false);
		
		IndexBufferLockGuard lockGuard(
			pData->indexBuffer, 0, pData->indexBuffer->getSizeInBytes(), HardwareBuffer::HBL_DISCARD
				);

        TriangleList::iterator tri, triend;
        // Use the first working data buffer, they are all the same index-wise
        WorkingDataList::iterator pWork = mWorkingData.begin();
        triend = pWork->mTriList.end();

		if (use32bitindexes)
		{
			unsigned int* pInt = static_cast<unsigned int*>(lockGuard.pData);
			for (tri = pWork->mTriList.begin(); tri != triend; ++tri)
			{
				if (!tri->removed)
				{
					*pInt++ = static_cast<unsigned int>(tri->vertex[0]->realIndex);
					*pInt++ = static_cast<unsigned int>(tri->vertex[1]->realIndex);
					*pInt++ = static_cast<unsigned int>(tri->vertex[2]->realIndex);
				}
			}
		}
		else
		{
			unsigned short* pShort = static_cast<unsigned short*>(lockGuard.pData);
			for (tri = pWork->mTriList.begin(); tri != triend; ++tri)
			{
				if (!tri->removed)
				{
					*pShort++ = static_cast<unsigned short>(tri->vertex[0]->realIndex);
					*pShort++ = static_cast<unsigned short>(tri->vertex[1]->realIndex);
					*pShort++ = static_cast<unsigned short>(tri->vertex[2]->realIndex);
				}
			}			
		}
    }
	//---------------------------------------------------------------------
	void ProgressiveMesh::bakeLodUsage(Mesh* pMesh, LodStrategy *lodStrategy, const LodValueList& lodValues, bool skipFirstLodLevel /* = false */)
	{
		// Iterate over the lods and record usage
		LodValueList::const_iterator ivalue = lodValues.begin(), ivalueend = lodValues.end();
		if(skipFirstLodLevel && ivalue != ivalueend) 
			++ivalue;
		
		pMesh->_setLodInfo(1 + (ivalueend - ivalue), false);
		
		unsigned short lodLevel = 1;
		for (; ivalue != ivalueend; ++ivalue)
		{
			// Record usage
			MeshLodUsage lodUsage;
			lodUsage.userValue = *ivalue;
			lodUsage.value = 0;
			lodUsage.edgeData = 0;
			lodUsage.manualMesh.setNull();
			
			pMesh->_setLodUsage(lodLevel++, lodUsage);
		}

		pMesh->setLodStrategy(lodStrategy);
	}
	//---------------------------------------------------------------------
	void ProgressiveMesh::createSimplifiedVertexData(vector<IndexVertexPair>::type& usedVertices, VertexData* inVData, VertexData*& outVData, AxisAlignedBox& aabox)
	{				
		outVData = NULL;
		
		VertexDataVariantList vdInVariantList;
		
		VertexDataVariant* inVertexDataBuffer = vdInVariantList.create(inVData, VES_POSITION);
		assert(inVertexDataBuffer->isValid());
		if(!inVertexDataBuffer->isValid())
			return;
		VertexDataVariant* inNormalDataBuffer = vdInVariantList.create(inVData, VES_NORMAL);
		VertexDataVariant* inUvDataBuffer = vdInVariantList.create(inVData, VES_TEXTURE_COORDINATES);
		
		static const unsigned short source = 0;
		
		outVData = new VertexData();
		outVData->vertexStart = 0;
		outVData->vertexCount = usedVertices.size();	
		
		VertexDeclaration* vertexDeclaration = outVData->vertexDeclaration;
		
		size_t offset = 0;
		
		offset += vertexDeclaration->addElement(source, offset, VET_FLOAT3, VES_POSITION).getSize();		
		if(inNormalDataBuffer->isValid())
			offset += vertexDeclaration->addElement(source, offset, VET_FLOAT3, VES_NORMAL).getSize();
		if(inUvDataBuffer->isValid())
			offset += vertexDeclaration->addElement(source, offset, VET_FLOAT2, VES_TEXTURE_COORDINATES).getSize();
		
		assert(0 != offset);
		
		HardwareVertexBufferSharedPtr outVbuffer =
		HardwareBufferManager::getSingleton().createVertexBuffer(
																 vertexDeclaration->getVertexSize(source), outVData->vertexCount, HardwareBuffer::HBU_STATIC_WRITE_ONLY);
		
		VertexBufferLockGuard outVdataLock(outVbuffer, HardwareBuffer::HBL_DISCARD);
		float* p = (float*)outVdataLock.pData;
		
		assert(outVData->vertexCount == usedVertices.size());
		
		for (vector<IndexVertexPair>::type::iterator it = usedVertices.begin(); it != usedVertices.end(); ++it)
		{
			unsigned idx = it->first;
			
			Vector3 v3;
			Vector2 uv;
			
			inVertexDataBuffer->offsetToElement(idx);
			v3 = inVertexDataBuffer->getNextVector3();
			*p++ = v3.x;
			*p++ = v3.y;
			*p++ = v3.z;
			aabox.merge(v3);
			
#ifndef CHECK_CALCULATED_NORMALS		
			if(inNormalDataBuffer->isValid())
			{
				//store original normals
				inNormalDataBuffer->offsetToElement(idx);
				v3 = inNormalDataBuffer->getNextVector3();
				*p++ = v3.x;
				*p++ = v3.y;
				*p++ = v3.z;				
			}
			else
			{
				//store calculated normals
				PMVertex* v = it->second;
				*p++ = v->normal.x;
				*p++ = v->normal.y;
				*p++ = v->normal.z;				
			}
#else		
			assert(inNormalDataBuffer->isValid()); //test is possible only if normals is present in input data
			if(inNormalDataBuffer->isValid())
			{
				//store original normals
				inNormalDataBuffer->offsetToElement(idx);
				v3 = inNormalDataBuffer->getNextVector3();
			}				
			
			//store calculated normals
			PMVertex* v = it->second;
			assert(v3.dotProduct(v->normal.normalisedCopy()) > 0.5f);
			*p++ = v->normal.x;
			*p++ = v->normal.y;
			*p++ = v->normal.z;
#endif			
			if(inUvDataBuffer->isValid())
			{
				inUvDataBuffer->offsetToElement(idx);					
				uv = inUvDataBuffer->getNextVector2();
				*p++ = uv.x;
				*p++ = uv.y;
			}
		}
		
		outVData->vertexBufferBinding->setBinding(source, outVbuffer);		
	}
	//---------------------------------------------------------------------
	void ProgressiveMesh::createIndexMap(vector<IndexVertexPair>::type& usedVertices, unsigned allVertexCount, vector<unsigned>::type& indexMap)
	{
		// we re-index used vertices and store old-to-new mapping in index map
		indexMap.resize(allVertexCount);
		memset(&indexMap[0], 0, allVertexCount * sizeof(unsigned));
		
		size_t n = 0;
		for(vector<ProgressiveMesh::IndexVertexPair>::type::iterator it = usedVertices.begin(); it != usedVertices.end(); ++it)
			indexMap[it->first] = n++;
	}
	//---------------------------------------------------------------------
	void ProgressiveMesh::bakeSimplifiedMesh(Ogre::Mesh* outMesh, Ogre::Mesh* inMesh, ProgressiveMeshList& pmList, bool dropFirstLodLevel)
	{
		assert(inMesh && outMesh);
		
		AxisAlignedBox outAabox;
		
		vector<IndexVertexPair>::type inCommonIndexes;
		BitArray usedVertices, usedBySubMesh;
		if(inMesh->sharedVertexData)
		{
			usedVertices.resize(inMesh->sharedVertexData->vertexCount);
			usedBySubMesh.resize(inMesh->sharedVertexData->vertexCount);
		}
		
		for(size_t i = 0; i < inMesh->getNumSubMeshes(); ++i)
		{
			SubMesh* inSubMesh = inMesh->getSubMesh(i);
			if(!inSubMesh->useSharedVertices)
				continue;
			
			ProgressiveMesh* pm = pmList[i];
			if(NULL == pm->m_pSubMesh)
				continue; // dummy, skip it
			
			IndexDataVariantSharedPtr inSubMeshIndexDataVar(IndexDataVariant::create(dropFirstLodLevel ? pm->mLodFaceList.front() : inSubMesh->indexData));
			assert(!inSubMeshIndexDataVar.isNull());
			
			usedBySubMesh.clearAllBits();
			inSubMeshIndexDataVar->markUsedVertices(usedBySubMesh);
			
			for(unsigned idx = 0, end_idx = inMesh->sharedVertexData->vertexCount; idx < end_idx; ++idx)
				if(usedBySubMesh.getBit(idx) && !usedVertices.getBit(idx))
				{
					usedVertices.setBit(idx);
					inCommonIndexes.push_back(std::make_pair(idx, &pm->mWorkingData.front().mVertList.front() + idx));
				}
		}
		
		// note - we don`t preserve initial vertex order, but group vertices by submesh instead, improving locality
		vector<unsigned>::type sharedIndexMap; // between submeshes
		
		if(!inCommonIndexes.empty())
		{
			createSimplifiedVertexData(inCommonIndexes, inMesh->sharedVertexData, outMesh->sharedVertexData, outAabox);
			createIndexMap(inCommonIndexes, inMesh->sharedVertexData->vertexCount, sharedIndexMap);
		}
		
		for(size_t i = 0; i < inMesh->getNumSubMeshes(); ++i)
		{
			SubMesh* inSubMesh = inMesh->getSubMesh(i);
			
			SubMesh* outSubMesh = outMesh->createSubMesh();
			outSubMesh->setMaterialName(inSubMesh->getMaterialName());
			
			outSubMesh->useSharedVertices = inSubMesh->useSharedVertices;
			
			ProgressiveMesh* pm = pmList[i];
			if(NULL == pm->m_pSubMesh)
				continue; // dummy, skip it
			
			IndexDataVariantSharedPtr inSubMeshIndexDataVar(IndexDataVariant::create(dropFirstLodLevel ? pm->mLodFaceList.front() : inSubMesh->indexData));
			assert(!inSubMeshIndexDataVar.isNull());
			
			vector<unsigned>::type localIndexMap; // to submesh
			vector<unsigned>::type* indexMap = &sharedIndexMap;
			
			if(!outSubMesh->useSharedVertices)
			{
				usedVertices.resize(inSubMesh->vertexData->vertexCount);
				inSubMeshIndexDataVar->markUsedVertices(usedVertices);
				
				vector<IndexVertexPair>::type inSubMeshIndexes;
				for(unsigned idx = 0, end_idx = inSubMesh->vertexData->vertexCount; idx < end_idx; ++idx)
					if(usedVertices.getBit(idx))
						inSubMeshIndexes.push_back(std::make_pair(idx, &pm->mWorkingData.front().mVertList.front() + idx));				
				
				createSimplifiedVertexData(inSubMeshIndexes, inSubMesh->vertexData, outSubMesh->vertexData, outAabox);
				
				indexMap = &localIndexMap;
				createIndexMap(inSubMeshIndexes, inSubMesh->vertexData->vertexCount, localIndexMap);
			}
			
			bool outUse16bitIndexes = (outSubMesh->useSharedVertices ? outMesh->sharedVertexData : outSubMesh->vertexData)->vertexCount <= 0xFFFF;
			
			inSubMeshIndexDataVar->createIndexData(outSubMesh->indexData, outUse16bitIndexes, indexMap);
			inSubMeshIndexDataVar.setNull();
			
			// clone all LODs, may be without first
			vector<IndexData*>::type::iterator n = pm->mLodFaceList.begin();
			if(dropFirstLodLevel && n != pm->mLodFaceList.end()) 
				++n;
			
			for(; n != pm->mLodFaceList.end(); ++n)
			{
				IndexDataVariantSharedPtr lodIndexDataVar(IndexDataVariant::create(*n, HardwareBuffer::HBL_DISCARD));
				
				IndexData* lod = OGRE_NEW IndexData;
				lodIndexDataVar->createIndexData(lod, outUse16bitIndexes, indexMap);
				outSubMesh->mLodFaceList.push_back(lod);
			}
		}
		
		// Store bbox and sphere
		outMesh->_setBounds(outAabox, false);
		outMesh->_setBoundingSphereRadius((outAabox.getMaximum() - outAabox.getMinimum()).length() / 2.0f);
	}
    //---------------------------------------------------------------------
    ProgressiveMesh::PMTriangle::PMTriangle() : removed(false)
    {
    }
    //---------------------------------------------------------------------
    void ProgressiveMesh::PMTriangle::setDetails(size_t newindex, 
		ProgressiveMesh::PMFaceVertex *v0, ProgressiveMesh::PMFaceVertex *v1, 
        ProgressiveMesh::PMFaceVertex *v2)
    {
        assert(v0!=v1 && v1!=v2 && v2!=v0);

		removed = false;
		
        index = newindex;
		vertex[0]=v0;
        vertex[1]=v1;
        vertex[2]=v2;

        computeNormal();

        // Add tri to vertices
        // Also tell vertices they are neighbours
        for(int i=0;i<3;i++)
		{
			PMVertex* vv = vertex[i]->commonVertex;
		
			if(vv->face.end() == std::find(vv->face.begin(), vv->face.end(), this))
				vv->face.push_back(this);
            
			for(int j=0;j<3;j++) if(i!=j) {
				if(vv->neighbor.end() == std::find(vv->neighbor.begin(), vv->neighbor.end(), vertex[j]->commonVertex))
					vv->neighbor.push_back(vertex[j]->commonVertex);
            }
        }
    }
    //---------------------------------------------------------------------
    void ProgressiveMesh::PMTriangle::notifyRemoved(void)
    {
        int i;
        for(i=0; i<3; i++) {
            // remove this tri from the vertices
            if(vertex[i])
				vertex[i]->commonVertex->face.erase(
							std::remove(vertex[i]->commonVertex->face.begin(), vertex[i]->commonVertex->face.end(), this),
							vertex[i]->commonVertex->face.end()
													);
        }
        for(i=0; i<3; i++) {
            int i2 = (i+1)%3;
            if(!vertex[i] || !vertex[i2]) continue;
            // Check remaining vertices and remove if not neighbours anymore
            // NB May remain neighbours if other tris link them
            vertex[i ]->commonVertex->removeIfNonNeighbor(vertex[i2]->commonVertex);
            vertex[i2]->commonVertex->removeIfNonNeighbor(vertex[i ]->commonVertex);
        }

        removed = true;
    }
    //---------------------------------------------------------------------
    bool ProgressiveMesh::PMTriangle::hasCommonVertex(ProgressiveMesh::PMVertex *v) const
    {
        return (v == vertex[0]->commonVertex ||
			v == vertex[1]->commonVertex || 
			v == vertex[2]->commonVertex);
    }
    //---------------------------------------------------------------------
	bool ProgressiveMesh::PMTriangle::hasFaceVertex(ProgressiveMesh::PMFaceVertex *v) const
	{
		return (v == vertex[0] ||
				v == vertex[1] || 
				v == vertex[2]);
	}
    //---------------------------------------------------------------------
	ProgressiveMesh::PMFaceVertex* 
	ProgressiveMesh::PMTriangle::getFaceVertexFromCommon(ProgressiveMesh::PMVertex* commonVert)
	{
		if (vertex[0]->commonVertex == commonVert) return vertex[0];
		if (vertex[1]->commonVertex == commonVert) return vertex[1];
		if (vertex[2]->commonVertex == commonVert) return vertex[2];

		return NULL;

	}
    //---------------------------------------------------------------------
    void ProgressiveMesh::PMTriangle::computeNormal()
    {
        Vector3 v0=vertex[0]->commonVertex->position;
        Vector3 v1=vertex[1]->commonVertex->position;
        Vector3 v2=vertex[2]->commonVertex->position;
        // Cross-product 2 edges
        Vector3 e1 = v1 - v0; 
        Vector3 e2 = v2 - v1;

        normal = e1.crossProduct(e2);
        area = normal.normalise();
    }
    //---------------------------------------------------------------------
    void ProgressiveMesh::PMTriangle::replaceVertex(
		ProgressiveMesh::PMFaceVertex *vold, ProgressiveMesh::PMFaceVertex *vnew) 
    {
        assert(vold && vnew);
        assert(vold==vertex[0] || vold==vertex[1] || vold==vertex[2]);
        assert(vnew!=vertex[0] && vnew!=vertex[1] && vnew!=vertex[2]);
        if(vold==vertex[0]){
            vertex[0]=vnew;
        }
        else if(vold==vertex[1]){
            vertex[1]=vnew;
        }
        else {
            assert(vold==vertex[2]);
            vertex[2]=vnew;
        }
        int i;
        vold->commonVertex->face.erase(std::remove(vold->commonVertex->face.begin(), vold->commonVertex->face.end(), this), vold->commonVertex->face.end());
		if(vnew->commonVertex->face.end() == std::find(vnew->commonVertex->face.begin(), vnew->commonVertex->face.end(), this))
			vnew->commonVertex->face.push_back(this);
        for(i=0;i<3;i++) {
            vold->commonVertex->removeIfNonNeighbor(vertex[i]->commonVertex);
            vertex[i]->commonVertex->removeIfNonNeighbor(vold->commonVertex);
        }
        for(i=0;i<3;i++) {
            assert(std::find(vertex[i]->commonVertex->face.begin(), vertex[i]->commonVertex->face.end(), this) != vertex[i]->commonVertex->face.end());
            for(int j=0;j<3;j++) if(i!=j) {
#if LOG_PROGRESSIVE_MESH_GENERATION 
				ofdebug << "Adding vertex " << (unsigned int)vertex[j]->commonVertex->index << " to the neighbor list "
					"of vertex " << (unsigned int)vertex[i]->commonVertex->index << std::endl;
#endif 
				if(vertex[i]->commonVertex->neighbor.end() ==
				   std::find(vertex[i]->commonVertex->neighbor.begin(), vertex[i]->commonVertex->neighbor.end(), vertex[j]->commonVertex))
					vertex[i]->commonVertex->neighbor.push_back(vertex[j]->commonVertex);
            }
        }
        computeNormal();
    }
    //---------------------------------------------------------------------
    void ProgressiveMesh::PMVertex::setDetails(size_t newindex, const Vector3& pos, const Vector3& n, const Vector2& texUV)
    {
        position = pos;
		normal = n;
		uv = texUV;
        index = newindex;
		
		removed = false;
		toBeRemoved = false;
    }
    //---------------------------------------------------------------------
	void ProgressiveMesh::PMVertex::calculateNormal()
	{		
		Vector3 weightedSum(Vector3::ZERO);	// sum of neighbour face normals weighted with neighbour area
		
		for(PMVertex::FaceList::iterator i = face.begin(), iend = face.end(); i != iend; ++i)
		{
			PMTriangle* t = *i;
			weightedSum += t->normal * t->area;	// accumulate neighbour face normals weighted with neighbour area
		}
		
		// there is small possibility, that weigtedSum is very close to zero, use arbitrary normal value in such case
		normal = weightedSum.normalise() > 1e-08 ? weightedSum : Vector3::UNIT_Z;
	}
    //---------------------------------------------------------------------
	bool ProgressiveMesh::PMVertex::isNearEnough(PMVertex* other) const
	{
		return	position == other->position && normal.dotProduct(other->normal) > 0.8f && (uv - other->uv).squaredLength() < 0.01f;
	}	
    //---------------------------------------------------------------------
    void ProgressiveMesh::PMVertex::notifyRemoved(void)
    {
<<<<<<< HEAD
        NeighborList::iterator i, iend;
        iend = neighbor.end();
        for (i = neighbor.begin(); i != iend; )
        {
            // Remove me from neighbor
            (*(i++))->neighbor.erase(this);
        }
=======
		PMVertex::NeighborList::iterator nend = neighbor.end();
		for (PMVertex::NeighborList::iterator n = neighbor.begin(); n != nend; ++n)
		{
			// Remove me from neighbor
			(*n)->neighbor.erase(std::remove((*n)->neighbor.begin(), (*n)->neighbor.end(), this), (*n)->neighbor.end());
		}
>>>>>>> 4496b86a
        removed = true;
		collapseTo = NULL;
        collapseCost = NEVER_COLLAPSE_COST;
    }
    //---------------------------------------------------------------------
    void ProgressiveMesh::PMVertex::initBorderStatus() 
    {
		assert(mBorderStatus == BS_UNKNOWN);
		
        // Look for edges which only have one tri attached, this is a border
		
		NeighborList::iterator nend = neighbor.end();
		
		// Loop for each neighbor
		for(NeighborList::iterator n = neighbor.begin(); n != nend; ++n) 
		{
			// Count of tris shared between the edge between this and neighbor
			ushort count = 0;
			// Loop over each face, looking for shared ones
			FaceList::iterator fend = face.end();
			for(FaceList::iterator j = face.begin(); j != fend; ++j) 
			{
				if((*j)->hasCommonVertex(*n))
				{
					// Shared tri
					++count;
				}
			}
			//assert(count>0); // Must be at least one!
			// This edge has only 1 tri on it, it's a border
			if(count == 1)
			{
				mBorderStatus = BS_BORDER;
				return;
			}
		}
		
		mBorderStatus = BS_NOT_BORDER;
    }
	//---------------------------------------------------------------------
	bool ProgressiveMesh::PMVertex::isManifoldEdgeWith(ProgressiveMesh::PMVertex* v)
	{
		// Check the sides involving both these verts
		// If there is only 1 this is a manifold edge
		ushort sidesCount = 0;

		FaceList::iterator fend = face.end();
		for (FaceList::iterator i = face.begin(); i != fend; ++i)
		{
			if ((*i)->hasCommonVertex(v))
			{
				sidesCount++;
			}
		}

		return (sidesCount == 1);
	}
	//---------------------------------------------------------------------
    void ProgressiveMesh::PMVertex::removeIfNonNeighbor(ProgressiveMesh::PMVertex *n) 
    {
        // removes n from neighbor list if n isn't a neighbor.
        NeighborList::iterator i = std::find(neighbor.begin(), neighbor.end(), n);
        if (i == neighbor.end())
            return; // Not in neighbor list anyway

<<<<<<< HEAD
        FaceList::iterator f, fend;
        fend = face.end();
        for(f = face.begin(); f != fend; ++f) 
        {
            if((*f)->hasCommonVertex(n)) return; // Still a neighbor
        }
=======
		if (n != this)
		{
			FaceList::iterator fend = face.end();
			for (FaceList::iterator f = face.begin(); f != fend; ++f)
			{
				if((*f)->hasCommonVertex(n)) return; // Still a neighbor
			}
		}
>>>>>>> 4496b86a

#if LOG_PROGRESSIVE_MESH_GENERATION 
		ofdebug << "Vertex " << (unsigned int)n->index << " is no longer a neighbour of vertex " << (unsigned int)this->index <<
			" so has been removed from the latter's neighbor list." << std::endl;
#endif

        neighbor.erase(std::remove(neighbor.begin(), neighbor.end(), n), neighbor.end());

		if (neighbor.empty() && !toBeRemoved)
		{
			// This vertex has been removed through isolation (collapsing around it)
			this->notifyRemoved();
		}
    }
    //---------------------------------------------------------------------
	void ProgressiveMesh::dumpContents(const String& log)
	{
		std::ofstream ofdump(log.c_str());

		// Just dump 1st working data for now
		WorkingDataList::iterator worki = mWorkingData.begin();

		CommonVertexList::iterator vi, vend;
		vend = worki->mVertList.end();
		ofdump << "-------== VERTEX LIST ==-----------------" << std::endl;

		for(WorstCostList::iterator it = mWorstCosts.begin(), end_it = mWorstCosts.end(); it != end_it; ++it)
		{
			PMVertex* vi = &worki->mVertList[it->second];
			
			const char* isBorder = (vi->mBorderStatus == PMVertex::BS_BORDER) ? "yes" : "no";
			
			ofdump << "Vertex " << (unsigned int)vi->index << " pos: " << vi->position << " removed: " 
				<< vi->removed << " isborder: " << isBorder << std::endl;
			ofdump << "    Faces:" << std::endl;
			
			PMVertex::FaceList::iterator fend = vi->face.end();
			for(PMVertex::FaceList::iterator f = vi->face.begin(); f != fend; ++f)
			{
				ofdump << "    Triangle index " << (unsigned int)(*f)->index << std::endl;
			}
			
			ofdump << "    Neighbours:" << std::endl;			
			PMVertex::NeighborList::iterator nend = vi->neighbor.end();
			for (PMVertex::NeighborList::iterator n = vi->neighbor.begin(); n != nend; ++n)
			{
				ofdump << "    Vertex index " << (unsigned int)(*n)->index << std::endl;
			}
		}

		TriangleList::iterator ti, tend;
		tend = worki->mTriList.end();
		ofdump << "-------== TRIANGLE LIST ==-----------------" << std::endl;
		for(ti = worki->mTriList.begin(); ti != tend; ++ti)
		{
			ofdump << "Triangle " << (unsigned int)ti->index << " norm: " << ti->normal << " removed: " << ti->removed << std::endl;
			ofdump << "    Vertex 0: " << (unsigned int)ti->vertex[0]->realIndex << std::endl;
			ofdump << "    Vertex 1: " << (unsigned int)ti->vertex[1]->realIndex << std::endl;
			ofdump << "    Vertex 2: " << (unsigned int)ti->vertex[2]->realIndex << std::endl;
		}

		ofdump << "-------== COLLAPSE COST LIST ==-----------------" << std::endl;
		
		for(WorstCostList::iterator it = mWorstCosts.begin(), end_it = mWorstCosts.end(); it != end_it; ++it)
		{
			PMVertex* vi = &worki->mVertList[it->second];
			
			const char* isBorder = (vi->mBorderStatus == PMVertex::BS_BORDER) ? "yes" : "no";
			
			ofdump << "Vertex " << (unsigned int)vi->index << ", pos: " << vi->position << ", cost: " << vi->collapseCost << ", removed: " 
			<< vi->removed << ", isborder: " << isBorder << std::endl;
			
		}

		ofdump.close();
	}
}<|MERGE_RESOLUTION|>--- conflicted
+++ resolved
@@ -1994,7 +1994,6 @@
     //---------------------------------------------------------------------
     void ProgressiveMesh::PMVertex::notifyRemoved(void)
     {
-<<<<<<< HEAD
         NeighborList::iterator i, iend;
         iend = neighbor.end();
         for (i = neighbor.begin(); i != iend; )
@@ -2002,14 +2001,6 @@
             // Remove me from neighbor
             (*(i++))->neighbor.erase(this);
         }
-=======
-		PMVertex::NeighborList::iterator nend = neighbor.end();
-		for (PMVertex::NeighborList::iterator n = neighbor.begin(); n != nend; ++n)
-		{
-			// Remove me from neighbor
-			(*n)->neighbor.erase(std::remove((*n)->neighbor.begin(), (*n)->neighbor.end(), this), (*n)->neighbor.end());
-		}
->>>>>>> 4496b86a
         removed = true;
 		collapseTo = NULL;
         collapseCost = NEVER_COLLAPSE_COST;
@@ -2075,23 +2066,12 @@
         if (i == neighbor.end())
             return; // Not in neighbor list anyway
 
-<<<<<<< HEAD
         FaceList::iterator f, fend;
         fend = face.end();
         for(f = face.begin(); f != fend; ++f) 
         {
             if((*f)->hasCommonVertex(n)) return; // Still a neighbor
         }
-=======
-		if (n != this)
-		{
-			FaceList::iterator fend = face.end();
-			for (FaceList::iterator f = face.begin(); f != fend; ++f)
-			{
-				if((*f)->hasCommonVertex(n)) return; // Still a neighbor
-			}
-		}
->>>>>>> 4496b86a
 
 #if LOG_PROGRESSIVE_MESH_GENERATION 
 		ofdebug << "Vertex " << (unsigned int)n->index << " is no longer a neighbour of vertex " << (unsigned int)this->index <<
