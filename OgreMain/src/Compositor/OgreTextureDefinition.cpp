--- conflicted
+++ resolved
@@ -274,13 +274,8 @@
     //-----------------------------------------------------------------------------------
     void TextureDefinitionBase::createTextures( const TextureDefinitionVec &textureDefs,
                                                 CompositorChannelVec &inOutTexContainer,
-<<<<<<< HEAD
-                                                IdType id, bool uniqueNames,
+                                                IdType id,
                                                 const TextureGpu *finalTarget,
-=======
-                                                IdType id,
-                                                const RenderTarget *finalTarget,
->>>>>>> 12934506
                                                 RenderSystem *renderSys )
     {
         inOutTexContainer.reserve( textureDefs.size() );
@@ -291,15 +286,11 @@
 
         while( itor != end )
         {
-<<<<<<< HEAD
             String textureName;
             if( uniqueNames )
-                textureName = itor->getName().getFriendlyText() + "_" + StringConverter::toString( id );
+                textureName = (itor->getName() + IdString( id )).getFriendlyText();
             else
                 textureName = itor->getName().getFriendlyText();
-=======
-            String textureName = (itor->getName() + IdString( id )).getFriendlyText();
->>>>>>> 12934506
 
             CompositorChannel newChannel = createTexture( *itor, textureName, finalTarget, renderSys );
             inOutTexContainer.push_back( newChannel );
