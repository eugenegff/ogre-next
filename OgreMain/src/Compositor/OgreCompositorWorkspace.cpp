/*
-----------------------------------------------------------------------------
This source file is part of OGRE
    (Object-oriented Graphics Rendering Engine)
For the latest info, see http://www.ogre3d.org/

Copyright (c) 2000-2014 Torus Knot Software Ltd

Permission is hereby granted, free of charge, to any person obtaining a copy
of this software and associated documentation files (the "Software"), to deal
in the Software without restriction, including without limitation the rights
to use, copy, modify, merge, publish, distribute, sublicense, and/or sell
copies of the Software, and to permit persons to whom the Software is
furnished to do so, subject to the following conditions:

The above copyright notice and this permission notice shall be included in
all copies or substantial portions of the Software.

THE SOFTWARE IS PROVIDED "AS IS", WITHOUT WARRANTY OF ANY KIND, EXPRESS OR
IMPLIED, INCLUDING BUT NOT LIMITED TO THE WARRANTIES OF MERCHANTABILITY,
FITNESS FOR A PARTICULAR PURPOSE AND NONINFRINGEMENT. IN NO EVENT SHALL THE
AUTHORS OR COPYRIGHT HOLDERS BE LIABLE FOR ANY CLAIM, DAMAGES OR OTHER
LIABILITY, WHETHER IN AN ACTION OF CONTRACT, TORT OR OTHERWISE, ARISING FROM,
OUT OF OR IN CONNECTION WITH THE SOFTWARE OR THE USE OR OTHER DEALINGS IN
THE SOFTWARE.
-----------------------------------------------------------------------------
*/

#include "OgreStableHeaders.h"

#include "Compositor/OgreCompositorWorkspace.h"
#include "Compositor/OgreCompositorWorkspaceListener.h"
#include "Compositor/OgreCompositorManager2.h"
#include "Compositor/OgreCompositorShadowNode.h"

#include "Compositor/Pass/PassScene/OgreCompositorPassScene.h"

#include "OgreViewport.h"

#include "OgreCamera.h"
#include "OgreSceneManager.h"
#include "OgreLogManager.h"

#include "OgreProfiler.h"

namespace Ogre
{
    CompositorWorkspace::CompositorWorkspace( IdType id, const CompositorWorkspaceDef *definition,
                                              const CompositorChannelVec &externalRenderTargets,
                                              SceneManager *sceneManager, Camera *defaultCam,
                                              RenderSystem *renderSys, bool bEnabled,
                                              uint8 executionMask, uint8 viewportModifierMask,
                                              const Vector4 &vpOffsetScale,
                                              const UavBufferPackedVec *uavBuffers,
                                              const ResourceStatusMap *initialLayouts ) :
            IdObject( id ),
            mDefinition( definition ),
            mValid( false ),
            mEnabled( bEnabled ),
            mAmalgamatedProfiling( false ),
            mDefaultCamera( defaultCam ),
            mSceneManager( sceneManager ),
            mRenderSys( renderSys ),
            mExternalRenderTargets( externalRenderTargets ),
            mExecutionMask( executionMask ),
            mViewportModifierMask( viewportModifierMask ),
            mViewportModifier( vpOffsetScale )
    {
        assert( (!defaultCam || (defaultCam->getSceneManager() == sceneManager)) &&
                "Camera was created with a different SceneManager than supplied" );

        if( uavBuffers )
            mExternalBuffers = *uavBuffers;

        if( initialLayouts )
            mInitialLayouts = *initialLayouts;

        TextureGpu *finalTarget = getFinalTarget();

        //We need this so OpenGL can switch contexts (if needed) before creating the textures
        if( finalTarget )
            mRenderSys->_setCurrentDeviceFromTexture( finalTarget );

        //Create global textures
        TextureDefinitionBase::createTextures( definition->mLocalTextureDefs, mGlobalTextures,
                                                id, finalTarget, mRenderSys );

        //Create local buffers
        mGlobalBuffers.reserve( mDefinition->mLocalBufferDefs.size() );
        TextureDefinitionBase::createBuffers( definition->mLocalBufferDefs, mGlobalBuffers,
                                              finalTarget, mRenderSys );

        recreateAllNodes();

        mCurrentWidth   = finalTarget->getWidth();
        mCurrentHeight  = finalTarget->getHeight();

        //Some RenderSystems assume we start the frame with empty pointer.
        if( finalTarget )
            mRenderSys->_setCurrentDeviceFromTexture( finalTarget );
    }
    //-----------------------------------------------------------------------------------
    CompositorWorkspace::~CompositorWorkspace()
    {
        destroyAllNodes();

        //Destroy our global buffers
        TextureDefinitionBase::destroyBuffers( mDefinition->mLocalBufferDefs,
                                               mGlobalBuffers, mRenderSys );

        //Destroy our global textures
        TextureDefinitionBase::destroyTextures( mGlobalTextures, mRenderSys );
    }
    //-----------------------------------------------------------------------------------
    void CompositorWorkspace::createAllNodes(void)
    {
        destroyAllNodes();

        CompositorWorkspaceDef::NodeAliasMap::const_iterator itor = mDefinition->mAliasedNodes.begin();
        CompositorWorkspaceDef::NodeAliasMap::const_iterator end  = mDefinition->mAliasedNodes.end();

        const CompositorManager2 *compoManager = mDefinition->mCompositorManager;

        TextureGpu *finalTarget = getFinalTarget();

        while( itor != end )
        {
            const CompositorNodeDef *nodeDef = compoManager->getNodeDefinition( itor->second );
            CompositorNode *newNode = OGRE_NEW CompositorNode( Id::generateNewId<CompositorNode>(),
                                                                itor->first, nodeDef, this, mRenderSys,
                                                                finalTarget );
            mNodeSequence.push_back( newNode );
            ++itor;
        }
    }
    //-----------------------------------------------------------------------------------
    void CompositorWorkspace::destroyAllNodes(void)
    {
        mValid = false;
        {
            CompositorNodeVec::const_iterator itor = mNodeSequence.begin();
            CompositorNodeVec::const_iterator end  = mNodeSequence.end();

            while( itor != end )
            {
                (*itor)->destroyAllPasses();
                ++itor;
            }

            itor = mNodeSequence.begin();
            while( itor != end )
                OGRE_DELETE *itor++;
            mNodeSequence.clear();
        }

        {
            CompositorShadowNodeVec::const_iterator itor = mShadowNodes.begin();
            CompositorShadowNodeVec::const_iterator end  = mShadowNodes.end();

            while( itor != end )
            {
                (*itor)->destroyAllPasses();
                ++itor;
            }

            itor = mShadowNodes.begin();
            while( itor != end )
                OGRE_DELETE *itor++;
            mShadowNodes.clear();
        }
    }
    //-----------------------------------------------------------------------------------
    void CompositorWorkspace::connectAllNodes(void)
    {
        {
            //First connect the external dependencies, otherwise
            //the node could end up not being processed
            {
                CompositorWorkspaceDef::ChannelRouteList::const_iterator itor =
                        mDefinition->mExternalChannelRoutes.begin();
                CompositorWorkspaceDef::ChannelRouteList::const_iterator end =
                        mDefinition->mExternalChannelRoutes.end();

                while( itor != end )
                {
                    if( itor->outChannel >= mExternalRenderTargets.size() )
                    {
                        OGRE_EXCEPT( Exception::ERR_INVALIDPARAMS,
                                     "Workspace '" + mDefinition->mName.getFriendlyText() + "' expects"
                                     " at least " + StringConverter::toString( itor->outChannel ) +
                                     " external inputs but only " +
                                     StringConverter::toString( mExternalRenderTargets.size() ) +
                                     " were provided to addWorkspace.",
                                     "CompositorWorkspace::connectAllNodes" );
                    }

                    CompositorNode *node = findNode( itor->inNode );
                    node->connectExternalRT( mExternalRenderTargets[itor->outChannel], itor->inChannel );
                    ++itor;
                }
            }

            {
                CompositorWorkspaceDef::ChannelRouteList::const_iterator itor =
                        mDefinition->mExternalBufferChannelRoutes.begin();
                CompositorWorkspaceDef::ChannelRouteList::const_iterator end =
                        mDefinition->mExternalBufferChannelRoutes.end();

                while( itor != end )
                {
                    CompositorNode *node = findNode( itor->inNode );
                    node->connectExternalBuffer( mExternalBuffers[itor->outChannel], itor->inChannel );
                    ++itor;
                }
            }
        }

        CompositorNodeVec unprocessedList( mNodeSequence.begin(), mNodeSequence.end() );
        CompositorNodeVec processedList;
        processedList.reserve( mNodeSequence.size() );

        bool noneProcessed = false;

        while( !unprocessedList.empty() && !noneProcessed )
        {
            noneProcessed = true;
            CompositorNodeVec::iterator itor = unprocessedList.begin();
            CompositorNodeVec::iterator end  = unprocessedList.end();

            while( itor != end )
            {
                CompositorNode *node = *itor;
                if( node->areAllInputsConnected() )
                {
                    //This node has no missing dependency, we can process it!
                    CompositorWorkspaceDef::ChannelRouteList::const_iterator itRoute =
                                                                    mDefinition->mChannelRoutes.begin();
                    CompositorWorkspaceDef::ChannelRouteList::const_iterator enRoute =
                                                                    mDefinition->mChannelRoutes.end();

                    //Connect all nodes according to our routing map. Perhaps I could've chosen a more
                    //efficient representation for lookup. Oh well, it's not like there's a 1000 nodes
                    //per workspace. If this is a hotspot, refactor.
                    while( itRoute != enRoute )
                    {
                        if( itRoute->outNode == node->getName() )
                        {
                            node->connectTo( itRoute->outChannel, findNode( itRoute->inNode, true ),
                                             itRoute->inChannel );
                        }
                        ++itRoute;
                    }

                    itRoute = mDefinition->mBufferChannelRoutes.begin();
                    enRoute = mDefinition->mBufferChannelRoutes.end();

                    while( itRoute != enRoute )
                    {
                        if( itRoute->outNode == node->getName() )
                        {
                            node->connectBufferTo( itRoute->outChannel, findNode( itRoute->inNode, true ),
                                                   itRoute->inChannel );
                        }
                        ++itRoute;
                    }

                    //The processed list is now in order
                    processedList.push_back( *itor );

                    //Remove processed nodes from the list. We'll keep until there's no one left
                    itor = efficientVectorRemove( unprocessedList, itor );
                    end  = unprocessedList.end();

                    noneProcessed = false;
                }
                else
                {
                    ++itor;
                }
            }
        }

        //unprocessedList should be empty by now, or contain only disabled nodes.
        bool incomplete = false;
        {
            CompositorNodeVec::const_iterator itor = unprocessedList.begin();
            CompositorNodeVec::const_iterator end  = unprocessedList.end();

            while( itor != end )
            {
                incomplete |= (*itor)->getEnabled();
                ++itor;
            }
        }

        if( incomplete )
        {
            CompositorNodeVec::const_iterator itor = unprocessedList.begin();
            CompositorNodeVec::const_iterator end  = unprocessedList.end();
            while( itor != end )
            {
                if( (*itor)->getEnabled() )
                {
                    LogManager::getSingleton().logMessage(
                        "WARNING: Node '" + (*itor)->getName().getFriendlyText() + "' has the following "
                        "channels in a disconnected state. Workspace won't work until they're solved:" );

                    const CompositorChannelVec& inputChannels = (*itor)->getInputChannel();
                    CompositorChannelVec::const_iterator itChannels = inputChannels.begin();
                    CompositorChannelVec::const_iterator enChannels = inputChannels.end();
                    while( itChannels != enChannels )
                    {
                        if( !*itChannels )
                        {
                            const size_t channelIdx = itChannels - inputChannels.begin();
                            LogManager::getSingleton().logMessage( "\t\t\t Channel # " +
                                                StringConverter::toString( channelIdx ) );
                        }
                        ++itChannels;
                    }
                }
                
                ++itor;
            }
        }
        else
        {
            // We need mNodeSequence in the right order of execution!
            mNodeSequence.clear();
            mNodeSequence.insert( mNodeSequence.end(), processedList.begin(), processedList.end() );

            CompositorNodeVec::iterator itor = mNodeSequence.begin();
            CompositorNodeVec::iterator end  = mNodeSequence.end();

            while( itor != end )
            {
                (*itor)->createPasses();
                ++itor;
            }

            //Now manage automatic shadow nodes present PASS_SCENE passes
            //(when using SHADOW_NODE_FIRST_ONLY)
            setupPassesShadowNodes();

            //unprocessedList may not be empty if they were incomplete but disabled.
            mNodeSequence.insert( mNodeSequence.end(), unprocessedList.begin(), unprocessedList.end() );

            mValid = true;

            _notifyBarriersDirty();
        }

#if OGRE_PROFILING
        Profiler::getSingleton().reset( true );
#endif
    }
    //-----------------------------------------------------------------------------------
    void CompositorWorkspace::clearAllConnections(void)
    {
        {
            CompositorNodeVec::iterator itor = mNodeSequence.begin();
            CompositorNodeVec::iterator end  = mNodeSequence.end();

            while( itor != end )
            {
                (*itor)->_notifyCleared();
                ++itor;
            }
        }

        {
            CompositorShadowNodeVec::const_iterator itor = mShadowNodes.begin();
            CompositorShadowNodeVec::const_iterator end  = mShadowNodes.end();

            while( itor != end )
            {
                (*itor)->destroyAllPasses();
                ++itor;
            }

            itor = mShadowNodes.begin();
            while( itor != end )
                OGRE_DELETE *itor++;
            mShadowNodes.clear();
        }
    }
    //-----------------------------------------------------------------------------------
    void CompositorWorkspace::setupPassesShadowNodes(void)
    {
        CompositorShadowNodeVec::iterator itShadowNode = mShadowNodes.begin();
        CompositorShadowNodeVec::iterator enShadowNode = mShadowNodes.end();

        while( itShadowNode != enShadowNode )
        {
#ifndef NDEBUG
            set<Camera*>::type usedCameras;
#endif
            Camera *lastCamera = 0;
            CompositorShadowNode *shadowNode = *itShadowNode;

            CompositorNodeVec::const_iterator itor = mNodeSequence.begin();
            CompositorNodeVec::const_iterator end  = mNodeSequence.end();
            while( itor != end )
            {
                const CompositorPassVec &passes = (*itor)->_getPasses();
                CompositorPassVec::const_iterator itPasses = passes.begin();
                CompositorPassVec::const_iterator enPasses = passes.end();

                while( itPasses != enPasses )
                {
                    if( (*itPasses)->getType() == PASS_SCENE )
                    {
                        assert( dynamic_cast<CompositorPassScene*>( *itPasses ) );
                        CompositorPassScene *pass = static_cast<CompositorPassScene*>( *itPasses );

                        if( shadowNode == pass->getShadowNode() )
                        {
                            ShadowNodeRecalculation recalc =
                                                    pass->getDefinition()->mShadowNodeRecalculation;

                            if( recalc == SHADOW_NODE_RECALCULATE )
                            {
                                //We're forced to recalculate anyway, save the new camera
                                lastCamera = pass->getCamera();
#ifndef NDEBUG
                                usedCameras.insert( lastCamera );
#endif
                            }
                            else if( recalc == SHADOW_NODE_FIRST_ONLY )
                            {
                                if( lastCamera != pass->getCamera() )
                                {
                                    //Either this is the first one, or camera changed.
                                    //We need to recalculate
                                    pass->_setUpdateShadowNode( true );
                                    lastCamera = pass->getCamera();

                                    //Performance warning check. Only on non-release builds.
                                    //We don't raise the log on SHADOW_NODE_RECALCULATE because
                                    //that's explicit. We assume the user knows what he's doing.
                                    //(may be he changed the objects without us knowing
                                    //through a listener)
#ifndef NDEBUG
                                    if( usedCameras.find( lastCamera ) != usedCameras.end() )
                                    {
                                        LogManager::getSingleton().logMessage(
                "\tPerformance Warning: Shadow Node '" + (*itor)->getName().getFriendlyText() +
                "' is forced to recalculate twice (or more) its contents for the same camera.\n"
                "\tThis happens when assigning a shadow node to a pass using a different camera "
                "and then using it back again in another pass with the older camera.\n"
                "\tYou can fix this by cloning the shadow node and using the clone for the pass with "
                "a different camera. But beware you'll be trading performance for more VRAM usage.\n"
                "\tOr you can ignore this warning." );
                                    }
                                    else
                                    {
                                        usedCameras.insert( lastCamera );
                                    }
#endif

                                }
                                else
                                {
                                    pass->_setUpdateShadowNode( false );
                                }
                            }
                        }
                    }
                    ++itPasses;
                }
                ++itor;
            }
            ++itShadowNode;
        }
    }
    //-----------------------------------------------------------------------------------
    CompositorNode* CompositorWorkspace::getLastEnabledNode(void)
    {
        CompositorNode *retVal = 0;

        CompositorNodeVec::const_iterator itor = mNodeSequence.begin();
        CompositorNodeVec::const_iterator end  = mNodeSequence.end();

        while( itor != end )
        {
            if( (*itor)->getEnabled() )
                retVal = *itor;
            ++itor;
        }

        return retVal;
    }
    //-----------------------------------------------------------------------------------
    CompositorNode* CompositorWorkspace::findNode( IdString aliasName, bool includeShadowNodes ) const
    {
        CompositorNode *retVal = findNodeNoThrow( aliasName, includeShadowNodes );

        if( !retVal )
        {
            OGRE_EXCEPT( Exception::ERR_ITEM_NOT_FOUND,
                         "Couldn't find node with name '" + aliasName.getFriendlyText() +
                         "'. includeShadowNodes = " + (includeShadowNodes ? String("true") :
                                                                            String("false")),
                         "CompositorWorkspace::findNode" );
        }

        return retVal;
    }
    //-----------------------------------------------------------------------------------
    CompositorNode* CompositorWorkspace::findNodeNoThrow( IdString aliasName,
                                                          bool includeShadowNodes ) const
    {
        CompositorNode *retVal = 0;
        CompositorNodeVec::const_iterator itor = mNodeSequence.begin();
        CompositorNodeVec::const_iterator end  = mNodeSequence.end();

        while( itor != end && !retVal )
        {
            if( (*itor)->getName() == aliasName )
                retVal = *itor;
            ++itor;
        }

        if( !retVal && includeShadowNodes )
            retVal = findShadowNode( aliasName );

        return retVal;
    }
    //-----------------------------------------------------------------------------------
    const CompositorChannel& CompositorWorkspace::getGlobalTexture( IdString name ) const
    {
        size_t index;
        TextureDefinitionBase::TextureSource textureSource;
        mDefinition->getTextureSource( name, index, textureSource );
        return mGlobalTextures[index];
    }
    //-----------------------------------------------------------------------------------
    void CompositorWorkspace::setListener( CompositorWorkspaceListener *listener )
    {
        OGRE_EXCEPT( Exception::ERR_NOT_IMPLEMENTED,
                     "This method has been superseded by CompositorWorkspace::addListener "
                     "and CompositorWorkspace::removeListener.",
                     "CompositorWorkspace::setListener" );
    }
    //-----------------------------------------------------------------------------------
    CompositorWorkspaceListener* CompositorWorkspace::getListener(void) const
    {
        OGRE_EXCEPT( Exception::ERR_NOT_IMPLEMENTED,
                     "This method has been superseded by CompositorWorkspace::getListeners.",
                     "CompositorWorkspace::getListener" );
    }
    //-----------------------------------------------------------------------------------
    void CompositorWorkspace::addListener( CompositorWorkspaceListener *listener )
    {
        mListeners.push_back( listener );
    }
    //-----------------------------------------------------------------------------------
    void CompositorWorkspace::removeListener( CompositorWorkspaceListener *listener )
    {
        CompositorWorkspaceListenerVec::iterator itor = std::find( mListeners.begin(),
                                                                   mListeners.end(),
                                                                   listener );

        if( itor != mListeners.end() )
            mListeners.erase( itor );
    }
    //-----------------------------------------------------------------------------------
    void CompositorWorkspace::fillPassesUsingRenderWindows(
        PassesByRenderWindowMap &passesUsingRenderWindows )
    {
        CompositorNodeVec::const_iterator itor = mNodeSequence.begin();
        CompositorNodeVec::const_iterator endt = mNodeSequence.end();

        while( itor != endt )
        {
            CompositorNode *node = *itor;
            if( node->getEnabled() )
            {
                const CompositorPassVec &passes = node->_getPasses();

                CompositorPassVec::const_iterator itPass = passes.begin();
                CompositorPassVec::const_iterator enPass = passes.end();

                while( itPass != enPass )
                {
                    const RenderPassDescriptor *renderPassDesc = ( *itPass )->getRenderPassDesc();

                    if( renderPassDesc )
                    {
                        const size_t numColourEntries = renderPassDesc->getNumColourEntries();
                        for( size_t i = 0u; i < numColourEntries; ++i )
                        {
                            TextureGpu *texture;

                            // Add the pass only once
                            texture = renderPassDesc->mColour[i].texture;
                            if( texture && texture->isRenderWindowSpecific() )
                                passesUsingRenderWindows[texture].push_back( *itPass );
                            else
                            {
                                texture = renderPassDesc->mColour[i].resolveTexture;
                                if( texture && texture->isRenderWindowSpecific() )
                                    passesUsingRenderWindows[texture].push_back( *itPass );
                            }
                        }
                    }

                    ++itPass;
                }
            }

            ++itor;
        }
    }
    //-----------------------------------------------------------------------------------
    void CompositorWorkspace::recreateAllNodes(void)
    {
        createAllNodes();
        connectAllNodes();
    }
    //-----------------------------------------------------------------------------------
    void CompositorWorkspace::reconnectAllNodes(void)
    {
        clearAllConnections();
        connectAllNodes();
    }
    //-----------------------------------------------------------------------------------
    void CompositorWorkspace::resetAllNumPassesLeft(void)
    {
        CompositorNodeVec::const_iterator itor = mNodeSequence.begin();
        CompositorNodeVec::const_iterator end  = mNodeSequence.end();

        while( itor != end )
        {
            (*itor)->resetAllNumPassesLeft();
            ++itor;
        }
    }
    //-----------------------------------------------------------------------------------
    Camera* CompositorWorkspace::findCamera( IdString cameraName ) const 
    {
        return mSceneManager->findCamera( cameraName );
    }
    //-----------------------------------------------------------------------------------
    TextureGpu* CompositorWorkspace::getFinalTarget(void) const
    {
        TextureGpu *finalTarget = 0;
        if( !mExternalRenderTargets.empty() )
            finalTarget = mExternalRenderTargets.front();

        return finalTarget;
    }
    //-----------------------------------------------------------------------------------
    void CompositorWorkspace::_notifyBarriersDirty( void )
    {
        getCompositorManager()->_notifyBarriersDirty();
    }
    //-----------------------------------------------------------------------------------
    CompositorManager2* CompositorWorkspace::getCompositorManager()
    {
        return mDefinition->mCompositorManager;
    }
    //-----------------------------------------------------------------------------------
    const CompositorManager2* CompositorWorkspace::getCompositorManager() const
    {
        return mDefinition->mCompositorManager;
    }
    //-----------------------------------------------------------------------------------
    size_t CompositorWorkspace::getFrameCount(void) const
    {
        return mDefinition->mCompositorManager->getFrameCount();
    }
    //-----------------------------------------------------------------------------------
    void CompositorWorkspace::_beginUpdate( bool forceBeginFrame, const bool bInsideAutoreleasePool )
    {
        if( !bInsideAutoreleasePool )
        {
            mRenderSys->compositorWorkspaceBegin( this, forceBeginFrame );
            return;
        }

        //We need to do this so that D3D9 (and D3D11?) knows which device
        //is active now, so that _beginFrame calls go to the right device.
        TextureGpu *finalTarget = getFinalTarget();
        if( finalTarget )
        {
            mRenderSys->_setCurrentDeviceFromTexture( finalTarget );
            if( finalTarget->isRenderWindowSpecific() || forceBeginFrame )
            {
                // Begin the frame
                mRenderSys->_beginFrame();
            }
        }
    }
    //-----------------------------------------------------------------------------------
    void CompositorWorkspace::_endUpdate( bool forceEndFrame, const bool bInsideAutoreleasePool )
    {
        if( !bInsideAutoreleasePool )
        {
            mRenderSys->compositorWorkspaceEnd( this, forceEndFrame );
            return;
        }

        //We need to do this so that D3D9 (and D3D11?) knows which device
        //is active now, so that _endFrame calls go to the right device.
        TextureGpu *finalTarget = getFinalTarget();
        if( finalTarget )
        {
            mRenderSys->_setCurrentDeviceFromTexture( finalTarget );
            if( finalTarget->isRenderWindowSpecific() || forceEndFrame )
            {
                // End the frame
                mRenderSys->_endFrame();
            }
        }
    }
    //-----------------------------------------------------------------------------------
    void CompositorWorkspace::_update( const bool bInsideAutoreleasePool )
    {
<<<<<<< HEAD
=======
        if( !bInsideAutoreleasePool )
        {
            mRenderSys->compositorWorkspaceUpdate( this );
            return;
        }

        if( mBarriersDirty )
        {
            CompositorNodeVec::const_iterator itor = mNodeSequence.begin();
            CompositorNodeVec::const_iterator end  = mNodeSequence.end();

            while( itor != end )
            {
                (*itor)->_removeAllBarriers();
                ++itor;
            }

            analyzeHazardsAndPlaceBarriers();
        }

>>>>>>> 8cba566d
        {
            CompositorWorkspaceListenerVec::const_iterator itor = mListeners.begin();
            CompositorWorkspaceListenerVec::const_iterator end  = mListeners.end();

            while( itor != end )
            {
                (*itor)->workspacePreUpdate( this );
                ++itor;
            }
        }

        TextureGpu *finalTarget = getFinalTarget();
        //We need to do this so that D3D9 (and D3D11?) knows which device
        //is active now, so that our calls go to the right device.
        mRenderSys->_setCurrentDeviceFromTexture( finalTarget );

        if( mCurrentWidth != finalTarget->getWidth() || mCurrentHeight != finalTarget->getHeight() )
        {
            //Main RenderTarget reference changed resolution. Some nodes may need to rebuild
            //their textures if they're based on mRenderWindow's resolution.
            mCurrentWidth   = finalTarget->getWidth();
            mCurrentHeight  = finalTarget->getHeight();

            {
                CompositorNodeVec::const_iterator itor = mNodeSequence.begin();
                CompositorNodeVec::const_iterator end  = mNodeSequence.end();

                while( itor != end )
                {
                    CompositorNode *node = *itor;
                    node->finalTargetResized01( finalTarget );
                    ++itor;
                }

                itor = mNodeSequence.begin();
                while( itor != end )
                {
                    CompositorNode *node = *itor;
                    node->finalTargetResized02( finalTarget );
                    ++itor;
                }
            }

            {
                CompositorShadowNodeVec::const_iterator itor = mShadowNodes.begin();
                CompositorShadowNodeVec::const_iterator end  = mShadowNodes.end();

                while( itor != end )
                {
                    CompositorShadowNode *node = *itor;
                    node->finalTargetResized01( finalTarget );
                    ++itor;
                }

                itor = mShadowNodes.begin();
                while( itor != end )
                {
                    CompositorShadowNode *node = *itor;
                    node->finalTargetResized02( finalTarget );
                    ++itor;
                }
            }

            CompositorNodeVec allNodes;
            allNodes.reserve( mNodeSequence.size() + mShadowNodes.size() );
            allNodes.insert( allNodes.end(), mNodeSequence.begin(), mNodeSequence.end() );
            allNodes.insert( allNodes.end(), mShadowNodes.begin(), mShadowNodes.end() );
            TextureDefinitionBase::recreateResizableTextures01( mDefinition->mLocalTextureDefs,
                                                                mGlobalTextures, finalTarget );
            TextureDefinitionBase::recreateResizableTextures02( mDefinition->mLocalTextureDefs,
                                                                mGlobalTextures, allNodes, 0 );
            TextureDefinitionBase::recreateResizableBuffers( mDefinition->mLocalBufferDefs,
                                                             mGlobalBuffers, finalTarget,
                                                             mRenderSys, allNodes, 0 );
        }

        mDefinition->mCompositorManager->getBarrierSolver().assumeTransitions( mInitialLayouts );

        CompositorNodeVec::const_iterator itor = mNodeSequence.begin();
        CompositorNodeVec::const_iterator end  = mNodeSequence.end();

        while( itor != end )
        {
            CompositorNode *node = *itor;
            if( node->getEnabled() )
            {
                if( node->areAllInputsConnected() )
                {
                    node->_update( (Camera*)0, mSceneManager );
                }
                else
                {
                    //If we get here, this means a node didn't have all of its input channels connected,
                    //but we ignored it because the node was disabled. But now it is enabled again.
                    LogManager::getSingleton().logMessage(
                        "ERROR: Invalid Node '" + node->getName().getFriendlyText() +
                        "' was re-enabled without calling CompositorWorkspace::clearAllConnections" );
                    mValid = false;
                }
            }
            ++itor;
        }

        {
            CompositorWorkspaceListenerVec::const_iterator itor = mListeners.begin();
            CompositorWorkspaceListenerVec::const_iterator end  = mListeners.end();

            while( itor != end )
            {
                (*itor)->workspacePosUpdate( this );
                ++itor;
            }
        }
    }
    //-----------------------------------------------------------------------------------
    void CompositorWorkspace::_swapFinalTarget( vector<TextureGpu*>::type &swappedTargets )
    {
        CompositorChannelVec::const_iterator itor = mExternalRenderTargets.begin();
        CompositorChannelVec::const_iterator end  = mExternalRenderTargets.end();

        while( itor != end )
        {
            TextureGpu *externalTarget = *itor;
            const bool alreadySwapped = std::find( swappedTargets.begin(),
                                                   swappedTargets.end(),
                                                   externalTarget ) != swappedTargets.end();

            if( !alreadySwapped )
            {
                externalTarget->swapBuffers();
                swappedTargets.push_back( externalTarget );
            }

            ++itor;
        }
    }
    //-----------------------------------------------------------------------------------
    void CompositorWorkspace::_validateFinalTarget(void)
    {
        TextureGpu *finalTarget = getFinalTarget();
        if( finalTarget )
            mRenderSys->_setCurrentDeviceFromTexture( finalTarget );
    }
    //-----------------------------------------------------------------------------------
    CompositorShadowNode* CompositorWorkspace::findShadowNode( IdString nodeDefName ) const
    {
        CompositorShadowNode *retVal = 0;

        CompositorShadowNodeVec::const_iterator itor = mShadowNodes.begin();
        CompositorShadowNodeVec::const_iterator end  = mShadowNodes.end();

        while( itor != end && !retVal )
        {
            if( (*itor)->getName() == nodeDefName )
                retVal = *itor;
            ++itor;
        }

        return retVal;
    }
    //-----------------------------------------------------------------------------------
    CompositorShadowNode* CompositorWorkspace::findOrCreateShadowNode( IdString nodeDefName, bool &bCreated )
    {
        CompositorShadowNode *retVal = findShadowNode( nodeDefName );
        bCreated = false;

        if( !retVal )
        {
            //Not found, create one.
            const CompositorManager2 *compoManager = mDefinition->mCompositorManager;
            TextureGpu *finalTarget = getFinalTarget();
            const CompositorShadowNodeDef *def = compoManager->getShadowNodeDefinition( nodeDefName );
            retVal = OGRE_NEW CompositorShadowNode( Id::generateNewId<CompositorNode>(),
                                                    def, this, mRenderSys, finalTarget );
            mShadowNodes.push_back( retVal );
            bCreated = true;
        }

        return retVal;
    }
}<|MERGE_RESOLUTION|>--- conflicted
+++ resolved
@@ -717,29 +717,11 @@
     //-----------------------------------------------------------------------------------
     void CompositorWorkspace::_update( const bool bInsideAutoreleasePool )
     {
-<<<<<<< HEAD
-=======
         if( !bInsideAutoreleasePool )
         {
             mRenderSys->compositorWorkspaceUpdate( this );
             return;
         }
-
-        if( mBarriersDirty )
-        {
-            CompositorNodeVec::const_iterator itor = mNodeSequence.begin();
-            CompositorNodeVec::const_iterator end  = mNodeSequence.end();
-
-            while( itor != end )
-            {
-                (*itor)->_removeAllBarriers();
-                ++itor;
-            }
-
-            analyzeHazardsAndPlaceBarriers();
-        }
-
->>>>>>> 8cba566d
         {
             CompositorWorkspaceListenerVec::const_iterator itor = mListeners.begin();
             CompositorWorkspaceListenerVec::const_iterator end  = mListeners.end();
