--- conflicted
+++ resolved
@@ -1,4 +1,4 @@
-﻿/*
+/*
 -----------------------------------------------------------------------------
 This source file is part of OGRE
     (Object-oriented Graphics Rendering Engine)
@@ -81,13 +81,11 @@
         if( initialUavAccess )
             mInitialUavsAccess = *initialUavAccess;
 
-<<<<<<< HEAD
         RenderTarget *finalTarget = getFinalTarget();
-=======
+
         //We need this so OpenGL can switch contexts (if needed) before creating the textures
-        if( mRenderWindow.target )
-            mRenderSys->_setRenderTarget( mRenderWindow.target, true );
->>>>>>> 2fce964b
+        if( finalTarget )
+            mRenderSys->_setRenderTarget( finalTarget, true );
 
         //Create global textures
         TextureDefinitionBase::createTextures( definition->mLocalTextureDefs, mGlobalTextures,
