/*
-----------------------------------------------------------------------------
This source file is part of OGRE
    (Object-oriented Graphics Rendering Engine)
For the latest info, see http://www.ogre3d.org/

Copyright (c) 2000-2014 Torus Knot Software Ltd

Permission is hereby granted, free of charge, to any person obtaining a copy
of this software and associated documentation files (the "Software"), to deal
in the Software without restriction, including without limitation the rights
to use, copy, modify, merge, publish, distribute, sublicense, and/or sell
copies of the Software, and to permit persons to whom the Software is
furnished to do so, subject to the following conditions:

The above copyright notice and this permission notice shall be included in
all copies or substantial portions of the Software.

THE SOFTWARE IS PROVIDED "AS IS", WITHOUT WARRANTY OF ANY KIND, EXPRESS OR
IMPLIED, INCLUDING BUT NOT LIMITED TO THE WARRANTIES OF MERCHANTABILITY,
FITNESS FOR A PARTICULAR PURPOSE AND NONINFRINGEMENT. IN NO EVENT SHALL THE
AUTHORS OR COPYRIGHT HOLDERS BE LIABLE FOR ANY CLAIM, DAMAGES OR OTHER
LIABILITY, WHETHER IN AN ACTION OF CONTRACT, TORT OR OTHERWISE, ARISING FROM,
OUT OF OR IN CONNECTION WITH THE SOFTWARE OR THE USE OR OTHER DEALINGS IN
THE SOFTWARE.
-----------------------------------------------------------------------------
*/

#include "OgreStableHeaders.h"

#include "Compositor/Pass/PassMipmap/OgreCompositorPassMipmap.h"

#include "Compositor/OgreCompositorNode.h"
#include "Compositor/OgreCompositorWorkspace.h"
#include "Compositor/OgreCompositorWorkspaceListener.h"

#include "OgreRenderSystem.h"

#include "OgreLwString.h"
#include "OgreTextureGpuManager.h"

#include "OgreHlmsManager.h"
#include "OgreRoot.h"

#include "OgreHlmsCompute.h"
#include "OgreHlmsComputeJob.h"
#include "OgreLogManager.h"

namespace Ogre
{
    CompositorPassMipmap::CompositorPassMipmap( const CompositorPassMipmapDef *definition,
                                                const RenderTargetViewDef *rtv,
                                                CompositorNode *parentNode ) :
        CompositorPass( definition, parentNode ),
        mWarnedNoAutomipmapsAlready( false ),
        mDefinition( definition )
    {
        initialize( rtv );

        size_t numColourEntries = mRenderPassDesc->getNumColourEntries();
        for( size_t i = 0; i < numColourEntries; ++i )
        {
            if( mRenderPassDesc->mColour[i].resolveTexture )
                mTextures.push_back( mRenderPassDesc->mColour[i].resolveTexture );
            else
            {
                if( mRenderPassDesc->mColour[i].texture->isMultisample() )
                {
                    OGRE_EXCEPT( Exception::ERR_INVALIDPARAMS,
                                 "Cannot generate mipmaps for MSAA textures! Node: " +
                                     mParentNode->getName().getFriendlyText(),
                                 "CompositorPassMipmap::CompositorPassMipmap" );
                }

                if( !mRenderPassDesc->mColour[i].texture->isTexture() )
                {
                    OGRE_EXCEPT( Exception::ERR_INVALIDPARAMS,
                                 "PASS_MIPMAP can only be used with textures that can "
                                 "be interpreted as textures and as UAVs",
                                 "CompositorPassMipmap::CompositorPassMipmap" );
                }

                mTextures.push_back( mRenderPassDesc->mColour[i].texture );
            }
        }

        if( mDefinition->mMipmapGenerationMethod == CompositorPassMipmapDef::Compute ||
            mDefinition->mMipmapGenerationMethod == CompositorPassMipmapDef::ComputeHQ )
        {
            setupComputeShaders();
        }
    }
    //-----------------------------------------------------------------------------------
    CompositorPassMipmap::~CompositorPassMipmap() { destroyComputeShaders(); }
    //-----------------------------------------------------------------------------------
    void CompositorPassMipmap::destroyComputeShaders( void )
    {
        RenderSystem *renderSystem = mParentNode->getRenderSystem();

        if( !mJobs.empty() )
        {
            assert( dynamic_cast<HlmsCompute *>( mJobs[0]->getCreator() ) );
            HlmsCompute *hlmsCompute = static_cast<HlmsCompute *>( mJobs[0]->getCreator() );

            FastArray<HlmsComputeJob *>::iterator itor = mJobs.begin();
            FastArray<HlmsComputeJob *>::iterator endt = mJobs.end();

            while( itor != endt )
            {
                hlmsCompute->destroyComputeJob( ( *itor )->getName() );
                ++itor;
            }

            mJobs.clear();
        }

        TextureGpuManager *textureManager = renderSystem->getTextureGpuManager();
        TextureGpuVec::iterator itor = mTmpTextures.begin();
        TextureGpuVec::iterator endt = mTmpTextures.end();

        while( itor != endt )
            textureManager->destroyTexture( *itor++ );

        mTmpTextures.clear();
    }
    //-----------------------------------------------------------------------------------
    void CompositorPassMipmap::setupComputeShaders( void )
    {
        destroyComputeShaders();

        HlmsManager *hlmsManager = Root::getSingleton().getHlmsManager();
        HlmsCompute *hlmsCompute = hlmsManager->getComputeHlms();

        HlmsComputeJob *blurH = hlmsCompute->findComputeJobNoThrow( "Mipmap/GaussianBlurH" );
        HlmsComputeJob *blurV = hlmsCompute->findComputeJobNoThrow( "Mipmap/GaussianBlurV" );

#if OGRE_NO_JSON
        OGRE_EXCEPT( Exception::ERR_INVALIDPARAMS,
                     "To use PASS_MIPMAP with compute shaders, Ogre must be build with JSON support "
                     "and you must include the resource bundled at "
                     "Samples/Media/2.0/scripts/materials/Common",
                     "CompositorPassMipmap::CompositorPassMipmap" );
#endif

        if( !blurH || !blurV )
        {
            OGRE_EXCEPT( Exception::ERR_INVALIDPARAMS,
                         "To use PASS_MIPMAP with compute shaders, you must include the resources "
                         "bundled at Samples/Media/2.0/scripts/materials/Common\n"
                         "Could not find Mipmap/GaussianBlurH and Mipmap/GaussianBlurV",
                         "CompositorPassMipmap::CompositorPassMipmap" );
        }

        RenderSystem *renderSystem = mParentNode->getRenderSystem();
        const RenderSystemCapabilities *caps = renderSystem->getCapabilities();

        if( !caps->hasCapability( RSC_COMPUTE_PROGRAM ) )
        {
            LogManager::getSingleton().logMessage(
                "[INFO] Compute Shaders not supported. Using fallback mipmap generation." );
            return;
        }

        setGaussianFilterParams( blurH, mDefinition->mKernelRadius,
                                 mDefinition->mGaussianDeviationFactor );
        setGaussianFilterParams( blurV, mDefinition->mKernelRadius,
                                 mDefinition->mGaussianDeviationFactor );

        TextureGpuVec::iterator itor = mTextures.begin();
        TextureGpuVec::iterator endt = mTextures.end();

        while( itor != endt )
        {
            TextureGpu *texture = *itor;

            if( texture->getNumMipmaps() > 1u )
            {
                if( !texture->isUav() || !texture->isTexture() )
                {
                    OGRE_EXCEPT(
                        Exception::ERR_INVALIDPARAMS,
                        "Texture '" + texture->getNameStr() +
                            "' must be flagged as UAV and Texture in order to be able to generate "
                            "mipmaps using Compute Shaders",
                        "CompositorPassMipmap::CompositorPassMipmap" );
                }

                const String newId =
                    StringConverter::toString( Id::generateNewId<CompositorPassMipmap>() );

                TextureGpuManager *textureManager = renderSystem->getTextureGpuManager();
                TextureGpu *tmpTex = textureManager->createTexture(
                    "MipmapTmpTexture " + newId, GpuPageOutStrategy::Discard,
                    TextureFlags::Uav | TextureFlags::DiscardableContent, texture->getTextureType() );
                mTmpTextures.push_back( tmpTex );

                tmpTex->setResolution( texture->getWidth() >> 1u, texture->getHeight(),
                                       texture->getDepth() );
                tmpTex->setPixelFormat( texture->getPixelFormat() );
                tmpTex->setNumMipmaps( texture->getNumMipmaps() );

                tmpTex->_transitionTo( GpuResidency::Resident, (uint8 *)0 );

                const uint8 numMips = texture->getNumMipmaps();
                const PixelFormatGpu pf = texture->getPixelFormat();

                uint32 currWidth = texture->getWidth();
                uint32 currHeight = texture->getHeight();

                for( size_t mip = 0; mip < numMips - 1u; ++mip )
                {
                    const String mipString = StringConverter::toString( mip );
                    HlmsComputeJob *blurH2 =
                        blurH->clone( "Mipmap_BlurH" + newId + " mip " + mipString );
                    HlmsComputeJob *blurV2 =
                        blurV->clone( "Mipmap_BlurV" + newId + " mip " + mipString );

                    ShaderParams::Param paramLodIdx;
                    paramLodIdx.name = "srcLodIdx";
                    ShaderParams::Param paramOutputSize;
                    paramOutputSize.name = "g_f4OutputSize";
                    ShaderParams::Param paramDstLodIdx;
                    paramDstLodIdx.name = "dstLodIdx";

                    ShaderParams *shaderParams = 0;

                    paramLodIdx.setManualValue( (float)mip );
                    paramOutputSize.setManualValue( Vector4( (float)currWidth, (float)currHeight,
                                                             1.0f / currWidth, 1.0f / currHeight ) );
                    paramDstLodIdx.setManualValue( (uint32)mip );

                    shaderParams = &blurH2->getShaderParams( "default" );
                    shaderParams->mParams.push_back( paramLodIdx );
                    shaderParams->mParams.push_back( paramOutputSize );
                    shaderParams->setDirty();
                    shaderParams = &blurH2->getShaderParams( "metal" );
                    shaderParams->mParams.push_back( paramDstLodIdx );
                    shaderParams->setDirty();

                    blurH2->setProperty( "width_with_lod", static_cast<int32>( currWidth ) );
                    blurH2->setProperty( "height_with_lod", static_cast<int32>( currHeight ) );

                    currWidth = std::max( currWidth >> 1u, 1u );
                    paramOutputSize.setManualValue( Vector4( (float)currWidth, (float)currHeight,
                                                             1.0f / currWidth, 1.0f / currHeight ) );
                    paramDstLodIdx.setManualValue( ( uint32 )( mip + 1u ) );

                    shaderParams = &blurV2->getShaderParams( "default" );
                    shaderParams->mParams.push_back( paramLodIdx );
                    shaderParams->mParams.push_back( paramOutputSize );
                    shaderParams->setDirty();
                    shaderParams = &blurV2->getShaderParams( "metal" );
                    shaderParams->mParams.push_back( paramDstLodIdx );
                    shaderParams->setDirty();

                    DescriptorSetTexture2::TextureSlot texSlot(
                        DescriptorSetTexture2::TextureSlot::makeEmpty() );
                    DescriptorSetUav::TextureSlot uavSlot( DescriptorSetUav::TextureSlot::makeEmpty() );
                    uavSlot.access = ResourceAccess::Write;
                    uavSlot.textureArrayIndex = 0;
                    uavSlot.pixelFormat = pf;

                    texSlot.texture = texture;
                    uavSlot.texture = tmpTex;
                    uavSlot.mipmapLevel = static_cast<uint8>( mip );
                    blurH2->setTexture( 0, texSlot );
                    blurH2->_setUavTexture( 0, uavSlot );

                    texSlot.texture = tmpTex;
                    uavSlot.texture = texture;
                    uavSlot.mipmapLevel = static_cast<uint8>( mip + 1u );
                    blurV2->setTexture( 0, texSlot );
                    blurV2->_setUavTexture( 0, uavSlot );

                    blurV2->setProperty( "width_with_lod", static_cast<int32>( currWidth ) );
                    blurV2->setProperty( "height_with_lod", static_cast<int32>( currHeight ) );

                    mJobs.push_back( blurH2 );
                    mJobs.push_back( blurV2 );

                    currHeight = std::max( currHeight >> 1u, 1u );
                }
            }

            ++itor;
        }
    }
    //-----------------------------------------------------------------------------------
    void CompositorPassMipmap::setGaussianFilterParams( HlmsComputeJob *job, uint8 kernelRadius,
                                                        float gaussianDeviationFactor )
    {
        assert( !( kernelRadius & 0x01 ) && "kernelRadius must be even!" );

        if( job->getProperty( "kernel_radius" ) != kernelRadius )
            job->setProperty( "kernel_radius", kernelRadius );
        ShaderParams &shaderParams = job->getShaderParams( "default" );

        std::vector<float> weights( kernelRadius + 1u );

        const float fKernelRadius = kernelRadius;
        const float gaussianDeviation = fKernelRadius * gaussianDeviationFactor;

        // It's 2.0f if using the approximate filter (sampling between two pixels to
        // get the bilinear interpolated result and cut the number of samples in half)
        const float stepSize = 1.0f;

        // Calculate the weights
        float fWeightSum = 0;
        for( uint32 i = 0; i < kernelRadius + 1u; ++i )
        {
            const float val = i - fKernelRadius + ( 1.0f - 1.0f / stepSize );
<<<<<<< HEAD
            float fWeight = 1.0f / std::sqrt ( 2.0f * Math::PI * gaussianDeviation * gaussianDeviation );
            fWeight *= exp( - ( val * val ) / ( 2.0f * gaussianDeviation * gaussianDeviation ) );
=======
            float fWeight = 1.0f / sqrt( 2.0f * Math::PI * gaussianDeviation * gaussianDeviation );
            fWeight *= exp( -( val * val ) / ( 2.0f * gaussianDeviation * gaussianDeviation ) );
>>>>>>> aa89a12a

            fWeightSum += fWeight;
            weights[i] = fWeight;
        }

        fWeightSum = fWeightSum * 2.0f - weights[kernelRadius];

        // Normalize the weights
        for( uint32 i = 0; i < kernelRadius + 1u; ++i )
            weights[i] /= fWeightSum;

        // Remove shader constants from previous calls (needed in case we've reduced the radius size)
        ShaderParams::ParamVec::iterator itor = shaderParams.mParams.begin();
        ShaderParams::ParamVec::iterator endt = shaderParams.mParams.end();

        while( itor != endt )
        {
            String::size_type pos = itor->name.find( "c_weights[" );

            if( pos != String::npos )
            {
                itor = shaderParams.mParams.erase( itor );
                endt = shaderParams.mParams.end();
            }
            else
            {
                ++itor;
            }
        }

        const bool bIsMetal = job->getCreator()->getShaderProfile() == "metal";

        // Set the shader constants, 16 at a time (since that's the limit of what ManualParam can hold)
        char tmp[32];
        LwString weightsString( LwString::FromEmptyPointer( tmp, sizeof( tmp ) ) );
        const uint32 floatsPerParam = sizeof( ShaderParams::ManualParam().dataBytes ) / sizeof( float );
        for( uint32 i = 0; i < kernelRadius + 1u; i += floatsPerParam )
        {
            weightsString.clear();
            if( bIsMetal )
                weightsString.a( "c_weights[", i, "]" );
            else
                weightsString.a( "c_weights[", ( i >> 2u ), "]" );

            ShaderParams::Param p;
            p.isAutomatic = false;
            p.isDirty = true;
            p.name = weightsString.c_str();
            shaderParams.mParams.push_back( p );
            ShaderParams::Param *param = &shaderParams.mParams.back();

            param->setManualValue( &weights[i], std::min<uint32>( floatsPerParam, weights.size() - i ) );
        }

        shaderParams.setDirty();
    }
    //-----------------------------------------------------------------------------------
    void CompositorPassMipmap::execute( const Camera *lodCamera )
    {
        // Execute a limited number of times?
        if( mNumPassesLeft != std::numeric_limits<uint32>::max() )
        {
            if( !mNumPassesLeft )
                return;
            --mNumPassesLeft;
        }

        profilingBegin();

        notifyPassEarlyPreExecuteListeners();

        analyzeBarriers();
        executeResourceTransitions();

        // Fire the listener in case it wants to change anything
        notifyPassPreExecuteListeners();

        const bool usesCompute = !mJobs.empty();

        if( !usesCompute )
        {
            TextureGpuVec::const_iterator itor = mTextures.begin();
            TextureGpuVec::const_iterator endt = mTextures.end();

            while( itor != endt )
            {
                if( ( *itor )->getNumMipmaps() > 1u )
                {
                    if( ( *itor )->allowsAutoMipmaps() )
                        ( *itor )->_autogenerateMipmaps();
                    else if( !mWarnedNoAutomipmapsAlready )
                    {
                        LogManager::getSingleton().logMessage(
                            "WARNING: generate_mipmaps called for texture " + ( *itor )->getNameStr() +
                            " but it was not created with "
                            "auto mipmap support! If using scripts, add keyword 'automipmaps'. "
                            "If using code, set texture flag 'TextureFlags::AllowAutomipmaps'" );
                        mWarnedNoAutomipmapsAlready = true;
                    }
                }
                ++itor;
            }
        }
        else
        {
            assert( dynamic_cast<HlmsCompute *>( mJobs[0]->getCreator() ) );
            HlmsCompute *hlmsCompute = static_cast<HlmsCompute *>( mJobs[0]->getCreator() );

            RenderSystem *renderSystem = mParentNode->getRenderSystem();
            renderSystem->endRenderPassDescriptor();

            FastArray<HlmsComputeJob *>::iterator itor = mJobs.begin();
            FastArray<HlmsComputeJob *>::iterator endt = mJobs.end();

            while( itor != endt )
            {
                ( *itor )->analyzeBarriers( mResourceTransitions );
                renderSystem->executeResourceTransition( mResourceTransitions );
                hlmsCompute->dispatch( *itor, 0, 0 );
                ++itor;
            }
        }

        notifyPassPosExecuteListeners();

        profilingEnd();
    }
    //-----------------------------------------------------------------------------------
    void CompositorPassMipmap::analyzeBarriers( void )
    {
        mResourceTransitions.clear();

        // Do not use base class'
        // CompositorPass::analyzeBarriers();

        const bool usesCompute = !mJobs.empty();

        const ResourceLayout::Layout targetLayout =
            usesCompute ? ResourceLayout::Uav : ResourceLayout::MipmapGen;
        const uint8 stage = usesCompute ? ( 1u << GPT_COMPUTE_PROGRAM ) : 0u;

        // Check <anything> -> RT for every RTT in the textures we'll be generating mipmaps.
        TextureGpuVec::const_iterator itTex = mTextures.begin();
        TextureGpuVec::const_iterator enTex = mTextures.end();

        while( itTex != enTex )
        {
            if( ( *itTex )->getNumMipmaps() > 1u )
            {
                if( ( *itTex )->allowsAutoMipmaps() )
                    resolveTransition( *itTex, targetLayout, ResourceAccess::ReadWrite, stage );
            }
            ++itTex;
        }
    }
    //-----------------------------------------------------------------------------------
    bool CompositorPassMipmap::notifyRecreated( const TextureGpu *channel )
    {
        bool usedByUs = CompositorPass::notifyRecreated( channel );

        if( usedByUs )
        {
            mWarnedNoAutomipmapsAlready = false;
            setupComputeShaders();
        }

        return usedByUs;
    }
}  // namespace Ogre<|MERGE_RESOLUTION|>--- conflicted
+++ resolved
@@ -309,13 +309,8 @@
         for( uint32 i = 0; i < kernelRadius + 1u; ++i )
         {
             const float val = i - fKernelRadius + ( 1.0f - 1.0f / stepSize );
-<<<<<<< HEAD
-            float fWeight = 1.0f / std::sqrt ( 2.0f * Math::PI * gaussianDeviation * gaussianDeviation );
-            fWeight *= exp( - ( val * val ) / ( 2.0f * gaussianDeviation * gaussianDeviation ) );
-=======
-            float fWeight = 1.0f / sqrt( 2.0f * Math::PI * gaussianDeviation * gaussianDeviation );
+            float fWeight = 1.0f / std::sqrt( 2.0f * Math::PI * gaussianDeviation * gaussianDeviation );
             fWeight *= exp( -( val * val ) / ( 2.0f * gaussianDeviation * gaussianDeviation ) );
->>>>>>> aa89a12a
 
             fWeightSum += fWeight;
             weights[i] = fWeight;
