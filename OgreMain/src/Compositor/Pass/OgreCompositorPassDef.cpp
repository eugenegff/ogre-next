/*
-----------------------------------------------------------------------------
This source file is part of OGRE
    (Object-oriented Graphics Rendering Engine)
For the latest info, see http://www.ogre3d.org/

Copyright (c) 2000-2014 Torus Knot Software Ltd

Permission is hereby granted, free of charge, to any person obtaining a copy
of this software and associated documentation files (the "Software"), to deal
in the Software without restriction, including without limitation the rights
to use, copy, modify, merge, publish, distribute, sublicense, and/or sell
copies of the Software, and to permit persons to whom the Software is
furnished to do so, subject to the following conditions:

The above copyright notice and this permission notice shall be included in
all copies or substantial portions of the Software.

THE SOFTWARE IS PROVIDED "AS IS", WITHOUT WARRANTY OF ANY KIND, EXPRESS OR
IMPLIED, INCLUDING BUT NOT LIMITED TO THE WARRANTIES OF MERCHANTABILITY,
FITNESS FOR A PARTICULAR PURPOSE AND NONINFRINGEMENT. IN NO EVENT SHALL THE
AUTHORS OR COPYRIGHT HOLDERS BE LIABLE FOR ANY CLAIM, DAMAGES OR OTHER
LIABILITY, WHETHER IN AN ACTION OF CONTRACT, TORT OR OTHERWISE, ARISING FROM,
OUT OF OR IN CONNECTION WITH THE SOFTWARE OR THE USE OR OTHER DEALINGS IN
THE SOFTWARE.
-----------------------------------------------------------------------------
*/

#include "OgreStableHeaders.h"

#include "Compositor/Pass/OgreCompositorPassDef.h"
#include "Compositor/Pass/PassClear/OgreCompositorPassClearDef.h"
#include "Compositor/Pass/PassDepthCopy/OgreCompositorPassDepthCopyDef.h"
#include "Compositor/Pass/PassQuad/OgreCompositorPassQuadDef.h"
#include "Compositor/Pass/PassScene/OgreCompositorPassSceneDef.h"
#include "Compositor/Pass/PassStencil/OgreCompositorPassStencilDef.h"
#include "Compositor/Pass/PassUav/OgreCompositorPassUavDef.h"

#include "Compositor/OgreCompositorNodeDef.h"
#include "Compositor/OgreCompositorManager2.h"
#include "Compositor/Pass/OgreCompositorPassProvider.h"

namespace Ogre
{
    CompositorTargetDef::~CompositorTargetDef()
    {
        CompositorPassDefVec::const_iterator itor = mCompositorPasses.begin();
        CompositorPassDefVec::const_iterator end  = mCompositorPasses.end();

        while( itor != end )
        {
            OGRE_DELETE *itor;
            ++itor;
        }

        mCompositorPasses.clear();
    }
    //-----------------------------------------------------------------------------------
    CompositorPassDef* CompositorTargetDef::addPass( CompositorPassType passType, IdString customId )
    {
        CompositorPassDef *retVal = 0;
        switch( passType )
        {
        case PASS_CLEAR:
            retVal = OGRE_NEW CompositorPassClearDef( mRtIndex );
            break;
        case PASS_QUAD:
            retVal = OGRE_NEW CompositorPassQuadDef( mParentNodeDef, mRtIndex );
            break;
        case PASS_SCENE:
            retVal = OGRE_NEW CompositorPassSceneDef( mRtIndex );
            break;
        case PASS_STENCIL:
            retVal = OGRE_NEW CompositorPassStencilDef( mRtIndex );
            break;
<<<<<<< HEAD
        case PASS_DEPTHCOPY:
            retVal = OGRE_NEW CompositorPassDepthCopyDef( mParentNodeDef, mRtIndex );
=======
        case PASS_UAV:
            retVal = OGRE_NEW CompositorPassUavDef( mParentNodeDef, mRtIndex );
>>>>>>> 2bbd7713
            break;
        case PASS_CUSTOM:
            {
                CompositorPassProvider *passProvider = mParentNodeDef->getCompositorManager()->
                                                                    getCompositorPassProvider();
                if( !passProvider )
                {
                    OGRE_EXCEPT( Exception::ERR_INVALID_STATE,
                                 "Using custom compositor passes but no provider is set",
                                 "CompositorTargetDef::addPass" );
                }

                retVal = passProvider->addPassDef( passType, customId, mRtIndex, mParentNodeDef );
            }
            break;
        default:
            break;
        }

        mParentNodeDef->postInitializePassDef( retVal );

        mCompositorPasses.push_back( retVal );
        
        return retVal;
    }
    //-----------------------------------------------------------------------------------
}<|MERGE_RESOLUTION|>--- conflicted
+++ resolved
@@ -73,13 +73,11 @@
         case PASS_STENCIL:
             retVal = OGRE_NEW CompositorPassStencilDef( mRtIndex );
             break;
-<<<<<<< HEAD
         case PASS_DEPTHCOPY:
             retVal = OGRE_NEW CompositorPassDepthCopyDef( mParentNodeDef, mRtIndex );
-=======
+            break;
         case PASS_UAV:
             retVal = OGRE_NEW CompositorPassUavDef( mParentNodeDef, mRtIndex );
->>>>>>> 2bbd7713
             break;
         case PASS_CUSTOM:
             {
