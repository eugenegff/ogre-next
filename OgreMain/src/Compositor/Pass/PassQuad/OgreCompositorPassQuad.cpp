--- conflicted
+++ resolved
@@ -291,8 +291,6 @@
         if( listener )
             listener->passPosExecute( this );
 
-<<<<<<< HEAD
-=======
         if( mDefinition->mIsResolve )
         {
             TexturePtr tex = mParentNode->getDefinedTexture( mDefinition->mFsaaTextureName, 0 );
@@ -301,11 +299,6 @@
                 tex->getBuffer()->getRenderTarget()->setFsaaResolved();
         }
 
-        //Call endUpdate if we're the last pass in a row to use this RT
-        if( mDefinition->mEndRtUpdate )
-            mTarget->_endUpdate();
-
->>>>>>> 1e1f658b
         profilingEnd();
     }
 }