/*
-----------------------------------------------------------------------------
This source file is part of OGRE
    (Object-oriented Graphics Rendering Engine)
For the latest info, see http://www.ogre3d.org/

Copyright (c) 2000-2014 Torus Knot Software Ltd

Permission is hereby granted, free of charge, to any person obtaining a copy
of this software and associated documentation files (the "Software"), to deal
in the Software without restriction, including without limitation the rights
to use, copy, modify, merge, publish, distribute, sublicense, and/or sell
copies of the Software, and to permit persons to whom the Software is
furnished to do so, subject to the following conditions:

The above copyright notice and this permission notice shall be included in
all copies or substantial portions of the Software.

THE SOFTWARE IS PROVIDED "AS IS", WITHOUT WARRANTY OF ANY KIND, EXPRESS OR
IMPLIED, INCLUDING BUT NOT LIMITED TO THE WARRANTIES OF MERCHANTABILITY,
FITNESS FOR A PARTICULAR PURPOSE AND NONINFRINGEMENT. IN NO EVENT SHALL THE
AUTHORS OR COPYRIGHT HOLDERS BE LIABLE FOR ANY CLAIM, DAMAGES OR OTHER
LIABILITY, WHETHER IN AN ACTION OF CONTRACT, TORT OR OTHERWISE, ARISING FROM,
OUT OF OR IN CONNECTION WITH THE SOFTWARE OR THE USE OR OTHER DEALINGS IN
THE SOFTWARE.
-----------------------------------------------------------------------------
*/

#include "OgreStableHeaders.h"

#include "Compositor/Pass/PassScene/OgreCompositorPassScene.h"
#include "Compositor/OgreCompositorWorkspace.h"
#include "Compositor/OgreCompositorWorkspaceListener.h"
#include "Compositor/OgreCompositorShadowNode.h"

#include "OgreViewport.h"
#include "OgreRenderTarget.h"
#include "OgreSceneManager.h"

#include "OgreHardwarePixelBuffer.h"
#include "OgreRenderTexture.h"

namespace Ogre
{
    CompositorPassScene::CompositorPassScene( const CompositorPassSceneDef *definition,
                                              Camera *defaultCamera, const RenderTargetViewDef *rtv,
                                              CompositorNode *parentNode ) :
                CompositorPass( definition, rtv, parentNode ),
                mDefinition( definition ),
                mShadowNode( 0 ),
                mCamera( 0 ),
                mLodCamera( 0 ),
                mCullCamera( 0 ),
                mUpdateShadowNode( false ),
                mPrePassTextures( 0 ),
                mPrePassDepthTexture( 0 ),
                mSsrTexture( 0 )
    {
        CompositorWorkspace *workspace = parentNode->getWorkspace();

        if( mDefinition->mShadowNode != IdString() )
        {
            bool shadowNodeCreated;
            mShadowNode = workspace->findOrCreateShadowNode( mDefinition->mShadowNode,
                                                             shadowNodeCreated );

            // Passes with "first_only" option are set in CompositorWorkspace::setupPassesShadowNodes
            if( mDefinition->mShadowNodeRecalculation != SHADOW_NODE_FIRST_ONLY )
                mUpdateShadowNode = mDefinition->mShadowNodeRecalculation == SHADOW_NODE_RECALCULATE;
        }

        if( mDefinition->mCameraName != IdString() )
            mCamera = workspace->findCamera( mDefinition->mCameraName );
        else
            mCamera = defaultCamera;

        if( mDefinition->mLodCameraName != IdString() )
            mLodCamera = workspace->findCamera( mDefinition->mLodCameraName );
        else
            mLodCamera = mCamera;

        if( mDefinition->mCullCameraName != IdString() )
            mCullCamera = workspace->findCamera( mDefinition->mCullCameraName );
        else
            mCullCamera = mCamera;

        if( mDefinition->mPrePassMode == PrePassUse && !mDefinition->mPrePassTexture.empty() )
        {
            {
                IdStringVec::const_iterator itPrePassTexName = mDefinition->mPrePassTexture.begin();
                IdStringVec::const_iterator enPrePassTexName = mDefinition->mPrePassTexture.end();
                while( itPrePassTexName != enPrePassTexName )
                {
                    TextureGpu *channel = parentNode->getDefinedTexture( *itPrePassTexName );
                    mPrePassTextures.push_back( channel );
                    ++itPrePassTexName;
                }
            }

            if( mDefinition->mPrePassDepthTexture != IdString() )
            {
                mPrePassDepthTexture = parentNode->getDefinedTexture(
                                           mDefinition->mPrePassDepthTexture );
            };

            if( mDefinition->mPrePassSsrTexture != IdString() )
            {
                mSsrTexture = parentNode->getDefinedTexture( mDefinition->mPrePassSsrTexture );
            }
        }
    }
    //-----------------------------------------------------------------------------------
    CompositorPassScene::~CompositorPassScene()
    {
    }
    //-----------------------------------------------------------------------------------
    void CompositorPassScene::execute( const Camera *lodCamera )
    {
        profilingBegin();

        //Execute a limited number of times?
        if( mNumPassesLeft != std::numeric_limits<uint32>::max() )
        {
            if( !mNumPassesLeft )
                return;
            --mNumPassesLeft;
        }

        CompositorWorkspaceListener *listener = mParentNode->getWorkspace()->getListener();
        if( listener )
            listener->passEarlyPreExecute( this );

        Camera const *usedLodCamera = mLodCamera;
        if( lodCamera && mCamera == mLodCamera )
            usedLodCamera = lodCamera;

#if TODO_OGRE_2_2
        //store the viewports current material scheme and use the one set in the scene pass def
        String oldViewportMatScheme = mViewport->getMaterialScheme();
        mViewport->setMaterialScheme(mDefinition->mMaterialScheme);
#endif

        SceneManager *sceneManager = mCamera->getSceneManager();

        const Quaternion oldCameraOrientation( mCamera->getOrientation() );

        //We have to do this first in case usedLodCamera == mCamera
        if( mDefinition->mCameraCubemapReorient )
        {
            uint32 sliceIdx = std::min<uint32>( mDefinition->getRtIndex(), 5 );
            mCamera->setOrientation( oldCameraOrientation * CubemapRotations[sliceIdx] );
        }

        if( mDefinition->mUpdateLodLists )
        {
            sceneManager->updateAllLods( usedLodCamera, mDefinition->mLodBias,
                                         mDefinition->mFirstRQ, mDefinition->mLastRQ );
        }

        //Passes belonging to a ShadowNode should not override their parent.
        CompositorShadowNode* shadowNode = ( mShadowNode && mShadowNode->getEnabled() ) ? mShadowNode : 0;
        if( mDefinition->mShadowNodeRecalculation != SHADOW_NODE_CASTER_PASS )
        {
            sceneManager->_setCurrentShadowNode( shadowNode, mDefinition->mShadowNodeRecalculation ==
                                                                                    SHADOW_NODE_REUSE );
        }

        Viewport *viewport = sceneManager->getCurrentViewport();
        viewport->_setVisibilityMask( mDefinition->mVisibilityMask, mDefinition->mLightVisibilityMask );

        //Fire the listener in case it wants to change anything
        if( listener )
            listener->passPreExecute( this );

        if( mUpdateShadowNode && shadowNode )
        {
            //We need to prepare for rendering another RT (we broke the contiguous chain)

            //Save the value in case the listener changed it
            const uint32 oldVisibilityMask = viewport->getVisibilityMask();
            const uint32 oldLightVisibilityMask = viewport->getLightVisibilityMask();

            mCamera->_notifyViewport( viewport );

            shadowNode->_update( mCamera, usedLodCamera, sceneManager );

            //ShadowNode passes may've overriden these settings.
            sceneManager->_setCurrentShadowNode( shadowNode, mDefinition->mShadowNodeRecalculation ==
                                                                                    SHADOW_NODE_REUSE );
            viewport->_setVisibilityMask( oldVisibilityMask, oldLightVisibilityMask );
            mCamera->_notifyViewport( viewport );

            //We need to restore the previous RT's update
        }

        setRenderPassDescToCurrent();

        sceneManager->_setForwardPlusEnabledInPass( mDefinition->mEnableForwardPlus );
        sceneManager->_setPrePassMode( mDefinition->mPrePassMode, mPrePassTextures,
                                       mPrePassDepthTexture, mSsrTexture );
        sceneManager->_setCurrentCompositorPass( this );

        if( !mDefinition->mReuseCullData )
        {
            viewport->_updateCullPhase01( mCullCamera, usedLodCamera,
                                          mDefinition->mFirstRQ, mDefinition->mLastRQ );
        }

        executeResourceTransitions();

#if TODO_OGRE_2_2
        mTarget->setFsaaResolveDirty();
#endif
        viewport->_updateRenderPhase02( mCamera, usedLodCamera,
                                        mDefinition->mFirstRQ, mDefinition->mLastRQ );

        if( mDefinition->mCameraCubemapReorient )
        {
            //Restore orientation
            mCamera->setOrientation( oldCameraOrientation );
        }

#if TODO_OGRE_2_2
        //restore viewport material scheme
        mViewport->setMaterialScheme(oldViewportMatScheme);
#endif

        sceneManager->_setPrePassMode( PrePassNone, TextureGpuVec(), 0, 0 );
        sceneManager->_setCurrentCompositorPass( 0 );

        if( mDefinition->mShadowNodeRecalculation != SHADOW_NODE_CASTER_PASS )
        {
            sceneManager->_setCurrentShadowNode( 0, false );
            sceneManager->_setForwardPlusEnabledInPass( false );
        }

        if( listener )
            listener->passPosExecute( this );
<<<<<<< HEAD
=======

        //Call endUpdate if we're the last pass in a row to use this RT
        if( mDefinition->mEndRtUpdate )
            mTarget->_endUpdate();

        profilingEnd();
>>>>>>> daa3e336
    }
    //-----------------------------------------------------------------------------------
    void CompositorPassScene::_placeBarriersAndEmulateUavExecution( BoundUav boundUavs[64],
                                                                    ResourceAccessMap &uavsAccess,
                                                                    ResourceLayoutMap &resourcesLayout )
    {
        if( mShadowNode && mUpdateShadowNode )
        {
            mShadowNode->_placeBarriersAndEmulateUavExecution( boundUavs, uavsAccess,
                                                               resourcesLayout );
        }

        RenderSystem *renderSystem = mParentNode->getRenderSystem();
        const RenderSystemCapabilities *caps = renderSystem->getCapabilities();
        const bool explicitApi = caps->hasCapability( RSC_EXPLICIT_API );

        //Check <anything> -> Texture (GBuffers)
        {
            TextureGpuVec::const_iterator itor = mPrePassTextures.begin();
            TextureGpuVec::const_iterator end  = mPrePassTextures.end();

            while( itor != end )
            {
                TextureGpu *texture = *itor;
                ResourceLayoutMap::iterator currentLayout = resourcesLayout.find( texture );

                if( (currentLayout->second != ResourceLayout::Texture && explicitApi) ||
                    currentLayout->second == ResourceLayout::Uav )
                {
                    addResourceTransition( currentLayout,
                                           ResourceLayout::Texture,
                                           ReadBarrier::Texture );
                }

                ++itor;
            }
        }

        //Check <anything> -> DepthTexture (Depth Texture)
        if( mPrePassDepthTexture )
        {
            TextureGpu *texture = mPrePassDepthTexture;

            ResourceLayoutMap::iterator currentLayout = resourcesLayout.find( texture );

            if( (currentLayout->second != ResourceLayout::Texture && explicitApi) ||
                currentLayout->second == ResourceLayout::Uav )
            {
                addResourceTransition( currentLayout,
                                       ResourceLayout::Texture,
                                       ReadBarrier::Texture );
            }
        }

        //Check <anything> -> Texture (SSR Texture)
        if( mSsrTexture )
        {
            TextureGpu *texture = mSsrTexture;

            ResourceLayoutMap::iterator currentLayout = resourcesLayout.find( texture );

            if( (currentLayout->second != ResourceLayout::Texture && explicitApi) ||
                currentLayout->second == ResourceLayout::Uav )
            {
                addResourceTransition( currentLayout,
                                       ResourceLayout::Texture,
                                       ReadBarrier::Texture );
            }
        }

        CompositorPass::_placeBarriersAndEmulateUavExecution( boundUavs, uavsAccess, resourcesLayout );
    }
    //-----------------------------------------------------------------------------------
    void CompositorPassScene::notifyCleared(void)
    {
        mShadowNode = 0; //Allow changes to our shadow nodes too.
        CompositorPass::notifyCleared();
    }
}<|MERGE_RESOLUTION|>--- conflicted
+++ resolved
@@ -236,15 +236,8 @@
 
         if( listener )
             listener->passPosExecute( this );
-<<<<<<< HEAD
-=======
-
-        //Call endUpdate if we're the last pass in a row to use this RT
-        if( mDefinition->mEndRtUpdate )
-            mTarget->_endUpdate();
 
         profilingEnd();
->>>>>>> daa3e336
     }
     //-----------------------------------------------------------------------------------
     void CompositorPassScene::_placeBarriersAndEmulateUavExecution( BoundUav boundUavs[64],
