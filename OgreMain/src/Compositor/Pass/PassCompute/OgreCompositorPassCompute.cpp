--- conflicted
+++ resolved
@@ -283,15 +283,8 @@
 
         if( listener )
             listener->passPosExecute( this );
-<<<<<<< HEAD
-=======
-
-        //Call endUpdate if we're the last pass in a row to use this RT
-        if( mDefinition->mEndRtUpdate )
-            mTarget->_endUpdate();
 
         profilingEnd();
->>>>>>> daa3e336
     }
     //-----------------------------------------------------------------------------------
     void CompositorPassCompute::_placeBarriersAndEmulateUavExecution( BoundUav boundUavs[64],
