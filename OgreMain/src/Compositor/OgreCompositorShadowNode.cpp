--- conflicted
+++ resolved
@@ -465,13 +465,8 @@
 
         //Now again, but push non-shadow casting lights (if there's room left)
         {
-<<<<<<< HEAD
-            size_t slotsToSkip  = std::max<signed>( startLight - mCurrentLightList.size(), 0 );
-            size_t slotsLeft    = std::max<signed>( lightsPerPass - (shadowMapEnd - shadowMapStart), 0 );
-=======
             size_t slotsToSkip  = std::max<ptrdiff_t>( startLight - mCurrentLightList.size(), 0 );
             size_t slotsLeft    = std::max<ptrdiff_t>( lightsPerPass - (shadowMapEnd - shadowMapStart), 0 );
->>>>>>> d1c413a3
             LightList::const_iterator itor = renderableLights.begin();
             LightList::const_iterator end  = renderableLights.end();
             while( itor != end && slotsLeft > 0 )
