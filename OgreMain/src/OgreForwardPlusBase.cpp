/*
-----------------------------------------------------------------------------
This source file is part of OGRE
    (Object-oriented Graphics Rendering Engine)
For the latest info, see http://www.ogre3d.org/

Copyright (c) 2000-2017 Torus Knot Software Ltd

Permission is hereby granted, free of charge, to any person obtaining a copy
of this software and associated documentation files (the "Software"), to deal
in the Software without restriction, including without limitation the rights
to use, copy, modify, merge, publish, distribute, sublicense, and/or sell
copies of the Software, and to permit persons to whom the Software is
furnished to do so, subject to the following conditions:

The above copyright notice and this permission notice shall be included in
all copies or substantial portions of the Software.

THE SOFTWARE IS PROVIDED "AS IS", WITHOUT WARRANTY OF ANY KIND, EXPRESS OR
IMPLIED, INCLUDING BUT NOT LIMITED TO THE WARRANTIES OF MERCHANTABILITY,
FITNESS FOR A PARTICULAR PURPOSE AND NONINFRINGEMENT. IN NO EVENT SHALL THE
AUTHORS OR COPYRIGHT HOLDERS BE LIABLE FOR ANY CLAIM, DAMAGES OR OTHER
LIABILITY, WHETHER IN AN ACTION OF CONTRACT, TORT OR OTHERWISE, ARISING FROM,
OUT OF OR IN CONNECTION WITH THE SOFTWARE OR THE USE OR OTHER DEALINGS IN
THE SOFTWARE.
-----------------------------------------------------------------------------
*/

#include "OgreStableHeaders.h"

#include "OgreForwardPlusBase.h"
#include "OgreSceneManager.h"
#include "OgreViewport.h"
#include "OgreCamera.h"

#include "Vao/OgreVaoManager.h"
#include "Vao/OgreReadOnlyBufferPacked.h"

#include "OgreHlms.h"

#include "OgreRoot.h"

#include "OgreDecal.h"
#include "OgreInternalCubemapProbe.h"

namespace Ogre
{
    //N variables * 4 (vec4 or padded vec3) * 4 (bytes per float)
    const size_t ForwardPlusBase::MinDecalRq = 0u;
    const size_t ForwardPlusBase::MaxDecalRq = 4u;
    const size_t ForwardPlusBase::MinCubemapProbeRq = 5u;
    const size_t ForwardPlusBase::MaxCubemapProbeRq = 8u;
    const size_t ForwardPlusBase::NumBytesPerLight = c_ForwardPlusNumFloat4PerLight * 4u * 4u;
    const size_t ForwardPlusBase::NumBytesPerDecal = c_ForwardPlusNumFloat4PerDecal * 4u * 4u;
    const size_t ForwardPlusBase::NumBytesPerCubemapProbe = c_ForwardPlusNumFloat4PerCubemapProbe *
                                                            4u * 4u;

    ForwardPlusBase::ForwardPlusBase( SceneManager *sceneManager, bool decalsEnabled,
                                      bool cubemapProbesEnabled ) :
        mVaoManager( 0 ),
        mSceneManager( sceneManager ),
        mDebugMode( false ),
        mFadeAttenuationRange( true ),
        mEnableVpls( false ),
        mDecalsEnabled( decalsEnabled ),
        mCubemapProbesEnabled( cubemapProbesEnabled ),
  #if !OGRE_NO_FINE_LIGHT_MASK_GRANULARITY
        mFineLightMaskGranularity( true ),
  #endif
        mDecalFloat4Offset( 0u ),
        mCubemapProbeFloat4Offset( 0u )
    {
    }
    //-----------------------------------------------------------------------------------
    ForwardPlusBase::~ForwardPlusBase()
    {
        _releaseManualHardwareResources();
    }
    //-----------------------------------------------------------------------------------
    void ForwardPlusBase::_releaseManualHardwareResources()
    {
        CachedGridVec::iterator itor = mCachedGrid.begin();
        CachedGridVec::iterator end  = mCachedGrid.end();

        while( itor != end )
        {
            CachedGridBufferVec::iterator itBuf = itor->gridBuffers.begin();
            CachedGridBufferVec::iterator enBuf = itor->gridBuffers.end();

            while( itBuf != enBuf )
            {
                if( itBuf->gridBuffer )
                {
                    if( itBuf->gridBuffer->getMappingState() != MS_UNMAPPED )
                        itBuf->gridBuffer->unmap( UO_UNMAP_ALL );
                    mVaoManager->destroyTexBuffer( itBuf->gridBuffer );
                    itBuf->gridBuffer = 0;
                }

                if( itBuf->globalLightListBuffer )
                {
                    if( itBuf->globalLightListBuffer->getMappingState() != MS_UNMAPPED )
                        itBuf->globalLightListBuffer->unmap( UO_UNMAP_ALL );
                    mVaoManager->destroyReadOnlyBuffer( itBuf->globalLightListBuffer );
                    itBuf->globalLightListBuffer = 0;
                }

                ++itBuf;
            }

            ++itor;
        }
    }
    //-----------------------------------------------------------------------------------
    void ForwardPlusBase::_changeRenderSystem( RenderSystem *newRs )
    {
<<<<<<< HEAD
        _releaseManualHardwareResources();
=======
        CachedGridVec::iterator itor = mCachedGrid.begin();
        CachedGridVec::iterator end  = mCachedGrid.end();

        while( itor != end )
        {
            CachedGridBufferVec::iterator itBuf = itor->gridBuffers.begin();
            CachedGridBufferVec::iterator enBuf = itor->gridBuffers.end();

            while( itBuf != enBuf )
            {
                if( itBuf->gridBuffer )
                {
                    if( itBuf->gridBuffer->getMappingState() != MS_UNMAPPED )
                        itBuf->gridBuffer->unmap( UO_UNMAP_ALL );
                    mVaoManager->destroyTexBuffer( itBuf->gridBuffer );
                    itBuf->gridBuffer = 0;
                }

                if( itBuf->globalLightListBuffer )
                {
                    if( itBuf->globalLightListBuffer->getMappingState() != MS_UNMAPPED )
                        itBuf->globalLightListBuffer->unmap( UO_UNMAP_ALL );
                    mVaoManager->destroyReadOnlyBuffer( itBuf->globalLightListBuffer );
                    itBuf->globalLightListBuffer = 0;
                }

                ++itBuf;
            }

            ++itor;
        }
>>>>>>> aa89a12a

        mVaoManager = 0;

        if( newRs )
        {
            mVaoManager = newRs->getVaoManager();
        }
    }
    //-----------------------------------------------------------------------------------
    size_t ForwardPlusBase::calculateBytesNeeded( size_t numLights, size_t numDecals,
                                                  size_t numCubemapProbes )
    {
        size_t totalBytes = numLights * NumBytesPerLight;
        if( numDecals > 0u )
        {
            totalBytes = alignToNextMultiple( totalBytes, NumBytesPerDecal );
            totalBytes += numDecals * NumBytesPerDecal;
        }
        if( numCubemapProbes > 0u )
        {
            totalBytes = alignToNextMultiple( totalBytes, NumBytesPerCubemapProbe );
            totalBytes += numCubemapProbes * NumBytesPerCubemapProbe;
        }

        return totalBytes;
    }
    //-----------------------------------------------------------------------------------
    void ForwardPlusBase::fillGlobalLightListBuffer( Camera *camera,
                                                     TexBufferPacked *globalLightListBuffer )
    {
        //const LightListInfo &globalLightList = mSceneManager->getGlobalLightList();
        const size_t numLights = mCurrentLightList.size();

        size_t numDecals = 0;
        size_t numCubemapProbes = 0;
        size_t actualMaxDecalRq = 0;
        size_t actualMaxCubemapProbeRq = 0;
        const VisibleObjectsPerRq &objsPerRqInThread0 = mSceneManager->_getTmpVisibleObjectsList()[0];
        if( mDecalsEnabled )
        {
            actualMaxDecalRq = std::min( MaxDecalRq, objsPerRqInThread0.size() );
            for( size_t rqId=MinDecalRq; rqId<=actualMaxDecalRq; ++rqId )
                numDecals += objsPerRqInThread0[rqId].size();
        }
        if( mCubemapProbesEnabled )
        {
            actualMaxCubemapProbeRq = std::min( MaxCubemapProbeRq, objsPerRqInThread0.size() );
            for( size_t rqId=MinCubemapProbeRq; rqId<=actualMaxCubemapProbeRq; ++rqId )
                numCubemapProbes += objsPerRqInThread0[rqId].size();
        }

        if( !numLights && !numDecals && !numCubemapProbes )
            return;

        {
            size_t accumOffset = numLights * c_ForwardPlusNumFloat4PerLight;
            if( numDecals > 0u )
                accumOffset = alignToNextMultiple( accumOffset, c_ForwardPlusNumFloat4PerDecal );
            mDecalFloat4Offset = static_cast<uint16>( accumOffset );
            accumOffset += numDecals * c_ForwardPlusNumFloat4PerDecal;
            if( numCubemapProbes > 0u )
                accumOffset = alignToNextMultiple( accumOffset, c_ForwardPlusNumFloat4PerCubemapProbe );
            mCubemapProbeFloat4Offset = static_cast<uint16>( accumOffset );
        }

        Matrix4 viewMatrix = camera->getViewMatrix();
        Matrix3 viewMatrix3;
        viewMatrix.extract3x3Matrix( viewMatrix3 );

        const float invHeightLightProfileTex = Root::getSingleton().getLightProfilesInvHeight();

        float * RESTRICT_ALIAS lightData = reinterpret_cast<float * RESTRICT_ALIAS>(
                    globalLightListBuffer->map( 0, calculateBytesNeeded( numLights,
                                                                         numDecals,
                                                                         numCubemapProbes ) ) );
        LightArray::const_iterator itLights = mCurrentLightList.begin();
        LightArray::const_iterator enLights = mCurrentLightList.end();

        while( itLights != enLights )
        {
            const Light *light = *itLights;

            Vector3 lightPos = light->getParentNode()->_getDerivedPosition();
            lightPos = viewMatrix * lightPos;

            //vec3 lights[numLights].position
            *lightData++ = lightPos.x;
            *lightData++ = lightPos.y;
            *lightData++ = lightPos.z;
            *lightData++ = static_cast<float>( light->getType() );

            //vec3 lights[numLights].diffuse
            ColourValue colour = light->getDiffuseColour() *
                                 light->getPowerScale();
            *lightData++ = colour.r;
            *lightData++ = colour.g;
            *lightData++ = colour.b;
#if !OGRE_NO_FINE_LIGHT_MASK_GRANULARITY
            *reinterpret_cast<uint32 * RESTRICT_ALIAS>( lightData ) = light->getLightMask();
#endif
            ++lightData;

            //vec3 lights[numLights].specular
            colour = light->getSpecularColour() * light->getPowerScale();
            *lightData++ = colour.r;
            *lightData++ = colour.g;
            *lightData++ = colour.b;
            ++lightData;

            //vec3 lights[numLights].attenuation;
            Real attenRange     = light->getAttenuationRange();
            Real attenLinear    = light->getAttenuationLinear();
            Real attenQuadratic = light->getAttenuationQuadric();
            *lightData++ = attenRange;
            *lightData++ = attenLinear;
            *lightData++ = attenQuadratic;
            *lightData++ = 1.0f / attenRange;

            const uint16 lightProfileIdx = light->getLightProfileIdx();

            // vec3 lights[numLights].spotDirection;
            Vector3 spotDir = viewMatrix3 * light->getDerivedDirection();
            *lightData++ = spotDir.x;
            *lightData++ = spotDir.y;
            *lightData++ = spotDir.z;
            *lightData++ = ( static_cast<float>( lightProfileIdx ) + 0.5f ) * invHeightLightProfileTex;

            //vec3 lights[numLights].spotParams;
            Radian innerAngle = light->getSpotlightInnerAngle();
            Radian outerAngle = light->getSpotlightOuterAngle();
            *lightData++ = 1.0f / ( cosf( innerAngle.valueRadians() * 0.5f ) -
                                     cosf( outerAngle.valueRadians() * 0.5f ) );
            *lightData++ = cosf( outerAngle.valueRadians() * 0.5f );
            *lightData++ = light->getSpotlightFalloff();
            ++lightData;

            ++itLights;
        }

        //Align to the start of decals
        //Alignment happens in increments of float4, hence the "<< 2u"
        lightData += (mDecalFloat4Offset - numLights * c_ForwardPlusNumFloat4PerLight) << 2u;

        const Matrix4 viewMat = camera->getViewMatrix();

        for( size_t rqId=MinDecalRq; rqId<=actualMaxDecalRq; ++rqId )
        {
            MovableObject::MovableObjectArray::const_iterator itor = objsPerRqInThread0[rqId].begin();
            MovableObject::MovableObjectArray::const_iterator end  = objsPerRqInThread0[rqId].end();

            while( itor != end )
            {
                OGRE_ASSERT_HIGH( dynamic_cast<Decal*>( *itor ) );
                Decal *decal = static_cast<Decal*>( *itor );

                const Matrix4 worldMat = decal->_getParentNodeFullTransform();
                Matrix4 invWorldView = viewMat.concatenateAffine( worldMat );
                invWorldView = invWorldView.inverseAffine();

#if !OGRE_DOUBLE_PRECISION
                memcpy( lightData, invWorldView[0], sizeof(float) * 12u );
                lightData += 12u;
#else
                for( size_t i=0; i<3u; ++i )
                {
                    *lightData++ = static_cast<float>( invWorldView[i][0] );
                    *lightData++ = static_cast<float>( invWorldView[i][1] );
                    *lightData++ = static_cast<float>( invWorldView[i][2] );
                    *lightData++ = static_cast<float>( invWorldView[i][3] );
                }
#endif
                memcpy( lightData, &decal->mDiffuseIdx, sizeof(uint32) * 4u );
                lightData += 4u;

                ++itor;
            }
        }

        //Align to the start of cubemap probes
        //Alignment happens in increments of float4, hence the "<< 2u"
        lightData += (mCubemapProbeFloat4Offset - mDecalFloat4Offset -
                      numDecals * c_ForwardPlusNumFloat4PerDecal) << 2u;

        viewMatrix = camera->getViewMatrix();
        Matrix3 invViewMatrix3 = viewMatrix3.Inverse();

        for( size_t rqId=MinCubemapProbeRq; rqId<=actualMaxCubemapProbeRq; ++rqId )
        {
            MovableObject::MovableObjectArray::const_iterator itor = objsPerRqInThread0[rqId].begin();
            MovableObject::MovableObjectArray::const_iterator end  = objsPerRqInThread0[rqId].end();

            while( itor != end )
            {
                OGRE_ASSERT_HIGH( dynamic_cast<InternalCubemapProbe*>( *itor ) );
                InternalCubemapProbe *probe = static_cast<InternalCubemapProbe*>( *itor );

                //See ParallaxCorrectedCubemapBase::fillConstBufferData for reference
                Matrix3 probeInvOrientation(
                            probe->mGpuData[0][0], probe->mGpuData[0][1], probe->mGpuData[0][2],
                            probe->mGpuData[1][0], probe->mGpuData[1][1], probe->mGpuData[1][2],
                            probe->mGpuData[2][0], probe->mGpuData[2][1], probe->mGpuData[2][2] );
                const Matrix3 viewSpaceToProbeLocal = probeInvOrientation * invViewMatrix3;
                const Vector3 probeShapeCenter( probe->mGpuData[0][3],
                                                probe->mGpuData[1][3], probe->mGpuData[2][3] );
                Vector3 cubemapPosVS( probe->mGpuData[5][3],
                                      probe->mGpuData[5][3], probe->mGpuData[5][3] );
                cubemapPosVS = viewMatrix * cubemapPosVS;
                Vector3 probeShapeCenterVS = viewMatrix * probeShapeCenter;

                //float4 row0_centerX;
                *lightData++ = viewSpaceToProbeLocal[0][0];
                *lightData++ = viewSpaceToProbeLocal[0][1];
                *lightData++ = viewSpaceToProbeLocal[0][2];
                *lightData++ = probeShapeCenterVS.x;

                //float4 row1_centerY;
                *lightData++ = viewSpaceToProbeLocal[0][3];
                *lightData++ = viewSpaceToProbeLocal[0][4];
                *lightData++ = viewSpaceToProbeLocal[0][5];
                *lightData++ = probeShapeCenterVS.y;

                //float4 row2_centerZ;
                *lightData++ = viewSpaceToProbeLocal[0][6];
                *lightData++ = viewSpaceToProbeLocal[0][7];
                *lightData++ = viewSpaceToProbeLocal[0][8];
                *lightData++ = probeShapeCenterVS.z;

                //float4 halfSize;
                *lightData++ = probe->mGpuData[3][0];
                *lightData++ = probe->mGpuData[3][1];
                *lightData++ = probe->mGpuData[3][2];
                *lightData++ = probe->mGpuData[3][3];

                //float4 cubemapPosLS;
                *lightData++ = probe->mGpuData[4][0];
                *lightData++ = probe->mGpuData[4][1];
                *lightData++ = probe->mGpuData[4][2];
                *lightData++ = probe->mGpuData[4][3];

                //float4 cubemapPosVS;
                *lightData++ = cubemapPosVS.x;
                *lightData++ = cubemapPosVS.y;
                *lightData++ = cubemapPosVS.z;
                *lightData++ = probe->mGpuData[5][3];

                //float4 probeInnerRange;
                *lightData++ = probe->mGpuData[6][0];
                *lightData++ = probe->mGpuData[6][1];
                *lightData++ = probe->mGpuData[6][2];
                *lightData++ = probe->mGpuData[6][3];

                //float4 probeOuterRange;
                *lightData++ = probe->mGpuData[7][0];
                *lightData++ = probe->mGpuData[7][1];
                *lightData++ = probe->mGpuData[7][2];
                *lightData++ = probe->mGpuData[7][3];

                ++itor;
            }
        }

        globalLightListBuffer->unmap( UO_KEEP_PERSISTENT );
    }
    //-----------------------------------------------------------------------------------
    bool ForwardPlusBase::getCachedGridFor( Camera *camera, CachedGrid **outCachedGrid )
    {
        const CompositorShadowNode *shadowNode = mSceneManager->getCurrentShadowNode();

        const uint32 visibilityMask = camera->getLastViewport()->getLightVisibilityMask();

        CachedGridVec::iterator itor = mCachedGrid.begin();
        CachedGridVec::iterator end  = mCachedGrid.end();

        while( itor != end )
        {
            if( itor->camera == camera &&
                itor->reflection == camera->isReflected() &&
                Math::Abs(itor->aspectRatio - camera->getAspectRatio()) < 1e-6f &&
                itor->visibilityMask == visibilityMask &&
                itor->shadowNode == shadowNode )
            {
                bool upToDate = itor->lastFrame == mVaoManager->getFrameCount();
                itor->lastFrame = mVaoManager->getFrameCount();

                if( upToDate )
                {
                    if( itor->lastPos != camera->getDerivedPosition() ||
                        itor->lastRot != camera->getDerivedOrientation() )
                    {
                        //The Grid Buffers are "up to date" but the camera was moved
                        //(e.g. through a listener, or while rendering cubemaps)
                        //So we need to generate a new buffer for them (we can't map
                        //the same buffer twice in the same frame)
                        ++itor->currentBufIdx;
                        if( itor->currentBufIdx >= itor->gridBuffers.size() )
                            itor->gridBuffers.push_back( CachedGridBuffer() );

                        upToDate = false;
                    }
                }
                else
                {
                    itor->currentBufIdx = 0;
                }

                itor->lastPos = camera->getDerivedPosition();
                itor->lastRot = camera->getDerivedOrientation();

                *outCachedGrid = &(*itor);

                //Not only this causes bugs see http://www.ogre3d.org/forums/viewtopic.php?f=25&t=88776
                //as far as I can't tell this is not needed anymore.
                //if( mSceneManager->isCurrentShadowNodeReused() )
                //    upToDate = false; //We can't really be sure the cache is up to date

                return upToDate;
            }

            ++itor;
        }

        //If we end up here, the entry doesn't exist. Create a new one.
        CachedGrid cachedGrid;
        cachedGrid.camera      = camera;
        cachedGrid.lastPos     = camera->getDerivedPosition();
        cachedGrid.lastRot     = camera->getDerivedOrientation();
        cachedGrid.reflection  = camera->isReflected();
        cachedGrid.aspectRatio = camera->getAspectRatio();
        cachedGrid.visibilityMask = visibilityMask;
        cachedGrid.shadowNode  = mSceneManager->getCurrentShadowNode();
        cachedGrid.lastFrame   = mVaoManager->getFrameCount();
        cachedGrid.currentBufIdx = 0;
        cachedGrid.gridBuffers.resize( 1 );

        mCachedGrid.push_back( cachedGrid );

        *outCachedGrid = &mCachedGrid.back();

        return false;
    }
    //-----------------------------------------------------------------------------------
    bool ForwardPlusBase::getCachedGridFor( const Camera *camera,
                                            const CachedGrid **outCachedGrid ) const
    {
        const uint32 visibilityMask = camera->getLastViewport()->getLightVisibilityMask();

        CachedGridVec::const_iterator itor = mCachedGrid.begin();
        CachedGridVec::const_iterator end  = mCachedGrid.end();

        while( itor != end )
        {
            if( itor->camera == camera &&
                itor->reflection == camera->isReflected() &&
                Math::Abs(itor->aspectRatio - camera->getAspectRatio()) < 1e-6f &&
                itor->visibilityMask == visibilityMask &&
                itor->shadowNode == mSceneManager->getCurrentShadowNode() )
            {
                bool upToDate = itor->lastFrame == mVaoManager->getFrameCount() &&
                                itor->lastPos == camera->getDerivedPosition() &&
                                itor->lastRot == camera->getDerivedOrientation();

                *outCachedGrid = &(*itor);

                return upToDate;
            }

            ++itor;
        }

        return false;
    }
    //-----------------------------------------------------------------------------------
    void ForwardPlusBase::deleteOldGridBuffers(void)
    {
        //Check if some of the caches are really old and delete them
        CachedGridVec::iterator itor = mCachedGrid.begin();
        CachedGridVec::iterator end  = mCachedGrid.end();

        const uint32 currentFrame = mVaoManager->getFrameCount();

        while( itor != end )
        {
            if( itor->lastFrame + 3 < currentFrame )
            {
                CachedGridBufferVec::iterator itBuf = itor->gridBuffers.begin();
                CachedGridBufferVec::iterator enBuf = itor->gridBuffers.end();

                while( itBuf != enBuf )
                {
                    if( itBuf->gridBuffer )
                    {
                        if( itBuf->gridBuffer->getMappingState() != MS_UNMAPPED )
                            itBuf->gridBuffer->unmap( UO_UNMAP_ALL );
                        mVaoManager->destroyTexBuffer( itBuf->gridBuffer );
                        itBuf->gridBuffer = 0;
                    }

                    if( itBuf->globalLightListBuffer )
                    {
                        if( itBuf->globalLightListBuffer->getMappingState() != MS_UNMAPPED )
                            itBuf->globalLightListBuffer->unmap( UO_UNMAP_ALL );
                        mVaoManager->destroyReadOnlyBuffer( itBuf->globalLightListBuffer );
                        itBuf->globalLightListBuffer = 0;
                    }

                    ++itBuf;
                }

                itor = efficientVectorRemove( mCachedGrid, itor );
                end  = mCachedGrid.end();
            }
            else
            {
                ++itor;
            }
        }
    }
    //-----------------------------------------------------------------------------------
    bool ForwardPlusBase::isCacheDirty( const Camera *camera ) const
    {
        CachedGrid const *outCachedGrid = 0;
        return getCachedGridFor( camera, &outCachedGrid );
    }
    //-----------------------------------------------------------------------------------
    TexBufferPacked* ForwardPlusBase::getGridBuffer( const Camera *camera ) const
    {
        CachedGrid const *cachedGrid = 0;

#ifdef NDEBUG
        getCachedGridFor( camera, &cachedGrid );
#else
        bool upToDate = getCachedGridFor( camera, &cachedGrid );
        assert( upToDate && "You must call ForwardPlusBase::collectLights first!" );
#endif

        return cachedGrid->gridBuffers[cachedGrid->currentBufIdx].gridBuffer;
    }
    //-----------------------------------------------------------------------------------
    ReadOnlyBufferPacked* ForwardPlusBase::getGlobalLightListBuffer( const Camera *camera ) const
    {
        CachedGrid const *cachedGrid = 0;

#ifdef NDEBUG
        getCachedGridFor( camera, &cachedGrid );
#else
        bool upToDate = getCachedGridFor( camera, &cachedGrid );
        assert( upToDate && "You must call ForwardPlusBase::collectLights first!" );
#endif

        return cachedGrid->gridBuffers[cachedGrid->currentBufIdx].globalLightListBuffer;
    }
    //-----------------------------------------------------------------------------------
    void ForwardPlusBase::setHlmsPassProperties( Hlms *hlms )
    {
        //ForwardPlus should be overriden by derived class to set the method in use.
        hlms->_setProperty( HlmsBaseProp::ForwardPlus,                  1 );
        hlms->_setProperty( HlmsBaseProp::ForwardPlusDebug,             mDebugMode );
        hlms->_setProperty( HlmsBaseProp::ForwardPlusFadeAttenRange,    mFadeAttenuationRange );
        hlms->_setProperty( HlmsBaseProp::VPos, 1 );

        hlms->_setProperty( HlmsBaseProp::Forward3D,        HlmsBaseProp::Forward3D.mHash );
        hlms->_setProperty( HlmsBaseProp::ForwardClustered, HlmsBaseProp::ForwardClustered.mHash );

        if( mEnableVpls )
            hlms->_setProperty( HlmsBaseProp::EnableVpls, 1 );

        Viewport *viewport = mSceneManager->getCurrentViewport0();
        if( viewport->coversEntireTarget() && !hlms->_getProperty( HlmsBaseProp::InstancedStereo ) )
            hlms->_setProperty( HlmsBaseProp::ForwardPlusCoversEntireTarget, 1 );

#if !OGRE_NO_FINE_LIGHT_MASK_GRANULARITY
        if( mFineLightMaskGranularity )
            hlms->_setProperty( HlmsBaseProp::ForwardPlusFineLightMask, 1 );
#endif
    }
}<|MERGE_RESOLUTION|>--- conflicted
+++ resolved
@@ -114,41 +114,7 @@
     //-----------------------------------------------------------------------------------
     void ForwardPlusBase::_changeRenderSystem( RenderSystem *newRs )
     {
-<<<<<<< HEAD
         _releaseManualHardwareResources();
-=======
-        CachedGridVec::iterator itor = mCachedGrid.begin();
-        CachedGridVec::iterator end  = mCachedGrid.end();
-
-        while( itor != end )
-        {
-            CachedGridBufferVec::iterator itBuf = itor->gridBuffers.begin();
-            CachedGridBufferVec::iterator enBuf = itor->gridBuffers.end();
-
-            while( itBuf != enBuf )
-            {
-                if( itBuf->gridBuffer )
-                {
-                    if( itBuf->gridBuffer->getMappingState() != MS_UNMAPPED )
-                        itBuf->gridBuffer->unmap( UO_UNMAP_ALL );
-                    mVaoManager->destroyTexBuffer( itBuf->gridBuffer );
-                    itBuf->gridBuffer = 0;
-                }
-
-                if( itBuf->globalLightListBuffer )
-                {
-                    if( itBuf->globalLightListBuffer->getMappingState() != MS_UNMAPPED )
-                        itBuf->globalLightListBuffer->unmap( UO_UNMAP_ALL );
-                    mVaoManager->destroyReadOnlyBuffer( itBuf->globalLightListBuffer );
-                    itBuf->globalLightListBuffer = 0;
-                }
-
-                ++itBuf;
-            }
-
-            ++itor;
-        }
->>>>>>> aa89a12a
 
         mVaoManager = 0;
 
