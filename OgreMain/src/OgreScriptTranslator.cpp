--- conflicted
+++ resolved
@@ -8355,13 +8355,10 @@
             translateQuad( compiler, node, target );
         else if(obj->name == "render_scene")
             translateScene( compiler, node, target );
-<<<<<<< HEAD
+        else if(obj->name == "depth_copy")
+            translateDepthCopy( compiler, node, target );
         else if(obj->name == "uav_queue")
             translateUav( compiler, node, target );
-=======
-        else if(obj->name == "depth_copy")
-            translateDepthCopy( compiler, node, target );
->>>>>>> 9a24a52e
         else if(obj->name == "custom")
         {
             IdString customId;
