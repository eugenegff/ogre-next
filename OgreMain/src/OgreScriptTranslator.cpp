--- conflicted
+++ resolved
@@ -973,7 +973,6 @@
                                 compiler->addError(ScriptCompiler::CE_INVALIDPARAMETERS, prop->file, prop->line,
                                                    "gpu_vendor_rule cannot accept \"" + (*i0)->getValue() + "\" as first argument");
                             }
-<<<<<<< HEAD
 
                             String vendor;
                             if(!getString(*i1, &vendor))
@@ -6703,6 +6702,20 @@
                             compiler->addError(ScriptCompiler::CE_INVALIDPARAMETERS, prop->file, prop->line);
                     }
                     break;
+				case ID_READ_BACK_AS_TEXTURE:
+					{
+						if(prop->values.empty())
+						{
+							compiler->addError(ScriptCompiler::CE_STRINGEXPECTED, prop->file, prop->line);
+							return;
+						}
+						bool val;
+						if(getBoolean(prop->values.front(), &val))
+							mPass->setStencilReadBackAsTextureOperation(val);
+						else
+							compiler->addError(ScriptCompiler::CE_INVALIDPARAMETERS, prop->file, prop->line);
+					}
+					break;
                 case ID_BUFFERS:
                     {
                         uint32 buffers = 0;
@@ -7025,4889 +7038,4 @@
 
         return translator;
     }
-=======
-                        }    
-					}
-					break;
-				case ID_ILLUMINATION_STAGE:
-					if(prop->values.empty())
-					{
-						compiler->addError(ScriptCompiler::CE_STRINGEXPECTED, prop->file, prop->line);
-					}
-					else if(prop->values.size() > 1)
-					{
-						compiler->addError(ScriptCompiler::CE_FEWERPARAMETERSEXPECTED, prop->file, prop->line,
-							"illumination_stage must have at most 1 argument");
-					}
-					else
-					{
-						if(prop->values.front()->type == ANT_ATOM)
-						{
-							AtomAbstractNode *atom = (AtomAbstractNode*)prop->values.front().get();
-							switch(atom->id)
-							{
-							case ID_AMBIENT:
-								mPass->setIlluminationStage(IS_AMBIENT);
-								break;
-							case ID_PER_LIGHT:
-								mPass->setIlluminationStage(IS_PER_LIGHT);
-								break;
-							case ID_DECAL:
-								mPass->setIlluminationStage(IS_DECAL);
-								break;
-							default:
-								compiler->addError(ScriptCompiler::CE_INVALIDPARAMETERS, prop->file, prop->line,
-									prop->values.front()->getValue() + " is not a valid IlluminationStage");
-							}
-						}
-						else
-						{
-							compiler->addError(ScriptCompiler::CE_INVALIDPARAMETERS, prop->file, prop->line,
-								prop->values.front()->getValue() + " is not a valid IlluminationStage");
-						}
-					}
-					break;
-				case ID_CULL_HARDWARE:
-					if(prop->values.empty())
-					{
-						compiler->addError(ScriptCompiler::CE_STRINGEXPECTED, prop->file, prop->line);
-					}
-					else if(prop->values.size() > 1)
-					{
-						compiler->addError(ScriptCompiler::CE_FEWERPARAMETERSEXPECTED, prop->file, prop->line,
-							"cull_hardware must have at most 1 argument");
-					}
-					else
-					{
-						if(prop->values.front()->type == ANT_ATOM)
-						{
-							AtomAbstractNode *atom = (AtomAbstractNode*)prop->values.front().get();
-							switch(atom->id)
-							{
-							case ID_CLOCKWISE:
-								mPass->setCullingMode(CULL_CLOCKWISE);
-								break;
-							case ID_ANTICLOCKWISE:
-								mPass->setCullingMode(CULL_ANTICLOCKWISE);
-								break;
-							case ID_NONE:
-								mPass->setCullingMode(CULL_NONE);
-								break;
-							default:
-								compiler->addError(ScriptCompiler::CE_INVALIDPARAMETERS, prop->file, prop->line,
-									prop->values.front()->getValue() + " is not a valid CullingMode");
-							}
-						}
-						else
-						{
-							compiler->addError(ScriptCompiler::CE_INVALIDPARAMETERS, prop->file, prop->line,
-								prop->values.front()->getValue() + " is not a valid CullingMode");
-						}
-					}
-					break;
-				case ID_CULL_SOFTWARE:
-					if(prop->values.empty())
-					{
-						compiler->addError(ScriptCompiler::CE_STRINGEXPECTED, prop->file, prop->line);
-					}
-					else if(prop->values.size() > 1)
-					{
-						compiler->addError(ScriptCompiler::CE_FEWERPARAMETERSEXPECTED, prop->file, prop->line,
-							"cull_software must have at most 1 argument");
-					}
-					else
-					{
-						if(prop->values.front()->type == ANT_ATOM)
-						{
-							AtomAbstractNode *atom = (AtomAbstractNode*)prop->values.front().get();
-							switch(atom->id)
-							{
-							case ID_FRONT:
-								mPass->setManualCullingMode(MANUAL_CULL_FRONT);
-								break;
-							case ID_BACK:
-								mPass->setManualCullingMode(MANUAL_CULL_BACK);
-								break;
-							case ID_NONE:
-								mPass->setManualCullingMode(MANUAL_CULL_NONE);
-								break;
-							default:
-								compiler->addError(ScriptCompiler::CE_INVALIDPARAMETERS, prop->file, prop->line,
-									prop->values.front()->getValue() + " is not a valid ManualCullingMode");
-							}
-						}
-						else
-						{
-							compiler->addError(ScriptCompiler::CE_INVALIDPARAMETERS, prop->file, prop->line,
-								prop->values.front()->getValue() + " is not a valid ManualCullingMode");
-						}
-					}
-					break;
-				case ID_NORMALISE_NORMALS:
-					if(prop->values.empty())
-					{
-						compiler->addError(ScriptCompiler::CE_STRINGEXPECTED, prop->file, prop->line);
-					}
-					else if(prop->values.size() > 1)
-					{
-						compiler->addError(ScriptCompiler::CE_FEWERPARAMETERSEXPECTED, prop->file, prop->line,
-							"normalise_normals must have at most 1 argument");
-					}
-					else
-					{
-						bool val = false;
-						if(getBoolean(prop->values.front(), &val))
-							mPass->setNormaliseNormals(val);
-						else
-							compiler->addError(ScriptCompiler::CE_INVALIDPARAMETERS, prop->file, prop->line,
-								prop->values.front()->getValue() + " is not a valid boolean");
-					}
-					break;
-				case ID_LIGHTING:
-					if(prop->values.empty())
-					{
-						compiler->addError(ScriptCompiler::CE_STRINGEXPECTED, prop->file, prop->line);
-					}
-					else if(prop->values.size() > 1)
-					{
-						compiler->addError(ScriptCompiler::CE_FEWERPARAMETERSEXPECTED, prop->file, prop->line,
-							"lighting must have at most 1 argument");
-					}
-					else
-					{
-						bool val = false;
-						if(getBoolean(prop->values.front(), &val))
-							mPass->setLightingEnabled(val);
-						else
-							compiler->addError(ScriptCompiler::CE_INVALIDPARAMETERS, prop->file, prop->line,
-								prop->values.front()->getValue() + " is not a valid boolean");
-					}
-					break;
-				case ID_SHADING:
-					if(prop->values.empty())
-					{
-						compiler->addError(ScriptCompiler::CE_STRINGEXPECTED, prop->file, prop->line);
-					}
-					else if(prop->values.size() > 1)
-					{
-						compiler->addError(ScriptCompiler::CE_FEWERPARAMETERSEXPECTED, prop->file, prop->line,
-							"shading must have at most 1 argument");
-					}
-					else
-					{
-						if(prop->values.front()->type == ANT_ATOM)
-						{
-							AtomAbstractNode *atom = (AtomAbstractNode*)prop->values.front().get();
-							switch(atom->id)
-							{
-							case ID_FLAT:
-								mPass->setShadingMode(SO_FLAT);
-								break;
-							case ID_GOURAUD:
-								mPass->setShadingMode(SO_GOURAUD);
-								break;
-							case ID_PHONG:
-								mPass->setShadingMode(SO_PHONG);
-								break;
-							default:
-								compiler->addError(ScriptCompiler::CE_INVALIDPARAMETERS, prop->file, prop->line,
-									prop->values.front()->getValue() + " is not a valid shading mode (flat, gouraud, or phong)");
-							}
-						}
-						else
-						{
-							compiler->addError(ScriptCompiler::CE_INVALIDPARAMETERS, prop->file, prop->line,
-								prop->values.front()->getValue() + " is not a valid shading mode (flat, gouraud, or phong)");
-						}
-					}
-					break;
-				case ID_POLYGON_MODE:
-					if(prop->values.empty())
-					{
-						compiler->addError(ScriptCompiler::CE_STRINGEXPECTED, prop->file, prop->line);
-					}
-					else if(prop->values.size() > 1)
-					{
-						compiler->addError(ScriptCompiler::CE_FEWERPARAMETERSEXPECTED, prop->file, prop->line,
-							"polygon_mode must have at most 1 argument");
-					}
-					else
-					{
-						if(prop->values.front()->type == ANT_ATOM)
-						{
-							AtomAbstractNode *atom = (AtomAbstractNode*)prop->values.front().get();
-							switch(atom->id)
-							{
-							case ID_SOLID:
-								mPass->setPolygonMode(PM_SOLID);
-								break;
-							case ID_POINTS:
-								mPass->setPolygonMode(PM_POINTS);
-								break;
-							case ID_WIREFRAME:
-								mPass->setPolygonMode(PM_WIREFRAME);
-								break;
-							default:
-								compiler->addError(ScriptCompiler::CE_INVALIDPARAMETERS, prop->file, prop->line,
-									prop->values.front()->getValue() + " is not a valid polygon mode (solid, points, or wireframe)");
-							}
-						}
-						else
-						{
-							compiler->addError(ScriptCompiler::CE_INVALIDPARAMETERS, prop->file, prop->line,
-								prop->values.front()->getValue() + " is not a valid polygon mode (solid, points, or wireframe)");
-						}
-					}
-					break;
-				case ID_POLYGON_MODE_OVERRIDEABLE:
-					if(prop->values.empty())
-					{
-						compiler->addError(ScriptCompiler::CE_STRINGEXPECTED, prop->file, prop->line);
-					}
-					else if(prop->values.size() > 1)
-					{
-						compiler->addError(ScriptCompiler::CE_FEWERPARAMETERSEXPECTED, prop->file, prop->line,
-							"polygon_mode_overrideable must have at most 1 argument");
-					}
-					else
-					{
-						bool val = false;
-						if(getBoolean(prop->values.front(), &val))
-							mPass->setPolygonModeOverrideable(val);
-						else
-							compiler->addError(ScriptCompiler::CE_INVALIDPARAMETERS, prop->file, prop->line,
-								prop->values.front()->getValue() + " is not a valid boolean");
-					}
-					break;
-				case ID_FOG_OVERRIDE:
-					if(prop->values.empty())
-					{
-						compiler->addError(ScriptCompiler::CE_STRINGEXPECTED, prop->file, prop->line);
-					}
-					else if(prop->values.size() > 8)
-					{
-						compiler->addError(ScriptCompiler::CE_FEWERPARAMETERSEXPECTED, prop->file, prop->line,
-							"fog_override must have at most 8 arguments");
-					}
-					else
-					{
-						AbstractNodeList::const_iterator i1 = getNodeAt(prop->values, 1), i2 = getNodeAt(prop->values, 2);
-						bool val = false;
-						if(getBoolean(prop->values.front(), &val))
-						{
-							FogMode mode = FOG_NONE;
-							ColourValue clr = ColourValue::White;
-							Real dens = 0.001, start = 0.0f, end = 1.0f;
-
-							if(i1 != prop->values.end())
-							{
-								if((*i1)->type == ANT_ATOM)
-								{
-									AtomAbstractNode *atom = (AtomAbstractNode*)(*i1).get();
-									switch(atom->id)
-									{
-									case ID_NONE:
-										mode = FOG_NONE;
-										break;
-									case ID_LINEAR:
-										mode = FOG_LINEAR;
-										break;
-									case ID_EXP:
-										mode = FOG_EXP;
-										break;
-									case ID_EXP2:
-										mode = FOG_EXP2;
-										break;
-									default:
-										compiler->addError(ScriptCompiler::CE_INVALIDPARAMETERS, prop->file, prop->line,
-											(*i1)->getValue() + " is not a valid FogMode");
-										break;
-									}
-								}
-								else
-								{
-									compiler->addError(ScriptCompiler::CE_INVALIDPARAMETERS, prop->file, prop->line,
-										(*i1)->getValue() + " is not a valid FogMode");
-									break;
-								}
-							}
-
-							if(i2 != prop->values.end())
-							{
-								  if(!getColour(i2, prop->values.end(), &clr, 3))
-								  {
-									 compiler->addError(ScriptCompiler::CE_INVALIDPARAMETERS, prop->file, prop->line,
-									 (*i2)->getValue() + " is not a valid colour");
-									 break;
-								  }
-
-							   i2 = getNodeAt(prop->values, 5);
-							} 
-
-							if(i2 != prop->values.end())
-							{
-								if(!getReal(*i2, &dens))
-								{
-									compiler->addError(ScriptCompiler::CE_INVALIDPARAMETERS, prop->file, prop->line,
-										(*i2)->getValue() + " is not a valid number");
-									break;
-								}
-								++i2;
-							}
-
-							if(i2 != prop->values.end())
-							{
-								if(!getReal(*i2, &start))
-								{
-									compiler->addError(ScriptCompiler::CE_INVALIDPARAMETERS, prop->file, prop->line,
-										(*i2)->getValue() + " is not a valid number");
-									return;
-								}
-								++i2;
-							}
-
-							if(i2 != prop->values.end())
-							{
-								if(!getReal(*i2, &end))
-								{
-									compiler->addError(ScriptCompiler::CE_INVALIDPARAMETERS, prop->file, prop->line,
-										(*i2)->getValue() + " is not a valid number");
-									return;
-								}
-								++i2;
-							}
-
-							mPass->setFog(val, mode, clr, dens, start, end);
-						}
-						else
-							compiler->addError(ScriptCompiler::CE_INVALIDPARAMETERS, prop->file, prop->line,
-								prop->values.front()->getValue() + " is not a valid boolean");
-					}
-					break;
-				case ID_COLOUR_WRITE:
-					if(prop->values.empty())
-					{
-						compiler->addError(ScriptCompiler::CE_STRINGEXPECTED, prop->file, prop->line);
-					}
-					else if(prop->values.size() > 1)
-					{
-						compiler->addError(ScriptCompiler::CE_FEWERPARAMETERSEXPECTED, prop->file, prop->line,
-							"colour_write must have at most 1 argument");
-					}
-					else
-					{
-						bool val = false;
-						if(getBoolean(prop->values.front(), &val))
-							mPass->setColourWriteEnabled(val);
-						else
-							compiler->addError(ScriptCompiler::CE_INVALIDPARAMETERS, prop->file, prop->line,
-								prop->values.front()->getValue() + " is not a valid boolean");
-					}
-					break;
-				case ID_MAX_LIGHTS:
-					if(prop->values.empty())
-					{
-						compiler->addError(ScriptCompiler::CE_STRINGEXPECTED, prop->file, prop->line);
-					}
-					else if(prop->values.size() > 1)
-					{
-						compiler->addError(ScriptCompiler::CE_FEWERPARAMETERSEXPECTED, prop->file, prop->line,
-							"max_lights must have at most 1 argument");
-					}
-					else
-					{
-						uint32 val = 0;
-						if(getUInt(prop->values.front(), &val))
-							mPass->setMaxSimultaneousLights(static_cast<unsigned short>(val));
-						else
-							compiler->addError(ScriptCompiler::CE_INVALIDPARAMETERS, prop->file, prop->line,
-								prop->values.front()->getValue() + " is not a valid integer");
-					}
-					break;
-				case ID_START_LIGHT:
-					if(prop->values.empty())
-					{
-						compiler->addError(ScriptCompiler::CE_STRINGEXPECTED, prop->file, prop->line);
-					}
-					else if(prop->values.size() > 1)
-					{
-						compiler->addError(ScriptCompiler::CE_FEWERPARAMETERSEXPECTED, prop->file, prop->line,
-							"start_light must have at most 1 argument");
-					}
-					else
-					{
-						uint32 val = 0;
-						if(getUInt(prop->values.front(), &val))
-							mPass->setStartLight(static_cast<unsigned short>(val));
-						else
-							compiler->addError(ScriptCompiler::CE_INVALIDPARAMETERS, prop->file, prop->line,
-								prop->values.front()->getValue() + " is not a valid integer");
-					}
-					break;
-				case ID_LIGHT_MASK:
-					if(prop->values.empty())
-					{
-						compiler->addError(ScriptCompiler::CE_STRINGEXPECTED, prop->file, prop->line);
-					}
-					else
-					{
-						uint32 val = 0;
-						if(getUInt(prop->values.front(), &val))
-							mPass->setLightMask(static_cast<unsigned short>(val));
-						else
-							compiler->addError(ScriptCompiler::CE_INVALIDPARAMETERS, prop->file, prop->line,
-								prop->values.front()->getValue() + " is not a valid integer");
-					}
-					break;
-				case ID_ITERATION:
-					if(prop->values.empty())
-					{
-						compiler->addError(ScriptCompiler::CE_STRINGEXPECTED, prop->file, prop->line);
-					}
-					else
-					{
-						AbstractNodeList::const_iterator i0 = getNodeAt(prop->values, 0);
-						if((*i0)->type == ANT_ATOM)
-						{
-							AtomAbstractNode *atom = (AtomAbstractNode*)(*i0).get();
-							if(atom->id == ID_ONCE)
-							{
-								mPass->setIteratePerLight(false);
-							}
-							else if(atom->id == ID_ONCE_PER_LIGHT)
-							{
-								AbstractNodeList::const_iterator i1 = getNodeAt(prop->values, 1);
-								if(i1 != prop->values.end() && (*i1)->type == ANT_ATOM)
-								{
-									atom = (AtomAbstractNode*)(*i1).get();
-									switch(atom->id)
-									{
-									case ID_POINT:
-										mPass->setIteratePerLight(true);
-										break;
-									case ID_DIRECTIONAL:
-										mPass->setIteratePerLight(true, true, Light::LT_DIRECTIONAL);
-										break;
-									case ID_SPOT:
-										mPass->setIteratePerLight(true, true, Light::LT_SPOTLIGHT);
-										break;
-									default:
-										compiler->addError(ScriptCompiler::CE_INVALIDPARAMETERS, prop->file, prop->line,
-											prop->values.front()->getValue() + " is not a valid light type (point, directional, or spot)");
-									}
-								}
-								else
-								{
-									mPass->setIteratePerLight(true, false);
-								}
-
-							}
-							else if(StringConverter::isNumber(atom->value))
-							{
-								mPass->setPassIterationCount(Ogre::StringConverter::parseInt(atom->value));
-
-								AbstractNodeList::const_iterator i1 = getNodeAt(prop->values, 1);
-								if(i1 != prop->values.end() && (*i1)->type == ANT_ATOM)
-								{
-									atom = (AtomAbstractNode*)(*i1).get();
-									if(atom->id == ID_PER_LIGHT)
-									{
-										AbstractNodeList::const_iterator i2 = getNodeAt(prop->values, 2);
-										if(i2 != prop->values.end() && (*i2)->type == ANT_ATOM)
-										{
-											atom = (AtomAbstractNode*)(*i2).get();
-											switch(atom->id)
-											{
-											case ID_POINT:
-												mPass->setIteratePerLight(true);
-												break;
-											case ID_DIRECTIONAL:
-												mPass->setIteratePerLight(true, true, Light::LT_DIRECTIONAL);
-												break;
-											case ID_SPOT:
-												mPass->setIteratePerLight(true, true, Light::LT_SPOTLIGHT);
-												break;
-											default:
-												compiler->addError(ScriptCompiler::CE_INVALIDPARAMETERS, prop->file, prop->line,
-													(*i2)->getValue() + " is not a valid light type (point, directional, or spot)");
-											}
-										}
-										else
-										{
-											mPass->setIteratePerLight(true, false);
-										}
-									}
-									else if(ID_PER_N_LIGHTS)
-									{
-										AbstractNodeList::const_iterator i2 = getNodeAt(prop->values, 2);
-										if(i2 != prop->values.end() && (*i2)->type == ANT_ATOM)
-										{
-											atom = (AtomAbstractNode*)(*i2).get();
-											if(StringConverter::isNumber(atom->value))
-											{
-												mPass->setLightCountPerIteration(
-													static_cast<unsigned short>(StringConverter::parseInt(atom->value)));
-												
-												AbstractNodeList::const_iterator i3 = getNodeAt(prop->values, 3);
-												if(i3 != prop->values.end() && (*i3)->type == ANT_ATOM)
-												{
-													atom = (AtomAbstractNode*)(*i3).get();
-													switch(atom->id)
-													{
-													case ID_POINT:
-														mPass->setIteratePerLight(true);
-														break;
-													case ID_DIRECTIONAL:
-														mPass->setIteratePerLight(true, true, Light::LT_DIRECTIONAL);
-														break;
-													case ID_SPOT:
-														mPass->setIteratePerLight(true, true, Light::LT_SPOTLIGHT);
-														break;
-													default:
-														compiler->addError(ScriptCompiler::CE_INVALIDPARAMETERS, prop->file, prop->line,
-															(*i3)->getValue() + " is not a valid light type (point, directional, or spot)");
-													}
-												}
-												else
-												{
-													mPass->setIteratePerLight(true, false);
-												}
-											}
-											else
-											{
-												compiler->addError(ScriptCompiler::CE_NUMBEREXPECTED, prop->file, prop->line,
-													(*i2)->getValue() + " is not a valid number");
-											}
-										}
-										else
-										{
-											compiler->addError(ScriptCompiler::CE_NUMBEREXPECTED, prop->file, prop->line,
-												prop->values.front()->getValue() + " is not a valid number");
-										}
-									}
-								}
-							}
-							else
-							{
-								compiler->addError(ScriptCompiler::CE_INVALIDPARAMETERS, prop->file, prop->line);
-							}
-						}
-						else
-						{
-							compiler->addError(ScriptCompiler::CE_INVALIDPARAMETERS, prop->file, prop->line);
-						}
-					}
-					break;
-				case ID_POINT_SIZE:
-					if(prop->values.empty())
-					{
-						compiler->addError(ScriptCompiler::CE_STRINGEXPECTED, prop->file, prop->line);
-					}
-					else if(prop->values.size() > 1)
-					{
-						compiler->addError(ScriptCompiler::CE_FEWERPARAMETERSEXPECTED, prop->file, prop->line,
-							"point_size must have at most 1 argument");
-					}
-					else
-					{
-						Real val = 0.0f;
-						if(getReal(prop->values.front(), &val))
-							mPass->setPointSize(val);
-						else
-							compiler->addError(ScriptCompiler::CE_INVALIDPARAMETERS, prop->file, prop->line,
-								prop->values.front()->getValue() + " is not a valid number");
-					}
-					break;
-				case ID_POINT_SPRITES:
-					if(prop->values.empty())
-					{
-						compiler->addError(ScriptCompiler::CE_STRINGEXPECTED, prop->file, prop->line);
-					}
-					else if(prop->values.size() > 1)
-					{
-						compiler->addError(ScriptCompiler::CE_FEWERPARAMETERSEXPECTED, prop->file, prop->line,
-							"point_sprites must have at most 1 argument");
-					}
-					else
-					{
-						bool val = false;
-						if(getBoolean(prop->values.front(), &val))
-							mPass->setPointSpritesEnabled(val);
-						else
-							compiler->addError(ScriptCompiler::CE_INVALIDPARAMETERS, prop->file, prop->line,
-								prop->values.front()->getValue() + " is not a valid boolean");
-					}
-					break;
-				case ID_POINT_SIZE_ATTENUATION:
-					if(prop->values.empty())
-					{
-						compiler->addError(ScriptCompiler::CE_STRINGEXPECTED, prop->file, prop->line);
-					}
-					else if(prop->values.size() > 4)
-					{
-						compiler->addError(ScriptCompiler::CE_FEWERPARAMETERSEXPECTED, prop->file, prop->line,
-							"point_size_attenuation must have at most 4 arguments");
-					}
-					else
-					{
-						bool val = false;
-						if(getBoolean(prop->values.front(), &val))
-						{
-							if(val)
-							{
-								AbstractNodeList::const_iterator i1 = getNodeAt(prop->values, 1), i2 = getNodeAt(prop->values, 2), 
-									i3 = getNodeAt(prop->values, 3);
-
-								if (prop->values.size() > 1)
-								{
-
-									Real constant = 0.0f, linear = 1.0f, quadratic = 0.0f;
-
-									if(i1 != prop->values.end() && (*i1)->type == ANT_ATOM)
-									{
-										AtomAbstractNode *atom = (AtomAbstractNode*)(*i1).get();
-										if(StringConverter::isNumber(atom->value))
-											constant = StringConverter::parseReal(atom->value);
-										else
-											compiler->addError(ScriptCompiler::CE_INVALIDPARAMETERS, prop->file, prop->line);
-									}
-									else
-									{
-										compiler->addError(ScriptCompiler::CE_INVALIDPARAMETERS, prop->file, prop->line,
-											(*i1)->getValue() + " is not a valid number");
-									}
-
-									if(i2 != prop->values.end() && (*i2)->type == ANT_ATOM)
-									{
-										AtomAbstractNode *atom = (AtomAbstractNode*)(*i2).get();
-										if(StringConverter::isNumber(atom->value))
-											linear = StringConverter::parseReal(atom->value);
-										else
-											compiler->addError(ScriptCompiler::CE_INVALIDPARAMETERS, prop->file, prop->line);
-									}
-									else
-									{
-										compiler->addError(ScriptCompiler::CE_INVALIDPARAMETERS, prop->file, prop->line,
-											(*i2)->getValue() + " is not a valid number");
-									}
-
-									if(i3 != prop->values.end() && (*i3)->type == ANT_ATOM)
-									{
-										AtomAbstractNode *atom = (AtomAbstractNode*)(*i3).get();
-										if(StringConverter::isNumber(atom->value))
-											quadratic = StringConverter::parseReal(atom->value);
-										else
-											compiler->addError(ScriptCompiler::CE_INVALIDPARAMETERS, prop->file, prop->line);
-									}
-									else
-									{
-										compiler->addError(ScriptCompiler::CE_INVALIDPARAMETERS, prop->file, prop->line,
-											(*i3)->getValue() + " is not a valid number");
-									}
-
-									mPass->setPointAttenuation(true, constant, linear, quadratic);
-								}
-								else
-								{
-									mPass->setPointAttenuation(true);
-								}
-							}
-							else
-							{
-								mPass->setPointAttenuation(false);
-							}
-						}
-						else
-							compiler->addError(ScriptCompiler::CE_INVALIDPARAMETERS, prop->file, prop->line,
-								prop->values.front()->getValue() + " is not a valid boolean");
-					}
-					break;
-				case ID_POINT_SIZE_MIN:
-					if(prop->values.empty())
-					{
-						compiler->addError(ScriptCompiler::CE_STRINGEXPECTED, prop->file, prop->line);
-					}
-					else if(prop->values.size() > 1)
-					{
-						compiler->addError(ScriptCompiler::CE_FEWERPARAMETERSEXPECTED, prop->file, prop->line,
-							"point_size_min must have at most 1 argument");
-					}
-					else
-					{
-						Real val = 0.0f;
-						if(getReal(prop->values.front(), &val))
-							mPass->setPointMinSize(val);
-						else
-							compiler->addError(ScriptCompiler::CE_INVALIDPARAMETERS, prop->file, prop->line,
-								prop->values.front()->getValue() + " is not a valid number");
-					}
-					break;
-				case ID_POINT_SIZE_MAX:
-					if(prop->values.empty())
-					{
-						compiler->addError(ScriptCompiler::CE_STRINGEXPECTED, prop->file, prop->line);
-					}
-					else if(prop->values.size() > 1)
-					{
-						compiler->addError(ScriptCompiler::CE_FEWERPARAMETERSEXPECTED, prop->file, prop->line,
-							"point_size_max must have at most 1 argument");
-					}
-					else
-					{
-						Real val = 0.0f;
-						if(getReal(prop->values.front(), &val))
-							mPass->setPointMaxSize(val);
-						else
-							compiler->addError(ScriptCompiler::CE_INVALIDPARAMETERS, prop->file, prop->line,
-								prop->values.front()->getValue() + " is not a valid number");
-					}
-					break;
-				default:
-					compiler->addError(ScriptCompiler::CE_UNEXPECTEDTOKEN, prop->file, prop->line, 
-						"token \"" + prop->name + "\" is not recognized");
-				}
-			}
-			else if((*i)->type == ANT_OBJECT)
-			{
-				ObjectAbstractNode *child = reinterpret_cast<ObjectAbstractNode*>((*i).get());
-				switch(child->id)
-				{
-				case ID_FRAGMENT_PROGRAM_REF:
-					translateFragmentProgramRef(compiler, child);
-					break;
-				case ID_VERTEX_PROGRAM_REF:
-					translateVertexProgramRef(compiler, child);
-					break;
-				case ID_GEOMETRY_PROGRAM_REF:
-					translateGeometryProgramRef(compiler, child);
-					break;
-				case ID_TESSELATION_HULL_PROGRAM_REF:
-					translateTesselationHullProgramRef(compiler, child);
-					break;
-				case ID_TESSELATION_DOMAIN_PROGRAM_REF:
-					translateTesselationDomainProgramRef(compiler, child);
-					break;
-				case ID_COMPUTE_PROGRAM_REF:
-					translateComputeProgramRef(compiler, child);
-					break;
-				case ID_SHADOW_CASTER_VERTEX_PROGRAM_REF:
-					translateShadowCasterVertexProgramRef(compiler, child);
-					break;
-				case ID_SHADOW_CASTER_FRAGMENT_PROGRAM_REF:
-					translateShadowCasterFragmentProgramRef(compiler, child);
-					break;
-				case ID_SHADOW_RECEIVER_VERTEX_PROGRAM_REF:
-					translateShadowReceiverVertexProgramRef(compiler, child);
-					break;
-				case ID_SHADOW_RECEIVER_FRAGMENT_PROGRAM_REF:
-					translateShadowReceiverFragmentProgramRef(compiler, child);
-					break;
-				default:
-					processNode(compiler, *i);
-				}
-			}
-		}
-	}
-	//-------------------------------------------------------------------------
-	void PassTranslator::translateFragmentProgramRef(Ogre::ScriptCompiler *compiler, Ogre::ObjectAbstractNode *node)
-	{
-		if(node->name.empty())
-		{
-			compiler->addError(ScriptCompiler::CE_OBJECTNAMEEXPECTED, node->file, node->line);
-			return;
-		}
-
-		ProcessResourceNameScriptCompilerEvent evt(ProcessResourceNameScriptCompilerEvent::GPU_PROGRAM, node->name);
-		compiler->_fireEvent(&evt, 0);
-
-		if (GpuProgramManager::getSingleton().getByName(evt.mName).isNull())
-		{
-			compiler->addError(ScriptCompiler::CE_REFERENCETOANONEXISTINGOBJECT, node->file, node->line);
-			return;
-		}
-
-		Pass *pass = any_cast<Pass*>(node->parent->context);
-		pass->setFragmentProgram(evt.mName);
-		if(pass->getFragmentProgram()->isSupported())
-		{
-			GpuProgramParametersSharedPtr params = pass->getFragmentProgramParameters();
-			GpuProgramTranslator::translateProgramParameters(compiler, params, node);
-		}
-	}
-	//-------------------------------------------------------------------------
-	void PassTranslator::translateVertexProgramRef(ScriptCompiler *compiler, ObjectAbstractNode *node)
-	{
-		if(node->name.empty())
-		{
-			compiler->addError(ScriptCompiler::CE_OBJECTNAMEEXPECTED, node->file, node->line);
-			return;
-		}
-
-		ProcessResourceNameScriptCompilerEvent evt(ProcessResourceNameScriptCompilerEvent::GPU_PROGRAM, node->name);
-		compiler->_fireEvent(&evt, 0);
-
-		if (GpuProgramManager::getSingleton().getByName(evt.mName).isNull())
-		{
-			compiler->addError(ScriptCompiler::CE_REFERENCETOANONEXISTINGOBJECT, node->file, node->line);
-			return;
-		}
-
-		Pass *pass = any_cast<Pass*>(node->parent->context);
-		pass->setVertexProgram(evt.mName);
-		if(pass->getVertexProgram()->isSupported())
-		{
-			GpuProgramParametersSharedPtr params = pass->getVertexProgramParameters();
-			GpuProgramTranslator::translateProgramParameters(compiler, params, node);
-		}
-	}
-	//-------------------------------------------------------------------------
-	void PassTranslator::translateGeometryProgramRef(ScriptCompiler *compiler, ObjectAbstractNode *node)
-	{
-		if(node->name.empty())
-		{
-			compiler->addError(ScriptCompiler::CE_OBJECTNAMEEXPECTED, node->file, node->line);
-			return;
-		}
-
-		ProcessResourceNameScriptCompilerEvent evt(ProcessResourceNameScriptCompilerEvent::GPU_PROGRAM, node->name);
-		compiler->_fireEvent(&evt, 0);
-
-		if (GpuProgramManager::getSingleton().getByName(evt.mName).isNull())
-		{
-			compiler->addError(ScriptCompiler::CE_REFERENCETOANONEXISTINGOBJECT, node->file, node->line);
-			return;
-		}
-
-		Pass *pass = any_cast<Pass*>(node->parent->context);
-		pass->setGeometryProgram(evt.mName);
-		if(pass->getGeometryProgram()->isSupported())
-		{
-			GpuProgramParametersSharedPtr params = pass->getGeometryProgramParameters();
-			GpuProgramTranslator::translateProgramParameters(compiler, params, node);
-		}
-	}
-	//-------------------------------------------------------------------------
-	void PassTranslator::translateTesselationHullProgramRef(ScriptCompiler *compiler, ObjectAbstractNode *node)
-	{
-		if(node->name.empty())
-		{
-			compiler->addError(ScriptCompiler::CE_OBJECTNAMEEXPECTED, node->file, node->line);
-			return;
-		}
-
-		ProcessResourceNameScriptCompilerEvent evt(ProcessResourceNameScriptCompilerEvent::GPU_PROGRAM, node->name);
-		compiler->_fireEvent(&evt, 0);
-
-		if (GpuProgramManager::getSingleton().getByName(evt.mName).isNull())
-		{
-			compiler->addError(ScriptCompiler::CE_REFERENCETOANONEXISTINGOBJECT, node->file, node->line);
-			return;
-		}
-
-		Pass *pass = any_cast<Pass*>(node->parent->context);
-		pass->setTesselationHullProgram(evt.mName);
-		if(pass->getTesselationHullProgram()->isSupported())
-		{
-			GpuProgramParametersSharedPtr params = pass->getTesselationHullProgramParameters();
-			GpuProgramTranslator::translateProgramParameters(compiler, params, node);
-		}
-	}
-	//-------------------------------------------------------------------------
-	void PassTranslator::translateTesselationDomainProgramRef(ScriptCompiler *compiler, ObjectAbstractNode *node)
-	{
-		if(node->name.empty())
-		{
-			compiler->addError(ScriptCompiler::CE_OBJECTNAMEEXPECTED, node->file, node->line);
-			return;
-		}
-
-		ProcessResourceNameScriptCompilerEvent evt(ProcessResourceNameScriptCompilerEvent::GPU_PROGRAM, node->name);
-		compiler->_fireEvent(&evt, 0);
-
-		if (GpuProgramManager::getSingleton().getByName(evt.mName).isNull())
-		{
-			compiler->addError(ScriptCompiler::CE_REFERENCETOANONEXISTINGOBJECT, node->file, node->line);
-			return;
-		}
-
-		Pass *pass = any_cast<Pass*>(node->parent->context);
-		pass->setTesselationDomainProgram(evt.mName);
-		if(pass->getTesselationDomainProgram()->isSupported())
-		{
-			GpuProgramParametersSharedPtr params = pass->getTesselationDomainProgramParameters();
-			GpuProgramTranslator::translateProgramParameters(compiler, params, node);
-		}
-	}
-	//-------------------------------------------------------------------------
-	void PassTranslator::translateComputeProgramRef(ScriptCompiler *compiler, ObjectAbstractNode *node)
-	{
-		if(node->name.empty())
-		{
-			compiler->addError(ScriptCompiler::CE_OBJECTNAMEEXPECTED, node->file, node->line);
-			return;
-		}
-
-		ProcessResourceNameScriptCompilerEvent evt(ProcessResourceNameScriptCompilerEvent::GPU_PROGRAM, node->name);
-		compiler->_fireEvent(&evt, 0);
-
-		if (GpuProgramManager::getSingleton().getByName(evt.mName).isNull())
-		{
-			compiler->addError(ScriptCompiler::CE_REFERENCETOANONEXISTINGOBJECT, node->file, node->line);
-			return;
-		}
-
-		Pass *pass = any_cast<Pass*>(node->parent->context);
-		pass->setComputeProgram(evt.mName);
-		if(pass->getComputeProgram()->isSupported())
-		{
-			GpuProgramParametersSharedPtr params = pass->getComputeProgramParameters();
-			GpuProgramTranslator::translateProgramParameters(compiler, params, node);
-		}
-	}
-	//-------------------------------------------------------------------------
-	void PassTranslator::translateShadowCasterVertexProgramRef(ScriptCompiler *compiler, ObjectAbstractNode *node)
-	{
-		if(node->name.empty())
-		{
-			compiler->addError(ScriptCompiler::CE_OBJECTNAMEEXPECTED, node->file, node->line);
-			return;
-		}
-
-		ProcessResourceNameScriptCompilerEvent evt(ProcessResourceNameScriptCompilerEvent::GPU_PROGRAM, node->name);
-		compiler->_fireEvent(&evt, 0);
-
-		if (GpuProgramManager::getSingleton().getByName(evt.mName).isNull())
-		{
-			compiler->addError(ScriptCompiler::CE_REFERENCETOANONEXISTINGOBJECT, node->file, node->line);
-			return;
-		}
-
-		Pass *pass = any_cast<Pass*>(node->parent->context);
-		pass->setShadowCasterVertexProgram(evt.mName);
-		if(pass->getShadowCasterVertexProgram()->isSupported())
-		{
-			GpuProgramParametersSharedPtr params = pass->getShadowCasterVertexProgramParameters();
-			GpuProgramTranslator::translateProgramParameters(compiler, params, node);
-		}
-	}
-	//-------------------------------------------------------------------------
-	void PassTranslator::translateShadowCasterFragmentProgramRef(ScriptCompiler *compiler, ObjectAbstractNode *node)
-	{
-		if(node->name.empty())
-		{
-			compiler->addError(ScriptCompiler::CE_OBJECTNAMEEXPECTED, node->file, node->line);
-			return;
-		}
-
-		ProcessResourceNameScriptCompilerEvent evt(ProcessResourceNameScriptCompilerEvent::GPU_PROGRAM, node->name);
-		compiler->_fireEvent(&evt, 0);
-
-		if (GpuProgramManager::getSingleton().getByName(evt.mName).isNull())
-		{
-			compiler->addError(ScriptCompiler::CE_REFERENCETOANONEXISTINGOBJECT, node->file, node->line);
-			return;
-		}
-
-		Pass *pass = any_cast<Pass*>(node->parent->context);
-		pass->setShadowCasterFragmentProgram(evt.mName);
-		if(pass->getShadowCasterFragmentProgram()->isSupported())
-		{
-			GpuProgramParametersSharedPtr params = pass->getShadowCasterFragmentProgramParameters();
-			GpuProgramTranslator::translateProgramParameters(compiler, params, node);
-		}
-	}
-	//-------------------------------------------------------------------------
-	void PassTranslator::translateShadowReceiverVertexProgramRef(ScriptCompiler *compiler, ObjectAbstractNode *node)
-	{
-		if(node->name.empty())
-		{
-			compiler->addError(ScriptCompiler::CE_OBJECTNAMEEXPECTED, node->file, node->line);
-			return;
-		}
-
-		ProcessResourceNameScriptCompilerEvent evt(ProcessResourceNameScriptCompilerEvent::GPU_PROGRAM, node->name);
-		compiler->_fireEvent(&evt, 0);
-
-		if (GpuProgramManager::getSingleton().getByName(evt.mName).isNull())
-		{
-			compiler->addError(ScriptCompiler::CE_REFERENCETOANONEXISTINGOBJECT, node->file, node->line);
-			return;
-		}
-
-		Pass *pass = any_cast<Pass*>(node->parent->context);
-		pass->setShadowReceiverVertexProgram(evt.mName);
-		if(pass->getShadowReceiverVertexProgram()->isSupported())
-		{
-			GpuProgramParametersSharedPtr params = pass->getShadowReceiverVertexProgramParameters();
-			GpuProgramTranslator::translateProgramParameters(compiler, params, node);
-		}
-	}
-	//-------------------------------------------------------------------------
-	void PassTranslator::translateShadowReceiverFragmentProgramRef(ScriptCompiler *compiler, ObjectAbstractNode *node)
-	{
-		if(node->name.empty())
-		{
-			compiler->addError(ScriptCompiler::CE_OBJECTNAMEEXPECTED, node->file, node->line);
-			return;
-		}
-
-		ProcessResourceNameScriptCompilerEvent evt(ProcessResourceNameScriptCompilerEvent::GPU_PROGRAM, node->name);
-		compiler->_fireEvent(&evt, 0);
-
-		if (GpuProgramManager::getSingleton().getByName(evt.mName).isNull())
-		{
-			compiler->addError(ScriptCompiler::CE_REFERENCETOANONEXISTINGOBJECT, node->file, node->line);
-			return;
-		}
-
-		Pass *pass = any_cast<Pass*>(node->parent->context);
-		pass->setShadowReceiverFragmentProgram(evt.mName);
-		if(pass->getShadowReceiverFragmentProgram()->isSupported())
-		{
-			GpuProgramParametersSharedPtr params = pass->getShadowReceiverFragmentProgramParameters();
-			GpuProgramTranslator::translateProgramParameters(compiler, params, node);
-		}
-	}
-
-	/**************************************************************************
-	 * TextureUnitTranslator
-	 *************************************************************************/
-	TextureUnitTranslator::TextureUnitTranslator()
-		:mUnit(0)
-	{
-	}
-	//-------------------------------------------------------------------------
-	void TextureUnitTranslator::translate(ScriptCompiler *compiler, const Ogre::AbstractNodePtr &node)
-	{
-		ObjectAbstractNode *obj = reinterpret_cast<ObjectAbstractNode*>(node.get());
-
-		Pass *pass = any_cast<Pass*>(obj->parent->context);
-		mUnit = pass->createTextureUnitState();
-		obj->context = Any(mUnit);
-
-		// Get the name of the technique
-		if(!obj->name.empty())
-			mUnit->setName(obj->name);
-
-		// Set the properties for the material
-		for(AbstractNodeList::iterator i = obj->children.begin(); i != obj->children.end(); ++i)
-		{
-			if((*i)->type == ANT_PROPERTY)
-			{
-				PropertyAbstractNode *prop = reinterpret_cast<PropertyAbstractNode*>((*i).get());
-				switch(prop->id)
-				{
-				case ID_TEXTURE_ALIAS:
-					if(prop->values.empty())
-					{
-						compiler->addError(ScriptCompiler::CE_STRINGEXPECTED, prop->file, prop->line);
-					}
-					else if(prop->values.size() > 1)
-					{
-						compiler->addError(ScriptCompiler::CE_FEWERPARAMETERSEXPECTED, prop->file, prop->line,
-							"texture_alias must have at most 1 argument");
-					}
-					else
-					{
-						String val;
-						if(getString(prop->values.front(), &val))
-							mUnit->setTextureNameAlias(val);
-						else
-							compiler->addError(ScriptCompiler::CE_INVALIDPARAMETERS, prop->file, prop->line,
-								prop->values.front()->getValue() + " is not a valid texture alias");
-					}
-					break;
-				case ID_TEXTURE:
-					if(prop->values.empty())
-					{
-						compiler->addError(ScriptCompiler::CE_STRINGEXPECTED, prop->file, prop->line);
-					}
-					else if(prop->values.size() > 5)
-					{
-						compiler->addError(ScriptCompiler::CE_FEWERPARAMETERSEXPECTED, prop->file, prop->line,
-							"texture must have at most 5 arguments");
-					}
-					else
-					{
-						AbstractNodeList::const_iterator j = prop->values.begin();
-						String val;
-						if(getString(*j, &val))
-						{
-							TextureType texType = TEX_TYPE_2D;
-							bool isAlpha = false;
-							bool sRGBRead = false;
-							PixelFormat format = PF_UNKNOWN;
-							int mipmaps = MIP_DEFAULT;
-
-							++j;
-							while(j != prop->values.end())
-							{
-								if((*j)->type == ANT_ATOM)
-								{
-									AtomAbstractNode *atom = (AtomAbstractNode*)(*j).get();
-									switch(atom->id)
-									{
-									case ID_1D:
-										// fallback to 2d texture if 1d is not supported
-										{
-											// Use the current render system
-											RenderSystem* rs = Root::getSingleton().getRenderSystem();
-
-											if (rs->getCapabilities()->hasCapability(RSC_TEXTURE_1D))
-											{
-												texType = TEX_TYPE_1D;
-												break;
-											}
-										}									case ID_2D:
-										texType = TEX_TYPE_2D;
-										break;
-									case ID_3D:
-										texType = TEX_TYPE_3D;
-										break;
-									case ID_CUBIC:
-										texType = TEX_TYPE_CUBE_MAP;
-										break;
-									case ID_2DARRAY:
-										texType = TEX_TYPE_2D_ARRAY;
-										break;
-									case ID_UNLIMITED:
-										mipmaps = MIP_UNLIMITED;
-										break;
-									case ID_ALPHA:
-										isAlpha = true;
-										break;
-									case ID_GAMMA:
-										sRGBRead = true;
-										break;
-									default:
-										if(StringConverter::isNumber(atom->value))
-											mipmaps = StringConverter::parseInt(atom->value);
-										else
-											format = PixelUtil::getFormatFromName(atom->value, true);
-									}
-								}
-								else
-								{
-									compiler->addError(ScriptCompiler::CE_INVALIDPARAMETERS, prop->file, prop->line,
-										(*j)->getValue() + " is not a supported argument to the texture property");
-								}
-								++j;
-							}
-
-							ProcessResourceNameScriptCompilerEvent evt(ProcessResourceNameScriptCompilerEvent::TEXTURE, val);
-							compiler->_fireEvent(&evt, 0);
-
-							mUnit->setTextureName(evt.mName, texType);
-							mUnit->setDesiredFormat(format);
-							mUnit->setIsAlpha(isAlpha);
-							mUnit->setNumMipmaps(mipmaps);
-							mUnit->setHardwareGammaEnabled(sRGBRead);
-						}
-						else
-							compiler->addError(ScriptCompiler::CE_INVALIDPARAMETERS, prop->file, prop->line,
-								(*j)->getValue() + " is not a valid texture name");
-					}
-					break;
-				case ID_ANIM_TEXTURE:
-					if(prop->values.size() < 3)
-					{
-						compiler->addError(ScriptCompiler::CE_STRINGEXPECTED, prop->file, prop->line);
-					}
-					else
-					{
-						AbstractNodeList::const_iterator i1 = getNodeAt(prop->values, 1);
-						if((*i1)->type == ANT_ATOM && StringConverter::isNumber(((AtomAbstractNode*)(*i1).get())->value))
-						{
-							// Short form
-							AbstractNodeList::const_iterator i0 = getNodeAt(prop->values, 0), i2 = getNodeAt(prop->values, 2);
-							if((*i0)->type == ANT_ATOM && (*i1)->type == ANT_ATOM)
-							{
-								String val0;
-								uint32 val1;
-								Real val2;
-								if(getString(*i0, &val0) && getUInt(*i1, &val1) && getReal(*i2, &val2))
-								{
-									ProcessResourceNameScriptCompilerEvent evt(ProcessResourceNameScriptCompilerEvent::TEXTURE, val0);
-									compiler->_fireEvent(&evt, 0);
-
-									mUnit->setAnimatedTextureName(evt.mName, val1, val2);
-								}
-								else
-								{
-									compiler->addError(ScriptCompiler::CE_NUMBEREXPECTED, prop->file, prop->line,
-										"anim_texture short form requires a texture name, number of frames, and animation duration");
-								}
-							}
-							else
-							{
-								compiler->addError(ScriptCompiler::CE_INVALIDPARAMETERS, prop->file, prop->line,
-									"anim_texture short form requires a texture name, number of frames, and animation duration");
-							}
-						}
-						else
-						{
-							// Long form has n number of frames
-							Real duration = 0;
-							AbstractNodeList::const_iterator in = getNodeAt(prop->values, static_cast<int>(prop->values.size()) - 1);
-							if(getReal(*in, &duration))
-							{
-								String *names = OGRE_NEW_ARRAY_T(String, prop->values.size() - 1, MEMCATEGORY_SCRIPTING);
-								int n = 0;
-
-								AbstractNodeList::iterator j = prop->values.begin();
-								while(j != in)
-								{
-									if((*j)->type == ANT_ATOM)
-									{
-										String name = ((AtomAbstractNode*)(*j).get())->value;
-										// Run the name through the listener
-										if(compiler->getListener())
-										{
-											ProcessResourceNameScriptCompilerEvent evt(ProcessResourceNameScriptCompilerEvent::TEXTURE, name);
-											compiler->_fireEvent(&evt, 0);
-											names[n++] = evt.mName;
-										}
-										else
-										{
-											names[n++] = name;
-										}
-									}
-									else
-										compiler->addError(ScriptCompiler::CE_INVALIDPARAMETERS, prop->file, prop->line,
-											(*j)->getValue() + " is not supported as a texture name");
-									++j;
-								}
-
-								mUnit->setAnimatedTextureName(names, n, duration);
-
-								OGRE_DELETE_ARRAY_T(names, String, prop->values.size() - 1, MEMCATEGORY_SCRIPTING);
-							}
-							else
-							{
-								compiler->addError(ScriptCompiler::CE_NUMBEREXPECTED, prop->file, prop->line,
-									(*in)->getValue() + " is not supported for the duration argument");
-							}
-						}
-					}
-					break;
-				case ID_CUBIC_TEXTURE:
-					if(prop->values.empty())
-					{
-						compiler->addError(ScriptCompiler::CE_STRINGEXPECTED, prop->file, prop->line);
-					}
-					else if(prop->values.size() == 2)
-					{
-						AbstractNodeList::const_iterator i0 = getNodeAt(prop->values, 0),
-							i1 = getNodeAt(prop->values, 1);
-						if((*i0)->type == ANT_ATOM && (*i1)->type == ANT_ATOM)
-						{	
-							AtomAbstractNode *atom0 = (AtomAbstractNode*)(*i0).get(), *atom1 = (AtomAbstractNode*)(*i1).get();
-
-							ProcessResourceNameScriptCompilerEvent evt(ProcessResourceNameScriptCompilerEvent::TEXTURE, atom0->value);
-							compiler->_fireEvent(&evt, 0);
-
-							mUnit->setCubicTextureName(evt.mName, atom1->id == ID_COMBINED_UVW);
-						}
-						else
-						{
-							compiler->addError(ScriptCompiler::CE_INVALIDPARAMETERS, prop->file, prop->line);
-						}
-					}
-					else if(prop->values.size() == 7)
-					{
-						AbstractNodeList::const_iterator i0 = getNodeAt(prop->values, 0),
-							i1 = getNodeAt(prop->values, 1),
-							i2 = getNodeAt(prop->values, 2),
-							i3 = getNodeAt(prop->values, 3),
-							i4 = getNodeAt(prop->values, 4),
-							i5 = getNodeAt(prop->values, 5),
-							i6 = getNodeAt(prop->values, 6);
-						if((*i0)->type == ANT_ATOM && (*i1)->type == ANT_ATOM && (*i2)->type == ANT_ATOM && (*i3)->type == ANT_ATOM &&
-							(*i4)->type == ANT_ATOM && (*i5)->type == ANT_ATOM && (*i6)->type == ANT_ATOM)
-						{
-							AtomAbstractNode *atom0 = (AtomAbstractNode*)(*i0).get(), *atom1 = (AtomAbstractNode*)(*i1).get(),
-								*atom2 = (AtomAbstractNode*)(*i2).get(), *atom3 = (AtomAbstractNode*)(*i3).get(),
-								*atom4 = (AtomAbstractNode*)(*i4).get(), *atom5 = (AtomAbstractNode*)(*i5).get(),
-								*atom6 = (AtomAbstractNode*)(*i6).get();
-							String names[6];
-							names[0] = atom0->value;
-							names[1] = atom1->value;
-							names[2] = atom2->value;
-							names[3] = atom3->value;
-							names[4] = atom4->value;
-							names[5] = atom5->value;
-
-							if(compiler->getListener())
-							{
-								// Run each name through the listener
-								for(int j = 0; j < 6; ++j)
-								{
-									ProcessResourceNameScriptCompilerEvent evt(ProcessResourceNameScriptCompilerEvent::TEXTURE, names[j]);
-									compiler->_fireEvent(&evt, 0);
-									names[j] = evt.mName;
-								}
-							}
-
-							mUnit->setCubicTextureName(names, atom6->id == ID_COMBINED_UVW);
-						}
-
-					}
-					else
-					{
-						compiler->addError(ScriptCompiler::CE_FEWERPARAMETERSEXPECTED, prop->file, prop->line,
-							"cubic_texture must have at most 7 arguments");
-					}
-					break;
-				case ID_TEX_COORD_SET:
-					if(prop->values.empty())
-					{
-						compiler->addError(ScriptCompiler::CE_STRINGEXPECTED, prop->file, prop->line);
-					}
-					else if(prop->values.size() > 1)
-					{
-						compiler->addError(ScriptCompiler::CE_FEWERPARAMETERSEXPECTED, prop->file, prop->line,
-							"tex_coord_set must have at most 1 argument");
-					}
-					else
-					{
-						uint32 val = 0;
-						if(getUInt(prop->values.front(), &val))
-							mUnit->setTextureCoordSet(val);
-						else
-							compiler->addError(ScriptCompiler::CE_INVALIDPARAMETERS, prop->file, prop->line,
-								prop->values.front()->getValue() + " is not supported as an integer argument");
-					}
-					break;
-				case ID_TEX_ADDRESS_MODE:
-					{
-						if(prop->values.empty())
-						{
-							compiler->addError(ScriptCompiler::CE_STRINGEXPECTED, prop->file, prop->line);
-						}
-						else
-						{
-							AbstractNodeList::const_iterator i0 = getNodeAt(prop->values, 0), 
-								i1 = getNodeAt(prop->values, 1), 
-								i2 = getNodeAt(prop->values, 2);
-							TextureUnitState::UVWAddressingMode mode;
-							mode.u = mode.v = mode.w = TextureUnitState::TAM_WRAP;
-							
-							if(i0 != prop->values.end() && (*i0)->type == ANT_ATOM)
-							{
-								AtomAbstractNode *atom = (AtomAbstractNode*)(*i0).get();
-								switch(atom->id)
-								{
-								case ID_WRAP:
-									mode.u = TextureUnitState::TAM_WRAP;
-									break;
-								case ID_CLAMP:
-									mode.u = TextureUnitState::TAM_CLAMP;
-									break;
-								case ID_MIRROR:
-									mode.u = TextureUnitState::TAM_MIRROR;
-									break;
-								case ID_BORDER:
-									mode.u = TextureUnitState::TAM_BORDER;
-									break;
-								default:
-									compiler->addError(ScriptCompiler::CE_INVALIDPARAMETERS, prop->file, prop->line,
-										(*i0)->getValue() + " not supported as first argument (must be \"wrap\", \"clamp\", \"mirror\", or \"border\")");
-								}
-							}
-							mode.v = mode.u;
-							mode.w = mode.u;
-							
-							if(i1 != prop->values.end() && (*i1)->type == ANT_ATOM)
-							{
-								AtomAbstractNode *atom = (AtomAbstractNode*)(*i1).get();
-								switch(atom->id)
-								{
-								case ID_WRAP:
-									mode.v = TextureUnitState::TAM_WRAP;
-									break;
-								case ID_CLAMP:
-									mode.v = TextureUnitState::TAM_CLAMP;
-									break;
-								case ID_MIRROR:
-									mode.v = TextureUnitState::TAM_MIRROR;
-									break;
-								case ID_BORDER:
-									mode.v = TextureUnitState::TAM_BORDER;
-									break;
-								default:
-									compiler->addError(ScriptCompiler::CE_INVALIDPARAMETERS, prop->file, prop->line,
-										(*i0)->getValue() + " not supported as second argument (must be \"wrap\", \"clamp\", \"mirror\", or \"border\")");
-								}
-							}
-
-							if(i2 != prop->values.end() && (*i2)->type == ANT_ATOM)
-							{
-								AtomAbstractNode *atom = (AtomAbstractNode*)(*i2).get();
-								switch(atom->id)
-								{
-								case ID_WRAP:
-									mode.w = TextureUnitState::TAM_WRAP;
-									break;
-								case ID_CLAMP:
-									mode.w = TextureUnitState::TAM_CLAMP;
-									break;
-								case ID_MIRROR:
-									mode.w = TextureUnitState::TAM_MIRROR;
-									break;
-								case ID_BORDER:
-									mode.w = TextureUnitState::TAM_BORDER;
-									break;
-								default:
-									compiler->addError(ScriptCompiler::CE_INVALIDPARAMETERS, prop->file, prop->line,
-										(*i0)->getValue() + " not supported as third argument (must be \"wrap\", \"clamp\", \"mirror\", or \"border\")");
-								}
-							}
-
-							mUnit->setTextureAddressingMode(mode);
-						}
-					}
-					break;
-				case ID_TEX_BORDER_COLOUR:
-					if(prop->values.empty())
-					{
-						compiler->addError(ScriptCompiler::CE_NUMBEREXPECTED, prop->file, prop->line);
-					}
-					else
-					{
-						ColourValue val;
-						if(getColour(prop->values.begin(), prop->values.end(), &val))
-							mUnit->setTextureBorderColour(val);
-						else
-							compiler->addError(ScriptCompiler::CE_INVALIDPARAMETERS, prop->file, prop->line,
-								"tex_border_colour only accepts a colour argument");
-					}
-					break;
-				case ID_FILTERING:
-					if(prop->values.empty())
-					{
-						compiler->addError(ScriptCompiler::CE_STRINGEXPECTED, prop->file, prop->line);
-					}
-					else if(prop->values.size() == 1)
-					{
-						if(prop->values.front()->type == ANT_ATOM)
-						{
-							AtomAbstractNode *atom = (AtomAbstractNode*)prop->values.front().get();
-							switch(atom->id)
-							{
-							case ID_NONE:
-								mUnit->setTextureFiltering(TFO_NONE);
-								break;
-							case ID_BILINEAR:
-								mUnit->setTextureFiltering(TFO_BILINEAR);
-								break;
-							case ID_TRILINEAR:
-								mUnit->setTextureFiltering(TFO_TRILINEAR);
-								break;
-							case ID_ANISOTROPIC:
-								mUnit->setTextureFiltering(TFO_ANISOTROPIC);
-								break;
-							default:
-								compiler->addError(ScriptCompiler::CE_INVALIDPARAMETERS, prop->file, prop->line,
-									prop->values.front()->getValue() + " not supported as first argument (must be \"none\", \"bilinear\", \"trilinear\", or \"anisotropic\")");
-							}
-						}
-						else
-						{
-							compiler->addError(ScriptCompiler::CE_INVALIDPARAMETERS, prop->file, prop->line,
-								prop->values.front()->getValue() + " not supported as first argument (must be \"none\", \"bilinear\", \"trilinear\", or \"anisotropic\")");
-						}
-					}
-					else if(prop->values.size() == 3)
-					{
-						AbstractNodeList::const_iterator i0 = getNodeAt(prop->values, 0),
-							i1 = getNodeAt(prop->values, 1),
-							i2 = getNodeAt(prop->values, 2);
-						if((*i0)->type == ANT_ATOM &&
-							(*i1)->type == ANT_ATOM &&
-							(*i2)->type == ANT_ATOM)
-						{
-							AtomAbstractNode *atom0 = (AtomAbstractNode*)(*i0).get(),
-								*atom1 = (AtomAbstractNode*)(*i1).get(),
-								*atom2 = (AtomAbstractNode*)(*i2).get();
-							FilterOptions tmin = FO_NONE, tmax = FO_NONE, tmip = FO_NONE;
-							switch(atom0->id)
-							{
-							case ID_NONE:
-								tmin = FO_NONE;
-								break;
-							case ID_POINT:
-								tmin = FO_POINT;
-								break;
-							case ID_LINEAR:
-								tmin = FO_LINEAR;
-								break;
-							case ID_ANISOTROPIC:
-								tmin = FO_ANISOTROPIC;
-								break;
-							default:
-								compiler->addError(ScriptCompiler::CE_INVALIDPARAMETERS, prop->file, prop->line,
-									(*i0)->getValue() + " not supported as first argument (must be \"none\", \"point\", \"linear\", or \"anisotropic\")");
-							}
-
-							switch(atom1->id)
-							{
-							case ID_NONE:
-								tmax = FO_NONE;
-								break;
-							case ID_POINT:
-								tmax = FO_POINT;
-								break;
-							case ID_LINEAR:
-								tmax = FO_LINEAR;
-								break;
-							case ID_ANISOTROPIC:
-								tmax = FO_ANISOTROPIC;
-								break;
-							default:
-								compiler->addError(ScriptCompiler::CE_INVALIDPARAMETERS, prop->file, prop->line,
-									(*i0)->getValue() + " not supported as second argument (must be \"none\", \"point\", \"linear\", or \"anisotropic\")");
-							}
-
-							switch(atom2->id)
-							{
-							case ID_NONE:
-								tmip = FO_NONE;
-								break;
-							case ID_POINT:
-								tmip = FO_POINT;
-								break;
-							case ID_LINEAR:
-								tmip = FO_LINEAR;
-								break;
-							case ID_ANISOTROPIC:
-								tmip = FO_ANISOTROPIC;
-								break;
-							default:
-								compiler->addError(ScriptCompiler::CE_INVALIDPARAMETERS, prop->file, prop->line,
-									(*i0)->getValue() + " not supported as third argument (must be \"none\", \"point\", \"linear\", or \"anisotropic\")");
-							}
-
-							mUnit->setTextureFiltering(tmin, tmax, tmip);
-						}
-						else
-						{
-							compiler->addError(ScriptCompiler::CE_INVALIDPARAMETERS, prop->file, prop->line);
-						}
-					}
-					else
-					{
-						compiler->addError(ScriptCompiler::CE_FEWERPARAMETERSEXPECTED, prop->file, prop->line,
-							"filtering must have either 1 or 3 arguments");
-					}
-					break;
-				case ID_CMPTEST:
-					if(prop->values.empty())
-					{
-						compiler->addError(ScriptCompiler::CE_NUMBEREXPECTED, prop->file, prop->line);
-					}
-					else if(prop->values.size() > 1)
-					{
-						compiler->addError(ScriptCompiler::CE_FEWERPARAMETERSEXPECTED, prop->file, prop->line,
-							"compare_test must have at most 1 argument");
-					}
-					else
-					{
-						if(prop->values.front()->type == ANT_ATOM)
-						{
-							AtomAbstractNode *atom = (AtomAbstractNode*)prop->values.front().get();
-							bool enabled = false;
-							switch(atom->id)
-							{
-							case ScriptCompiler::ID_ON:
-								enabled=true;
-								break;
-							case ScriptCompiler::ID_OFF:
-								enabled=false;
-								break;
-							default:
-								compiler->addError(ScriptCompiler::CE_INVALIDPARAMETERS, prop->file, prop->line,
-									prop->values.front()->getValue() + " is not a valid parameter");
-							}
-							mUnit->setTextureCompareEnabled(enabled);
-						}
-					}
-					break;
-				case ID_CMPFUNC:
-					if(prop->values.empty())
-					{
-						compiler->addError(ScriptCompiler::CE_NUMBEREXPECTED, prop->file, prop->line);
-					}
-					else if(prop->values.size() > 1)
-					{
-						compiler->addError(ScriptCompiler::CE_FEWERPARAMETERSEXPECTED, prop->file, prop->line,
-							"compare_func must have at most 1 argument");
-					}
-					else
-					{
-						if(prop->values.front()->type == ANT_ATOM)
-						{
-							AtomAbstractNode *atom = (AtomAbstractNode*)prop->values.front().get();
-							CompareFunction func = CMPF_GREATER_EQUAL;
-							switch(atom->id)
-							{
-							case ID_ALWAYS_FAIL:
-								func = CMPF_ALWAYS_FAIL;
-								break;
-							case ID_ALWAYS_PASS:
-								func = CMPF_ALWAYS_PASS;
-								break;
-							case ID_LESS:
-								func = CMPF_LESS;
-								break;
-							case ID_LESS_EQUAL:
-								func = CMPF_LESS_EQUAL;
-								break;
-							case ID_EQUAL:
-								func = CMPF_EQUAL;
-								break;
-							case ID_NOT_EQUAL:
-								func = CMPF_NOT_EQUAL;
-								break;
-							case ID_GREATER_EQUAL:
-								func = CMPF_GREATER_EQUAL;
-								break;
-							case ID_GREATER:
-								func = CMPF_GREATER;
-								break;
-							default:
-								compiler->addError(ScriptCompiler::CE_INVALIDPARAMETERS, prop->file, prop->line,
-									prop->values.front()->getValue() + "is not a valid parameter");
-							}
-
-							mUnit->setTextureCompareFunction(func);
-						}
-					}
-					break;
-				case ID_MAX_ANISOTROPY:
-					if(prop->values.empty())
-					{
-						compiler->addError(ScriptCompiler::CE_NUMBEREXPECTED, prop->file, prop->line);
-					}
-					else if(prop->values.size() > 1)
-					{
-						compiler->addError(ScriptCompiler::CE_FEWERPARAMETERSEXPECTED, prop->file, prop->line,
-							"max_anisotropy must have at most 1 argument");
-					}
-					else
-					{
-						uint32 val = 0;
-						if(getUInt(prop->values.front(), &val))
-							mUnit->setTextureAnisotropy(val);
-						else
-							compiler->addError(ScriptCompiler::CE_INVALIDPARAMETERS, prop->file, prop->line,
-								prop->values.front()->getValue() + " is not a valid integer argument");
-					}
-					break;
-				case ID_MIPMAP_BIAS:
-					if(prop->values.empty())
-					{
-						compiler->addError(ScriptCompiler::CE_NUMBEREXPECTED, prop->file, prop->line);
-					}
-					else if(prop->values.size() > 1)
-					{
-						compiler->addError(ScriptCompiler::CE_FEWERPARAMETERSEXPECTED, prop->file, prop->line,
-							"mipmap_bias must have at most 1 argument");
-					}
-					else
-					{
-						Real val = 0.0f;
-						if(getReal(prop->values.front(), &val))
-							mUnit->setTextureMipmapBias(val);
-						else
-							compiler->addError(ScriptCompiler::CE_INVALIDPARAMETERS, prop->file, prop->line,
-								prop->values.front()->getValue() + " is not a valid number argument");
-					}
-					break;
-				case ID_COLOUR_OP:
-					if(prop->values.empty())
-					{
-						compiler->addError(ScriptCompiler::CE_NUMBEREXPECTED, prop->file, prop->line);
-					}
-					else if(prop->values.size() > 1)
-					{
-						compiler->addError(ScriptCompiler::CE_FEWERPARAMETERSEXPECTED, prop->file, prop->line,
-							"colour_op must have at most 1 argument");
-					}
-					else
-					{
-						if(prop->values.front()->type == ANT_ATOM)
-						{
-							AtomAbstractNode *atom = (AtomAbstractNode*)prop->values.front().get();
-							switch(atom->id)
-							{
-							case ID_REPLACE:
-								mUnit->setColourOperation(LBO_REPLACE);
-								break;
-							case ID_ADD:
-								mUnit->setColourOperation(LBO_ADD);
-								break;
-							case ID_MODULATE:
-								mUnit->setColourOperation(LBO_MODULATE);
-								break;
-							case ID_ALPHA_BLEND:
-								mUnit->setColourOperation(LBO_ALPHA_BLEND);
-								break;
-							default:
-								compiler->addError(ScriptCompiler::CE_INVALIDPARAMETERS, prop->file, prop->line,
-									prop->values.front()->getValue() + " is not a valid argument (must be \"replace\", \"add\", \"modulate\", or \"alpha_blend\")");
-							}
-						}
-						else
-						{
-							compiler->addError(ScriptCompiler::CE_INVALIDPARAMETERS, prop->file, prop->line,
-								prop->values.front()->getValue() + " is not a valid argument (must be \"replace\", \"add\", \"modulate\", or \"alpha_blend\")");
-						}
-					}
-					break;
-				case ID_COLOUR_OP_EX:
-					if(prop->values.size() < 3)
-					{
-						compiler->addError(ScriptCompiler::CE_STRINGEXPECTED, prop->file, prop->line,
-							"colour_op_ex must have at least 3 arguments");
-					}
-					else if(prop->values.size() > 10)
-					{
-						compiler->addError(ScriptCompiler::CE_FEWERPARAMETERSEXPECTED, prop->file, prop->line,
-							"colour_op_ex must have at most 10 arguments");
-					}
-					else
-					{
-						AbstractNodeList::const_iterator i0 = getNodeAt(prop->values, 0),
-							i1 = getNodeAt(prop->values, 1),
-							i2 = getNodeAt(prop->values, 2);
-						if((*i0)->type == ANT_ATOM && (*i1)->type == ANT_ATOM && (*i2)->type == ANT_ATOM)
-						{
-							AtomAbstractNode *atom0 = (AtomAbstractNode*)(*i0).get(),
-								*atom1 = (AtomAbstractNode*)(*i1).get(),
-								*atom2 = (AtomAbstractNode*)(*i2).get();
-							LayerBlendOperationEx op = LBX_ADD;
-							LayerBlendSource source1 = LBS_CURRENT, source2 = LBS_TEXTURE;
-							ColourValue arg1 = ColourValue::White, arg2 = ColourValue::White;
-							Real manualBlend = 0.0f;
-
-							switch(atom0->id)
-							{
-							case ID_SOURCE1:
-								op = LBX_SOURCE1;
-								break;
-							case ID_SOURCE2:
-								op = LBX_SOURCE2;
-								break;
-							case ID_MODULATE:
-								op = LBX_MODULATE;
-								break;
-							case ID_MODULATE_X2:
-								op = LBX_MODULATE_X2;
-								break;
-							case ID_MODULATE_X4:
-								op = LBX_MODULATE_X4;
-								break;
-							case ID_ADD:
-								op = LBX_ADD;
-								break;
-							case ID_ADD_SIGNED:
-								op = LBX_ADD_SIGNED;
-								break;
-							case ID_ADD_SMOOTH:
-								op = LBX_ADD_SMOOTH;
-								break;
-							case ID_SUBTRACT:
-								op = LBX_SUBTRACT;
-								break;
-							case ID_BLEND_DIFFUSE_ALPHA:
-								op = LBX_BLEND_DIFFUSE_ALPHA;
-								break;
-							case ID_BLEND_TEXTURE_ALPHA:
-								op = LBX_BLEND_TEXTURE_ALPHA;
-								break;
-							case ID_BLEND_CURRENT_ALPHA:
-								op = LBX_BLEND_CURRENT_ALPHA;
-								break;
-							case ID_BLEND_MANUAL:
-								op = LBX_BLEND_MANUAL;
-								break;
-							case ID_DOT_PRODUCT:
-								op = LBX_DOTPRODUCT;
-								break;
-							case ID_BLEND_DIFFUSE_COLOUR:
-								op = LBX_BLEND_DIFFUSE_COLOUR;
-								break;
-							default:
-								compiler->addError(ScriptCompiler::CE_INVALIDPARAMETERS, prop->file, prop->line,
-									(*i0)->getValue() + " is not a valid first argument (must be \"source1\", \"source2\", \"modulate\", \"modulate_x2\", \"modulate_x4\", \"add\", \"add_signed\", \"add_smooth\", \"subtract\", \"blend_diffuse_alpha\", \"blend_texture_alpha\", \"blend_current_alpha\", \"blend_manual\", \"dot_product\", or \"blend_diffuse_colour\")");
-							}
-
-							switch(atom1->id)
-							{
-							case ID_SRC_CURRENT:
-								source1 = LBS_CURRENT;
-								break;
-							case ID_SRC_TEXTURE:
-								source1 = LBS_TEXTURE;
-								break;
-							case ID_SRC_DIFFUSE:
-								source1 = LBS_DIFFUSE;
-								break;
-							case ID_SRC_SPECULAR:
-								source1 = LBS_SPECULAR;
-								break;
-							case ID_SRC_MANUAL:
-								source1 = LBS_MANUAL;
-								break;
-							default:
-								compiler->addError(ScriptCompiler::CE_INVALIDPARAMETERS, prop->file, prop->line,
-									(*i1)->getValue() + " is not a valid second argument (must be \"src_current\", \"src_texture\", \"src_diffuse\", \"src_specular\", or \"src_manual\")");
-							}
-
-							switch(atom2->id)
-							{
-							case ID_SRC_CURRENT:
-								source2 = LBS_CURRENT;
-								break;
-							case ID_SRC_TEXTURE:
-								source2 = LBS_TEXTURE;
-								break;
-							case ID_SRC_DIFFUSE:
-								source2 = LBS_DIFFUSE;
-								break;
-							case ID_SRC_SPECULAR:
-								source2 = LBS_SPECULAR;
-								break;
-							case ID_SRC_MANUAL:
-								source2 = LBS_MANUAL;
-								break;
-							default:
-								compiler->addError(ScriptCompiler::CE_INVALIDPARAMETERS, prop->file, prop->line,
-									(*i2)->getValue() + " is not a valid third argument (must be \"src_current\", \"src_texture\", \"src_diffuse\", \"src_specular\", or \"src_manual\")");
-							}
-
-							if(op == LBX_BLEND_MANUAL)
-							{
-								AbstractNodeList::const_iterator i3 = getNodeAt(prop->values, 3);
-								if(i3 != prop->values.end())
-								{
-									if(!getReal(*i3, &manualBlend))
-										compiler->addError(ScriptCompiler::CE_INVALIDPARAMETERS, prop->file, prop->line,
-											(*i3)->getValue() + " is not a valid number argument");
-								}
-								else
-								{
-									compiler->addError(ScriptCompiler::CE_NUMBEREXPECTED, prop->file, prop->line,
-										"fourth argument expected when blend_manual is used");
-								}
-							}
-
-							AbstractNodeList::const_iterator j = getNodeAt(prop->values, 3);
-							if(op == LBX_BLEND_MANUAL)
-								++j;
-							if(source1 == LBS_MANUAL)
-							{
-								if(j != prop->values.end())
-								{
-									if(!getColour(j, prop->values.end(), &arg1, 3))
-										compiler->addError(ScriptCompiler::CE_INVALIDPARAMETERS, prop->file, prop->line,
-											"valid colour expected when src_manual is used");
-								}
-								else
-								{
-									compiler->addError(ScriptCompiler::CE_NUMBEREXPECTED, prop->file, prop->line,
-										"valid colour expected when src_manual is used");
-								}
-							}
-							if(source2 == LBS_MANUAL)
-							{
-								if(j != prop->values.end())
-								{
-									if(!getColour(j, prop->values.end(), &arg2, 3))
-										compiler->addError(ScriptCompiler::CE_INVALIDPARAMETERS, prop->file, prop->line,
-											"valid colour expected when src_manual is used");
-								}
-								else
-								{
-									compiler->addError(ScriptCompiler::CE_NUMBEREXPECTED, prop->file, prop->line,
-										"valid colour expected when src_manual is used");
-								}
-							}
-
-							mUnit->setColourOperationEx(op, source1, source2, arg1, arg2, manualBlend);
-						}
-						else
-						{
-							compiler->addError(ScriptCompiler::CE_INVALIDPARAMETERS, prop->file, prop->line);
-						}
-					}
-					break;
-				case ID_COLOUR_OP_MULTIPASS_FALLBACK:
-					if(prop->values.empty())
-					{
-						compiler->addError(ScriptCompiler::CE_STRINGEXPECTED, prop->file, prop->line);
-					}
-					else if(prop->values.size() > 2)
-					{
-						compiler->addError(ScriptCompiler::CE_FEWERPARAMETERSEXPECTED, prop->file, prop->line,
-							"colour_op_multiplass_fallback must have at most 2 arguments");
-					}
-					else if(prop->values.size() == 1)
-					{
-						if(prop->values.front()->type == ANT_ATOM)
-						{
-							AtomAbstractNode *atom = (AtomAbstractNode*)prop->values.front().get();
-							switch(atom->id)
-							{
-							case ID_ADD:
-								mUnit->setColourOpMultipassFallback(SBF_ONE, SBF_ONE);
-								break;
-							case ID_MODULATE:
-								mUnit->setColourOpMultipassFallback(SBF_DEST_COLOUR, SBF_ZERO);
-								break;
-							case ID_COLOUR_BLEND:
-								mUnit->setColourOpMultipassFallback(SBF_SOURCE_COLOUR, SBF_ONE_MINUS_SOURCE_COLOUR);
-								break;
-							case ID_ALPHA_BLEND:
-								mUnit->setColourOpMultipassFallback(SBF_SOURCE_ALPHA, SBF_ONE_MINUS_SOURCE_ALPHA);
-								break;
-							case ID_REPLACE:
-								mUnit->setColourOpMultipassFallback(SBF_ONE, SBF_ZERO);
-								break;
-							default:
-								compiler->addError(ScriptCompiler::CE_INVALIDPARAMETERS, prop->file, prop->line,
-									"argument must be a valid scene blend type (add, modulate, colour_blend, alpha_blend, or replace)");
-							}
-						}
-						else
-						{
-							compiler->addError(ScriptCompiler::CE_INVALIDPARAMETERS, prop->file, prop->line,
-								"argument must be a valid scene blend type (add, modulate, colour_blend, alpha_blend, or replace)");
-						}
-					}
-					else
-					{
-						AbstractNodeList::const_iterator i0 = getNodeAt(prop->values, 0), i1 = getNodeAt(prop->values, 1);
-						SceneBlendFactor sbf0, sbf1;
-						if(getSceneBlendFactor(*i0, &sbf0) && getSceneBlendFactor(*i1, &sbf1))
-							mUnit->setColourOpMultipassFallback(sbf0, sbf1);
-						else
-							compiler->addError(ScriptCompiler::CE_INVALIDPARAMETERS, prop->file, prop->line,
-								"arguments must be valid scene blend factors");
-					}
-					break;
-				case ID_ALPHA_OP_EX:
-					if(prop->values.size() < 3)
-					{
-						compiler->addError(ScriptCompiler::CE_STRINGEXPECTED, prop->file, prop->line,
-							"alpha_op_ex must have at least 3 arguments");
-					}
-					else if(prop->values.size() > 6)
-					{
-						compiler->addError(ScriptCompiler::CE_FEWERPARAMETERSEXPECTED, prop->file, prop->line,
-							"alpha_op_ex must have at most 6 arguments");
-					}
-					else
-					{
-						AbstractNodeList::const_iterator i0 = getNodeAt(prop->values, 0),
-							i1 = getNodeAt(prop->values, 1),
-							i2 = getNodeAt(prop->values, 2);
-						if((*i0)->type == ANT_ATOM && (*i1)->type == ANT_ATOM && (*i2)->type == ANT_ATOM)
-						{
-							AtomAbstractNode *atom0 = (AtomAbstractNode*)(*i0).get(),
-								*atom1 = (AtomAbstractNode*)(*i1).get(),
-								*atom2 = (AtomAbstractNode*)(*i2).get();
-							LayerBlendOperationEx op = LBX_ADD;
-							LayerBlendSource source1 = LBS_CURRENT, source2 = LBS_TEXTURE;
-							Real arg1 = 0.0f, arg2 = 0.0f;
-							Real manualBlend = 0.0f;
-
-							switch(atom0->id)
-							{
-							case ID_SOURCE1:
-								op = LBX_SOURCE1;
-								break;
-							case ID_SOURCE2:
-								op = LBX_SOURCE2;
-								break;
-							case ID_MODULATE:
-								op = LBX_MODULATE;
-								break;
-							case ID_MODULATE_X2:
-								op = LBX_MODULATE_X2;
-								break;
-							case ID_MODULATE_X4:
-								op = LBX_MODULATE_X4;
-								break;
-							case ID_ADD:
-								op = LBX_ADD;
-								break;
-							case ID_ADD_SIGNED:
-								op = LBX_ADD_SIGNED;
-								break;
-							case ID_ADD_SMOOTH:
-								op = LBX_ADD_SMOOTH;
-								break;
-							case ID_SUBTRACT:
-								op = LBX_SUBTRACT;
-								break;
-							case ID_BLEND_DIFFUSE_ALPHA:
-								op = LBX_BLEND_DIFFUSE_ALPHA;
-								break;
-							case ID_BLEND_TEXTURE_ALPHA:
-								op = LBX_BLEND_TEXTURE_ALPHA;
-								break;
-							case ID_BLEND_CURRENT_ALPHA:
-								op = LBX_BLEND_CURRENT_ALPHA;
-								break;
-							case ID_BLEND_MANUAL:
-								op = LBX_BLEND_MANUAL;
-								break;
-							case ID_DOT_PRODUCT:
-								op = LBX_DOTPRODUCT;
-								break;
-							case ID_BLEND_DIFFUSE_COLOUR:
-								op = LBX_BLEND_DIFFUSE_COLOUR;
-								break;
-							default:
-								compiler->addError(ScriptCompiler::CE_INVALIDPARAMETERS, prop->file, prop->line,
-									(*i0)->getValue() + " is not a valid first argument (must be \"source1\", \"source2\", \"modulate\", \"modulate_x2\", \"modulate_x4\", \"add\", \"add_signed\", \"add_smooth\", \"subtract\", \"blend_diffuse_alpha\", \"blend_texture_alpha\", \"blend_current_alpha\", \"blend_manual\", \"dot_product\", or \"blend_diffuse_colour\")");
-							}
-
-							switch(atom1->id)
-							{
-							case ID_SRC_CURRENT:
-								source1 = LBS_CURRENT;
-								break;
-							case ID_SRC_TEXTURE:
-								source1 = LBS_TEXTURE;
-								break;
-							case ID_SRC_DIFFUSE:
-								source1 = LBS_DIFFUSE;
-								break;
-							case ID_SRC_SPECULAR:
-								source1 = LBS_SPECULAR;
-								break;
-							case ID_SRC_MANUAL:
-								source1 = LBS_MANUAL;
-								break;
-							default:
-								compiler->addError(ScriptCompiler::CE_INVALIDPARAMETERS, prop->file, prop->line,
-									(*i1)->getValue() + " is not a valid second argument (must be \"src_current\", \"src_texture\", \"src_diffuse\", \"src_specular\", or \"src_manual\")");
-							}
-
-							switch(atom2->id)
-							{
-							case ID_SRC_CURRENT:
-								source2 = LBS_CURRENT;
-								break;
-							case ID_SRC_TEXTURE:
-								source2 = LBS_TEXTURE;
-								break;
-							case ID_SRC_DIFFUSE:
-								source2 = LBS_DIFFUSE;
-								break;
-							case ID_SRC_SPECULAR:
-								source2 = LBS_SPECULAR;
-								break;
-							case ID_SRC_MANUAL:
-								source2 = LBS_MANUAL;
-								break;
-							default:
-								compiler->addError(ScriptCompiler::CE_INVALIDPARAMETERS, prop->file, prop->line,
-									(*i2)->getValue() + " is not a valid third argument (must be \"src_current\", \"src_texture\", \"src_diffuse\", \"src_specular\", or \"src_manual\")");
-							}
-
-							if(op == LBX_BLEND_MANUAL)
-							{
-								AbstractNodeList::const_iterator i3 = getNodeAt(prop->values, 3);
-								if(i3 != prop->values.end())
-								{
-									if(!getReal(*i3, &manualBlend))
-										compiler->addError(ScriptCompiler::CE_INVALIDPARAMETERS, prop->file, prop->line,
-											"valid number expected when blend_manual is used");
-								}
-								else
-								{
-									compiler->addError(ScriptCompiler::CE_NUMBEREXPECTED, prop->file, prop->line,
-										"valid number expected when blend_manual is used");
-								}
-							}
-
-							AbstractNodeList::const_iterator j = getNodeAt(prop->values, 3);
-							if(op == LBX_BLEND_MANUAL)
-								++j;
-							if(source1 == LBS_MANUAL)
-							{
-								if(j != prop->values.end())
-								{
-									if(!getReal(*j, &arg1))
-										compiler->addError(ScriptCompiler::CE_INVALIDPARAMETERS, prop->file, prop->line,
-											"valid colour expected when src_manual is used");
-									else
-										++j;
-								}
-								else
-								{
-									compiler->addError(ScriptCompiler::CE_NUMBEREXPECTED, prop->file, prop->line,
-										"valid colour expected when src_manual is used");
-								}
-							}
-							if(source2 == LBS_MANUAL)
-							{
-								if(j != prop->values.end())
-								{
-									if(!getReal(*j, &arg2))
-										compiler->addError(ScriptCompiler::CE_INVALIDPARAMETERS, prop->file, prop->line,
-											"valid colour expected when src_manual is used");
-								}
-								else
-								{
-									compiler->addError(ScriptCompiler::CE_NUMBEREXPECTED, prop->file, prop->line,
-										"valid colour expected when src_manual is used");
-								}
-							}
-
-							mUnit->setAlphaOperation(op, source1, source2, arg1, arg2, manualBlend);
-						}
-						else
-						{
-							compiler->addError(ScriptCompiler::CE_INVALIDPARAMETERS, prop->file, prop->line);
-						}
-					}
-					break;
-				case ID_ENV_MAP:
-					if(prop->values.empty())
-					{
-						compiler->addError(ScriptCompiler::CE_STRINGEXPECTED, prop->file, prop->line);
-					}
-					else if(prop->values.size() > 1)
-					{
-						compiler->addError(ScriptCompiler::CE_FEWERPARAMETERSEXPECTED, prop->file, prop->line,
-							"env_map must have at most 1 argument");
-					}
-					else
-					{
-						if(prop->values.front()->type == ANT_ATOM)
-						{
-							AtomAbstractNode *atom = (AtomAbstractNode*)prop->values.front().get();
-							switch(atom->id)
-							{
-							case ScriptCompiler::ID_OFF:
-								mUnit->setEnvironmentMap(false);
-								break;
-							case ID_SPHERICAL:
-								mUnit->setEnvironmentMap(true, TextureUnitState::ENV_CURVED);
-								break;
-							case ID_PLANAR:
-								mUnit->setEnvironmentMap(true, TextureUnitState::ENV_PLANAR);
-								break;
-							case ID_CUBIC_REFLECTION:
-								mUnit->setEnvironmentMap(true, TextureUnitState::ENV_REFLECTION);
-								break;
-							case ID_CUBIC_NORMAL:
-								mUnit->setEnvironmentMap(true, TextureUnitState::ENV_NORMAL);
-								break;
-							default:
-								compiler->addError(ScriptCompiler::CE_INVALIDPARAMETERS, prop->file, prop->line,
-									prop->values.front()->getValue() + " is not a valid argument (must be \"off\", \"spherical\", \"planar\", \"cubic_reflection\", or \"cubic_normal\")");
-							}
-						}
-						else
-						{
-							compiler->addError(ScriptCompiler::CE_INVALIDPARAMETERS, prop->file, prop->line,
-								prop->values.front()->getValue() + " is not a valid argument (must be \"off\", \"spherical\", \"planar\", \"cubic_reflection\", or \"cubic_normal\")");
-						}
-					}
-					break;
-				case ID_SCROLL:
-					if(prop->values.empty())
-					{
-						compiler->addError(ScriptCompiler::CE_NUMBEREXPECTED, prop->file, prop->line);
-					}
-					else if(prop->values.size() > 2)
-					{
-						compiler->addError(ScriptCompiler::CE_FEWERPARAMETERSEXPECTED, prop->file, prop->line,
-							"scroll must have at most 2 arguments");
-					}
-					else
-					{
-						AbstractNodeList::const_iterator i0 = getNodeAt(prop->values, 0), i1 = getNodeAt(prop->values, 1);
-						Real x, y;
-						if(getReal(*i0, &x) && getReal(*i1, &y))
-							mUnit->setTextureScroll(x, y);
-						else
-							compiler->addError(ScriptCompiler::CE_INVALIDPARAMETERS, prop->file, prop->line,
-								(*i0)->getValue() + " and/or " + (*i1)->getValue() + " is invalid; both must be numbers");
-					}
-					break;
-				case ID_SCROLL_ANIM:
-					if(prop->values.empty())
-					{
-						compiler->addError(ScriptCompiler::CE_NUMBEREXPECTED, prop->file, prop->line);
-					}
-					else if(prop->values.size() > 2)
-					{
-						compiler->addError(ScriptCompiler::CE_FEWERPARAMETERSEXPECTED, prop->file, prop->line,
-							"scroll_anim must have at most 2 arguments");
-					}
-					else
-					{
-						AbstractNodeList::const_iterator i0 = getNodeAt(prop->values, 0), i1 = getNodeAt(prop->values, 1);
-						Real x, y;
-						if(getReal(*i0, &x) && getReal(*i1, &y))
-							mUnit->setScrollAnimation(x, y);
-						else
-							compiler->addError(ScriptCompiler::CE_INVALIDPARAMETERS, prop->file, prop->line,
-								(*i0)->getValue() + " and/or " + (*i1)->getValue() + " is invalid; both must be numbers");
-					}
-					break;
-				case ID_ROTATE:
-					if(prop->values.empty())
-					{
-						compiler->addError(ScriptCompiler::CE_NUMBEREXPECTED, prop->file, prop->line);
-					}
-					else if(prop->values.size() > 1)
-					{
-						compiler->addError(ScriptCompiler::CE_FEWERPARAMETERSEXPECTED, prop->file, prop->line,
-							"rotate must have at most 1 argument");
-					}
-					else
-					{
-						Real angle;
-						if(getReal(prop->values.front(), &angle))
-							mUnit->setTextureRotate(Degree(angle));
-						else
-							compiler->addError(ScriptCompiler::CE_INVALIDPARAMETERS, prop->file, prop->line,
-								prop->values.front()->getValue() + " is not a valid number value");
-					}
-					break;
-				case ID_ROTATE_ANIM:
-					if(prop->values.empty())
-					{
-						compiler->addError(ScriptCompiler::CE_NUMBEREXPECTED, prop->file, prop->line);
-					}
-					else if(prop->values.size() > 1)
-					{
-						compiler->addError(ScriptCompiler::CE_FEWERPARAMETERSEXPECTED, prop->file, prop->line,
-							"rotate_anim must have at most 1 argument");
-					}
-					else
-					{
-						Real angle;
-						if(getReal(prop->values.front(), &angle))
-							mUnit->setRotateAnimation(angle);
-						else
-							compiler->addError(ScriptCompiler::CE_INVALIDPARAMETERS, prop->file, prop->line,
-								prop->values.front()->getValue() + " is not a valid number value");
-					}
-					break;
-				case ID_SCALE:
-					if(prop->values.empty())
-					{
-						compiler->addError(ScriptCompiler::CE_NUMBEREXPECTED, prop->file, prop->line);
-					}
-					else if(prop->values.size() > 2)
-					{
-						compiler->addError(ScriptCompiler::CE_FEWERPARAMETERSEXPECTED, prop->file, prop->line,
-							"scale must have at most 2 arguments");
-					}
-					else
-					{
-						AbstractNodeList::const_iterator i0 = getNodeAt(prop->values, 0), i1 = getNodeAt(prop->values, 1);
-						Real x, y;
-						if(getReal(*i0, &x) && getReal(*i1, &y))
-							mUnit->setTextureScale(x, y);
-						else
-							compiler->addError(ScriptCompiler::CE_INVALIDPARAMETERS, prop->file, prop->line,
-							"first and second arguments must both be valid number values (received " + (*i0)->getValue() + ", " + (*i1)->getValue() + ")");
-					}
-					break;
-				case ID_WAVE_XFORM:
-					if(prop->values.empty())
-					{
-						compiler->addError(ScriptCompiler::CE_NUMBEREXPECTED, prop->file, prop->line);
-					}
-					else if(prop->values.size() > 6)
-					{
-						compiler->addError(ScriptCompiler::CE_FEWERPARAMETERSEXPECTED, prop->file, prop->line,
-							"wave_xform must have at most 6 arguments");
-					}
-					else
-					{
-						AbstractNodeList::const_iterator i0 = getNodeAt(prop->values, 0), i1 = getNodeAt(prop->values, 1),
-							i2 = getNodeAt(prop->values, 2), i3 = getNodeAt(prop->values, 3),
-							i4 = getNodeAt(prop->values, 4), i5 = getNodeAt(prop->values, 5);
-						if((*i0)->type == ANT_ATOM && (*i1)->type == ANT_ATOM && (*i2)->type == ANT_ATOM &&
-							(*i3)->type == ANT_ATOM && (*i4)->type == ANT_ATOM && (*i5)->type == ANT_ATOM)
-						{
-							AtomAbstractNode *atom0 = (AtomAbstractNode*)(*i0).get(), *atom1 = (AtomAbstractNode*)(*i1).get();
-							TextureUnitState::TextureTransformType type = TextureUnitState::TT_ROTATE;
-							WaveformType wave = WFT_SINE;
-							Real base = 0.0f, freq = 0.0f, phase = 0.0f, amp = 0.0f;
-
-							switch(atom0->id)
-							{
-							case ID_SCROLL_X:
-								type = TextureUnitState::TT_TRANSLATE_U;
-								break;
-							case ID_SCROLL_Y:
-								type = TextureUnitState::TT_TRANSLATE_V;
-								break;
-							case ID_SCALE_X:
-								type = TextureUnitState::TT_SCALE_U;
-								break;
-							case ID_SCALE_Y:
-								type = TextureUnitState::TT_SCALE_V;
-								break;
-							case ID_ROTATE:
-								type = TextureUnitState::TT_ROTATE;
-								break;
-							default:
-								compiler->addError(ScriptCompiler::CE_INVALIDPARAMETERS, prop->file, prop->line,
-									atom0->value + " is not a valid transform type (must be \"scroll_x\", \"scroll_y\", \"scale_x\", \"scale_y\", or \"rotate\")");
-							}
-
-							switch(atom1->id)
-							{
-							case ID_SINE:
-								wave = WFT_SINE;
-								break;
-							case ID_TRIANGLE:
-								wave = WFT_TRIANGLE;
-								break;
-							case ID_SQUARE:
-								wave = WFT_SQUARE;
-								break;
-							case ID_SAWTOOTH:
-								wave = WFT_SAWTOOTH;
-								break;
-							case ID_INVERSE_SAWTOOTH:
-								wave = WFT_INVERSE_SAWTOOTH;
-								break;
-							default:
-								compiler->addError(ScriptCompiler::CE_INVALIDPARAMETERS, prop->file, prop->line,
-									atom1->value + " is not a valid waveform type (must be \"sine\", \"triangle\", \"square\", \"sawtooth\", or \"inverse_sawtooth\")");
-							}
-
-							if(!getReal(*i2, &base) || !getReal(*i3, &freq) || !getReal(*i4, &phase) || !getReal(*i5, &amp))
-								compiler->addError(ScriptCompiler::CE_INVALIDPARAMETERS, prop->file, prop->line,
-									"arguments 3, 4, 5, and 6 must be valid numbers; received " + (*i2)->getValue() + ", " + (*i3)->getValue() + ", " + (*i4)->getValue() + ", " + (*i5)->getValue());
-
-							mUnit->setTransformAnimation(type, wave, base, freq, phase, amp);
-						}
-						else
-						{
-							compiler->addError(ScriptCompiler::CE_INVALIDPARAMETERS, prop->file, prop->line);
-						}
-					}
-					break;
-				case ID_TRANSFORM:
-					{
-						Matrix4 m;
-						if(getMatrix4(prop->values.begin(), prop->values.end(), &m))
-							mUnit->setTextureTransform(m);
-						else
-							compiler->addError(ScriptCompiler::CE_INVALIDPARAMETERS, prop->file, prop->line);
-					}
-					break;
-				case ID_BINDING_TYPE:
-					if(prop->values.empty())
-					{
-						compiler->addError(ScriptCompiler::CE_NUMBEREXPECTED, prop->file, prop->line);
-					}
-					else if(prop->values.size() > 1)
-					{
-						compiler->addError(ScriptCompiler::CE_FEWERPARAMETERSEXPECTED, prop->file, prop->line,
-							"binding_type must have at most 1 argument");
-					}
-					else
-					{
-						if(prop->values.front()->type == ANT_ATOM)
-						{
-							AtomAbstractNode *atom = (AtomAbstractNode*)prop->values.front().get();
-							switch(atom->id)
-							{
-							case ID_VERTEX:
-								mUnit->setBindingType(TextureUnitState::BT_VERTEX);
-								break;
-							case ID_FRAGMENT:
-								mUnit->setBindingType(TextureUnitState::BT_FRAGMENT);
-								break;
-							case ID_GEOMETRY:
-								mUnit->setBindingType(TextureUnitState::BT_GEOMETRY);
-								break;
-							case ID_TESSELATION_HULL:
-								mUnit->setBindingType(TextureUnitState::BT_TESSELATION_HULL);
-								break;
-							case ID_TESSELATION_DOMAIN:
-								mUnit->setBindingType(TextureUnitState::BT_TESSELATION_DOMAIN);
-								break;
-							case ID_COMPUTE:
-								mUnit->setBindingType(TextureUnitState::BT_COMPUTE);
-								break;
-							default:
-								compiler->addError(ScriptCompiler::CE_INVALIDPARAMETERS, prop->file, prop->line,
-									atom->value + " is not a valid binding type (must be \"vertex\" or \"fragment\")");
-							}
-						}
-						else
-						{
-							compiler->addError(ScriptCompiler::CE_INVALIDPARAMETERS, prop->file, prop->line,
-								prop->values.front()->getValue() + " is not a valid binding type");
-						}
-					}
-					break;
-				case ID_CONTENT_TYPE:
-					if(prop->values.empty())
-					{
-						compiler->addError(ScriptCompiler::CE_NUMBEREXPECTED, prop->file, prop->line);
-					}
-					else if(prop->values.size() > 4)
-					{
-						compiler->addError(ScriptCompiler::CE_FEWERPARAMETERSEXPECTED, prop->file, prop->line,
-							"content_type must have at most 4 arguments");
-					}
-					else
-					{
-						if(prop->values.front()->type == ANT_ATOM)
-						{
-							AtomAbstractNode *atom = (AtomAbstractNode*)prop->values.front().get();
-							switch(atom->id)
-							{
-							case ID_NAMED:
-								mUnit->setContentType(TextureUnitState::CONTENT_NAMED);
-								break;
-							case ID_SHADOW:
-								mUnit->setContentType(TextureUnitState::CONTENT_SHADOW);
-								break;
-							case ID_COMPOSITOR:
-								mUnit->setContentType(TextureUnitState::CONTENT_COMPOSITOR);
-								if (prop->values.size() >= 3)
-								{
-									String compositorName;
-									getString(*getNodeAt(prop->values, 1), &compositorName);
-									String textureName;
-									getString(*getNodeAt(prop->values, 2), &textureName);
-									
-									if (prop->values.size() == 4)
-									{
-										uint32 mrtIndex;
-										getUInt(*getNodeAt(prop->values, 3), (uint32*)&mrtIndex);
-										mUnit->setCompositorReference(compositorName, textureName, mrtIndex);
-									}
-									else
-									{
-										mUnit->setCompositorReference(compositorName, textureName);
-									}
-								}
-								else
-								{
-									compiler->addError(ScriptCompiler::CE_INVALIDPARAMETERS, prop->file, prop->line,
-										"content_type compositor must have an additional 2 or 3 parameters");
-								}
-								
-								break;
-							default:
-								compiler->addError(ScriptCompiler::CE_INVALIDPARAMETERS, prop->file, prop->line,
-									atom->value + " is not a valid content type (must be \"named\" or \"shadow\" or \"compositor\")");
-							}
-						}
-						else
-						{
-							compiler->addError(ScriptCompiler::CE_INVALIDPARAMETERS, prop->file, prop->line,
-								prop->values.front()->getValue() + " is not a valid content type");
-						}
-					}
-					break;
-				default:
-					compiler->addError(ScriptCompiler::CE_UNEXPECTEDTOKEN, prop->file, prop->line, 
-						"token \"" + prop->name + "\" is not recognized");
-				}				
-			}
-			else if((*i)->type == ANT_OBJECT)
-			{
-				processNode(compiler, *i);
-			}
-		}
-	}
-
-	/**************************************************************************
-	* TextureSourceTranslator
-	**************************************************************************/
-	TextureSourceTranslator::TextureSourceTranslator()
-	{
-	}
-	//-------------------------------------------------------------------------
-	void TextureSourceTranslator::translate(Ogre::ScriptCompiler *compiler, const Ogre::AbstractNodePtr &node)
-	{
-		ObjectAbstractNode *obj = reinterpret_cast<ObjectAbstractNode*>(node.get());
-
-		// It has to have one value identifying the texture source name
-		if(obj->values.empty())
-		{
-			compiler->addError(ScriptCompiler::CE_STRINGEXPECTED, node->file, node->line,
-				"texture_source requires a type value");
-			return;
-		}
-
-		// Set the value of the source
-		ExternalTextureSourceManager::getSingleton().setCurrentPlugIn(obj->values.front()->getValue());
-
-		// Set up the technique, pass, and texunit levels
-		if(ExternalTextureSourceManager::getSingleton().getCurrentPlugIn() != 0)
-		{
-			TextureUnitState *texunit = any_cast<TextureUnitState*>(obj->parent->context);
-			Pass *pass = texunit->getParent();
-			Technique *technique = pass->getParent();
-			Material *material = technique->getParent();
-
-			unsigned short techniqueIndex = 0, passIndex = 0, texUnitIndex = 0;
-			for(unsigned short i = 0; i < material->getNumTechniques(); i++)
-			{
-				if(material->getTechnique(i) == technique)
-				{
-					techniqueIndex = i;
-					break;
-				}
-			}
-			for(unsigned short i = 0; i < technique->getNumPasses(); i++)
-			{
-				if(technique->getPass(i) == pass)
-				{
-					passIndex = i;
-					break;
-				}
-			}
-			for(unsigned short i = 0; i < pass->getNumTextureUnitStates(); i++)
-			{
-				if(pass->getTextureUnitState(i) == texunit)
-				{
-					texUnitIndex = i;
-					break;
-				}
-			}
-
-			String tps;
-			tps = StringConverter::toString(techniqueIndex) + " "
-				+ StringConverter::toString(passIndex) + " "
-				+ StringConverter::toString(texUnitIndex);
-
-			ExternalTextureSourceManager::getSingleton().getCurrentPlugIn()->setParameter( "set_T_P_S", tps );
-
-			for(AbstractNodeList::iterator i = obj->children.begin(); i != obj->children.end(); ++i)
-			{
-				if((*i)->type == ANT_PROPERTY)
-				{
-					PropertyAbstractNode *prop = (PropertyAbstractNode*)(*i).get();
-					// Glob the property values all together
-					String str = "";
-					for(AbstractNodeList::iterator j = prop->values.begin(); j != prop->values.end(); ++j)
-					{
-						if(j != prop->values.begin())
-							str = str + " ";
-						str = str + (*j)->getValue();
-					}
-					ExternalTextureSourceManager::getSingleton().getCurrentPlugIn()->setParameter(prop->name, str);
-				}
-				else if((*i)->type == ANT_OBJECT)
-				{
-					processNode(compiler, *i);
-				}
-			}
-
-			ExternalTextureSourceManager::getSingleton().getCurrentPlugIn()->createDefinedTexture(material->getName(), material->getGroup());
-		}
-	}
-	
-	/**************************************************************************
-	 * GpuProgramTranslator
-	 *************************************************************************/
-	GpuProgramTranslator::GpuProgramTranslator()
-	{
-	}
-	//-------------------------------------------------------------------------
-	void GpuProgramTranslator::translate(ScriptCompiler *compiler, const AbstractNodePtr &node)
-	{
-		ObjectAbstractNode *obj = reinterpret_cast<ObjectAbstractNode*>(node.get());
-
-		// Must have a name
-		if(obj->name.empty())
-		{
-			compiler->addError(ScriptCompiler::CE_OBJECTNAMEEXPECTED, obj->file, obj->line,
-				"gpu program object must have names");
-			return;
-		}
-
-		// Must have a language type
-		if(obj->values.empty())
-		{
-			compiler->addError(ScriptCompiler::CE_STRINGEXPECTED, obj->file, obj->line,
-				"gpu program object require language declarations");
-			return;
-		}
-
-		// Get the language
-		String language;
-		if(!getString(obj->values.front(), &language))
-		{
-			compiler->addError(ScriptCompiler::CE_INVALIDPARAMETERS, obj->file, obj->line);
-			return;
-		}
-
-		if(language == "asm")
-			translateGpuProgram(compiler, obj);
-		else if(language == "unified")
-			translateUnifiedGpuProgram(compiler, obj);
-		else
-			translateHighLevelGpuProgram(compiler, obj);
-	}
-	//-------------------------------------------------------------------------
-	void GpuProgramTranslator::translateGpuProgram(ScriptCompiler *compiler, ObjectAbstractNode *obj)
-	{
-		list<std::pair<String,String> >::type customParameters;
-		String syntax, source;
-		AbstractNodePtr params;
-		for(AbstractNodeList::iterator i = obj->children.begin(); i != obj->children.end(); ++i)
-		{
-			if((*i)->type == ANT_PROPERTY)
-			{
-				PropertyAbstractNode *prop = (PropertyAbstractNode*)(*i).get();
-				if(prop->id == ID_SOURCE)
-				{
-					if(!prop->values.empty())
-					{
-						if(prop->values.front()->type == ANT_ATOM)
-							source = ((AtomAbstractNode*)prop->values.front().get())->value;
-						else
-							compiler->addError(ScriptCompiler::CE_INVALIDPARAMETERS, prop->file, prop->line,
-								"source file expected");
-					}
-					else
-					{
-						compiler->addError(ScriptCompiler::CE_STRINGEXPECTED, prop->file, prop->line,
-							"source file expected");
-					}
-				}
-				else if(prop->id == ID_SYNTAX)
-				{
-					if(!prop->values.empty())
-					{
-						if(prop->values.front()->type == ANT_ATOM)
-							syntax = ((AtomAbstractNode*)prop->values.front().get())->value;
-						else
-							compiler->addError(ScriptCompiler::CE_INVALIDPARAMETERS, prop->file, prop->line,
-								"syntax string expected");
-					}
-					else
-					{
-						compiler->addError(ScriptCompiler::CE_STRINGEXPECTED, prop->file, prop->line,
-							"syntax string expected");
-					}
-				}
-				else
-				{
-					String name = prop->name, value;
-					bool first = true;
-					for(AbstractNodeList::iterator it = prop->values.begin(); it != prop->values.end(); ++it)
-					{
-						if((*it)->type == ANT_ATOM)
-						{
-							if(!first)
-								value += " ";
-							else
-								first = false;
-							value += ((AtomAbstractNode*)(*it).get())->value;
-						}
-					}
-					customParameters.push_back(std::make_pair(name, value));
-				}
-			}
-			else if((*i)->type == ANT_OBJECT)
-			{
-				if(((ObjectAbstractNode*)(*i).get())->id == ID_DEFAULT_PARAMS)
-					params = *i;
-				else
-					processNode(compiler, *i);
-			}
-		}
-		
-		if (!GpuProgramManager::getSingleton().isSyntaxSupported(syntax))
-		{
-			compiler->addError(ScriptCompiler::CE_UNSUPPORTEDBYRENDERSYSTEM, obj->file, obj->line, ", Shader name: " + obj->name);
-			//Register the unsupported program so that materials that use it know that
-			//it exists but is unsupported
-			GpuProgramPtr unsupportedProg = GpuProgramManager::getSingleton().create(obj->name, 
-					compiler->getResourceGroup(), translateIDToGpuProgramType(obj->id), syntax).staticCast<GpuProgram>();
-			return;
-		}
-
-		// Allocate the program
-		GpuProgram *prog = 0;
-		CreateGpuProgramScriptCompilerEvent evt(obj->file, obj->name, compiler->getResourceGroup(), source, syntax, translateIDToGpuProgramType(obj->id));
-		bool processed = compiler->_fireEvent(&evt, (void*)&prog);
-		if(!processed)
-		{
-			prog = reinterpret_cast<GpuProgram*>(GpuProgramManager::getSingleton().createProgram(obj->name, 
-					compiler->getResourceGroup(), source, translateIDToGpuProgramType(obj->id), syntax).get());
-		}
-
-		// Check that allocation worked
-		if(prog == 0)
-		{
-			compiler->addError(ScriptCompiler::CE_OBJECTALLOCATIONERROR, obj->file, obj->line,
-				"gpu program \"" + obj->name + "\" could not be created");
-			return;
-		}
-
-		obj->context = Any(prog);
-
-		prog->setMorphAnimationIncluded(false);
-		prog->setPoseAnimationIncluded(0);
-		prog->setSkeletalAnimationIncluded(false);
-		prog->setVertexTextureFetchRequired(false);
-		prog->_notifyOrigin(obj->file);
-
-		// Set the custom parameters
-		for(list<std::pair<String,String> >::type::iterator i = customParameters.begin(); i != customParameters.end(); ++i)
-			prog->setParameter(i->first, i->second);
-
-		// Set up default parameters
-		if(prog->isSupported() && !params.isNull())
-		{
-			GpuProgramParametersSharedPtr ptr = prog->getDefaultParameters();
-			GpuProgramTranslator::translateProgramParameters(compiler, ptr, reinterpret_cast<ObjectAbstractNode*>(params.get()));
-		}
-	}
-	//-------------------------------------------------------------------------
-	void GpuProgramTranslator::translateUnifiedGpuProgram(ScriptCompiler *compiler, ObjectAbstractNode *obj)
-	{
-		list<std::pair<String,String> >::type customParameters;
-		AbstractNodePtr params;
-		for(AbstractNodeList::iterator i = obj->children.begin(); i != obj->children.end(); ++i)
-		{
-			if((*i)->type == ANT_PROPERTY)
-			{
-				PropertyAbstractNode *prop = (PropertyAbstractNode*)(*i).get();
-				if(prop->name == "delegate")
-				{
-					String value;
-					if(!prop->values.empty() && prop->values.front()->type == ANT_ATOM)
-						value = ((AtomAbstractNode*)prop->values.front().get())->value;
-					
-					ProcessResourceNameScriptCompilerEvent evt(ProcessResourceNameScriptCompilerEvent::GPU_PROGRAM, value);
-					compiler->_fireEvent(&evt, 0);
-					customParameters.push_back(std::make_pair("delegate", evt.mName));
-				}
-				else
-				{
-					String name = prop->name, value;
-					bool first = true;
-					for(AbstractNodeList::iterator it = prop->values.begin(); it != prop->values.end(); ++it)
-					{
-						if((*it)->type == ANT_ATOM)
-						{
-							if(!first)
-								value += " ";
-							else
-								first = false;
-							value += ((AtomAbstractNode*)(*it).get())->value;
-						}
-					}
-					customParameters.push_back(std::make_pair(name, value));
-				}
-			}
-			else if((*i)->type == ANT_OBJECT)
-			{
-				if(((ObjectAbstractNode*)(*i).get())->id == ID_DEFAULT_PARAMS)
-					params = *i;
-				else
-					processNode(compiler, *i);
-			}
-		}
-
-		// Allocate the program
-		HighLevelGpuProgram *prog = 0;
-		CreateHighLevelGpuProgramScriptCompilerEvent evt(obj->file, obj->name, compiler->getResourceGroup(), "", "unified", translateIDToGpuProgramType(obj->id));
-		bool processed = compiler->_fireEvent(&evt, (void*)&prog);
-
-		if(!processed)
-		{
-			prog = reinterpret_cast<HighLevelGpuProgram*>(
-				HighLevelGpuProgramManager::getSingleton().createProgram(obj->name, compiler->getResourceGroup(), 
-				"unified", translateIDToGpuProgramType(obj->id)).get());
-		}
-
-		// Check that allocation worked
-		if(prog == 0)
-		{
-			compiler->addError(ScriptCompiler::CE_OBJECTALLOCATIONERROR, obj->file, obj->line,
-				"gpu program \"" + obj->name + "\" could not be created");
-			return;
-		}
-
-		obj->context = Any(prog);
-
-		prog->setMorphAnimationIncluded(false);
-		prog->setPoseAnimationIncluded(0);
-		prog->setSkeletalAnimationIncluded(false);
-		prog->setVertexTextureFetchRequired(false);
-		prog->_notifyOrigin(obj->file);
-
-		// Set the custom parameters
-		for(list<std::pair<String,String> >::type::iterator i = customParameters.begin(); i != customParameters.end(); ++i)
-			prog->setParameter(i->first, i->second);
-
-		// Set up default parameters
-		if(prog->isSupported() && !params.isNull())
-		{
-			GpuProgramParametersSharedPtr ptr = prog->getDefaultParameters();
-			GpuProgramTranslator::translateProgramParameters(compiler, ptr, reinterpret_cast<ObjectAbstractNode*>(params.get()));
-		}
-
-	}
-	//-------------------------------------------------------------------------
-	void GpuProgramTranslator::translateHighLevelGpuProgram(ScriptCompiler *compiler, ObjectAbstractNode *obj)
-	{
-		if(obj->values.empty())
-		{
-			compiler->addError(ScriptCompiler::CE_STRINGEXPECTED, obj->file, obj->line);
-			return;
-		}
-		String language;
-		if(!getString(obj->values.front(), &language))
-		{
-			compiler->addError(ScriptCompiler::CE_INVALIDPARAMETERS, obj->file, obj->line);
-			return;
-		}
-
-		list<std::pair<String,String> >::type customParameters;
-		String source;
-		AbstractNodePtr params;
-		for(AbstractNodeList::iterator i = obj->children.begin(); i != obj->children.end(); ++i)
-		{
-			if((*i)->type == ANT_PROPERTY)
-			{
-				PropertyAbstractNode *prop = (PropertyAbstractNode*)(*i).get();
-				if(prop->id == ID_SOURCE)
-				{
-					if(!prop->values.empty())
-					{
-						if(prop->values.front()->type == ANT_ATOM)
-							source = ((AtomAbstractNode*)prop->values.front().get())->value;
-						else
-							compiler->addError(ScriptCompiler::CE_INVALIDPARAMETERS, prop->file, prop->line,
-								"source file expected");
-					}
-					else
-					{
-						compiler->addError(ScriptCompiler::CE_STRINGEXPECTED, prop->file, prop->line,
-							"source file expected");
-					}
-				}
-				else
-				{
-					String name = prop->name, value;
-					bool first = true;
-					for(AbstractNodeList::iterator it = prop->values.begin(); it != prop->values.end(); ++it)
-					{
-						if((*it)->type == ANT_ATOM)
-						{
-							if(!first)
-								value += " ";
-							else
-								first = false;
-
-							if(prop->name == "attach")
-							{
-								ProcessResourceNameScriptCompilerEvent evt(ProcessResourceNameScriptCompilerEvent::GPU_PROGRAM, ((AtomAbstractNode*)(*it).get())->value);
-								compiler->_fireEvent(&evt, 0);
-								value += evt.mName;
-							}
-							else
-							{
-								value += ((AtomAbstractNode*)(*it).get())->value;
-							}
-						}
-					}
-					customParameters.push_back(std::make_pair(name, value));
-				}
-			}
-			else if((*i)->type == ANT_OBJECT)
-			{
-				if(((ObjectAbstractNode*)(*i).get())->id == ID_DEFAULT_PARAMS)
-					params = *i;
-				else
-					processNode(compiler, *i);
-			}
-		}
-
-		// Allocate the program
-		HighLevelGpuProgram *prog = 0;
-		CreateHighLevelGpuProgramScriptCompilerEvent evt(obj->file, obj->name, compiler->getResourceGroup(), source, language, 
-			translateIDToGpuProgramType(obj->id));
-		bool processed = compiler->_fireEvent(&evt, (void*)&prog);
-		if(!processed)
-		{
-			prog = reinterpret_cast<HighLevelGpuProgram*>(
-				HighLevelGpuProgramManager::getSingleton().createProgram(obj->name, compiler->getResourceGroup(), 
-				language, translateIDToGpuProgramType(obj->id)).get());
-			prog->setSourceFile(source);
-		}
-
-		// Check that allocation worked
-		if(prog == 0)
-		{
-			compiler->addError(ScriptCompiler::CE_OBJECTALLOCATIONERROR, obj->file, obj->line,
-				"gpu program \"" + obj->name + "\" could not be created");
-			return;
-		}
-
-		obj->context = Any(prog);
-
-		prog->setMorphAnimationIncluded(false);
-		prog->setPoseAnimationIncluded(0);
-		prog->setSkeletalAnimationIncluded(false);
-		prog->setVertexTextureFetchRequired(false);
-		prog->_notifyOrigin(obj->file);
-
-		// Set the custom parameters
-		for(list<std::pair<String,String> >::type::iterator i = customParameters.begin(); i != customParameters.end(); ++i)
-			prog->setParameter(i->first, i->second);
-
-		// Set up default parameters
-		if(prog->isSupported() && !params.isNull())
-		{
-			GpuProgramParametersSharedPtr ptr = prog->getDefaultParameters();
-			GpuProgramTranslator::translateProgramParameters(compiler, ptr, reinterpret_cast<ObjectAbstractNode*>(params.get()));
-		}	
-
-	}
-	//-------------------------------------------------------------------------
-	void GpuProgramTranslator::translateProgramParameters(ScriptCompiler *compiler, GpuProgramParametersSharedPtr params, ObjectAbstractNode *obj)
-	{
-		size_t animParametricsCount = 0;
-
-		for(AbstractNodeList::iterator i = obj->children.begin(); i != obj->children.end(); ++i)
-		{
-			if((*i)->type == ANT_PROPERTY)
-			{
-				PropertyAbstractNode *prop = reinterpret_cast<PropertyAbstractNode*>((*i).get());
-				switch(prop->id)
-				{
-				case ID_SHARED_PARAMS_REF:
-					{
-						if(prop->values.size() != 1)
-						{
-							compiler->addError(ScriptCompiler::CE_INVALIDPARAMETERS, prop->file, prop->line,
-								"shared_params_ref requires a single parameter");
-							continue;
-						}
-
-						AbstractNodeList::const_iterator i0 = getNodeAt(prop->values, 0);
-						if((*i0)->type != ANT_ATOM)
-						{
-							compiler->addError(ScriptCompiler::CE_INVALIDPARAMETERS, prop->file, prop->line,
-								"shared parameter set name expected");
-							continue;
-						}
-						AtomAbstractNode *atom0 = (AtomAbstractNode*)(*i0).get();
-
-						try 
-						{
-							params->addSharedParameters(atom0->value);
-						}
-						catch(Exception& e)
-						{
-							compiler->addError(ScriptCompiler::CE_INVALIDPARAMETERS, prop->file, prop->line,
-								e.getDescription());
-						}
-					}
-					break;
-				case ID_PARAM_INDEXED:
-				case ID_PARAM_NAMED:
-					{
-						if(prop->values.size() >= 3)
-						{
-							bool named = (prop->id == ID_PARAM_NAMED);
-							AbstractNodeList::const_iterator i0 = getNodeAt(prop->values, 0), i1 = getNodeAt(prop->values, 1), 
-								k = getNodeAt(prop->values, 2);
-
-							if((*i0)->type != ANT_ATOM || (*i1)->type != ANT_ATOM)
-							{
-								compiler->addError(ScriptCompiler::CE_INVALIDPARAMETERS, prop->file, prop->line,
-									"name or index and parameter type expected");
-								return;
-							}
-
-							AtomAbstractNode *atom0 = (AtomAbstractNode*)(*i0).get(), *atom1 = (AtomAbstractNode*)(*i1).get();
-							if(!named && !StringConverter::isNumber(atom0->value))
-							{
-								compiler->addError(ScriptCompiler::CE_NUMBEREXPECTED, prop->file, prop->line,
-									"parameter index expected");
-								return;
-							}
-
-							String name;
-							size_t index = 0;
-							// Assign the name/index
-							if(named)
-								name = atom0->value;
-							else
-								index = StringConverter::parseInt(atom0->value);
-						
-							// Determine the type
-							if(atom1->value == "matrix4x4")
-							{	
-								Matrix4 m;
-								if(getMatrix4(k, prop->values.end(), &m))
-								{
-									try
-									{
-										if(named)
-											params->setNamedConstant(name, m);
-										else
-											params->setConstant(index, m);
-									}
-									catch(...)
-									{
-										compiler->addError(ScriptCompiler::CE_INVALIDPARAMETERS, prop->file, prop->line,
-											"setting matrix4x4 parameter failed");
-									}
-								}
-								else
-								{
-									compiler->addError(ScriptCompiler::CE_NUMBEREXPECTED, prop->file, prop->line,
-										"incorrect matrix4x4 declaration");
-								}
-							}
-							else if (atom1->value == "subroutine")
-							{
-								String s;
-								if (getString(*k, &s))
-								{
-									try
-									{
-										if (named)
-											params->setNamedSubroutine(name, s);
-										else
-											params->setSubroutine(index, s);
-									}
-									catch(...)
-									{
-										compiler->addError(ScriptCompiler::CE_INVALIDPARAMETERS, prop->file, prop->line,
-											"setting subroutine parameter failed");
-									}
-								}
-								else
-								{
-									compiler->addError(ScriptCompiler::CE_STRINGEXPECTED, prop->file, prop->line,
-										"incorrect subroutine declaration");
-								}
-							}
-							else if (atom1->value == "atomic_counter")
-							{
-//								String s;
-//								if (getString(*k, &s))
-//								{
-//									try
-//									{
-//										if (named)
-//											params->setNamedSubroutine(name, s);
-//										else
-//											params->setSubroutine(index, s);
-//									}
-//									catch(...)
-//									{
-//										compiler->addError(ScriptCompiler::CE_INVALIDPARAMETERS, prop->file, prop->line,
-//                                                           "setting subroutine parameter failed");
-//									}
-//								}
-//								else
-//								{
-//									compiler->addError(ScriptCompiler::CE_STRINGEXPECTED, prop->file, prop->line,
-//                                                       "incorrect subroutine declaration");
-//								}
-							}
-							else
-							{
-								// Find the number of parameters
-								bool isValid = true;
-								GpuProgramParameters::ElementType type = GpuProgramParameters::ET_REAL;
-								int count = 0;
-								if(atom1->value.find("float") != String::npos || atom1->value.find("double") != String::npos)
-								{
-									type = GpuProgramParameters::ET_REAL;
-									if(atom1->value.size() >= 6)
-										count = StringConverter::parseInt(atom1->value.substr(5));
-									else
-									{
-										count = 1;
-									}
-								}
-								else if(atom1->value.find("int") != String::npos)
-								{
-									type = GpuProgramParameters::ET_INT;
-									if(atom1->value.size() >= 4)
-										count = StringConverter::parseInt(atom1->value.substr(3));
-									else
-									{
-										count = 1;
-									}
-								}
-								else
-								{
-									compiler->addError(ScriptCompiler::CE_INVALIDPARAMETERS, prop->file, prop->line,
-										"incorrect type specified; only variants of int and float allowed");
-									isValid = false;
-								}
-
-								if(isValid)
-								{
-									// First, clear out any offending auto constants
-									if(named)
-										params->clearNamedAutoConstant(name);
-									else
-										params->clearAutoConstant(index);
-
-									int roundedCount = count%4 != 0 ? count + 4 - (count%4) : count;
-									if(type == GpuProgramParameters::ET_INT)
-									{
-										int *vals = OGRE_ALLOC_T(int, roundedCount, MEMCATEGORY_SCRIPTING);
-										if(getInts(k, prop->values.end(), vals, roundedCount))
-										{
-											try
-											{
-												if(named)
-													params->setNamedConstant(name, vals, count, 1);
-												else
-													params->setConstant(index, vals, roundedCount/4);
-											}
-											catch(...)
-											{
-												compiler->addError(ScriptCompiler::CE_INVALIDPARAMETERS, prop->file, prop->line,
-													"setting of constant failed");
-											}
-										}
-										else
-										{
-											compiler->addError(ScriptCompiler::CE_NUMBEREXPECTED, prop->file, prop->line,
-												"incorrect integer constant declaration");
-										}
-										OGRE_FREE(vals, MEMCATEGORY_SCRIPTING);
-									}
-									else
-									{
-										float *vals = OGRE_ALLOC_T(float, roundedCount, MEMCATEGORY_SCRIPTING);
-										if(getFloats(k, prop->values.end(), vals, roundedCount))
-										{
-											try
-											{
-												if(named)
-													params->setNamedConstant(name, vals, count, 1);
-												else
-													params->setConstant(index, vals, roundedCount/4);
-											}
-											catch(...)
-											{
-												compiler->addError(ScriptCompiler::CE_INVALIDPARAMETERS, prop->file, prop->line,
-													"setting of constant failed");
-											}
-										}
-										else
-										{
-											compiler->addError(ScriptCompiler::CE_NUMBEREXPECTED, prop->file, prop->line,
-												"incorrect float constant declaration");
-										}
-										OGRE_FREE(vals, MEMCATEGORY_SCRIPTING);
-									}
-								}
-							}
-						}
-						else
-						{
-							compiler->addError(ScriptCompiler::CE_INVALIDPARAMETERS, prop->file, prop->line,
-								"param_named and param_indexed properties requires at least 3 arguments");
-						}
-					}
-					break;
-				case ID_PARAM_INDEXED_AUTO:
-				case ID_PARAM_NAMED_AUTO:
-					{
-						bool named = (prop->id == ID_PARAM_NAMED_AUTO);
-						String name;
-
-						if(prop->values.size() >= 2)
-						{
-                            size_t index = 0;
-							AbstractNodeList::const_iterator i0 = getNodeAt(prop->values, 0),
-								i1 = getNodeAt(prop->values, 1), i2 = getNodeAt(prop->values, 2), i3 = getNodeAt(prop->values, 3);
-							if((*i0)->type != ANT_ATOM || (*i1)->type != ANT_ATOM)
-							{
-								compiler->addError(ScriptCompiler::CE_INVALIDPARAMETERS, prop->file, prop->line,
-									"name or index and auto constant type expected");
-								return;
-							}
-							AtomAbstractNode *atom0 = (AtomAbstractNode*)(*i0).get(), *atom1 = (AtomAbstractNode*)(*i1).get();
-							if(!named && !StringConverter::isNumber(atom0->value))
-							{
-								compiler->addError(ScriptCompiler::CE_NUMBEREXPECTED, prop->file, prop->line,
-									"parameter index expected");
-								return;
-							}
-
-							if(named)
-								name = atom0->value;
-							else
-								index = StringConverter::parseInt(atom0->value);
-
-							// Look up the auto constant
-							StringUtil::toLowerCase(atom1->value);
-							const GpuProgramParameters::AutoConstantDefinition *def =
-								GpuProgramParameters::getAutoConstantDefinition(atom1->value);
-							if(def)
-							{
-								switch(def->dataType)
-								{
-								case GpuProgramParameters::ACDT_NONE:
-									// Set the auto constant
-									try
-									{
-										if(named)
-											params->setNamedAutoConstant(name, def->acType);
-										else
-											params->setAutoConstant(index, def->acType);
-									}
-									catch(...)
-									{
-										compiler->addError(ScriptCompiler::CE_INVALIDPARAMETERS, prop->file, prop->line,
-											"setting of constant failed");
-									}
-									break;
-								case GpuProgramParameters::ACDT_INT:
-									if(def->acType == GpuProgramParameters::ACT_ANIMATION_PARAMETRIC)
-									{
-										try
-										{
-											if(named)
-												params->setNamedAutoConstant(name, def->acType, animParametricsCount++);
-											else
-												params->setAutoConstant(index, def->acType, animParametricsCount++);
-										}
-										catch(...)
-										{
-											compiler->addError(ScriptCompiler::CE_INVALIDPARAMETERS, prop->file, prop->line,
-												"setting of constant failed");
-										}
-									}
-									else
-									{
-										// Only certain texture projection auto params will assume 0
-										// Otherwise we will expect that 3rd parameter
-										if(i2 == prop->values.end())
-										{
-											if(def->acType == GpuProgramParameters::ACT_TEXTURE_VIEWPROJ_MATRIX ||
-												def->acType == GpuProgramParameters::ACT_TEXTURE_WORLDVIEWPROJ_MATRIX ||
-												def->acType == GpuProgramParameters::ACT_SPOTLIGHT_VIEWPROJ_MATRIX ||
-												def->acType == GpuProgramParameters::ACT_SPOTLIGHT_WORLDVIEWPROJ_MATRIX
-												)
-											{
-												try
-												{
-													if(named)
-														params->setNamedAutoConstant(name, def->acType, 0);
-													else
-														params->setAutoConstant(index, def->acType, 0);
-												}
-												catch(...)
-												{
-													compiler->addError(ScriptCompiler::CE_INVALIDPARAMETERS, prop->file, prop->line,
-														"setting of constant failed");
-												}
-											}
-											else
-											{
-												compiler->addError(ScriptCompiler::CE_NUMBEREXPECTED, prop->file, prop->line,
-													"extra parameters required by constant definition " + atom1->value);
-											}
-										}
-										else
-										{
-											bool success = false;
-											uint32 extraInfo = 0;
-											if(i3 == prop->values.end())
-											{ // Handle only one extra value
-												if(getUInt(*i2, &extraInfo))
-												{
-													success = true;
-												}
-											}
-											else
-											{ // Handle two extra values
-												uint32 extraInfo1 = 0, extraInfo2 = 0;
-												if(getUInt(*i2, &extraInfo1) && getUInt(*i3, &extraInfo2))
-												{
-													extraInfo = extraInfo1 | (extraInfo2 << 16);
-													success = true;
-												}
-											}
-
-											if(success)
-											{
-												try
-												{
-													if(named)
-														params->setNamedAutoConstant(name, def->acType, extraInfo);
-													else
-														params->setAutoConstant(index, def->acType, extraInfo);
-												}
-												catch(...)
-												{
-													compiler->addError(ScriptCompiler::CE_INVALIDPARAMETERS, prop->file, prop->line,
-														"setting of constant failed");
-												}
-											}
-											else
-											{
-												compiler->addError(ScriptCompiler::CE_INVALIDPARAMETERS, prop->file, prop->line,
-													"invalid auto constant extra info parameter");
-											}
-										}
-									}
-									break;
-								case GpuProgramParameters::ACDT_REAL:
-									if(def->acType == GpuProgramParameters::ACT_TIME ||
-										def->acType == GpuProgramParameters::ACT_FRAME_TIME)
-									{
-										Real f = 1.0f;
-										if(i2 != prop->values.end())
-											getReal(*i2, &f);
-										
-										try
-										{
-											if(named)
-												params->setNamedAutoConstantReal(name, def->acType, f);
-											else
-												params->setAutoConstantReal(index, def->acType, f);
-										}
-										catch(...)
-										{
-											compiler->addError(ScriptCompiler::CE_INVALIDPARAMETERS, prop->file, prop->line,
-												"setting of constant failed");
-										}
-									}
-									else
-									{
-										if(i2 != prop->values.end())
-										{
-											Real extraInfo = 0.0f;
-											if(getReal(*i2, &extraInfo))
-											{
-												try
-												{
-													if(named)
-														params->setNamedAutoConstantReal(name, def->acType, extraInfo);
-													else
-														params->setAutoConstantReal(index, def->acType, extraInfo);
-												}
-												catch(...)
-												{
-													compiler->addError(ScriptCompiler::CE_INVALIDPARAMETERS, prop->file, prop->line,
-														"setting of constant failed");
-												}
-											}
-											else
-											{
-												compiler->addError(ScriptCompiler::CE_INVALIDPARAMETERS, prop->file, prop->line,
-													"incorrect float argument definition in extra parameters");
-											}
-										}
-										else
-										{
-											compiler->addError(ScriptCompiler::CE_NUMBEREXPECTED, prop->file, prop->line,
-												"extra parameters required by constant definition " + atom1->value);
-										}
-									}
-									break;
-								}
-							}
-							else
-							{
-								compiler->addError(ScriptCompiler::CE_INVALIDPARAMETERS, prop->file, prop->line);
-							}
-						}
-						else
-						{
-							compiler->addError(ScriptCompiler::CE_INVALIDPARAMETERS, prop->file, prop->line);
-						}
-					}
-					break;
-				default:
-					compiler->addError(ScriptCompiler::CE_UNEXPECTEDTOKEN, prop->file, prop->line, 
-						"token \"" + prop->name + "\" is not recognized");
-				}
-			}
-		}
-	}
-	/**************************************************************************
-	* SharedParamsTranslator
-	*************************************************************************/
-	SharedParamsTranslator::SharedParamsTranslator()
-	{
-	}
-	//-------------------------------------------------------------------------
-	void SharedParamsTranslator::translate(ScriptCompiler *compiler, const AbstractNodePtr &node)
-	{
-		ObjectAbstractNode *obj = reinterpret_cast<ObjectAbstractNode*>(node.get());
-
-		// Must have a name
-		if(obj->name.empty())
-		{
-			compiler->addError(ScriptCompiler::CE_OBJECTNAMEEXPECTED, obj->file, obj->line,
-				"shared_params must be given a name");
-			return;
-		}
-
-		GpuSharedParameters* sharedParams = 0;
-		CreateGpuSharedParametersScriptCompilerEvent evt(obj->file, obj->name, compiler->getResourceGroup());
-		bool processed = compiler->_fireEvent(&evt, (void*)&sharedParams);
-
-		if(!processed)
-		{
-			sharedParams = GpuProgramManager::getSingleton().createSharedParameters(obj->name).get();
-		}
-		
-		if(!sharedParams)
-		{
-			compiler->addError(ScriptCompiler::CE_OBJECTALLOCATIONERROR, obj->file, obj->line);
-			return;
-		}
-
-
-		for(AbstractNodeList::iterator i = obj->children.begin(); i != obj->children.end(); ++i)
-		{
-			if((*i)->type == ANT_PROPERTY)
-			{
-				PropertyAbstractNode *prop = reinterpret_cast<PropertyAbstractNode*>((*i).get());
-				switch(prop->id)
-				{
-				case ID_SHARED_PARAM_NAMED:
-					{
-						if(prop->values.size() < 2)
-						{
-							compiler->addError(ScriptCompiler::CE_INVALIDPARAMETERS, prop->file, prop->line,
-								"shared_param_named - expected 2 or more arguments");
-							continue;
-						}
-
-						AbstractNodeList::const_iterator i0 = getNodeAt(prop->values, 0), i1 = getNodeAt(prop->values, 1);
-
-						if((*i0)->type != ANT_ATOM || (*i1)->type != ANT_ATOM)
-						{
-							compiler->addError(ScriptCompiler::CE_INVALIDPARAMETERS, prop->file, prop->line,
-								"name and parameter type expected");
-							continue;
-						}
-
-
-						AtomAbstractNode *atom0 = (AtomAbstractNode*)(*i0).get();
-
-						String pName = atom0->value;
-						GpuConstantType constType = GCT_UNKNOWN;
-						size_t arraySz = 1;
-						if (!getConstantType(i1, &constType))
-						{
-							compiler->addError(ScriptCompiler::CE_INVALIDPARAMETERS, prop->file, prop->line,
-								"invalid parameter type");
-							continue;
-						}
-
-						bool isFloat = GpuConstantDefinition::isFloat(constType);
-
-						FloatConstantList mFloats;
-						IntConstantList mInts;
-
-						AbstractNodeList::const_iterator otherValsi = prop->values.begin();
-						std::advance(otherValsi, 2);
-
-						for (; otherValsi != prop->values.end(); ++otherValsi)
-						{
-							if((*otherValsi)->type != ANT_ATOM)
-								continue;
-
-							AtomAbstractNode *atom = (AtomAbstractNode*)(*otherValsi).get();
-
-							if (atom->value.at(0) == '[' && atom->value.at(atom->value.size() - 1) == ']')
-							{
-								String arrayStr = atom->value.substr(1, atom->value.size() - 2);
-								if(!StringConverter::isNumber(arrayStr))
-								{
-									compiler->addError(ScriptCompiler::CE_NUMBEREXPECTED, prop->file, prop->line,
-										"invalid array size");
-									continue;
-								}
-								arraySz = StringConverter::parseInt(arrayStr);						
-							}
-							else
-							{
-								if(!StringConverter::isNumber(atom->value))
-								{
-									compiler->addError(ScriptCompiler::CE_NUMBEREXPECTED, prop->file, prop->line,
-										atom->value + " invalid - extra parameters to shared_param_named must be numbers");
-									continue;
-								}
-								if (isFloat)
-									mFloats.push_back((float)StringConverter::parseReal(atom->value));
-								else
-									mInts.push_back(StringConverter::parseInt(atom->value));
-							}
-
-						} // each extra param
-
-						// define constant entry
-						try 
-						{
-							sharedParams->addConstantDefinition(pName, constType, arraySz);
-						}
-						catch(Exception& e)
-						{
-							compiler->addError(ScriptCompiler::CE_INVALIDPARAMETERS, prop->file, prop->line,
-								e.getDescription());
-							continue;
-						}
-
-
-						// initial values
-						size_t elemsExpected = GpuConstantDefinition::getElementSize(constType, false) * arraySz;
-						size_t elemsFound = isFloat ? mFloats.size() : mInts.size();
-						if (elemsFound)
-						{
-							if (elemsExpected != elemsFound)
-							{
-								compiler->addError(ScriptCompiler::CE_INVALIDPARAMETERS, prop->file, prop->line, 
-									"Wrong number of values supplied for parameter type");
-								continue;
-							}
-
-							if (isFloat)
-								sharedParams->setNamedConstant(pName, &mFloats[0], elemsFound);
-							else
-								sharedParams->setNamedConstant(pName, &mInts[0], elemsFound);
-
-						}
-
-					}
-				}
-			}
-		}
-
-
-
-	}
-
-	/**************************************************************************
-	 * ParticleSystemTranslator
-	 *************************************************************************/
-	ParticleSystemTranslator::ParticleSystemTranslator()
-		:mSystem(0)
-	{
-	}
-
-	void ParticleSystemTranslator::translate(ScriptCompiler *compiler, const AbstractNodePtr &node)
-	{
-		ObjectAbstractNode *obj = reinterpret_cast<ObjectAbstractNode*>(node.get());
-		// Find the name
-		if(obj->name.empty())
-		{
-			compiler->addError(ScriptCompiler::CE_OBJECTNAMEEXPECTED, obj->file, obj->line);
-			return;
-		}
-
-		// Allocate the particle system
-		CreateParticleSystemScriptCompilerEvent evt(obj->file, obj->name, compiler->getResourceGroup());
-		bool processed = compiler->_fireEvent(&evt, (void*)&mSystem);
-
-		if(!processed)
-		{
-			mSystem = ParticleSystemManager::getSingleton().createTemplate(obj->name, compiler->getResourceGroup());
-		}
-
-		if(!mSystem)
-		{
-			compiler->addError(ScriptCompiler::CE_OBJECTALLOCATIONERROR, obj->file, obj->line);
-			return;
-		}
-		
-		mSystem->_notifyOrigin(obj->file);
-
-		mSystem->removeAllEmitters();
-		mSystem->removeAllAffectors();
-
-		obj->context = Any(mSystem);
-
-		for(AbstractNodeList::iterator i = obj->children.begin(); i != obj->children.end(); ++i)
-		{
-			if((*i)->type == ANT_PROPERTY)
-			{
-				PropertyAbstractNode *prop = reinterpret_cast<PropertyAbstractNode*>((*i).get());
-				switch(prop->id)
-				{
-				case ID_MATERIAL:
-					if(prop->values.empty())
-					{
-						compiler->addError(ScriptCompiler::CE_STRINGEXPECTED, prop->file, prop->line);
-						return;
-					}
-					else
-					{
-						if(prop->values.front()->type == ANT_ATOM)
-						{
-							String name = ((AtomAbstractNode*)prop->values.front().get())->value;
-							
-							ProcessResourceNameScriptCompilerEvent locEvt(ProcessResourceNameScriptCompilerEvent::MATERIAL, name);
-							compiler->_fireEvent(&locEvt, 0);
-
-							if(!mSystem->setParameter("material", locEvt.mName))
-							{
-								if(mSystem->getRenderer())
-								{
-									if(!mSystem->getRenderer()->setParameter("material", locEvt.mName))
-										compiler->addError(ScriptCompiler::CE_INVALIDPARAMETERS, prop->file, prop->line,
-											"material property could not be set with material \"" + locEvt.mName + "\"");
-								}
-							}
-						}
-					}
-					break;
-				default:
-					if(prop->values.empty())
-					{
-						compiler->addError(ScriptCompiler::CE_STRINGEXPECTED, prop->file, prop->line);
-						return;
-					}
-					else
-					{
-						String name = prop->name, value;
-
-						// Glob the values together
-						for(AbstractNodeList::iterator it = prop->values.begin(); it != prop->values.end(); ++it)
-						{
-							if((*it)->type == ANT_ATOM)
-							{
-								if(value.empty())
-									value = ((AtomAbstractNode*)(*it).get())->value;
-								else
-									value = value + " " + ((AtomAbstractNode*)(*it).get())->value;
-							}
-							else
-							{
-								compiler->addError(ScriptCompiler::CE_INVALIDPARAMETERS, prop->file, prop->line);
-								return;
-							}
-						}
-
-						if(!mSystem->setParameter(name, value))
-						{
-							if(mSystem->getRenderer())
-							{
-								if(!mSystem->getRenderer()->setParameter(name, value))
-									compiler->addError(ScriptCompiler::CE_INVALIDPARAMETERS, prop->file, prop->line);
-							}
-						}
-					}
-				}
-			}
-			else
-			{
-				processNode(compiler, *i);
-			}
-		}
-	}
-
-	/**************************************************************************
-	 * ParticleEmitterTranslator
-	 *************************************************************************/
-	ParticleEmitterTranslator::ParticleEmitterTranslator()
-		:mEmitter(0)
-	{
-	}
-	//-------------------------------------------------------------------------
-	void ParticleEmitterTranslator::translate(ScriptCompiler *compiler, const AbstractNodePtr &node)
-	{
-		ObjectAbstractNode *obj = reinterpret_cast<ObjectAbstractNode*>(node.get());
-
-		// Must have a type as the first value
-		if(obj->values.empty())
-		{
-			compiler->addError(ScriptCompiler::CE_STRINGEXPECTED, obj->file, obj->line);
-			return;
-		}
-
-		String type;
-		if(!getString(obj->values.front(), &type))
-		{
-			compiler->addError(ScriptCompiler::CE_INVALIDPARAMETERS, obj->file, obj->line);
-			return;
-		}
-
-		ParticleSystem *system = any_cast<ParticleSystem*>(obj->parent->context);
-		mEmitter = system->addEmitter(type);
-
-		for(AbstractNodeList::iterator i = obj->children.begin(); i != obj->children.end(); ++i)
-		{
-			if((*i)->type == ANT_PROPERTY)
-			{
-				PropertyAbstractNode *prop = reinterpret_cast<PropertyAbstractNode*>((*i).get());
-				String value;
-
-				// Glob the values together
-				for(AbstractNodeList::iterator it = prop->values.begin(); it != prop->values.end(); ++it)
-				{
-					if((*it)->type == ANT_ATOM)
-					{
-						if(value.empty())
-							value = ((AtomAbstractNode*)(*it).get())->value;
-						else
-							value = value + " " + ((AtomAbstractNode*)(*it).get())->value;
-					}
-					else
-					{
-						compiler->addError(ScriptCompiler::CE_INVALIDPARAMETERS, prop->file, prop->line);
-						break;
-					}
-				}
-
-				if(!mEmitter->setParameter(prop->name, value))
-				{
-					compiler->addError(ScriptCompiler::CE_INVALIDPARAMETERS, prop->file, prop->line);
-				}
-			}
-			else
-			{
-				processNode(compiler, *i);
-			}
-		}
-	}
-
-	/**************************************************************************
-	 * ParticleAffectorTranslator
-	 *************************************************************************/
-	ParticleAffectorTranslator::ParticleAffectorTranslator()
-		:mAffector(0)
-	{
-	}
-	//-------------------------------------------------------------------------
-	void ParticleAffectorTranslator::translate(ScriptCompiler *compiler, const AbstractNodePtr &node)
-	{
-		ObjectAbstractNode *obj = reinterpret_cast<ObjectAbstractNode*>(node.get());
-
-		// Must have a type as the first value
-		if(obj->values.empty())
-		{
-			compiler->addError(ScriptCompiler::CE_STRINGEXPECTED, obj->file, obj->line);
-			return;
-		}
-
-		String type;
-		if(!getString(obj->values.front(), &type))
-		{
-			compiler->addError(ScriptCompiler::CE_INVALIDPARAMETERS, obj->file, obj->line);
-			return;
-		}
-
-		ParticleSystem *system = any_cast<ParticleSystem*>(obj->parent->context);
-		mAffector = system->addAffector(type);
-
-		for(AbstractNodeList::iterator i = obj->children.begin(); i != obj->children.end(); ++i)
-		{
-			if((*i)->type == ANT_PROPERTY)
-			{
-				PropertyAbstractNode *prop = reinterpret_cast<PropertyAbstractNode*>((*i).get());
-				String value;
-
-				// Glob the values together
-				for(AbstractNodeList::iterator it = prop->values.begin(); it != prop->values.end(); ++it)
-				{
-					if((*it)->type == ANT_ATOM)
-					{
-						if(value.empty())
-							value = ((AtomAbstractNode*)(*it).get())->value;
-						else
-							value = value + " " + ((AtomAbstractNode*)(*it).get())->value;
-					}
-					else
-					{
-						compiler->addError(ScriptCompiler::CE_INVALIDPARAMETERS, prop->file, prop->line);
-						break;
-					}
-				}
-
-				if(!mAffector->setParameter(prop->name, value))
-				{
-					compiler->addError(ScriptCompiler::CE_INVALIDPARAMETERS, prop->file, prop->line);
-				}
-			}
-			else
-			{
-				processNode(compiler, *i);
-			}
-		}
-	}
-
-	/**************************************************************************
-	 * CompositorTranslator
-	 *************************************************************************/
-	CompositorTranslator::CompositorTranslator()
-		:mCompositor(0)
-	{
-	}
-
-	void CompositorTranslator::translate(ScriptCompiler *compiler, const AbstractNodePtr &node)
-	{
-		ObjectAbstractNode *obj = reinterpret_cast<ObjectAbstractNode*>(node.get());
-		if(obj->name.empty())
-		{
-			compiler->addError(ScriptCompiler::CE_OBJECTNAMEEXPECTED, obj->file, obj->line);
-			return;
-		}
-
-		// Create the compositor
-		CreateCompositorScriptCompilerEvent evt(obj->file, obj->name, compiler->getResourceGroup());
-		bool processed = compiler->_fireEvent(&evt, (void*)&mCompositor);
-		
-		if(!processed)
-		{
-			mCompositor = reinterpret_cast<Compositor*>(CompositorManager::getSingleton().create(obj->name, 
-				compiler->getResourceGroup()).get());
-		}
-
-		if(mCompositor == 0)
-		{
-			compiler->addError(ScriptCompiler::CE_OBJECTALLOCATIONERROR, obj->file, obj->line);
-			return;
-		}
-
-		// Prepare the compositor
-		mCompositor->removeAllTechniques();
-		mCompositor->_notifyOrigin(obj->file);
-		obj->context = Any(mCompositor);
-
-		for(AbstractNodeList::iterator i = obj->children.begin(); i != obj->children.end(); ++i)
-		{
-			if((*i)->type == ANT_OBJECT)
-			{
-				processNode(compiler, *i);
-			}
-			else
-			{
-				compiler->addError(ScriptCompiler::CE_UNEXPECTEDTOKEN, (*i)->file, (*i)->line,
-					"token not recognized");
-			}
-		}
-	}
-
-	/**************************************************************************
-	 * CompositionTechniqueTranslator
-	 *************************************************************************/
-	CompositionTechniqueTranslator::CompositionTechniqueTranslator()
-		:mTechnique(0)
-	{
-	}
-	//-------------------------------------------------------------------------
-	void CompositionTechniqueTranslator::translate(ScriptCompiler *compiler, const AbstractNodePtr &node)
-	{
-		ObjectAbstractNode *obj = reinterpret_cast<ObjectAbstractNode*>(node.get());
-
-		Compositor *compositor = any_cast<Compositor*>(obj->parent->context);
-		mTechnique = compositor->createTechnique();
-		obj->context = Any(mTechnique);
-
-		for(AbstractNodeList::iterator i = obj->children.begin(); i != obj->children.end(); ++i)
-		{
-			if((*i)->type == ANT_OBJECT)
-			{
-				processNode(compiler, *i);
-			}
-			else if((*i)->type == ANT_PROPERTY)
-			{
-				PropertyAbstractNode *prop = reinterpret_cast<PropertyAbstractNode*>((*i).get());
-				switch(prop->id)
-				{
-				case ID_TEXTURE:
-					{
-						size_t atomIndex = 1;
-
-						AbstractNodeList::const_iterator it = getNodeAt(prop->values, 0);
-
-						if((*it)->type != ANT_ATOM)
-						{
-							compiler->addError(ScriptCompiler::CE_INVALIDPARAMETERS, prop->file, prop->line);
-							return;
-						}
-						// Save the first atom, should be name
-						AtomAbstractNode *atom0 = (AtomAbstractNode*)(*it).get();
-
-						size_t width = 0, height = 0;
-						float widthFactor = 1.0f, heightFactor = 1.0f;
-						bool widthSet = false, heightSet = false, formatSet = false;
-						bool pooled = false;
-						bool hwGammaWrite = false;
-						bool fsaa = true;
-						uint16 depthBufferId = DepthBuffer::POOL_DEFAULT;
-						CompositionTechnique::TextureScope scope = CompositionTechnique::TS_LOCAL;
-						Ogre::PixelFormatList formats;
-
-						while (atomIndex < prop->values.size())
-						{
-							it = getNodeAt(prop->values, static_cast<int>(atomIndex++));
-							if((*it)->type != ANT_ATOM)
-							{
-								compiler->addError(ScriptCompiler::CE_INVALIDPARAMETERS, prop->file, prop->line);
-								return;
-							}
-							AtomAbstractNode *atom = (AtomAbstractNode*)(*it).get();
-
-							switch(atom->id)
-							{
-							case ID_TARGET_WIDTH:
-								width = 0;
-								widthSet = true;
-								break;
-							case ID_TARGET_HEIGHT:
-								height = 0;
-								heightSet = true;
-								break;
-							case ID_TARGET_WIDTH_SCALED:
-							case ID_TARGET_HEIGHT_SCALED:
-								{
-									bool *pSetFlag;
-									size_t *pSize;
-									float *pFactor;
-
-									if (atom->id == ID_TARGET_WIDTH_SCALED)
-									{
-										pSetFlag = &widthSet;
-										pSize = &width;
-										pFactor = &widthFactor;
-									}
-									else
-									{
-										pSetFlag = &heightSet;
-										pSize = &height;
-										pFactor = &heightFactor;
-									}
-									// advance to next to get scaling
-									it = getNodeAt(prop->values, static_cast<int>(atomIndex++));
-									if(prop->values.end() == it || (*it)->type != ANT_ATOM)
-									{
-										compiler->addError(ScriptCompiler::CE_INVALIDPARAMETERS, prop->file, prop->line);
-										return;
-									}
-									atom = (AtomAbstractNode*)(*it).get();
-									if (!StringConverter::isNumber(atom->value))
-									{
-										compiler->addError(ScriptCompiler::CE_INVALIDPARAMETERS, prop->file, prop->line);
-										return;
-									}
-
-									*pSize = 0;
-									*pFactor = StringConverter::parseReal(atom->value);
-									*pSetFlag = true;
-								}
-								break;
-							case ID_POOLED:
-								pooled = true;
-								break;
-							case ID_SCOPE_LOCAL:
-								scope = CompositionTechnique::TS_LOCAL;
-								break;
-							case ID_SCOPE_CHAIN:
-								scope = CompositionTechnique::TS_CHAIN;
-								break;
-							case ID_SCOPE_GLOBAL:
-								scope = CompositionTechnique::TS_GLOBAL;
-								break;
-							case ID_GAMMA:
-								hwGammaWrite = true;
-								break;
-							case ID_NO_FSAA:
-								fsaa = false;
-								break;
-							case ID_DEPTH_POOL:
-								{
-									// advance to next to get the ID
-									it = getNodeAt(prop->values, static_cast<int>(atomIndex++));
-									if(prop->values.end() == it || (*it)->type != ANT_ATOM)
-									{
-										compiler->addError(ScriptCompiler::CE_INVALIDPARAMETERS, prop->file, prop->line);
-										return;
-									}
-									atom = (AtomAbstractNode*)(*it).get();
-									if (!StringConverter::isNumber(atom->value))
-									{
-										compiler->addError(ScriptCompiler::CE_INVALIDPARAMETERS, prop->file, prop->line);
-										return;
-									}
-
-									depthBufferId = StringConverter::parseInt(atom->value);
-								}
-								break;
-							default:
-								if (StringConverter::isNumber(atom->value))
-								{
-									if (atomIndex == 2)
-									{
-										width = StringConverter::parseInt(atom->value);
-										widthSet = true;
-									}
-									else if (atomIndex == 3)
-									{
-										height = StringConverter::parseInt(atom->value);
-										heightSet = true;
-									}
-									else
-									{
-										compiler->addError(ScriptCompiler::CE_INVALIDPARAMETERS, prop->file, prop->line);
-										return;
-									}
-								}
-								else
-								{
-									// pixel format?
-									PixelFormat format = PixelUtil::getFormatFromName(atom->value, true);
-									if (format == PF_UNKNOWN)
-									{
-										compiler->addError(ScriptCompiler::CE_INVALIDPARAMETERS, prop->file, prop->line);
-										return;
-									}
-									formats.push_back(format);
-									formatSet = true;
-								}
-
-							}
-						}
-						if (!widthSet || !heightSet || !formatSet)
-						{
-							compiler->addError(ScriptCompiler::CE_STRINGEXPECTED, prop->file, prop->line);
-							return;
-						}
-				
-
-						// No errors, create
-						CompositionTechnique::TextureDefinition *def = mTechnique->createTextureDefinition(atom0->value);
-						def->width = width;
-						def->height = height;
-						def->widthFactor = widthFactor;
-						def->heightFactor = heightFactor;
-						def->formatList = formats;
-						def->fsaa = fsaa;
-						def->hwGammaWrite = hwGammaWrite;
-						def->depthBufferId = depthBufferId;
-						def->pooled = pooled;
-						def->scope = scope;
-					}
-					break;
-				case ID_TEXTURE_REF:
-					if(prop->values.empty())
-					{
-						compiler->addError(ScriptCompiler::CE_STRINGEXPECTED, prop->file, prop->line);
-					}
-					else if(prop->values.size() != 3)
-					{
-						compiler->addError(ScriptCompiler::CE_INVALIDPARAMETERS, prop->file, prop->line,
-							"texture_ref only supports 3 argument");
-					}
-					else
-					{
-						String texName, refCompName, refTexName;
-
-						AbstractNodeList::const_iterator it = getNodeAt(prop->values, 0);
-						if(!getString(*it, &texName))
-							compiler->addError(ScriptCompiler::CE_INVALIDPARAMETERS, prop->file, prop->line,
-							"texture_ref must have 3 string arguments");
-
-						it = getNodeAt(prop->values, 1);
-						if(!getString(*it, &refCompName))
-							compiler->addError(ScriptCompiler::CE_INVALIDPARAMETERS, prop->file, prop->line,
-							"texture_ref must have 3 string arguments");
-
-						it = getNodeAt(prop->values, 2);
-						if(!getString(*it, &refTexName))
-							compiler->addError(ScriptCompiler::CE_INVALIDPARAMETERS, prop->file, prop->line,
-							"texture_ref must have 3 string arguments");
-
-						CompositionTechnique::TextureDefinition* refTexDef = 
-							mTechnique->createTextureDefinition(texName);
-
-						refTexDef->refCompName = refCompName;
-						refTexDef->refTexName = refTexName;
-					}
-					break;
-				case ID_SCHEME:
-					if(prop->values.empty())
-					{
-						compiler->addError(ScriptCompiler::CE_STRINGEXPECTED, prop->file, prop->line);
-					}
-					else if(prop->values.size() > 1)
-					{
-						compiler->addError(ScriptCompiler::CE_FEWERPARAMETERSEXPECTED, prop->file, prop->line,
-							"scheme only supports 1 argument");
-					}
-					else
-					{
-						AbstractNodeList::const_iterator i0 = getNodeAt(prop->values, 0);
-						String scheme;
-						if(getString(*i0, &scheme))
-							mTechnique->setSchemeName(scheme);
-						else
-							compiler->addError(ScriptCompiler::CE_INVALIDPARAMETERS, prop->file, prop->line,
-							"scheme must have 1 string argument");
-					}
-					break;
-				case ID_COMPOSITOR_LOGIC:
-					if(prop->values.empty())
-					{
-						compiler->addError(ScriptCompiler::CE_STRINGEXPECTED, prop->file, prop->line);
-					}
-					else if(prop->values.size() > 1)
-					{
-						compiler->addError(ScriptCompiler::CE_FEWERPARAMETERSEXPECTED, prop->file, prop->line,
-							"compositor logic only supports 1 argument");
-					}
-					else
-					{
-						AbstractNodeList::const_iterator i0 = getNodeAt(prop->values, 0);
-						String logicName;
-						if(getString(*i0, &logicName))
-							mTechnique->setCompositorLogicName(logicName);
-						else
-							compiler->addError(ScriptCompiler::CE_INVALIDPARAMETERS, prop->file, prop->line,
-							"compositor logic must have 1 string argument");
-					}
-					break;
-				default:
-					compiler->addError(ScriptCompiler::CE_UNEXPECTEDTOKEN, prop->file, prop->line, 
-						"token \"" + prop->name + "\" is not recognized");
-				}
-			}
-		}
-	}
-
-	/**************************************************************************
-	 * CompositionTargetPass
-	 *************************************************************************/
-	CompositionTargetPassTranslator::CompositionTargetPassTranslator()
-		:mTarget(0)
-	{
-	}
-	//-------------------------------------------------------------------------
-	void CompositionTargetPassTranslator::translate(ScriptCompiler *compiler, const AbstractNodePtr &node)
-	{
-		ObjectAbstractNode *obj = reinterpret_cast<ObjectAbstractNode*>(node.get());
-
-		CompositionTechnique *technique = any_cast<CompositionTechnique*>(obj->parent->context);
-		if(obj->id == ID_TARGET)
-		{
-			mTarget = technique->createTargetPass();
-			if(!obj->name.empty())
-			{
-				String name = obj->name;
-
-				mTarget->setOutputName(name);
-			}
-		}
-		else if(obj->id == ID_TARGET_OUTPUT)
-		{
-			mTarget = technique->getOutputTargetPass();
-		}
-		obj->context = Any(mTarget);
-
-		for(AbstractNodeList::iterator i = obj->children.begin(); i != obj->children.end(); ++i)
-		{
-			if((*i)->type == ANT_OBJECT)
-			{
-				processNode(compiler, *i);
-			}
-			else if((*i)->type == ANT_PROPERTY)
-			{
-				PropertyAbstractNode *prop = reinterpret_cast<PropertyAbstractNode*>((*i).get());
-				switch(prop->id)
-				{
-				case ID_INPUT:
-					if(prop->values.empty())
-					{
-						compiler->addError(ScriptCompiler::CE_STRINGEXPECTED, prop->file, prop->line);
-						return;
-					}
-					else if (prop->values.size() > 1)
-					{
-						compiler->addError(ScriptCompiler::CE_FEWERPARAMETERSEXPECTED, prop->file, prop->line);
-						return;
-					}
-					else
-					{
-						if(prop->values.front()->type == ANT_ATOM)
-						{
-							AtomAbstractNode *atom = (AtomAbstractNode*)prop->values.front().get();
-							switch(atom->id)
-							{
-							case ID_NONE:
-								mTarget->setInputMode(CompositionTargetPass::IM_NONE);
-								break;
-							case ID_PREVIOUS:
-								mTarget->setInputMode(CompositionTargetPass::IM_PREVIOUS);
-								break;
-							default:
-								compiler->addError(ScriptCompiler::CE_INVALIDPARAMETERS, prop->file, prop->line);
-							}
-						}
-						else
-						{
-							compiler->addError(ScriptCompiler::CE_INVALIDPARAMETERS, prop->file, prop->line);
-						}
-					}
-					break;
-				case ID_ONLY_INITIAL:
-					if(prop->values.empty())
-					{
-						compiler->addError(ScriptCompiler::CE_STRINGEXPECTED, prop->file, prop->line);
-						return;
-					}
-					else if (prop->values.size() > 1)
-					{
-						compiler->addError(ScriptCompiler::CE_FEWERPARAMETERSEXPECTED, prop->file, prop->line);
-						return;
-					}
-					else
-					{
-						bool val;
-						if(getBoolean(prop->values.front(), &val))
-						{
-							mTarget->setOnlyInitial(val);
-						}
-						else
-						{
-							compiler->addError(ScriptCompiler::CE_INVALIDPARAMETERS, prop->file, prop->line);
-						}
-					}
-					break;
-				case ID_VISIBILITY_MASK:
-					if(prop->values.empty())
-					{
-						compiler->addError(ScriptCompiler::CE_STRINGEXPECTED, prop->file, prop->line);
-						return;
-					}
-					else if (prop->values.size() > 1)
-					{
-						compiler->addError(ScriptCompiler::CE_FEWERPARAMETERSEXPECTED, prop->file, prop->line);
-						return;
-					}
-					else
-					{
-						uint32 val;
-						if(getUInt(prop->values.front(), &val))
-						{
-							mTarget->setVisibilityMask(val);
-						}
-						else
-						{
-							compiler->addError(ScriptCompiler::CE_INVALIDPARAMETERS, prop->file, prop->line);
-						}
-					}
-					break;
-				case ID_LOD_BIAS:
-					if(prop->values.empty())
-					{
-						compiler->addError(ScriptCompiler::CE_STRINGEXPECTED, prop->file, prop->line);
-						return;
-					}
-					else if (prop->values.size() > 1)
-					{
-						compiler->addError(ScriptCompiler::CE_FEWERPARAMETERSEXPECTED, prop->file, prop->line);
-						return;
-					}
-					else
-					{
-						float val;
-						if(getFloat(prop->values.front(), &val))
-						{
-							mTarget->setLodBias(val);
-						}
-						else
-						{
-							compiler->addError(ScriptCompiler::CE_INVALIDPARAMETERS, prop->file, prop->line);
-						}
-					}
-					break;
-				case ID_MATERIAL_SCHEME:
-					if(prop->values.empty())
-					{
-						compiler->addError(ScriptCompiler::CE_STRINGEXPECTED, prop->file, prop->line);
-						return;
-					}
-					else if (prop->values.size() > 1)
-					{
-						compiler->addError(ScriptCompiler::CE_FEWERPARAMETERSEXPECTED, prop->file, prop->line);
-						return;
-					}
-					else
-					{
-						String val;
-						if(getString(prop->values.front(), &val))
-						{
-							mTarget->setMaterialScheme(val);
-						}
-						else
-						{
-							compiler->addError(ScriptCompiler::CE_INVALIDPARAMETERS, prop->file, prop->line);
-						}
-					}
-					break;
-				case ID_SHADOWS_ENABLED:
-					if(prop->values.empty())
-					{
-						compiler->addError(ScriptCompiler::CE_STRINGEXPECTED, prop->file, prop->line);
-						return;
-					}
-					else if (prop->values.size() > 1)
-					{
-						compiler->addError(ScriptCompiler::CE_FEWERPARAMETERSEXPECTED, prop->file, prop->line);
-						return;
-					}
-					else
-					{
-						bool val;
-						if(getBoolean(prop->values.front(), &val))
-						{
-							mTarget->setShadowsEnabled(val);
-						}
-						else
-						{
-							compiler->addError(ScriptCompiler::CE_INVALIDPARAMETERS, prop->file, prop->line);
-						}
-					}
-					break;
-				default:
-					compiler->addError(ScriptCompiler::CE_UNEXPECTEDTOKEN, prop->file, prop->line, 
-						"token \"" + prop->name + "\" is not recognized");
-				}
-			}
-		}
-	}
-		
-	/**************************************************************************
-	 * CompositionPassTranslator
-	 *************************************************************************/
-	CompositionPassTranslator::CompositionPassTranslator()
-		:mPass(0)
-	{
-	}
-
-	void CompositionPassTranslator::translate(ScriptCompiler *compiler, const AbstractNodePtr &node)
-	{
-		ObjectAbstractNode *obj = reinterpret_cast<ObjectAbstractNode*>(node.get());
-
-		CompositionTargetPass *target = any_cast<CompositionTargetPass*>(obj->parent->context);
-		mPass = target->createPass();
-		obj->context = Any(mPass);
-
-		// The name is the type of the pass
-		if(obj->values.empty())
-		{
-			compiler->addError(ScriptCompiler::CE_STRINGEXPECTED, obj->file, obj->line);
-			return;
-		}
-		String type;
-		if(!getString(obj->values.front(), &type))
-		{
-			compiler->addError(ScriptCompiler::CE_INVALIDPARAMETERS, obj->file, obj->line);
-			return;
-		}
-
-		if(type == "clear")
-			mPass->setType(CompositionPass::PT_CLEAR);
-		else if(type == "stencil")
-			mPass->setType(CompositionPass::PT_STENCIL);
-		else if(type == "render_quad")
-			mPass->setType(CompositionPass::PT_RENDERQUAD);
-		else if(type == "render_scene")
-			mPass->setType(CompositionPass::PT_RENDERSCENE);
-		else if(type == "render_custom") {
-			mPass->setType(CompositionPass::PT_RENDERCUSTOM);
-			String customType;
-			//This is the ugly one liner for safe access to the second parameter.
-			if (obj->values.size() < 2 || !getString(*(++(obj->values.begin())), &customType))
-			{
-				compiler->addError(ScriptCompiler::CE_STRINGEXPECTED, obj->file, obj->line);
-				return;
-			}
-			mPass->setCustomType(customType);
-		}
-		else
-		{
-			compiler->addError(ScriptCompiler::CE_INVALIDPARAMETERS, obj->file, obj->line,
-				"pass types must be \"clear\", \"stencil\", \"render_quad\", \"render_scene\" or \"render_custom\".");
-			return;
-		}
-
-		for(AbstractNodeList::iterator i = obj->children.begin(); i != obj->children.end(); ++i)
-		{
-			if((*i)->type == ANT_OBJECT)
-			{
-				processNode(compiler, *i);
-			}
-			else if((*i)->type == ANT_PROPERTY)
-			{
-				PropertyAbstractNode *prop = reinterpret_cast<PropertyAbstractNode*>((*i).get());
-				switch(prop->id)
-				{
-				case ID_CHECK:
-					{
-						if(prop->values.empty())
-						{
-							compiler->addError(ScriptCompiler::CE_STRINGEXPECTED, prop->file, prop->line);
-							return;
-						}
-						bool val;
-						if(getBoolean(prop->values.front(), &val))
-							mPass->setStencilCheck(val);
-						else
-							compiler->addError(ScriptCompiler::CE_INVALIDPARAMETERS, prop->file, prop->line);
-					}
-					break;
-				case ID_COMP_FUNC:
-					{
-						if(prop->values.empty())
-						{
-							compiler->addError(ScriptCompiler::CE_STRINGEXPECTED, prop->file, prop->line);
-							return;
-						}
-						CompareFunction func;
-						if(getCompareFunction(prop->values.front(), &func))
-							mPass->setStencilFunc(func);
-						else
-							compiler->addError(ScriptCompiler::CE_INVALIDPARAMETERS, prop->file, prop->line);
-					}
-					break;
-				case ID_REF_VALUE:
-					{
-						if(prop->values.empty())
-						{
-							compiler->addError(ScriptCompiler::CE_NUMBEREXPECTED, prop->file, prop->line);
-							return;
-						}
-						uint32 val;
-						if(getUInt(prop->values.front(), &val))
-							mPass->setStencilRefValue(val);
-						else
-							compiler->addError(ScriptCompiler::CE_INVALIDPARAMETERS, prop->file, prop->line);
-					}
-					break;
-				case ID_MASK:
-					{
-						if(prop->values.empty())
-						{
-							compiler->addError(ScriptCompiler::CE_NUMBEREXPECTED, prop->file, prop->line);
-							return;
-						}
-						uint32 val;
-						if(getUInt(prop->values.front(), &val))
-							mPass->setStencilMask(val);
-						else
-							compiler->addError(ScriptCompiler::CE_INVALIDPARAMETERS, prop->file, prop->line);
-					}
-					break;
-				case ID_FAIL_OP:
-					{
-						if(prop->values.empty())
-						{
-							compiler->addError(ScriptCompiler::CE_STRINGEXPECTED, prop->file, prop->line);
-							return;
-						}
-						StencilOperation val;
-						if(getStencilOp(prop->values.front(), &val))
-							mPass->setStencilFailOp(val);
-						else
-							compiler->addError(ScriptCompiler::CE_INVALIDPARAMETERS, prop->file, prop->line);
-					}
-					break;
-				case ID_DEPTH_FAIL_OP:
-					{
-						if(prop->values.empty())
-						{
-							compiler->addError(ScriptCompiler::CE_STRINGEXPECTED, prop->file, prop->line);
-							return;
-						}
-						StencilOperation val;
-						if(getStencilOp(prop->values.front(), &val))
-							mPass->setStencilDepthFailOp(val);
-						else
-							compiler->addError(ScriptCompiler::CE_INVALIDPARAMETERS, prop->file, prop->line);
-					}
-					break;
-				case ID_PASS_OP:
-					{
-						if(prop->values.empty())
-						{
-							compiler->addError(ScriptCompiler::CE_STRINGEXPECTED, prop->file, prop->line);
-							return;
-						}
-						StencilOperation val;
-						if(getStencilOp(prop->values.front(), &val))
-							mPass->setStencilPassOp(val);
-						else
-							compiler->addError(ScriptCompiler::CE_INVALIDPARAMETERS, prop->file, prop->line);
-					}
-					break;
-				case ID_TWO_SIDED:
-					{
-						if(prop->values.empty())
-						{
-							compiler->addError(ScriptCompiler::CE_STRINGEXPECTED, prop->file, prop->line);
-							return;
-						}
-						bool val;
-						if(getBoolean(prop->values.front(), &val))
-							mPass->setStencilTwoSidedOperation(val);
-						else
-							compiler->addError(ScriptCompiler::CE_INVALIDPARAMETERS, prop->file, prop->line);
-					}
-					break;
-				case ID_READ_BACK_AS_TEXTURE:
-					{
-						if(prop->values.empty())
-						{
-							compiler->addError(ScriptCompiler::CE_STRINGEXPECTED, prop->file, prop->line);
-							return;
-						}
-						bool val;
-						if(getBoolean(prop->values.front(), &val))
-							mPass->setStencilReadBackAsTextureOperation(val);
-						else
-							compiler->addError(ScriptCompiler::CE_INVALIDPARAMETERS, prop->file, prop->line);
-					}
-					break;
-				case ID_BUFFERS:
-					{
-						uint32 buffers = 0;
-						for(AbstractNodeList::iterator k = prop->values.begin(); k != prop->values.end(); ++k)
-						{
-							if((*k)->type == ANT_ATOM)
-							{
-								switch(((AtomAbstractNode*)(*k).get())->id)
-								{
-								case ID_COLOUR:
-									buffers |= FBT_COLOUR;
-									break;
-								case ID_DEPTH:
-									buffers |= FBT_DEPTH;
-									break;
-								case ID_STENCIL:
-									buffers |= FBT_STENCIL;
-									break;
-								default:
-									compiler->addError(ScriptCompiler::CE_INVALIDPARAMETERS, prop->file, prop->line);
-								}
-							}
-							else
-								compiler->addError(ScriptCompiler::CE_INVALIDPARAMETERS, prop->file, prop->line);
-						}
-						mPass->setClearBuffers(buffers);
-					}
-					break;
-				case ID_COLOUR_VALUE:
-					{
-						if(prop->values.empty())
-						{
-							compiler->addError(ScriptCompiler::CE_NUMBEREXPECTED, prop->file, prop->line);
-							return;
-						}
-						ColourValue val;
-						if(getColour(prop->values.begin(), prop->values.end(), &val))
-							mPass->setClearColour(val);
-						else
-							compiler->addError(ScriptCompiler::CE_INVALIDPARAMETERS, prop->file, prop->line);
-					}
-					break;
-				case ID_DEPTH_VALUE:
-					{
-						if(prop->values.empty())
-						{
-							compiler->addError(ScriptCompiler::CE_NUMBEREXPECTED, prop->file, prop->line);
-							return;
-						}
-						Real val;
-						if(getReal(prop->values.front(), &val))
-							mPass->setClearDepth(val);
-						else
-							compiler->addError(ScriptCompiler::CE_INVALIDPARAMETERS, prop->file, prop->line);
-					}
-					break;
-				case ID_STENCIL_VALUE:
-					{
-						if(prop->values.empty())
-						{
-							compiler->addError(ScriptCompiler::CE_NUMBEREXPECTED, prop->file, prop->line);
-							return;
-						}
-						uint32 val;
-						if(getUInt(prop->values.front(), &val))
-							mPass->setClearStencil(val);
-						else
-							compiler->addError(ScriptCompiler::CE_INVALIDPARAMETERS, prop->file, prop->line);
-					}
-					break;
-				case ID_MATERIAL:
-					if(prop->values.empty())
-					{
-						compiler->addError(ScriptCompiler::CE_STRINGEXPECTED, prop->file, prop->line);
-						return;
-					}
-					else if (prop->values.size() > 1)
-					{
-						compiler->addError(ScriptCompiler::CE_FEWERPARAMETERSEXPECTED, prop->file, prop->line);
-						return;
-					}
-					else
-					{
-						String val;
-						if(getString(prop->values.front(), &val))
-						{
-							ProcessResourceNameScriptCompilerEvent evt(ProcessResourceNameScriptCompilerEvent::MATERIAL, val);
-							compiler->_fireEvent(&evt, 0);
-							mPass->setMaterialName(evt.mName);
-						}
-						else
-						{
-							compiler->addError(ScriptCompiler::CE_INVALIDPARAMETERS, prop->file, prop->line);
-						}
-					}
-					break;
-				case ID_INPUT:
-					if(prop->values.size() < 2)
-					{
-						compiler->addError(ScriptCompiler::CE_STRINGEXPECTED, prop->file, prop->line);
-						return;
-					}
-					else if (prop->values.size() > 3)
-					{
-						compiler->addError(ScriptCompiler::CE_FEWERPARAMETERSEXPECTED, prop->file, prop->line);
-						return;
-					}
-					else
-					{
-						AbstractNodeList::const_iterator i0 = getNodeAt(prop->values, 0), i1 = getNodeAt(prop->values, 1), i2 = getNodeAt(prop->values, 2);
-						uint32 id;
-						String name;
-						if(getUInt(*i0, &id) && getString(*i1, &name))
-						{
-							uint32 index = 0;
-							if(i2 != prop->values.end())
-							{
-								if(!getUInt(*i2, &index))
-								{
-									compiler->addError(ScriptCompiler::CE_NUMBEREXPECTED, prop->file, prop->line);
-									return;
-								}
-							}
-
-							mPass->setInput(id, name, index);
-						}
-						else
-						{
-							compiler->addError(ScriptCompiler::CE_INVALIDPARAMETERS, prop->file, prop->line);
-						}
-					}
-					break;
-				case ID_IDENTIFIER:
-					if(prop->values.empty())
-					{
-						compiler->addError(ScriptCompiler::CE_STRINGEXPECTED, prop->file, prop->line);
-						return;
-					}
-					else if (prop->values.size() > 1)
-					{
-						compiler->addError(ScriptCompiler::CE_FEWERPARAMETERSEXPECTED, prop->file, prop->line);
-						return;
-					}
-					else
-					{
-						uint32 val;
-						if(getUInt(prop->values.front(), &val))
-						{
-							mPass->setIdentifier(val);
-						}
-						else
-						{
-							compiler->addError(ScriptCompiler::CE_INVALIDPARAMETERS, prop->file, prop->line);
-						}
-					}
-					break;
-				case ID_FIRST_RENDER_QUEUE:
-					if(prop->values.empty())
-					{
-						compiler->addError(ScriptCompiler::CE_STRINGEXPECTED, prop->file, prop->line);
-						return;
-					}
-					else if (prop->values.size() > 1)
-					{
-						compiler->addError(ScriptCompiler::CE_FEWERPARAMETERSEXPECTED, prop->file, prop->line);
-						return;
-					}
-					else
-					{
-						uint32 val;
-						if(getUInt(prop->values.front(), &val))
-						{
-							mPass->setFirstRenderQueue(static_cast<uint8>(val));
-						}
-						else
-						{
-							compiler->addError(ScriptCompiler::CE_INVALIDPARAMETERS, prop->file, prop->line);
-						}
-					}
-					break;
-				case ID_LAST_RENDER_QUEUE:
-					if(prop->values.empty())
-					{
-						compiler->addError(ScriptCompiler::CE_STRINGEXPECTED, prop->file, prop->line);
-						return;
-					}
-					else if (prop->values.size() > 1)
-					{
-						compiler->addError(ScriptCompiler::CE_FEWERPARAMETERSEXPECTED, prop->file, prop->line);
-						return;
-					}
-					else
-					{
-						uint32 val;
-						if(getUInt(prop->values.front(), &val))
-						{
-							mPass->setLastRenderQueue(static_cast<uint8>(val));
-						}
-						else
-						{
-							compiler->addError(ScriptCompiler::CE_INVALIDPARAMETERS, prop->file, prop->line);
-						}
-					}
-					break;
-				case ID_MATERIAL_SCHEME:
-					if(prop->values.empty())
-					{
-						compiler->addError(ScriptCompiler::CE_STRINGEXPECTED, prop->file, prop->line);
-						return;
-					}
-					else if (prop->values.size() > 1)
-					{
-						compiler->addError(ScriptCompiler::CE_FEWERPARAMETERSEXPECTED, prop->file, prop->line);
-						return;
-					}
-					else
-					{
-						String val;
-						if(getString(prop->values.front(), &val))
-						{
-							mPass->setMaterialScheme(val);
-						}
-						else
-						{
-							compiler->addError(ScriptCompiler::CE_INVALIDPARAMETERS, prop->file, prop->line);
-						}
-					}
-					break;
-				case ID_QUAD_NORMALS:
-					if(prop->values.empty())
-					{
-						compiler->addError(ScriptCompiler::CE_STRINGEXPECTED, prop->file, prop->line);
-						return;
-					}
-					else if (prop->values.size() > 1)
-					{
-						compiler->addError(ScriptCompiler::CE_FEWERPARAMETERSEXPECTED, prop->file, prop->line);
-						return;
-					}
-					else
-					{
-						if(prop->values.front()->type == ANT_ATOM)
-						{
-							AtomAbstractNode *atom = reinterpret_cast<AtomAbstractNode*>(prop->values.front().get());
-							if(atom->id == ID_CAMERA_FAR_CORNERS_VIEW_SPACE)
-								mPass->setQuadFarCorners(true, true);
-							else if(atom->id == ID_CAMERA_FAR_CORNERS_WORLD_SPACE)
-								mPass->setQuadFarCorners(true, false);
-							else
-								compiler->addError(ScriptCompiler::CE_INVALIDPARAMETERS, prop->file, prop->line);
-						}
-						else
-						{
-							compiler->addError(ScriptCompiler::CE_INVALIDPARAMETERS, prop->file, prop->line);
-						}
-					}
-					break;
-				default:
-					compiler->addError(ScriptCompiler::CE_UNEXPECTEDTOKEN, prop->file, prop->line, 
-						"token \"" + prop->name + "\" is not recognized");
-				}
-			}
-		}
-	}
-
-	/**************************************************************************
-	 * BuiltinScriptTranslatorManager
-	 *************************************************************************/
-	BuiltinScriptTranslatorManager::BuiltinScriptTranslatorManager()
-	{
-	}
-	//-------------------------------------------------------------------------
-	size_t BuiltinScriptTranslatorManager::getNumTranslators() const
-	{
-		return 12;
-	}
-	//-------------------------------------------------------------------------
-	ScriptTranslator *BuiltinScriptTranslatorManager::getTranslator(const AbstractNodePtr &node)
-	{
-		ScriptTranslator *translator = 0;
-
-		if(node->type == ANT_OBJECT)
-		{
-			ObjectAbstractNode *obj = reinterpret_cast<ObjectAbstractNode*>(node.get());
-			ObjectAbstractNode *parent = obj->parent ? reinterpret_cast<ObjectAbstractNode*>(obj->parent) : 0;
-			if(obj->id == ID_MATERIAL)
-				translator = &mMaterialTranslator;
-			else if(obj->id == ID_TECHNIQUE && parent && parent->id == ID_MATERIAL)
-				translator = &mTechniqueTranslator;
-			else if(obj->id == ID_PASS && parent && parent->id == ID_TECHNIQUE)
-				translator = &mPassTranslator;
-			else if(obj->id == ID_TEXTURE_UNIT && parent && parent->id == ID_PASS)
-				translator = &mTextureUnitTranslator;
-			else if(obj->id == ID_TEXTURE_SOURCE && parent && parent->id == ID_TEXTURE_UNIT)
-				translator = &mTextureSourceTranslator;
-			else if(obj->id == ID_FRAGMENT_PROGRAM || 
-					obj->id == ID_VERTEX_PROGRAM || 
-					obj->id == ID_GEOMETRY_PROGRAM ||
-					obj->id == ID_TESSELATION_HULL_PROGRAM || 
-					obj->id == ID_TESSELATION_DOMAIN_PROGRAM ||
-					obj->id == ID_COMPUTE_PROGRAM)
-				translator = &mGpuProgramTranslator;
-			else if(obj->id == ID_SHARED_PARAMS)
-				translator = &mSharedParamsTranslator;
-			else if(obj->id == ID_PARTICLE_SYSTEM)
-				translator = &mParticleSystemTranslator;
-			else if(obj->id == ID_EMITTER)
-				translator = &mParticleEmitterTranslator;
-			else if(obj->id == ID_AFFECTOR)
-				translator = &mParticleAffectorTranslator;
-			else if(obj->id == ID_COMPOSITOR)
-				translator = &mCompositorTranslator;
-			else if(obj->id == ID_TECHNIQUE && parent && parent->id == ID_COMPOSITOR)
-				translator = &mCompositionTechniqueTranslator;
-			else if((obj->id == ID_TARGET || obj->id == ID_TARGET_OUTPUT) && parent && parent->id == ID_TECHNIQUE)
-				translator = &mCompositionTargetPassTranslator;
-			else if(obj->id == ID_PASS && parent && (parent->id == ID_TARGET || parent->id == ID_TARGET_OUTPUT))
-				translator = &mCompositionPassTranslator;
-		}
-
-		return translator;
-	}
->>>>>>> 24e53215
 }