--- conflicted
+++ resolved
@@ -1975,14 +1975,8 @@
                         AbstractNodeList::const_iterator i0 = getNodeAt(prop->values, 0), i1 = getNodeAt(prop->values, 1);
                         if((*i0)->type == ANT_ATOM && (*i1)->type == ANT_ATOM)
                         {
-<<<<<<< HEAD
-                            AtomAbstractNode *atom0 = reinterpret_cast<AtomAbstractNode*>((*i0).get()),
-                                *atom1 = reinterpret_cast<AtomAbstractNode*>((*i1).get());
-=======
                             AtomAbstractNode *atom0 = static_cast<AtomAbstractNode*>((*i0).get()),
                                              *atom1 = static_cast<AtomAbstractNode*>((*i1).get());
-                            SceneBlendOperation op = SBO_ADD, alphaOp = SBO_ADD;
->>>>>>> f0a34a8a
                             switch(atom0->id)
                             {
                             case ID_ADD:
@@ -8267,17 +8261,11 @@
 
         if(node->type == ANT_OBJECT)
         {
-<<<<<<< HEAD
-            ObjectAbstractNode *obj = reinterpret_cast<ObjectAbstractNode*>(node.get());
-            ObjectAbstractNode *parent = obj->parent ? reinterpret_cast<ObjectAbstractNode*>(obj->parent) : 0;
+            ObjectAbstractNode *obj = static_cast<ObjectAbstractNode*>(node.get());
+            ObjectAbstractNode *parent = obj->parent ? static_cast<ObjectAbstractNode*>(obj->parent) : 0;
             if(obj->id == ID_HLMS)
                 translator = &mHlmsTranslator;
             else if(obj->id == ID_MATERIAL)
-=======
-            ObjectAbstractNode *obj = static_cast<ObjectAbstractNode*>(node.get());
-            ObjectAbstractNode *parent = obj->parent ? static_cast<ObjectAbstractNode*>(obj->parent) : 0;
-            if(obj->id == ID_MATERIAL)
->>>>>>> f0a34a8a
                 translator = &mMaterialTranslator;
             else if(obj->id == ID_TECHNIQUE && parent && parent->id == ID_MATERIAL)
                 translator = &mTechniqueTranslator;
