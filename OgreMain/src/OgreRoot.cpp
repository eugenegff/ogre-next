--- conflicted
+++ resolved
@@ -95,14 +95,10 @@
 #endif
 #if OGRE_NO_PVRTC_CODEC == 0
 #  include "OgrePVRTCCodec.h"
-<<<<<<< HEAD
 #endif
 #if OGRE_NO_ETC1_CODEC == 0
 #  include "OgreETC1Codec.h"
 #endif
-=======
-#endif     
->>>>>>> 52854c07
 
 namespace Ogre {
     //-----------------------------------------------------------------------
