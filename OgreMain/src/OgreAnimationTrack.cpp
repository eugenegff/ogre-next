--- conflicted
+++ resolved
@@ -29,13 +29,7 @@
 #include "OgreAnimationTrack.h"
 #include "OgreAnimation.h"
 #include "OgreKeyFrame.h"
-<<<<<<< HEAD
 #include "OgreOldNode.h"
-#include "OgreLogManager.h"
-#include "OgreHardwareBufferManager.h"
-=======
-#include "OgreNode.h"
->>>>>>> 83e497b5
 #include "OgreMesh.h"
 #include "OgreException.h"
 
@@ -355,11 +349,7 @@
     }
     //---------------------------------------------------------------------
     //---------------------------------------------------------------------
-<<<<<<< HEAD
     // OldNode specialisations
-=======
-    // Node specialisations
->>>>>>> 83e497b5
     //---------------------------------------------------------------------
     NodeAnimationTrack::NodeAnimationTrack(Animation* parent, unsigned short handle)
         : AnimationTrack(parent, handle), mTargetNode(0)
@@ -369,11 +359,7 @@
     }
     //---------------------------------------------------------------------
     NodeAnimationTrack::NodeAnimationTrack(Animation* parent, unsigned short handle,
-<<<<<<< HEAD
         OldNode* targetNode)
-=======
-        Node* targetNode)
->>>>>>> 83e497b5
         : AnimationTrack(parent, handle), mTargetNode(targetNode)
         , mSplines(0), mSplineBuildNeeded(false)
         , mUseShortestRotationPath(true)
@@ -485,11 +471,7 @@
         mTargetNode = node;
     }
     //---------------------------------------------------------------------
-<<<<<<< HEAD
     void NodeAnimationTrack::applyToNode(OldNode* node, const TimeIndex& timeIndex, Real weight,
-=======
-    void NodeAnimationTrack::applyToNode(Node* node, const TimeIndex& timeIndex, Real weight,
->>>>>>> 83e497b5
         Real scl)
     {
         // Nothing to do if no keyframes or zero weight or no node
