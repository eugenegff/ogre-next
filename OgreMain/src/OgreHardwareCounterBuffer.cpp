/*
-----------------------------------------------------------------------------
This source file is part of OGRE
    (Object-oriented Graphics Rendering Engine)
For the latest info, see http://www.ogre3d.org/

Copyright (c) 2000-2014 Torus Knot Software Ltd

Permission is hereby granted, free of charge, to any person obtaining a copy
of this software and associated documentation files (the "Software"), to deal
in the Software without restriction, including without limitation the rights
to use, copy, modify, merge, publish, distribute, sublicense, and/or sell
copies of the Software, and to permit persons to whom the Software is
furnished to do so, subject to the following conditions:

The above copyright notice and this permission notice shall be included in
all copies or substantial portions of the Software.

THE SOFTWARE IS PROVIDED "AS IS", WITHOUT WARRANTY OF ANY KIND, EXPRESS OR
IMPLIED, INCLUDING BUT NOT LIMITED TO THE WARRANTIES OF MERCHANTABILITY,
FITNESS FOR A PARTICULAR PURPOSE AND NONINFRINGEMENT. IN NO EVENT SHALL THE
AUTHORS OR COPYRIGHT HOLDERS BE LIABLE FOR ANY CLAIM, DAMAGES OR OTHER
LIABILITY, WHETHER IN AN ACTION OF CONTRACT, TORT OR OTHERWISE, ARISING FROM,
OUT OF OR IN CONNECTION WITH THE SOFTWARE OR THE USE OR OTHER DEALINGS IN
THE SOFTWARE.
-----------------------------------------------------------------------------
*/

#include "OgreStableHeaders.h"
#include "OgreHardwareCounterBuffer.h"
#include "OgreHardwareBufferManager.h"
#include "OgreDefaultHardwareBufferManager.h"

namespace Ogre {

    HardwareCounterBuffer::HardwareCounterBuffer(HardwareBufferManagerBase* mgr, size_t sizeBytes, 
                                    HardwareBuffer::Usage usage, bool useShadowBuffer, const String& name)
        : HardwareBuffer(usage, false, useShadowBuffer)
<<<<<<< HEAD
        , mName(name)
=======
        , mMgr(mgr), mName(name)
>>>>>>> 83e497b5
    {
        // Calculate the size of the vertices
        mSizeInBytes = sizeBytes;

        // Create a shadow buffer if required
        if (mUseShadowBuffer)
        {
            mShadowBuffer = OGRE_NEW DefaultHardwareCounterBuffer(mMgr, sizeBytes, HardwareBuffer::HBU_DYNAMIC, false);
        }
    }
    
    HardwareCounterBuffer::~HardwareCounterBuffer()
    {
        if (mMgr)
<<<<<<< HEAD
        {
            mMgr->_notifyCounterBufferDestroyed(this);
        }
        if (mShadowBuffer)
=======
>>>>>>> 83e497b5
        {
            mMgr->_notifyCounterBufferDestroyed(this);
        }
<<<<<<< HEAD
=======
        OGRE_DELETE mShadowBuffer;
>>>>>>> 83e497b5
    }

    //-----------------------------------------------------------------------------
    HardwareCounterBufferSharedPtr::HardwareCounterBufferSharedPtr(HardwareCounterBuffer* buf)
        : SharedPtr<HardwareCounterBuffer>(buf)
    {

    }
}<|MERGE_RESOLUTION|>--- conflicted
+++ resolved
@@ -36,11 +36,7 @@
     HardwareCounterBuffer::HardwareCounterBuffer(HardwareBufferManagerBase* mgr, size_t sizeBytes, 
                                     HardwareBuffer::Usage usage, bool useShadowBuffer, const String& name)
         : HardwareBuffer(usage, false, useShadowBuffer)
-<<<<<<< HEAD
-        , mName(name)
-=======
         , mMgr(mgr), mName(name)
->>>>>>> 83e497b5
     {
         // Calculate the size of the vertices
         mSizeInBytes = sizeBytes;
@@ -55,20 +51,10 @@
     HardwareCounterBuffer::~HardwareCounterBuffer()
     {
         if (mMgr)
-<<<<<<< HEAD
         {
             mMgr->_notifyCounterBufferDestroyed(this);
         }
-        if (mShadowBuffer)
-=======
->>>>>>> 83e497b5
-        {
-            mMgr->_notifyCounterBufferDestroyed(this);
-        }
-<<<<<<< HEAD
-=======
         OGRE_DELETE mShadowBuffer;
->>>>>>> 83e497b5
     }
 
     //-----------------------------------------------------------------------------
