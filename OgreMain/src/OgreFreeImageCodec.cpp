--- conflicted
+++ resolved
@@ -29,11 +29,8 @@
 #include "OgreStableHeaders.h"
 
 #include "OgreFreeImageCodec.h"
-<<<<<<< HEAD
 #include "OgrePixelBox.h"
 #include "OgreImage.h"
-=======
->>>>>>> 83e497b5
 #include "OgreException.h"
 #include "OgreLogManager.h"
 #include <FreeImage.h>
@@ -91,11 +88,7 @@
             FreeImage_GetCopyrightMessage());
 
         // Register codecs
-<<<<<<< HEAD
-        StringUtil::StrStreamType strExt;
-=======
         StringStream strExt;
->>>>>>> 83e497b5
         strExt << "Supported formats: ";
         bool first = true;
         for (int i = 0; i < FreeImage_GetFIFCount(); ++i)
@@ -351,18 +344,10 @@
 
 
         // Copy data, invert scanlines and respect FreeImage pitch
-<<<<<<< HEAD
-        uchar* pSrc;
         uchar* pDst = FreeImage_GetBits(ret);
         for (size_t y = 0; y < pImgData->height; ++y)
         {
-            pSrc = srcData + (pImgData->height - y - 1) * srcPitch;
-=======
-        uchar* pDst = FreeImage_GetBits(ret);
-        for (size_t y = 0; y < pImgData->height; ++y)
-        {
             uchar* pSrc = srcData + (pImgData->height - y - 1) * srcPitch;
->>>>>>> 83e497b5
             memcpy(pDst, pSrc, srcPitch);
             pDst += dstPitch;
         }
@@ -568,18 +553,10 @@
         // Bind output buffer
         output.bind(OGRE_NEW MemoryDataStream(imgData->size));
 
-<<<<<<< HEAD
-        uchar* pSrc;
         uchar* pDst = output->getPtr();
         for (size_t y = 0; y < imgData->height; ++y)
         {
-            pSrc = srcData + (imgData->height - y - 1) * srcPitch;
-=======
-        uchar* pDst = output->getPtr();
-        for (size_t y = 0; y < imgData->height; ++y)
-        {
             uchar* pSrc = srcData + (imgData->height - y - 1) * srcPitch;
->>>>>>> 83e497b5
             memcpy(pDst, pSrc, dstPitch);
             pDst += dstPitch;
         }
@@ -617,11 +594,7 @@
         }
         else
         {
-<<<<<<< HEAD
-            return StringUtil::BLANK;
-=======
             return BLANKSTRING;
->>>>>>> 83e497b5
         }
     }
 }