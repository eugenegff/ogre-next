--- conflicted
+++ resolved
@@ -1113,11 +1113,7 @@
         }
     }
     //-----------------------------------------------------------------------
-<<<<<<< HEAD
-    void ParticleSystem::setRenderQueueGroupAndPriority(uint8 queueID, uint8 priority)
-=======
     void ParticleSystem::setRenderQueueSubGroup( uint8 subGroup )
->>>>>>> ec8a25f5
     {
         if (mRenderer)
         {
