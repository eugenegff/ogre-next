--- conflicted
+++ resolved
@@ -61,7 +61,6 @@
     Real ParticleSystem::msDefaultIterationInterval = 0;
     Real ParticleSystem::msDefaultNonvisibleTimeout = 0;
 
-<<<<<<< HEAD
     //-----------------------------------------------------------------------
     // Local class for updating based on time
     class ParticleSystemUpdateValue : public ControllerValue<Real>
@@ -70,49 +69,6 @@
         ParticleSystem* mTarget;
     public:
         ParticleSystemUpdateValue(ParticleSystem* target) : mTarget(target) {}
-=======
-    //-----------------------------------------------------------------------
-    // Local class for updating based on time
-    class ParticleSystemUpdateValue : public ControllerValue<Real>
-    {
-    protected:
-        ParticleSystem* mTarget;
-    public:
-        ParticleSystemUpdateValue(ParticleSystem* target) : mTarget(target) {}
-
-        Real getValue(void) const { return 0; } // N/A
-
-        void setValue(Real value) { mTarget->_update(value); }
-
-    };
-    //-----------------------------------------------------------------------
-    ParticleSystem::ParticleSystem() 
-      : mAABB(),
-        mBoundingRadius(1.0f),
-        mBoundsAutoUpdate(true),
-        mBoundsUpdateTime(10.0f),
-        mUpdateRemainTime(0),
-        mResourceGroupName(ResourceGroupManager::DEFAULT_RESOURCE_GROUP_NAME),
-        mIsRendererConfigured(false),
-        mSpeedFactor(1.0f),
-        mIterationInterval(0),
-        mIterationIntervalSet(false),
-        mSorted(false),
-        mLocalSpace(false),
-        mNonvisibleTimeout(0),
-        mNonvisibleTimeoutSet(false),
-        mTimeSinceLastVisible(0),
-        mLastVisibleFrame(0),
-        mTimeController(0),
-        mEmittedEmitterPoolInitialised(false),
-        mIsEmitting(true),
-        mRenderer(0),
-        mCullIndividual(false),
-        mPoolSize(0),
-        mEmittedEmitterPoolSize(0)
-    {
-        initParameters();
->>>>>>> 83e497b5
 
         Real getValue(void) const { return 0; } // N/A
 
@@ -458,11 +414,7 @@
                 mRenderer->_notifyParticleExpired(pParticle);
 
                 // Identify the particle type
-<<<<<<< HEAD
-                if (pParticle->particleType == Particle::Visual)
-=======
                 if (pParticle->mParticleType == Particle::Visual)
->>>>>>> 83e497b5
                 {
                     // Destroy this one
                     mFreeParticles.splice(mFreeParticles.end(), mActiveParticles, i++);
@@ -484,11 +436,7 @@
             else
             {
                 // Decrement TTL
-<<<<<<< HEAD
-                pParticle->timeToLive -= timeElapsed;
-=======
                 pParticle->mTimeToLive -= timeElapsed;
->>>>>>> 83e497b5
                 ++i;
             }
 
@@ -580,26 +528,19 @@
 
         Real timeInc = timeElapsed / requested;
 
-<<<<<<< HEAD
         //TODO: (dark_sylinc) Refactor this. ControllerManager gets executed before us
         //(because it doesn't know if we'll update a SceneNode)
         const Quaternion derivedOrientation( mParentNode->_getDerivedOrientationUpdated() );
         const Vector3 derivedPosition( mParentNode->_getDerivedPosition() );
         const Vector3 derivedScale( mParentNode->_getDerivedScale() );
 
-=======
->>>>>>> 83e497b5
         for (unsigned int j = 0; j < requested; ++j)
         {
             // Create a new particle & init using emitter
             // The particle is a visual particle if the emit_emitter property of the emitter isn't set 
             Particle* p = 0;
             String  emitterName = emitter->getEmittedEmitter();
-<<<<<<< HEAD
-            if (emitterName == StringUtil::BLANK)
-=======
             if (emitterName == BLANKSTRING)
->>>>>>> 83e497b5
                 p = createParticle();
             else
                 p = createEmitterParticle(emitterName);
@@ -613,26 +554,13 @@
             // Translate position & direction into world space
             if (!mLocalSpace)
             {
-<<<<<<< HEAD
                 p->position  = 
                     (derivedOrientation * (derivedScale * p->position)) + derivedPosition;
                 p->direction = (derivedOrientation * p->direction);
             }
 
             // apply partial frame motion to this particle
-            p->position += (p->direction * timePoint);
-=======
-                p->mPosition  =
-                    (mParentNode->_getDerivedOrientation() *
-                    (mParentNode->_getDerivedScale() * p->mPosition))
-                    + mParentNode->_getDerivedPosition();
-                p->mDirection =
-                    (mParentNode->_getDerivedOrientation() * p->mDirection);
-            }
-
-            // apply partial frame motion to this particle
             p->mPosition += (p->mDirection * timePoint);
->>>>>>> 83e497b5
 
             // apply particle initialization by the affectors
             itAffEnd = mAffectors.end();
@@ -642,21 +570,13 @@
             // Increment time fragment
             timePoint += timeInc;
 
-<<<<<<< HEAD
-            if (p->particleType == Particle::Emitter)
-=======
             if (p->mParticleType == Particle::Emitter)
->>>>>>> 83e497b5
             {
                 // If the particle is an emitter, the position on the emitter side must also be initialised
                 // Note, that position of the emitter becomes a position in worldspace if mLocalSpace is set 
                 // to false (will this become a problem?)
                 ParticleEmitter* pParticleEmitter = static_cast<ParticleEmitter*>(p);
-<<<<<<< HEAD
-                pParticleEmitter->setPosition(p->position);
-=======
                 pParticleEmitter->setPosition(p->mPosition);
->>>>>>> 83e497b5
             }
 
             // Notify renderer
@@ -676,21 +596,13 @@
             pParticle = static_cast<Particle*>(*i);
             pParticle->mPosition += (pParticle->mDirection * timeElapsed);
 
-<<<<<<< HEAD
-            if (pParticle->particleType == Particle::Emitter)
-=======
             if (pParticle->mParticleType == Particle::Emitter)
->>>>>>> 83e497b5
             {
                 // If it is an emitter, the emitter position must also be updated
                 // Note, that position of the emitter becomes a position in worldspace if mLocalSpace is set 
                 // to false (will this become a problem?)
                 pParticleEmitter = static_cast<ParticleEmitter*>(*i);
-<<<<<<< HEAD
-                pParticleEmitter->setPosition(pParticle->position);
-=======
                 pParticleEmitter->setPosition(pParticle->mPosition);
->>>>>>> 83e497b5
             }
         }
 
@@ -769,11 +681,7 @@
         if (fee && !fee->empty())
         {
             p = fee->front();
-<<<<<<< HEAD
-            p->particleType = Particle::Emitter;
-=======
             p->mParticleType = Particle::Emitter;
->>>>>>> 83e497b5
             fee->pop_front();
             mActiveParticles.push_back(p);
 
@@ -907,15 +815,9 @@
                     if ((*p)->mOwnDimensions)
                     {
                         Vector3 padding = 
-<<<<<<< HEAD
                             halfScale * Ogre::max((*p)->mWidth, (*p)->mHeight);
                         min.makeFloor((*p)->position - padding);
                         max.makeCeil((*p)->position + padding);
-=======
-                            halfScale * std::max((*p)->mWidth, (*p)->mHeight);
-                        min.makeFloor((*p)->mPosition - padding);
-                        max.makeCeil((*p)->mPosition + padding);
->>>>>>> 83e497b5
                     }
                     else
                     {
@@ -1020,36 +922,7 @@
         return mDefaultHeight;
     }
     //-----------------------------------------------------------------------
-<<<<<<< HEAD
     void ParticleSystem::_notifyAttached(Node* parent)
-=======
-    void ParticleSystem::_notifyCurrentCamera(Camera* cam)
-    {
-        MovableObject::_notifyCurrentCamera(cam);
-
-        // Record visible
-        if (isVisible())
-        {           
-            mLastVisibleFrame = Root::getSingleton().getNextFrameNumber();
-            mTimeSinceLastVisible = 0.0f;
-
-            if (mSorted)
-            {
-                _sortParticles(cam);
-            }
-
-            if (mRenderer)
-            {
-                if (!mIsRendererConfigured)
-                    configureRenderer();
-
-                mRenderer->_notifyCurrentCamera(cam);
-            }
-        }
-    }
-    //-----------------------------------------------------------------------
-    void ParticleSystem::_notifyAttached(Node* parent, bool isTagPoint)
->>>>>>> 83e497b5
     {
         MovableObject::_notifyAttached(parent);
         if (mRenderer && mIsRendererConfigured)
@@ -1161,12 +1034,7 @@
             MaterialPtr mat = MaterialManager::getSingleton().load(
                 mMaterialName, mResourceGroupName).staticCast<Material>();
             mRenderer->_setMaterial(mat);
-<<<<<<< HEAD
             mRenderer->setRenderQueueGroup(mRenderQueueID);
-=======
-            if (mRenderQueueIDSet)
-                mRenderer->setRenderQueueGroup(mRenderQueueID);
->>>>>>> 83e497b5
             mRenderer->setKeepParticlesInLocalSpace(mLocalSpace);
             mIsRendererConfigured = true;
         }
@@ -1211,22 +1079,6 @@
                 mRenderer->_createVisualData());
         }
     }
-<<<<<<< HEAD
-=======
-    //-----------------------------------------------------------------------
-    void ParticleSystem::destroyVisualParticles(size_t poolstart, size_t poolend)
-    {
-        ParticlePool::iterator i = mParticlePool.begin();
-        ParticlePool::iterator iend = mParticlePool.begin();
-        std::advance(i, poolstart);
-        std::advance(iend, poolend);
-        for (; i != iend; ++i)
-        {
-            mRenderer->_destroyVisualData((*i)->getVisualData());
-            (*i)->_notifyVisualData(0);
-        }
-    }
->>>>>>> 83e497b5
     //-----------------------------------------------------------------------
     void ParticleSystem::destroyVisualParticles(size_t poolstart, size_t poolend)
     {
@@ -1317,11 +1169,7 @@
     float ParticleSystem::SortByDistanceFunctor::operator()(Particle* p) const
     {
         // Sort descending by squared distance
-<<<<<<< HEAD
-        return - (sortPos - p->position).squaredLength();
-=======
         return - (sortPos - p->mPosition).squaredLength();
->>>>>>> 83e497b5
     }
     //-----------------------------------------------------------------------
     uint32 ParticleSystem::getTypeFlags(void) const
@@ -1374,21 +1222,12 @@
         // Run through mEmitters and add keys to the pool
         ParticleEmitterList::iterator emitterIterator;
         ParticleEmitterList::iterator emitterIteratorInner;
-<<<<<<< HEAD
-        ParticleEmitter* emitter = 0;
-=======
->>>>>>> 83e497b5
         ParticleEmitter* emitterInner = 0;
         for (emitterIterator = mEmitters.begin(); emitterIterator != mEmitters.end(); ++emitterIterator)
         {
             // Determine the names of all emitters that are emitted
-<<<<<<< HEAD
-            emitter = *emitterIterator ;
-            if (emitter && emitter->getEmittedEmitter() != StringUtil::BLANK)
-=======
             ParticleEmitter* emitter = *emitterIterator ;
             if (emitter && emitter->getEmittedEmitter() != BLANKSTRING)
->>>>>>> 83e497b5
             {
                 // This one will be emitted, register its name and leave the vector empty!
                 EmittedEmitterList empty;
@@ -1401,11 +1240,7 @@
                 emitterInner = *emitterIteratorInner;
                 if (emitter && 
                     emitterInner && 
-<<<<<<< HEAD
-                    emitter->getName() != StringUtil::BLANK && 
-=======
                     emitter->getName() != BLANKSTRING && 
->>>>>>> 83e497b5
                     emitter->getName() == emitterInner->getEmittedEmitter())
                 {
                     emitter->setEmitted(true);
@@ -1430,14 +1265,8 @@
 
         EmittedEmitterPool::iterator emittedEmitterPoolIterator;
         ParticleEmitterList::iterator emitterIterator;
-<<<<<<< HEAD
-        ParticleEmitter* emitter = 0;
-        ParticleEmitter* clonedEmitter = 0;
-        String name = StringUtil::BLANK;
-=======
         ParticleEmitter* clonedEmitter = 0;
         String name = BLANKSTRING;
->>>>>>> 83e497b5
         EmittedEmitterList* e = 0;
         size_t maxNumberOfEmitters = size / mEmittedEmitterPool.size(); // equally distribute the number for each emitted emitter list
         size_t oldSize = 0;
@@ -1449,20 +1278,11 @@
             e = &emittedEmitterPoolIterator->second;
 
             // Search the correct emitter in the mEmitters vector
-<<<<<<< HEAD
-            emitter = 0;
-            for (emitterIterator = mEmitters.begin(); emitterIterator != mEmitters.end(); ++emitterIterator)
-            {
-                emitter = *emitterIterator;
-                if (emitter && 
-                    name != StringUtil::BLANK && 
-=======
             for (emitterIterator = mEmitters.begin(); emitterIterator != mEmitters.end(); ++emitterIterator)
             {
                 ParticleEmitter* emitter = *emitterIterator;
                 if (emitter && 
                     name != BLANKSTRING && 
->>>>>>> 83e497b5
                     name == emitter->getName())
                 {       
                     // Found the right emitter, clone each emitter a number of times
@@ -1475,11 +1295,7 @@
 
                         // Initially deactivate the emitted emitter if duration/repeat_delay are set
                         if (clonedEmitter->getDuration() > 0.0f && 
-<<<<<<< HEAD
-                            (clonedEmitter->getRepeatDelay() > 0.0f || clonedEmitter->getMinRepeatDelay() > 0.0f || clonedEmitter->getMinRepeatDelay() > 0.0f))
-=======
                             (clonedEmitter->getRepeatDelay() > 0.0f || clonedEmitter->getMinRepeatDelay() > 0.0f))
->>>>>>> 83e497b5
                             clonedEmitter->setEnabled(false);
 
                         // Add cloned emitters to the pool
@@ -1501,11 +1317,7 @@
         EmittedEmitterList::iterator emittedEmitterIterator;
         EmittedEmitterList* emittedEmitters = 0;
         list<ParticleEmitter*>::type* fee = 0;
-<<<<<<< HEAD
-        String name = StringUtil::BLANK;
-=======
         String name = BLANKSTRING;
->>>>>>> 83e497b5
 
         // Run through the emittedEmitterPool map
         for (emittedEmitterPoolIterator = mEmittedEmitterPool.begin(); emittedEmitterPoolIterator != mEmittedEmitterPool.end(); ++emittedEmitterPoolIterator)
