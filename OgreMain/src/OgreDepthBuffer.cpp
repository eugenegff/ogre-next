/*
-----------------------------------------------------------------------------
<<<<<<< HEAD
This source file is part of OGRE
    (Object-oriented Graphics Rendering Engine)
=======
This source file is part of OGRE-Next
	(Object-oriented Graphics Rendering Engine)
>>>>>>> becd98ea
For the latest info, see http://www.ogre3d.org/

Copyright (c) 2000-2014 Torus Knot Software Ltd

Permission is hereby granted, free of charge, to any person obtaining a copy
of this software and associated documentation files (the "Software"), to deal
in the Software without restriction, including without limitation the rights
to use, copy, modify, merge, publish, distribute, sublicense, and/or sell
copies of the Software, and to permit persons to whom the Software is
furnished to do so, subject to the following conditions:

The above copyright notice and this permission notice shall be included in
all copies or substantial portions of the Software.

THE SOFTWARE IS PROVIDED "AS IS", WITHOUT WARRANTY OF ANY KIND, EXPRESS OR
IMPLIED, INCLUDING BUT NOT LIMITED TO THE WARRANTIES OF MERCHANTABILITY,
FITNESS FOR A PARTICULAR PURPOSE AND NONINFRINGEMENT. IN NO EVENT SHALL THE
AUTHORS OR COPYRIGHT HOLDERS BE LIABLE FOR ANY CLAIM, DAMAGES OR OTHER
LIABILITY, WHETHER IN AN ACTION OF CONTRACT, TORT OR OTHERWISE, ARISING FROM,
OUT OF OR IN CONNECTION WITH THE SOFTWARE OR THE USE OR OTHER DEALINGS IN
THE SOFTWARE.
-----------------------------------------------------------------------------
*/

#include "OgreStableHeaders.h"

#include "OgreDepthBuffer.h"

namespace Ogre
{
    PixelFormatGpu DepthBuffer::DefaultDepthBufferFormat = PFG_D24_UNORM_S8_UINT;
    uint8 DepthBuffer::AvailableDepthFormats = 0xFF;
}  // namespace Ogre<|MERGE_RESOLUTION|>--- conflicted
+++ resolved
@@ -1,12 +1,7 @@
 /*
 -----------------------------------------------------------------------------
-<<<<<<< HEAD
-This source file is part of OGRE
+This source file is part of OGRE-Next
     (Object-oriented Graphics Rendering Engine)
-=======
-This source file is part of OGRE-Next
-	(Object-oriented Graphics Rendering Engine)
->>>>>>> becd98ea
 For the latest info, see http://www.ogre3d.org/
 
 Copyright (c) 2000-2014 Torus Knot Software Ltd
