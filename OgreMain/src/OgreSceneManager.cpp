/*
-----------------------------------------------------------------------------
This source file is part of OGRE
(Object-oriented Graphics Rendering Engine)
For the latest info, see http://www.ogre3d.org

Copyright (c) 2000-2013 Torus Knot Software Ltd

Permission is hereby granted, free of charge, to any person obtaining a copy
of this software and associated documentation files (the "Software"), to deal
in the Software without restriction, including without limitation the rights
to use, copy, modify, merge, publish, distribute, sublicense, and/or sell
copies of the Software, and to permit persons to whom the Software is
furnished to do so, subject to the following conditions:

The above copyright notice and this permission notice shall be included in
all copies or substantial portions of the Software.

THE SOFTWARE IS PROVIDED "AS IS", WITHOUT WARRANTY OF ANY KIND, EXPRESS OR
IMPLIED, INCLUDING BUT NOT LIMITED TO THE WARRANTIES OF MERCHANTABILITY,
FITNESS FOR A PARTICULAR PURPOSE AND NONINFRINGEMENT. IN NO EVENT SHALL THE
AUTHORS OR COPYRIGHT HOLDERS BE LIABLE FOR ANY CLAIM, DAMAGES OR OTHER
LIABILITY, WHETHER IN AN ACTION OF CONTRACT, TORT OR OTHERWISE, ARISING FROM,
OUT OF OR IN CONNECTION WITH THE SOFTWARE OR THE USE OR OTHER DEALINGS IN
THE SOFTWARE.
-----------------------------------------------------------------------------
*/
#include "OgreStableHeaders.h"

#include "OgreSceneManager.h"

#include "OgreCamera.h"
#include "OgreRenderSystem.h"
#include "OgreMeshManager.h"
#include "OgreMesh.h"
#include "OgreSubMesh.h"
#include "OgreEntity.h"
#include "OgreSubEntity.h"
#include "OgreLight.h"
#include "OgreMath.h"
#include "OgreControllerManager.h"
#include "OgreMaterialManager.h"
#include "OgreAnimation.h"
#include "OgreAnimationTrack.h"
#include "OgreRenderQueueSortingGrouping.h"
#include "OgreStringConverter.h"
#include "OgreRenderQueueListener.h"
#include "OgreRenderObjectListener.h"
#include "OgreBillboardSet.h"
#include "OgrePass.h"
#include "OgreTechnique.h"
#include "OgreTextureUnitState.h"
#include "OgreException.h"
#include "OgreLogManager.h"
#include "OgreHardwareBufferManager.h"
#include "OgreRoot.h"
#include "OgreSpotShadowFadePng.h"
#include "OgreGpuProgramManager.h"
#include "OgreGpuProgram.h"
#include "OgreShadowVolumeExtrudeProgram.h"
#include "OgreDataStream.h"
#include "OgreStaticGeometry.h"
#include "OgreHardwarePixelBuffer.h"
#include "OgreManualObject.h"
#include "OgreRenderQueueInvocation.h"
#include "OgreBillboardChain.h"
#include "OgreRibbonTrail.h"
#include "OgreParticleSystemManager.h"
#include "OgreProfiler.h"
#include "OgreCompositorManager.h"
#include "OgreCompositorChain.h"
#include "OgreInstanceBatch.h"
#include "OgreInstancedEntity.h"
// This class implements the most basic scene manager

#include <cstdio>

namespace Ogre {

//-----------------------------------------------------------------------
uint32 SceneManager::WORLD_GEOMETRY_TYPE_MASK	= 0x80000000;
uint32 SceneManager::ENTITY_TYPE_MASK			= 0x40000000;
uint32 SceneManager::FX_TYPE_MASK				= 0x20000000;
uint32 SceneManager::STATICGEOMETRY_TYPE_MASK   = 0x10000000;
uint32 SceneManager::LIGHT_TYPE_MASK			= 0x08000000;
uint32 SceneManager::FRUSTUM_TYPE_MASK			= 0x04000000;
uint32 SceneManager::USER_TYPE_MASK_LIMIT         = SceneManager::FRUSTUM_TYPE_MASK;
//-----------------------------------------------------------------------
SceneManager::SceneManager(const String& name) :
mName(name),
mRenderQueue(0),
mLastRenderQueueInvocationCustom(false),
mAmbientLight(ColourValue::Black),
mCurrentViewport(0),
mSceneRoot(0),
mSkyPlaneEntity(0),
mSkyBoxObj(0),
mSkyPlaneNode(0),
mSkyDomeNode(0),
mSkyBoxNode(0),
mSkyPlaneEnabled(false),
mSkyBoxEnabled(false),
mSkyDomeEnabled(false),
mFogMode(FOG_NONE),
mFogColour(),
mFogStart(0),
mFogEnd(0),
mFogDensity(0),
mSpecialCaseQueueMode(SCRQM_EXCLUDE),
mWorldGeometryRenderQueue(RENDER_QUEUE_WORLD_GEOMETRY_1),
mLastFrameNumber(0),
mResetIdentityView(false),
mResetIdentityProj(false),
mNormaliseNormalsOnScale(true),
mFlipCullingOnNegativeScale(true),
mLightsDirtyCounter(0),
mMovableNameGenerator("Ogre/MO"),
mShadowCasterPlainBlackPass(0),
mShadowReceiverPass(0),
mDisplayNodes(false),
mShowBoundingBoxes(false),
mActiveCompositorChain(0),
mLateMaterialResolving(false),
mShadowTechnique(SHADOWTYPE_NONE),
mDebugShadows(false),
mShadowColour(ColourValue(0.25, 0.25, 0.25)),
mShadowDebugPass(0),
mShadowStencilPass(0),
mShadowModulativePass(0),
mShadowMaterialInitDone(false),
mShadowIndexBufferSize(51200),
mShadowIndexBufferUsedSize(0),
mFullScreenQuad(0),
mShadowDirLightExtrudeDist(10000),
mIlluminationStage(IRS_NONE),
mShadowTextureConfigDirty(true),
mShadowUseInfiniteFarPlane(true),
mShadowCasterRenderBackFaces(true),
mShadowAdditiveLightClip(false),
mLightClippingInfoMapFrameNumber(999),
mShadowCasterSphereQuery(0),
mShadowCasterAABBQuery(0),
mDefaultShadowFarDist(0),
mDefaultShadowFarDistSquared(0),
mShadowTextureOffset(0.6), 
mShadowTextureFadeStart(0.7), 
mShadowTextureFadeEnd(0.9),
mShadowTextureSelfShadow(false),
mShadowTextureCustomCasterPass(0),
mShadowTextureCustomReceiverPass(0),
mVisibilityMask(0xFFFFFFFF),
mFindVisibleObjects(true),
mSuppressRenderStateChanges(false),
mSuppressShadows(false),
mCameraRelativeRendering(false),
mLastLightHash(0),
mLastLightLimit(0),
mLastLightHashGpuProgram(0),
mGpuParamsDirty((uint16)GPV_ALL)
{

    // init sky
    for (size_t i = 0; i < 5; ++i)
    {
        mSkyDomeEntity[i] = 0;
    }

	mShadowCasterQueryListener = OGRE_NEW ShadowCasterSceneQueryListener(this);

    Root *root = Root::getSingletonPtr();
    if (root)
        _setDestinationRenderSystem(root->getRenderSystem());

	// Setup default queued renderable visitor
	mActiveQueuedRenderableVisitor = &mDefaultQueuedRenderableVisitor;

	// set up default shadow camera setup
	mDefaultShadowCameraSetup.bind(OGRE_NEW DefaultShadowCameraSetup());

	// init shadow texture config
	setShadowTextureCount(1);

	// init shadow texture count per type.
	mShadowTextureCountPerType[Light::LT_POINT] = 1;
	mShadowTextureCountPerType[Light::LT_DIRECTIONAL] = 1;
	mShadowTextureCountPerType[Light::LT_SPOTLIGHT] = 1;

	// create the auto param data source instance
	mAutoParamDataSource = createAutoParamDataSource();

}
//-----------------------------------------------------------------------
SceneManager::~SceneManager()
{
	fireSceneManagerDestroyed();
	destroyShadowTextures();
    clearScene();
    destroyAllCameras();

	// clear down movable object collection map
	{
            OGRE_LOCK_MUTEX(mMovableObjectCollectionMapMutex);
		for (MovableObjectCollectionMap::iterator i = mMovableObjectCollectionMap.begin();
			i != mMovableObjectCollectionMap.end(); ++i)
		{
			OGRE_DELETE_T(i->second, MovableObjectCollection, MEMCATEGORY_SCENE_CONTROL);
		}
		mMovableObjectCollectionMap.clear();
	}

	OGRE_DELETE mSkyBoxObj;

	OGRE_DELETE mShadowCasterQueryListener;
    OGRE_DELETE mSceneRoot;
    OGRE_DELETE mFullScreenQuad;
    OGRE_DELETE mShadowCasterSphereQuery;
    OGRE_DELETE mShadowCasterAABBQuery;
    OGRE_DELETE mRenderQueue;
	OGRE_DELETE mAutoParamDataSource;
}
//-----------------------------------------------------------------------
RenderQueue* SceneManager::getRenderQueue(void)
{
    if (!mRenderQueue)
    {
        initRenderQueue();
    }
    return mRenderQueue;
}
//-----------------------------------------------------------------------
void SceneManager::initRenderQueue(void)
{
    mRenderQueue = OGRE_NEW RenderQueue();
    // init render queues that do not need shadows
    mRenderQueue->getQueueGroup(RENDER_QUEUE_BACKGROUND)->setShadowsEnabled(false);
    mRenderQueue->getQueueGroup(RENDER_QUEUE_OVERLAY)->setShadowsEnabled(false);
    mRenderQueue->getQueueGroup(RENDER_QUEUE_SKIES_EARLY)->setShadowsEnabled(false);
    mRenderQueue->getQueueGroup(RENDER_QUEUE_SKIES_LATE)->setShadowsEnabled(false);
}
//-----------------------------------------------------------------------
void SceneManager::addSpecialCaseRenderQueue(uint8 qid)
{
	mSpecialCaseQueueList.insert(qid);
}
//-----------------------------------------------------------------------
void SceneManager::removeSpecialCaseRenderQueue(uint8 qid)
{
	mSpecialCaseQueueList.erase(qid);
}
//-----------------------------------------------------------------------
void SceneManager::clearSpecialCaseRenderQueues(void)
{
	mSpecialCaseQueueList.clear();
}
//-----------------------------------------------------------------------
void SceneManager::setSpecialCaseRenderQueueMode(SceneManager::SpecialCaseRenderQueueMode mode)
{
	mSpecialCaseQueueMode = mode;
}
//-----------------------------------------------------------------------
SceneManager::SpecialCaseRenderQueueMode SceneManager::getSpecialCaseRenderQueueMode(void)
{
	return mSpecialCaseQueueMode;
}
//-----------------------------------------------------------------------
bool SceneManager::isRenderQueueToBeProcessed(uint8 qid)
{
	bool inList = mSpecialCaseQueueList.find(qid) != mSpecialCaseQueueList.end();
	return (inList && mSpecialCaseQueueMode == SCRQM_INCLUDE)
		|| (!inList && mSpecialCaseQueueMode == SCRQM_EXCLUDE);
}
//-----------------------------------------------------------------------
void SceneManager::setWorldGeometryRenderQueue(uint8 qid)
{
	mWorldGeometryRenderQueue = qid;
}
//-----------------------------------------------------------------------
uint8 SceneManager::getWorldGeometryRenderQueue(void)
{
	return mWorldGeometryRenderQueue;
}
//-----------------------------------------------------------------------
Camera* SceneManager::createCamera(const String& name)
{
    // Check name not used
    if (mCameras.find(name) != mCameras.end())
    {
        OGRE_EXCEPT(
            Exception::ERR_DUPLICATE_ITEM,
            "A camera with the name " + name + " already exists",
            "SceneManager::createCamera" );
    }

    Camera *c = OGRE_NEW Camera(name, this);
    mCameras.insert(CameraList::value_type(name, c));

	// create visible bounds aab map entry
	mCamVisibleObjectsMap[c] = VisibleObjectsBoundsInfo();

    return c;
}

//-----------------------------------------------------------------------
Camera* SceneManager::getCamera(const String& name) const
{
    CameraList::const_iterator i = mCameras.find(name);
    if (i == mCameras.end())
    {
        OGRE_EXCEPT( Exception::ERR_ITEM_NOT_FOUND, 
            "Cannot find Camera with name " + name,
            "SceneManager::getCamera");
    }
    else
    {
        return i->second;
    }
}
//-----------------------------------------------------------------------
bool SceneManager::hasCamera(const String& name) const
{
	return (mCameras.find(name) != mCameras.end());
}

//-----------------------------------------------------------------------
void SceneManager::destroyCamera(Camera *cam)
{
    if(!cam)
        OGRE_EXCEPT(Exception::ERR_INVALIDPARAMS, "Cannot destroy a null Camera.", "SceneManager::destroyCamera");

	destroyCamera(cam->getName());
}

//-----------------------------------------------------------------------
void SceneManager::destroyCamera(const String& name)
{
    // Find in list
    CameraList::iterator i = mCameras.find(name);
    if (i != mCameras.end())
    {
		// Remove visible boundary AAB entry
		CamVisibleObjectsMap::iterator camVisObjIt = mCamVisibleObjectsMap.find( i->second );
		if ( camVisObjIt != mCamVisibleObjectsMap.end() )
			mCamVisibleObjectsMap.erase( camVisObjIt );

		// Remove light-shadow cam mapping entry
		ShadowCamLightMapping::iterator camLightIt = mShadowCamLightMapping.find( i->second );
		if ( camLightIt != mShadowCamLightMapping.end() )
			mShadowCamLightMapping.erase( camLightIt );

		// Notify render system
        mDestRenderSystem->_notifyCameraRemoved(i->second);
        OGRE_DELETE i->second;
        mCameras.erase(i);
    }

}

//-----------------------------------------------------------------------
void SceneManager::destroyAllCameras(void)
{
	CameraList::iterator camIt = mCameras.begin();
	while( camIt != mCameras.end() )
	{
		bool dontDelete = false;
		 // dont destroy shadow texture cameras here. destroyAllCameras is public
		ShadowTextureCameraList::iterator camShadowTexIt = mShadowTextureCameras.begin( );
		for( ; camShadowTexIt != mShadowTextureCameras.end(); camShadowTexIt++ )
		{
			if( (*camShadowTexIt) == camIt->second )
			{
				dontDelete = true;
				break;
			}
		}

		if( dontDelete )	// skip this camera
			camIt++;
		else 
		{
			destroyCamera(camIt->second);
			camIt = mCameras.begin(); // recreate iterator
		}
	}

}
//-----------------------------------------------------------------------
Light* SceneManager::createLight(const String& name)
{
	return static_cast<Light*>(
		createMovableObject(name, LightFactory::FACTORY_TYPE_NAME));
}
//-----------------------------------------------------------------------
Light* SceneManager::createLight()
{
	String name = mMovableNameGenerator.generate();
	return createLight(name);
}
//-----------------------------------------------------------------------
Light* SceneManager::getLight(const String& name) const
{
	return static_cast<Light*>(
		getMovableObject(name, LightFactory::FACTORY_TYPE_NAME));
}
//-----------------------------------------------------------------------
bool SceneManager::hasLight(const String& name) const
{
	return hasMovableObject(name, LightFactory::FACTORY_TYPE_NAME);
}
//-----------------------------------------------------------------------
void SceneManager::destroyLight(Light *l)
{
	destroyMovableObject(l);
}
//-----------------------------------------------------------------------
void SceneManager::destroyLight(const String& name)
{
	destroyMovableObject(name, LightFactory::FACTORY_TYPE_NAME);
}
//-----------------------------------------------------------------------
void SceneManager::destroyAllLights(void)
{
	destroyAllMovableObjectsByType(LightFactory::FACTORY_TYPE_NAME);
}
//-----------------------------------------------------------------------
const LightList& SceneManager::_getLightsAffectingFrustum(void) const
{
    return mLightsAffectingFrustum;
}
//-----------------------------------------------------------------------
bool SceneManager::lightLess::operator()(const Light* a, const Light* b) const
{
    return a->tempSquareDist < b->tempSquareDist;
}
//-----------------------------------------------------------------------
void SceneManager::_populateLightList(const Vector3& position, Real radius, 
									  LightList& destList, uint32 lightMask)
{
    // Really basic trawl of the lights, then sort
    // Subclasses could do something smarter

    // Pick up the lights that affecting frustum only, which should has been
    // cached, so better than take all lights in the scene into account.
    const LightList& candidateLights = _getLightsAffectingFrustum();

    // Pre-allocate memory
    destList.clear();
    destList.reserve(candidateLights.size());

    LightList::const_iterator it;
    for (it = candidateLights.begin(); it != candidateLights.end(); ++it)
    {
        Light* lt = *it;
		// check whether or not this light is suppose to be taken into consideration for the current light mask set for this operation
		if(!(lt->getLightMask() & lightMask))
			continue; //skip this light

		// Calc squared distance
		lt->_calcTempSquareDist(position);

        if (lt->getType() == Light::LT_DIRECTIONAL)
        {
            // Always included
            destList.push_back(lt);
        }
        else
        {
            // only add in-range lights
			if (lt->isInLightRange(Sphere(position,radius)))
            {
                destList.push_back(lt);
            }
        }
    }

    // Sort (stable to guarantee ordering on directional lights)
	if (isShadowTechniqueTextureBased())
	{
		// Note that if we're using texture shadows, we actually want to use
		// the first few lights unchanged from the frustum list, matching the
		// texture shadows that were generated
		// Thus we only allow object-relative sorting on the remainder of the list
		if (destList.size() > getShadowTextureCount())
		{
			LightList::iterator start = destList.begin();
			std::advance(start, getShadowTextureCount());
			std::stable_sort(start, destList.end(), lightLess());
		}
	}
	else
	{
		std::stable_sort(destList.begin(), destList.end(), lightLess());
	}

	// Now assign indexes in the list so they can be examined if needed
	size_t lightIndex = 0;
	for (LightList::iterator li = destList.begin(); li != destList.end(); ++li, ++lightIndex)
	{
		(*li)->_notifyIndexInFrame(lightIndex);
	}


}
//-----------------------------------------------------------------------
void SceneManager::_populateLightList(const SceneNode* sn, Real radius, LightList& destList, uint32 lightMask) 
{
    _populateLightList(sn->_getDerivedPosition(), radius, destList, lightMask);
}
//-----------------------------------------------------------------------
Entity* SceneManager::createEntity(const String& entityName, PrefabType ptype)
{
    switch (ptype)
    {
    case PT_PLANE:
        return createEntity(entityName, "Prefab_Plane");
	case PT_CUBE:
		return createEntity(entityName, "Prefab_Cube");
	case PT_SPHERE:
		return createEntity(entityName, "Prefab_Sphere");

        break;
    }

    OGRE_EXCEPT( Exception::ERR_ITEM_NOT_FOUND, 
        "Unknown prefab type for entity " + entityName,
        "SceneManager::createEntity");
}
//---------------------------------------------------------------------
Entity* SceneManager::createEntity(PrefabType ptype)
{
	String name = mMovableNameGenerator.generate();
	return createEntity(name, ptype);
}

//-----------------------------------------------------------------------
Entity* SceneManager::createEntity(
                                   const String& entityName,
                                   const String& meshName,
								   const String& groupName /* = ResourceGroupManager::AUTODETECT_RESOURCE_GROUP_NAME */)
{
	// delegate to factory implementation
	NameValuePairList params;
	params["mesh"] = meshName;
	params["resourceGroup"] = groupName;
	return static_cast<Entity*>(
		createMovableObject(entityName, EntityFactory::FACTORY_TYPE_NAME, 
			&params));

}
//---------------------------------------------------------------------
Entity* SceneManager::createEntity(const String& entityName, const MeshPtr& pMesh)
{
    return createEntity(entityName, pMesh->getName(), pMesh->getGroup());
}
//---------------------------------------------------------------------
Entity* SceneManager::createEntity(const String& meshName)
{
	String name = mMovableNameGenerator.generate();
	// note, we can't allow groupName to be passes, it would be ambiguous (2 string params)
	return createEntity(name, meshName, ResourceGroupManager::AUTODETECT_RESOURCE_GROUP_NAME);
}
//---------------------------------------------------------------------
Entity* SceneManager::createEntity(const MeshPtr& pMesh)
{
    String name = mMovableNameGenerator.generate();
    return createEntity(name, pMesh);
}
//-----------------------------------------------------------------------
Entity* SceneManager::getEntity(const String& name) const
{
	return static_cast<Entity*>(
		getMovableObject(name, EntityFactory::FACTORY_TYPE_NAME));
}
//-----------------------------------------------------------------------
bool SceneManager::hasEntity(const String& name) const
{
	return hasMovableObject(name, EntityFactory::FACTORY_TYPE_NAME);
}

//-----------------------------------------------------------------------
void SceneManager::destroyEntity(Entity *e)
{
	destroyMovableObject(e);
}

//-----------------------------------------------------------------------
void SceneManager::destroyEntity(const String& name)
{
	destroyMovableObject(name, EntityFactory::FACTORY_TYPE_NAME);

}

//-----------------------------------------------------------------------
void SceneManager::destroyAllEntities(void)
{

	destroyAllMovableObjectsByType(EntityFactory::FACTORY_TYPE_NAME);
}

//-----------------------------------------------------------------------
void SceneManager::destroyAllBillboardSets(void)
{
	destroyAllMovableObjectsByType(BillboardSetFactory::FACTORY_TYPE_NAME);
}
//-----------------------------------------------------------------------
ManualObject* SceneManager::createManualObject(const String& name)
{
	return static_cast<ManualObject*>(
		createMovableObject(name, ManualObjectFactory::FACTORY_TYPE_NAME));
}
//-----------------------------------------------------------------------
ManualObject* SceneManager::createManualObject()
{
	String name = mMovableNameGenerator.generate();
	return createManualObject(name);
}
//-----------------------------------------------------------------------
ManualObject* SceneManager::getManualObject(const String& name) const
{
	return static_cast<ManualObject*>(
		getMovableObject(name, ManualObjectFactory::FACTORY_TYPE_NAME));

}
//-----------------------------------------------------------------------
bool SceneManager::hasManualObject(const String& name) const
{
	return hasMovableObject(name, ManualObjectFactory::FACTORY_TYPE_NAME);

}
//-----------------------------------------------------------------------
void SceneManager::destroyManualObject(ManualObject* obj)
{
	destroyMovableObject(obj);
}
//-----------------------------------------------------------------------
void SceneManager::destroyManualObject(const String& name)
{
	destroyMovableObject(name, ManualObjectFactory::FACTORY_TYPE_NAME);
}
//-----------------------------------------------------------------------
void SceneManager::destroyAllManualObjects(void)
{
	destroyAllMovableObjectsByType(ManualObjectFactory::FACTORY_TYPE_NAME);
}
//-----------------------------------------------------------------------
BillboardChain* SceneManager::createBillboardChain(const String& name)
{
	return static_cast<BillboardChain*>(
		createMovableObject(name, BillboardChainFactory::FACTORY_TYPE_NAME));
}
//-----------------------------------------------------------------------
BillboardChain* SceneManager::createBillboardChain()
{
	String name = mMovableNameGenerator.generate();
	return createBillboardChain(name);
}
//-----------------------------------------------------------------------
BillboardChain* SceneManager::getBillboardChain(const String& name) const
{
	return static_cast<BillboardChain*>(
		getMovableObject(name, BillboardChainFactory::FACTORY_TYPE_NAME));

}
//-----------------------------------------------------------------------
bool SceneManager::hasBillboardChain(const String& name) const
{
	return hasMovableObject(name, BillboardChainFactory::FACTORY_TYPE_NAME);
}

//-----------------------------------------------------------------------
void SceneManager::destroyBillboardChain(BillboardChain* obj)
{
	destroyMovableObject(obj);
}
//-----------------------------------------------------------------------
void SceneManager::destroyBillboardChain(const String& name)
{
	destroyMovableObject(name, BillboardChainFactory::FACTORY_TYPE_NAME);
}
//-----------------------------------------------------------------------
void SceneManager::destroyAllBillboardChains(void)
{
	destroyAllMovableObjectsByType(BillboardChainFactory::FACTORY_TYPE_NAME);
}
//-----------------------------------------------------------------------
RibbonTrail* SceneManager::createRibbonTrail(const String& name)
{
	return static_cast<RibbonTrail*>(
		createMovableObject(name, RibbonTrailFactory::FACTORY_TYPE_NAME));
}
//-----------------------------------------------------------------------
RibbonTrail* SceneManager::createRibbonTrail()
{
	String name = mMovableNameGenerator.generate();
	return createRibbonTrail(name);
}
//-----------------------------------------------------------------------
RibbonTrail* SceneManager::getRibbonTrail(const String& name) const
{
	return static_cast<RibbonTrail*>(
		getMovableObject(name, RibbonTrailFactory::FACTORY_TYPE_NAME));

}
//-----------------------------------------------------------------------
bool SceneManager::hasRibbonTrail(const String& name) const
{
	return hasMovableObject(name, RibbonTrailFactory::FACTORY_TYPE_NAME);
}

//-----------------------------------------------------------------------
void SceneManager::destroyRibbonTrail(RibbonTrail* obj)
{
	destroyMovableObject(obj);
}
//-----------------------------------------------------------------------
void SceneManager::destroyRibbonTrail(const String& name)
{
	destroyMovableObject(name, RibbonTrailFactory::FACTORY_TYPE_NAME);
}
//-----------------------------------------------------------------------
void SceneManager::destroyAllRibbonTrails(void)
{
	destroyAllMovableObjectsByType(RibbonTrailFactory::FACTORY_TYPE_NAME);
}
//-----------------------------------------------------------------------
ParticleSystem* SceneManager::createParticleSystem(const String& name,
	const String& templateName)
{
	NameValuePairList params;
	params["templateName"] = templateName;
	
	return static_cast<ParticleSystem*>(
		createMovableObject(name, ParticleSystemFactory::FACTORY_TYPE_NAME, 
			&params));
}
//-----------------------------------------------------------------------
ParticleSystem* SceneManager::createParticleSystem(const String& name,
	size_t quota, const String& group)
{
	NameValuePairList params;
	params["quota"] = StringConverter::toString(quota);
	params["resourceGroup"] = group;
	
	return static_cast<ParticleSystem*>(
		createMovableObject(name, ParticleSystemFactory::FACTORY_TYPE_NAME, 
			&params));
}
//-----------------------------------------------------------------------
ParticleSystem* SceneManager::createParticleSystem(size_t quota, const String& group)
{
	String name = mMovableNameGenerator.generate();
	return createParticleSystem(name, quota, group);
}

//-----------------------------------------------------------------------
ParticleSystem* SceneManager::getParticleSystem(const String& name) const
{
	return static_cast<ParticleSystem*>(
		getMovableObject(name, ParticleSystemFactory::FACTORY_TYPE_NAME));

}
//-----------------------------------------------------------------------
bool SceneManager::hasParticleSystem(const String& name) const
{
	return hasMovableObject(name, ParticleSystemFactory::FACTORY_TYPE_NAME);
}

//-----------------------------------------------------------------------
void SceneManager::destroyParticleSystem(ParticleSystem* obj)
{
	destroyMovableObject(obj);
}
//-----------------------------------------------------------------------
void SceneManager::destroyParticleSystem(const String& name)
{
	destroyMovableObject(name, ParticleSystemFactory::FACTORY_TYPE_NAME);
}
//-----------------------------------------------------------------------
void SceneManager::destroyAllParticleSystems(void)
{
	destroyAllMovableObjectsByType(ParticleSystemFactory::FACTORY_TYPE_NAME);
}
//-----------------------------------------------------------------------
void SceneManager::clearScene(void)
{
	destroyAllStaticGeometry();
	destroyAllInstanceManagers();
	destroyAllMovableObjects();

	// Clear root node of all children
	getRootSceneNode()->removeAllChildren();
	getRootSceneNode()->detachAllObjects();

	// Delete all SceneNodes, except root that is
	for (SceneNodeList::iterator i = mSceneNodes.begin();
		i != mSceneNodes.end(); ++i)
	{
		OGRE_DELETE i->second;
	}
	mSceneNodes.clear();
	mAutoTrackingSceneNodes.clear();


	
	// Clear animations
    destroyAllAnimations();

    // Remove sky nodes since they've been deleted
    mSkyBoxNode = mSkyPlaneNode = mSkyDomeNode = 0;
    mSkyBoxEnabled = mSkyPlaneEnabled = mSkyDomeEnabled = false; 

	// Clear render queue, empty completely
	if (mRenderQueue)
		mRenderQueue->clear(true);

}
//-----------------------------------------------------------------------
SceneNode* SceneManager::createSceneNodeImpl(void)
{
    return OGRE_NEW SceneNode(this);
}
//-----------------------------------------------------------------------
SceneNode* SceneManager::createSceneNodeImpl(const String& name)
{
    return OGRE_NEW SceneNode(this, name);
}//-----------------------------------------------------------------------
SceneNode* SceneManager::createSceneNode(void)
{
    SceneNode* sn = createSceneNodeImpl();
    assert(mSceneNodes.find(sn->getName()) == mSceneNodes.end());
    mSceneNodes[sn->getName()] = sn;
    return sn;
}
//-----------------------------------------------------------------------
SceneNode* SceneManager::createSceneNode(const String& name)
{
    // Check name not used
    if (mSceneNodes.find(name) != mSceneNodes.end())
    {
        OGRE_EXCEPT(
            Exception::ERR_DUPLICATE_ITEM,
            "A scene node with the name " + name + " already exists",
            "SceneManager::createSceneNode" );
    }

    SceneNode* sn = createSceneNodeImpl(name);
    mSceneNodes[sn->getName()] = sn;
    return sn;
}
//-----------------------------------------------------------------------
void SceneManager::destroySceneNode(const String& name)
{
    SceneNodeList::iterator i = mSceneNodes.find(name);

    if (i == mSceneNodes.end())
    {
        OGRE_EXCEPT(Exception::ERR_ITEM_NOT_FOUND, "SceneNode '" + name + "' not found.",
            "SceneManager::destroySceneNode");
    }

    // Find any scene nodes which are tracking this node, and turn them off
    AutoTrackingSceneNodes::iterator ai, aiend;
    aiend = mAutoTrackingSceneNodes.end();
    for (ai = mAutoTrackingSceneNodes.begin(); ai != aiend; )
    {
		// Pre-increment incase we delete
		AutoTrackingSceneNodes::iterator curri = ai++;
        SceneNode* n = *curri;
        // Tracking this node
        if (n->getAutoTrackTarget() == i->second)
        {
            // turn off, this will notify SceneManager to remove
            n->setAutoTracking(false);
        }
        // node is itself a tracker
        else if (n == i->second)
        {
            mAutoTrackingSceneNodes.erase(curri);
        }
    }

	// detach from parent (don't do this in destructor since bulk destruction
	// behaves differently)
	Node* parentNode = i->second->getParent();
	if (parentNode)
	{
		parentNode->removeChild(i->second);
	}
    OGRE_DELETE i->second;
    mSceneNodes.erase(i);
}
//---------------------------------------------------------------------
void SceneManager::destroySceneNode(SceneNode* sn)
{
    if(!sn)
        OGRE_EXCEPT(Exception::ERR_INVALIDPARAMS, "Cannot destroy a null SceneNode.", "SceneManager::destroySceneNode");

	destroySceneNode(sn->getName());
}
//-----------------------------------------------------------------------
SceneNode* SceneManager::getRootSceneNode(void)
{
	if (!mSceneRoot)
	{
		// Create root scene node
		mSceneRoot = createSceneNodeImpl("Ogre/SceneRoot");
		mSceneRoot->_notifyRootNode();
	}

    return mSceneRoot;
}
//-----------------------------------------------------------------------
SceneNode* SceneManager::getSceneNode(const String& name) const
{
    SceneNodeList::const_iterator i = mSceneNodes.find(name);

    if (i == mSceneNodes.end())
    {
        OGRE_EXCEPT(Exception::ERR_ITEM_NOT_FOUND, "SceneNode '" + name + "' not found.",
            "SceneManager::getSceneNode");
    }

    return i->second;

}
//-----------------------------------------------------------------------
bool SceneManager::hasSceneNode(const String& name) const
{
	return (mSceneNodes.find(name) != mSceneNodes.end());
}

//-----------------------------------------------------------------------
const Pass* SceneManager::_setPass(const Pass* pass, bool evenIfSuppressed, 
								   bool shadowDerivation)
{
	//If using late material resolving, swap now.
	if (isLateMaterialResolving()) 
	{
		Technique* lateTech = pass->getParent()->getParent()->getBestTechnique();
		if (lateTech->getNumPasses() > pass->getIndex())
		{
			pass = lateTech->getPass(pass->getIndex());
		}
		else
        {
            pass = lateTech->getPass(0);
        }
		//Should we warn or throw an exception if an illegal state was achieved?
	}

	if (!mSuppressRenderStateChanges || evenIfSuppressed)
	{
		if (mIlluminationStage == IRS_RENDER_TO_TEXTURE && shadowDerivation)
		{
			// Derive a special shadow caster pass from this one
			pass = deriveShadowCasterPass(pass);
		}
		else if (mIlluminationStage == IRS_RENDER_RECEIVER_PASS && shadowDerivation)
		{
			pass = deriveShadowReceiverPass(pass);
		}

        // Tell params about current pass
        mAutoParamDataSource->setCurrentPass(pass);

		bool passSurfaceAndLightParams = true;
		bool passFogParams = true;

		if (pass->hasVertexProgram())
		{
			bindGpuProgram(pass->getVertexProgram()->_getBindingDelegate());
			// bind parameters later 
			// does the vertex program want surface and light params passed to rendersystem?
			passSurfaceAndLightParams = pass->getVertexProgram()->getPassSurfaceAndLightStates();
		}
		else
		{
			// Unbind program?
			if (mDestRenderSystem->isGpuProgramBound(GPT_VERTEX_PROGRAM))
			{
				mDestRenderSystem->unbindGpuProgram(GPT_VERTEX_PROGRAM);
			}
			// Set fixed-function vertex parameters
		}

		if (pass->hasGeometryProgram())
		{
			bindGpuProgram(pass->getGeometryProgram()->_getBindingDelegate());
			// bind parameters later 
		}
		else
		{
			// Unbind program?
			if (mDestRenderSystem->isGpuProgramBound(GPT_GEOMETRY_PROGRAM))
			{
				mDestRenderSystem->unbindGpuProgram(GPT_GEOMETRY_PROGRAM);
			}
			// Set fixed-function vertex parameters
		}
		if (pass->hasTesselationHullProgram())
		{
			bindGpuProgram(pass->getTesselationHullProgram()->_getBindingDelegate());
			// bind parameters later
		}
		else
		{
			// Unbind program?
			if (mDestRenderSystem->isGpuProgramBound(GPT_HULL_PROGRAM))
			{
				mDestRenderSystem->unbindGpuProgram(GPT_HULL_PROGRAM);
			}
			// Set fixed-function tesselation control parameters
		}

		if (pass->hasTesselationDomainProgram())
		{
			bindGpuProgram(pass->getTesselationDomainProgram()->_getBindingDelegate());
			// bind parameters later
		}
		else
		{
			// Unbind program?
			if (mDestRenderSystem->isGpuProgramBound(GPT_DOMAIN_PROGRAM))
			{
				mDestRenderSystem->unbindGpuProgram(GPT_DOMAIN_PROGRAM);
			}
			// Set fixed-function tesselation evaluation parameters
		}


		if (passSurfaceAndLightParams)
		{
			// Set surface reflectance properties, only valid if lighting is enabled
			if (pass->getLightingEnabled())
			{
				mDestRenderSystem->_setSurfaceParams( 
					pass->getAmbient(), 
					pass->getDiffuse(), 
					pass->getSpecular(), 
					pass->getSelfIllumination(), 
					pass->getShininess(),
			pass->getVertexColourTracking() );
			}

			// Dynamic lighting enabled?
			mDestRenderSystem->setLightingEnabled(pass->getLightingEnabled());
		}

		// Using a fragment program?
		if (pass->hasFragmentProgram())
		{
			bindGpuProgram(pass->getFragmentProgram()->_getBindingDelegate());
			// bind parameters later 
			passFogParams = pass->getFragmentProgram()->getPassFogStates();
		}
		else
		{
			// Unbind program?
			if (mDestRenderSystem->isGpuProgramBound(GPT_FRAGMENT_PROGRAM))
			{
				mDestRenderSystem->unbindGpuProgram(GPT_FRAGMENT_PROGRAM);
			}

			// Set fixed-function fragment settings
		}

		if (passFogParams)
		{
			// New fog params can either be from scene or from material
			FogMode newFogMode;
			ColourValue newFogColour;
			Real newFogStart, newFogEnd, newFogDensity;
			if (pass->getFogOverride())
			{
				// New fog params from material
				newFogMode = pass->getFogMode();
				newFogColour = pass->getFogColour();
				newFogStart = pass->getFogStart();
				newFogEnd = pass->getFogEnd();
				newFogDensity = pass->getFogDensity();
			}
			else
			{
				// New fog params from scene
				newFogMode = mFogMode;
				newFogColour = mFogColour;
				newFogStart = mFogStart;
				newFogEnd = mFogEnd;
				newFogDensity = mFogDensity;
			}

			/* In D3D, it applies to shaders prior
			to version vs_3_0 and ps_3_0. And in OGL, it applies to "ARB_fog_XXX" in
			fragment program, and in other ways, them maybe access by gpu program via
			"state.fog.XXX".
			*/
	        mDestRenderSystem->_setFog(
		        newFogMode, newFogColour, newFogDensity, newFogStart, newFogEnd);
		}
        // Tell params about ORIGINAL fog
		// Need to be able to override fixed function fog, but still have
		// original fog parameters available to a shader than chooses to use
        mAutoParamDataSource->setFog(
            mFogMode, mFogColour, mFogDensity, mFogStart, mFogEnd);

		// The rest of the settings are the same no matter whether we use programs or not

		// Set scene blending
		if ( pass->hasSeparateSceneBlending( ) )
		{
			mDestRenderSystem->_setSeparateSceneBlending(
				pass->getSourceBlendFactor(), pass->getDestBlendFactor(),
				pass->getSourceBlendFactorAlpha(), pass->getDestBlendFactorAlpha(),
				pass->getSceneBlendingOperation(), 
				pass->hasSeparateSceneBlendingOperations() ? pass->getSceneBlendingOperation() : pass->getSceneBlendingOperationAlpha() );
		}
		else
		{
			if(pass->hasSeparateSceneBlendingOperations( ) )
			{
				mDestRenderSystem->_setSeparateSceneBlending(
					pass->getSourceBlendFactor(), pass->getDestBlendFactor(),
					pass->getSourceBlendFactor(), pass->getDestBlendFactor(),
					pass->getSceneBlendingOperation(), pass->getSceneBlendingOperationAlpha() );
			}
			else
			{
				mDestRenderSystem->_setSceneBlending(
					pass->getSourceBlendFactor(), pass->getDestBlendFactor(), pass->getSceneBlendingOperation() );
			}
		}

		// Set point parameters
		mDestRenderSystem->_setPointParameters(
			pass->getPointSize(),
			pass->isPointAttenuationEnabled(), 
			pass->getPointAttenuationConstant(), 
			pass->getPointAttenuationLinear(), 
			pass->getPointAttenuationQuadratic(), 
			pass->getPointMinSize(), 
			pass->getPointMaxSize());

		if (mDestRenderSystem->getCapabilities()->hasCapability(RSC_POINT_SPRITES))
			mDestRenderSystem->_setPointSpritesEnabled(pass->getPointSpritesEnabled());

		// Texture unit settings

		Pass::ConstTextureUnitStateIterator texIter =  pass->getTextureUnitStateIterator();
		size_t unit = 0;
		// Reset the shadow texture index for each pass
		size_t startLightIndex = pass->getStartLight();
		size_t shadowTexUnitIndex = 0;
		size_t shadowTexIndex = mShadowTextures.size();
		if (mShadowTextureIndexLightList.size() > startLightIndex)
			shadowTexIndex = mShadowTextureIndexLightList[startLightIndex];
		while(texIter.hasMoreElements())
		{
			TextureUnitState* pTex = texIter.getNext();
			if (!pass->getIteratePerLight() && 
				isShadowTechniqueTextureBased() && 
				pTex->getContentType() == TextureUnitState::CONTENT_SHADOW)
			{
				// Need to bind the correct shadow texture, based on the start light
				// Even though the light list can change per object, our restrictions
				// say that when texture shadows are enabled, the lights up to the
				// number of texture shadows will be fixed for all objects
				// to match the shadow textures that have been generated
				// see Listener::sortLightsAffectingFrustum and
				// MovableObject::Listener::objectQueryLights
				// Note that light iteration throws the indexes out so we don't bind here
				// if that's the case, we have to bind when lights are iterated
				// in renderSingleObject

				TexturePtr shadowTex;
				if (shadowTexIndex < mShadowTextures.size())
				{
					shadowTex = getShadowTexture(shadowTexIndex);
					// Hook up projection frustum
					Camera *cam = shadowTex->getBuffer()->getRenderTarget()->getViewport(0)->getCamera();
					// Enable projective texturing if fixed-function, but also need to
					// disable it explicitly for program pipeline.
					pTex->setProjectiveTexturing(!pass->hasVertexProgram(), cam);
					mAutoParamDataSource->setTextureProjector(cam, shadowTexUnitIndex);
				}
				else
				{
					// Use fallback 'null' shadow texture
					// no projection since all uniform colour anyway
					shadowTex = mNullShadowTexture;
					pTex->setProjectiveTexturing(false);
					mAutoParamDataSource->setTextureProjector(0, shadowTexUnitIndex);

				}
				pTex->_setTexturePtr(shadowTex);

				++shadowTexIndex;
				++shadowTexUnitIndex;
			}
			else if (mIlluminationStage == IRS_NONE && pass->hasVertexProgram())
			{
				// Manually set texture projector for shaders if present
				// This won't get set any other way if using manual projection
				TextureUnitState::EffectMap::const_iterator effi = 
					pTex->getEffects().find(TextureUnitState::ET_PROJECTIVE_TEXTURE);
				if (effi != pTex->getEffects().end())
				{
					mAutoParamDataSource->setTextureProjector(effi->second.frustum, unit);
				}
			}
			if (pTex->getContentType() == TextureUnitState::CONTENT_COMPOSITOR)
			{
				CompositorChain* currentChain = _getActiveCompositorChain();
				if (!currentChain)
				{
					OGRE_EXCEPT(Exception::ERR_INVALID_STATE,
						"A pass that wishes to reference a compositor texture "
						"attempted to render in a pipeline without a compositor",
						"SceneManager::_setPass");
				}
				CompositorInstance* refComp = currentChain->getCompositor(pTex->getReferencedCompositorName());
				if (refComp == 0)
				{
					OGRE_EXCEPT(Exception::ERR_ITEM_NOT_FOUND,
						"Invalid compositor content_type compositor name",
						"SceneManager::_setPass");
				}
				Ogre::TexturePtr refTex = refComp->getTextureInstance(
					pTex->getReferencedTextureName(), pTex->getReferencedMRTIndex());
				if (refTex.isNull())
				{
					OGRE_EXCEPT(Exception::ERR_ITEM_NOT_FOUND,
						"Invalid compositor content_type texture name",
						"SceneManager::_setPass");
				}
				pTex->_setTexturePtr(refTex);
			}
			mDestRenderSystem->_setTextureUnitSettings(unit, *pTex);
			++unit;
		}
		// Disable remaining texture units
		mDestRenderSystem->_disableTextureUnitsFrom(pass->getNumTextureUnitStates());

		// Set up non-texture related material settings
		// Depth buffer settings
		mDestRenderSystem->_setDepthBufferFunction(pass->getDepthFunction());
		mDestRenderSystem->_setDepthBufferCheckEnabled(pass->getDepthCheckEnabled());
		mDestRenderSystem->_setDepthBufferWriteEnabled(pass->getDepthWriteEnabled());
		mDestRenderSystem->_setDepthBias(pass->getDepthBiasConstant(), 
			pass->getDepthBiasSlopeScale());
		// Alpha-reject settings
		mDestRenderSystem->_setAlphaRejectSettings(
			pass->getAlphaRejectFunction(), pass->getAlphaRejectValue(), pass->isAlphaToCoverageEnabled());
		// Set colour write mode
		// Right now we only use on/off, not per-channel
		bool colWrite = pass->getColourWriteEnabled();
		mDestRenderSystem->_setColourBufferWriteEnabled(colWrite, colWrite, colWrite, colWrite);
		// Culling mode
		if (isShadowTechniqueTextureBased() 
			&& mIlluminationStage == IRS_RENDER_TO_TEXTURE
			&& mShadowCasterRenderBackFaces
			&& pass->getCullingMode() == CULL_CLOCKWISE)
		{
			// render back faces into shadow caster, can help with depth comparison
			mPassCullingMode = CULL_ANTICLOCKWISE;
		}
		else
		{
			mPassCullingMode = pass->getCullingMode();
		}
		mDestRenderSystem->_setCullingMode(mPassCullingMode);
		
		// Shading
		mDestRenderSystem->setShadingType(pass->getShadingMode());
		// Polygon mode
		mDestRenderSystem->_setPolygonMode(pass->getPolygonMode());

		// set pass number
    	mAutoParamDataSource->setPassNumber( pass->getIndex() );

		// mark global params as dirty
		mGpuParamsDirty |= (uint16)GPV_GLOBAL;

	}

    return pass;
}
//-----------------------------------------------------------------------
void SceneManager::prepareRenderQueue(void)
{
	RenderQueue* q = getRenderQueue();
	// Clear the render queue
	q->clear(Root::getSingleton().getRemoveRenderQueueStructuresOnClear());

	// Prep the ordering options

	// If we're using a custom render squence, define based on that
	RenderQueueInvocationSequence* seq = 
		mCurrentViewport->_getRenderQueueInvocationSequence();
	if (seq)
	{
		// Iterate once to crate / reset all
		RenderQueueInvocationIterator invokeIt = seq->iterator();
		while (invokeIt.hasMoreElements())
		{
			RenderQueueInvocation* invocation = invokeIt.getNext();
			RenderQueueGroup* group = 
				q->getQueueGroup(invocation->getRenderQueueGroupID());
			group->resetOrganisationModes();
		}
		// Iterate again to build up options (may be more than one)
		invokeIt = seq->iterator();
		while (invokeIt.hasMoreElements())
		{
			RenderQueueInvocation* invocation = invokeIt.getNext();
			RenderQueueGroup* group = 
				q->getQueueGroup(invocation->getRenderQueueGroupID());
			group->addOrganisationMode(invocation->getSolidsOrganisation());
			// also set splitting options
			updateRenderQueueGroupSplitOptions(group, invocation->getSuppressShadows(), 
				invocation->getSuppressRenderStateChanges());
		}

		mLastRenderQueueInvocationCustom = true;
	}
	else
	{
		if (mLastRenderQueueInvocationCustom)
		{
			// We need this here to reset if coming out of a render queue sequence, 
			// but doing it resets any specialised settings set globally per render queue 
			// so only do it when necessary - it's nice to allow people to set the organisation
			// mode manually for example

			// Default all the queue groups that are there, new ones will be created
			// with defaults too
			RenderQueue::QueueGroupIterator groupIter = q->_getQueueGroupIterator();
			while (groupIter.hasMoreElements())
			{
				RenderQueueGroup* g = groupIter.getNext();
				g->defaultOrganisationMode();
			}
		}

		// Global split options
		updateRenderQueueSplitOptions();

		mLastRenderQueueInvocationCustom = false;
	}

}
//-----------------------------------------------------------------------
void SceneManager::_renderScene(Camera* camera, Viewport* vp, bool includeOverlays)
{
	OgreProfileGroup("_renderScene", OGREPROF_GENERAL);

    Root::getSingleton()._pushCurrentSceneManager(this);
	mActiveQueuedRenderableVisitor->targetSceneMgr = this;
	mAutoParamDataSource->setCurrentSceneManager(this);

	// Also set the internal viewport pointer at this point, for calls that need it
	// However don't call setViewport just yet (see below)
	mCurrentViewport = vp;

	// reset light hash so even if light list is the same, we refresh the content every frame
	LightList emptyLightList;
	useLights(emptyLightList, 0);

    if (isShadowTechniqueInUse())
    {
        // Prepare shadow materials
        initShadowVolumeMaterials();
    }

    // Perform a quick pre-check to see whether we should override far distance
    // When using stencil volumes we have to use infinite far distance
    // to prevent dark caps getting clipped
    if (isShadowTechniqueStencilBased() && 
        camera->getProjectionType() == PT_PERSPECTIVE &&
        camera->getFarClipDistance() != 0 && 
        mDestRenderSystem->getCapabilities()->hasCapability(RSC_INFINITE_FAR_PLANE) && 
        mShadowUseInfiniteFarPlane)
    {
        // infinite far distance
        camera->setFarClipDistance(0);
    }

    mCameraInProgress = camera;


    // Update controllers 
    ControllerManager::getSingleton().updateAllControllers();

    // Update the scene, only do this once per frame
    unsigned long thisFrameNumber = Root::getSingleton().getNextFrameNumber();
    if (thisFrameNumber != mLastFrameNumber)
    {
        // Update animations
        _applySceneAnimations();
		updateDirtyInstanceManagers();
        mLastFrameNumber = thisFrameNumber;
    }

	{
		// Lock scene graph mutex, no more changes until we're ready to render
            OGRE_LOCK_MUTEX(sceneGraphMutex);

		// Update scene graph for this camera (can happen multiple times per frame)
		{
			OgreProfileGroup("_updateSceneGraph", OGREPROF_GENERAL);
			_updateSceneGraph(camera);

			// Auto-track nodes
			AutoTrackingSceneNodes::iterator atsni, atsniend;
			atsniend = mAutoTrackingSceneNodes.end();
			for (atsni = mAutoTrackingSceneNodes.begin(); atsni != atsniend; ++atsni)
			{
				(*atsni)->_autoTrack();
			}
			// Auto-track camera if required
			camera->_autoTrack();
		}

		// Update scene graph for this camera (can happen multiple times per frame)
		{
			OgreProfileGroup("_updateSceneGraph", OGREPROF_GENERAL);
			_updateSceneGraph(camera);

			// Auto-track nodes
			AutoTrackingSceneNodes::iterator atsni, atsniend;
			atsniend = mAutoTrackingSceneNodes.end();
			for (atsni = mAutoTrackingSceneNodes.begin(); atsni != atsniend; ++atsni)
			{
				(*atsni)->_autoTrack();
			}
			// Auto-track camera if required
			camera->_autoTrack();
		}

		if (mIlluminationStage != IRS_RENDER_TO_TEXTURE && mFindVisibleObjects)
		{
			// Locate any lights which could be affecting the frustum
			findLightsAffectingFrustum(camera);

			// Are we using any shadows at all?
			if (isShadowTechniqueInUse() && vp->getShadowsEnabled())
			{
				// Prepare shadow textures if texture shadow based shadowing
				// technique in use
				if (isShadowTechniqueTextureBased())
				{
					OgreProfileGroup("prepareShadowTextures", OGREPROF_GENERAL);

					// *******
					// WARNING
					// *******
					// This call will result in re-entrant calls to this method
					// therefore anything which comes before this is NOT 
					// guaranteed persistent. Make sure that anything which 
					// MUST be specific to this camera / target is done 
					// AFTER THIS POINT
					prepareShadowTextures(camera, vp);
					// reset the cameras & viewport because of the re-entrant call
					mCameraInProgress = camera;
					mCurrentViewport = vp;
				}
			}
		}

		// Invert vertex winding?
		if (camera->isReflected())
		{
			mDestRenderSystem->setInvertVertexWinding(true);
		}
		else
		{
			mDestRenderSystem->setInvertVertexWinding(false);
		}

		// Tell params about viewport
		mAutoParamDataSource->setCurrentViewport(vp);
		// Set the viewport - this is deliberately after the shadow texture update
		setViewport(vp);

		// Tell params about camera
		mAutoParamDataSource->setCurrentCamera(camera, mCameraRelativeRendering);
		// Set autoparams for finite dir light extrusion
		mAutoParamDataSource->setShadowDirLightExtrusionDistance(mShadowDirLightExtrudeDist);

		// Tell params about current ambient light
		mAutoParamDataSource->setAmbientLightColour(mAmbientLight);
		// Tell rendersystem
		mDestRenderSystem->setAmbientLight(mAmbientLight.r, mAmbientLight.g, mAmbientLight.b);

		// Tell params about render target
		mAutoParamDataSource->setCurrentRenderTarget(vp->getTarget());


		// Set camera window clipping planes (if any)
		if (mDestRenderSystem->getCapabilities()->hasCapability(RSC_USER_CLIP_PLANES))
		{
			mDestRenderSystem->resetClipPlanes();
			if (camera->isWindowSet())  
			{
				mDestRenderSystem->setClipPlanes(camera->getWindowPlanes());
			}
		}

		// Prepare render queue for receiving new objects
		{
			OgreProfileGroup("prepareRenderQueue", OGREPROF_GENERAL);
			prepareRenderQueue();
		}

		if (mFindVisibleObjects)
		{
			OgreProfileGroup("_findVisibleObjects", OGREPROF_CULLING);

			// Assemble an AAB on the fly which contains the scene elements visible
			// by the camera.
			CamVisibleObjectsMap::iterator camVisObjIt = mCamVisibleObjectsMap.find( camera );

			assert (camVisObjIt != mCamVisibleObjectsMap.end() &&
				"Should never fail to find a visible object bound for a camera, "
				"did you override SceneManager::createCamera or something?");

			// reset the bounds
			camVisObjIt->second.reset();

			// Parse the scene and tag visibles
			firePreFindVisibleObjects(vp);
			_findVisibleObjects(camera, &(camVisObjIt->second),
				mIlluminationStage == IRS_RENDER_TO_TEXTURE? true : false);
			firePostFindVisibleObjects(vp);

			mAutoParamDataSource->setMainCamBoundsInfo(&(camVisObjIt->second));
		}
		// Queue skies, if viewport seems it
		if (vp->getSkiesEnabled() && mFindVisibleObjects && mIlluminationStage != IRS_RENDER_TO_TEXTURE)
		{
			_queueSkiesForRendering(camera);
		}
	} // end lock on scene graph mutex

    mDestRenderSystem->_beginGeometryCount();
	// Clear the viewport if required
	if (mCurrentViewport->getClearEveryFrame())
	{
		mDestRenderSystem->clearFrameBuffer(
			mCurrentViewport->getClearBuffers(), 
			mCurrentViewport->getBackgroundColour(),
			mCurrentViewport->getDepthClear() );
	}        
    // Begin the frame
    mDestRenderSystem->_beginFrame();

    // Set rasterisation mode
    mDestRenderSystem->_setPolygonMode(camera->getPolygonMode());

	// Set initial camera state
	mDestRenderSystem->_setProjectionMatrix(mCameraInProgress->getProjectionMatrixRS());
	
	mCachedViewMatrix = mCameraInProgress->getViewMatrix(true);

	if (mCameraRelativeRendering)
	{
		mCachedViewMatrix.setTrans(Vector3::ZERO);
		mCameraRelativePosition = mCameraInProgress->getDerivedPosition();
	}
	mDestRenderSystem->_setTextureProjectionRelativeTo(mCameraRelativeRendering, camera->getDerivedPosition());

	
	setViewMatrix(mCachedViewMatrix);

    // Render scene content
	{
		OgreProfileGroup("_renderVisibleObjects", OGREPROF_RENDERING);
		_renderVisibleObjects();
	}

    // End frame
    mDestRenderSystem->_endFrame();

    // Notify camera of vis faces
    camera->_notifyRenderedFaces(mDestRenderSystem->_getFaceCount());

    // Notify camera of vis batches
    camera->_notifyRenderedBatches(mDestRenderSystem->_getBatchCount());

	Root::getSingleton()._popCurrentSceneManager(this);

}


//-----------------------------------------------------------------------
void SceneManager::_setDestinationRenderSystem(RenderSystem* sys)
{
    mDestRenderSystem = sys;

}


//-----------------------------------------------------------------------
void SceneManager::prepareWorldGeometry(const String& filename)
{
    // This default implementation cannot handle world geometry
    OGRE_EXCEPT(Exception::ERR_INVALIDPARAMS,
        "World geometry is not supported by the generic SceneManager.",
        "SceneManager::prepareWorldGeometry");
}
//-----------------------------------------------------------------------
void SceneManager::prepareWorldGeometry(DataStreamPtr& stream, 
	const String& typeName)
{
    // This default implementation cannot handle world geometry
    OGRE_EXCEPT(Exception::ERR_INVALIDPARAMS,
        "World geometry is not supported by the generic SceneManager.",
        "SceneManager::prepareWorldGeometry");
}

//-----------------------------------------------------------------------
void SceneManager::setWorldGeometry(const String& filename)
{
    // This default implementation cannot handle world geometry
    OGRE_EXCEPT(Exception::ERR_INVALIDPARAMS,
        "World geometry is not supported by the generic SceneManager.",
        "SceneManager::setWorldGeometry");
}
//-----------------------------------------------------------------------
void SceneManager::setWorldGeometry(DataStreamPtr& stream, 
	const String& typeName)
{
    // This default implementation cannot handle world geometry
    OGRE_EXCEPT(Exception::ERR_INVALIDPARAMS,
        "World geometry is not supported by the generic SceneManager.",
        "SceneManager::setWorldGeometry");
}

//-----------------------------------------------------------------------
bool SceneManager::materialLess::operator() (const Material* x, const Material* y) const
{
    // If x transparent and y not, x > y (since x has to overlap y)
    if (x->isTransparent() && !y->isTransparent())
    {
        return false;
    }
    // If y is transparent and x not, x < y
    else if (!x->isTransparent() && y->isTransparent())
    {
        return true;
    }
    else
    {
        // Otherwise don't care (both transparent or both solid)
        // Just arbitrarily use pointer
        return x < y;
    }

}

//-----------------------------------------------------------------------
void SceneManager::_setSkyPlane(
                               bool enable,
                               const Plane& plane,
                               const String& materialName,
                               Real gscale,
                               Real tiling,
                               uint8 renderQueue,
                               Real bow, 
                               int xsegments, int ysegments, 
                               const String& groupName)
{
    if (enable)
    {
        String meshName = mName + "SkyPlane";
        mSkyPlane = plane;

        MaterialPtr m = MaterialManager::getSingleton().getByName(materialName, groupName);
        if (m.isNull())
        {
            OGRE_EXCEPT(Exception::ERR_INVALIDPARAMS, 
                "Sky plane material '" + materialName + "' not found.",
                "SceneManager::setSkyPlane");
        }
        // Make sure the material doesn't update the depth buffer
        m->setDepthWriteEnabled(false);
        // Ensure loaded
        m->load();

        mSkyPlaneRenderQueue = renderQueue;

        // Set up the plane
        MeshPtr planeMesh = MeshManager::getSingleton().getByName(meshName);
        if (!planeMesh.isNull())
        {
            // Destroy the old one
            MeshManager::getSingleton().remove(planeMesh->getHandle());
        }

        // Create up vector
        Vector3 up = plane.normal.crossProduct(Vector3::UNIT_X);
        if (up == Vector3::ZERO)
            up = plane.normal.crossProduct(-Vector3::UNIT_Z);

        // Create skyplane
        if( bow > 0 )
        {
            // Build a curved skyplane
            planeMesh = MeshManager::getSingleton().createCurvedPlane(
                meshName, groupName, plane, gscale * 100, gscale * 100, gscale * bow * 100, 
                xsegments, ysegments, false, 1, tiling, tiling, up);
        }
        else
        {
            planeMesh = MeshManager::getSingleton().createPlane(
                meshName, groupName, plane, gscale * 100, gscale * 100, xsegments, ysegments, false, 
                1, tiling, tiling, up);
        }

        // Create entity 
        if (mSkyPlaneEntity)
        {
            // destroy old one, do it by name for speed
            destroyEntity(meshName);
            mSkyPlaneEntity = 0;
        }
        // Create, use the same name for mesh and entity
		// manually construct as we don't want this to be destroyed on destroyAllMovableObjects
		MovableObjectFactory* factory = 
			Root::getSingleton().getMovableObjectFactory(EntityFactory::FACTORY_TYPE_NAME);
		NameValuePairList params;
		params["mesh"] = meshName;
        mSkyPlaneEntity = static_cast<Entity*>(factory->createInstance(meshName, this, &params));
        mSkyPlaneEntity->setMaterialName(materialName, groupName);
        mSkyPlaneEntity->setCastShadows(false);

        MovableObjectCollection* objectMap = getMovableObjectCollection(EntityFactory::FACTORY_TYPE_NAME);
        objectMap->map[meshName] = mSkyPlaneEntity;

        // Create node and attach
        if (!mSkyPlaneNode)
        {
            mSkyPlaneNode = createSceneNode(meshName + "Node");
        }
        else
        {
            mSkyPlaneNode->detachAllObjects();
        }
        mSkyPlaneNode->attachObject(mSkyPlaneEntity);

    }
	mSkyPlaneEnabled = enable;
	mSkyPlaneGenParameters.skyPlaneBow = bow;
	mSkyPlaneGenParameters.skyPlaneScale = gscale;
	mSkyPlaneGenParameters.skyPlaneTiling = tiling;
	mSkyPlaneGenParameters.skyPlaneXSegments = xsegments;
	mSkyPlaneGenParameters.skyPlaneYSegments = ysegments;
}
//-----------------------------------------------------------------------
void SceneManager::setSkyPlane(
                               bool enable,
                               const Plane& plane,
                               const String& materialName,
                               Real gscale,
                               Real tiling,
                               bool drawFirst,
                               Real bow, 
                               int xsegments, int ysegments, 
                               const String& groupName)
{
	_setSkyPlane(enable, plane, materialName, gscale, tiling, 
		static_cast<uint8>(drawFirst?RENDER_QUEUE_SKIES_EARLY: RENDER_QUEUE_SKIES_LATE), 
		bow, xsegments, ysegments, groupName);
}
//-----------------------------------------------------------------------
void SceneManager::_setSkyBox(
                             bool enable,
                             const String& materialName,
                             Real distance,
                             uint8 renderQueue,
                             const Quaternion& orientation,
                             const String& groupName)
{
    if (enable)
    {
        MaterialPtr m = MaterialManager::getSingleton().getByName(materialName, groupName);
        if (m.isNull())
        {
            OGRE_EXCEPT(Exception::ERR_INVALIDPARAMS, 
                "Sky box material '" + materialName + "' not found.",
                "SceneManager::setSkyBox");
        }
        // Ensure loaded
        m->load();
		if (!m->getBestTechnique() || 
			!m->getBestTechnique()->getNumPasses())
		{
			LogManager::getSingleton().logMessage(
				"Warning, skybox material " + materialName + " is not supported, defaulting.");
			m = MaterialManager::getSingleton().getDefaultSettings();
		}

		bool t3d = false;
		Pass* pass = m->getBestTechnique()->getPass(0);
		if (pass->getNumTextureUnitStates() > 0 && pass->getTextureUnitState(0)->is3D())
			t3d = true;

        mSkyBoxRenderQueue = renderQueue;

        // Create node 
        if (!mSkyBoxNode)
        {
            mSkyBoxNode = createSceneNode("SkyBoxNode");
        }

		// Create object
		if (!mSkyBoxObj)
		{
			mSkyBoxObj = OGRE_NEW ManualObject("SkyBox");
			mSkyBoxObj->setCastShadows(false);
			mSkyBoxNode->attachObject(mSkyBoxObj);
		}
		else
		{
			if (!mSkyBoxObj->isAttached())
			{
				mSkyBoxNode->attachObject(mSkyBoxObj);
			}
			mSkyBoxObj->clear();
		}
		
		mSkyBoxObj->setRenderQueueGroup(mSkyBoxRenderQueue);

		if (t3d)
		{
			mSkyBoxObj->begin(materialName);
		}

        MaterialManager& matMgr = MaterialManager::getSingleton();
        // Set up the box (6 planes)
        for (uint16 i = 0; i < 6; ++i)
        {
			Plane plane;
			String meshName;
			Vector3 middle;
			Vector3 up, right;

			switch(i)
			{
			case BP_FRONT:
				middle = Vector3(0, 0, -distance);
				up = Vector3::UNIT_Y * distance;
				right = Vector3::UNIT_X * distance;
				break;
			case BP_BACK:
				middle = Vector3(0, 0, distance);
				up = Vector3::UNIT_Y * distance;
				right = Vector3::NEGATIVE_UNIT_X * distance;
				break;
			case BP_LEFT:
				middle = Vector3(-distance, 0, 0);
				up = Vector3::UNIT_Y * distance;
				right = Vector3::NEGATIVE_UNIT_Z * distance;
				break;
			case BP_RIGHT:
				middle = Vector3(distance, 0, 0);
				up = Vector3::UNIT_Y * distance;
				right = Vector3::UNIT_Z * distance;
				break;
			case BP_UP:
				middle = Vector3(0, distance, 0);
				up = Vector3::UNIT_Z * distance;
				right = Vector3::UNIT_X * distance;
				break;
			case BP_DOWN:
				middle = Vector3(0, -distance, 0);
				up = Vector3::NEGATIVE_UNIT_Z * distance;
				right = Vector3::UNIT_X * distance;
				break;
			}
			// Modify by orientation
			middle = orientation * middle;
			up = orientation * up;
			right = orientation * right;

            
			if (t3d)
			{
				// 3D cubic texture 
				// Note UVs mirrored front/back
				// I could save a few vertices here by sharing the corners
				// since 3D coords will function correctly but it's really not worth
				// making the code more complicated for the sake of 16 verts
				// top left
				Vector3 pos;
				pos = middle + up - right;
				mSkyBoxObj->position(pos);
				mSkyBoxObj->textureCoord(pos.normalisedCopy() * Vector3(1,1,-1));
				// bottom left
				pos = middle - up - right;
				mSkyBoxObj->position(pos);
				mSkyBoxObj->textureCoord(pos.normalisedCopy() * Vector3(1,1,-1));
				// bottom right
				pos = middle - up + right;
				mSkyBoxObj->position(pos);
				mSkyBoxObj->textureCoord(pos.normalisedCopy() * Vector3(1,1,-1));
				// top right
				pos = middle + up + right;
				mSkyBoxObj->position(pos);
				mSkyBoxObj->textureCoord(pos.normalisedCopy() * Vector3(1,1,-1));

				uint16 base = i * 4;
				mSkyBoxObj->quad(base, base+1, base+2, base+3);

			}
			else // !t3d
			{
				// If we're using 6 separate images, have to create 6 materials, one for each frame
				// Used to use combined material but now we're using queue we can't split to change frame
				// This doesn't use much memory because textures aren't duplicated
				String matName = mName + "SkyBoxPlane" + StringConverter::toString(i);
				MaterialPtr boxMat = matMgr.getByName(matName, groupName);
				if (boxMat.isNull())
				{
					// Create new by clone
					boxMat = m->clone(matName);
					boxMat->load();
				}
				else
				{
					// Copy over existing
					m->copyDetailsTo(boxMat);
					boxMat->load();
				}
				// Make sure the material doesn't update the depth buffer
				boxMat->setDepthWriteEnabled(false);
				// Set active frame
				Material::TechniqueIterator ti = boxMat->getSupportedTechniqueIterator();
				while (ti.hasMoreElements())
				{
					Technique* tech = ti.getNext();
					if (tech->getPass(0)->getNumTextureUnitStates() > 0)
					{
						TextureUnitState* t = tech->getPass(0)->getTextureUnitState(0);
						// Also clamp texture, don't wrap (otherwise edges can get filtered)
						t->setTextureAddressingMode(TextureUnitState::TAM_CLAMP);
						t->setCurrentFrame(i);

					}
				}

				// section per material
				mSkyBoxObj->begin(matName, RenderOperation::OT_TRIANGLE_LIST, groupName);
				// top left
				mSkyBoxObj->position(middle + up - right);
				mSkyBoxObj->textureCoord(0,0);
				// bottom left
				mSkyBoxObj->position(middle - up - right);
				mSkyBoxObj->textureCoord(0,1);
				// bottom right
				mSkyBoxObj->position(middle - up + right);
				mSkyBoxObj->textureCoord(1,1);
				// top right
				mSkyBoxObj->position(middle + up + right);
				mSkyBoxObj->textureCoord(1,0);
				
				mSkyBoxObj->quad(0, 1, 2, 3);

				mSkyBoxObj->end();

			}

        } // for each plane

		if (t3d)
		{
			mSkyBoxObj->end();
		}


    }
	mSkyBoxEnabled = enable;
	mSkyBoxGenParameters.skyBoxDistance = distance;
}
//-----------------------------------------------------------------------
void SceneManager::setSkyBox(
                             bool enable,
                             const String& materialName,
                             Real distance,
                             bool drawFirst,
                             const Quaternion& orientation,
                             const String& groupName)
{
	_setSkyBox(enable, materialName, distance, 
		static_cast<uint8>(drawFirst?RENDER_QUEUE_SKIES_EARLY: RENDER_QUEUE_SKIES_LATE), 
		orientation, groupName);
}
//-----------------------------------------------------------------------
void SceneManager::_setSkyDome(
                              bool enable,
                              const String& materialName,
                              Real curvature,
                              Real tiling,
                              Real distance,
                              uint8 renderQueue,
                              const Quaternion& orientation,
                              int xsegments, int ysegments, int ySegmentsToKeep,
                              const String& groupName)
{
    if (enable)
    {
        MaterialPtr m = MaterialManager::getSingleton().getByName(materialName, groupName);
        if (m.isNull())
        {
            OGRE_EXCEPT(Exception::ERR_INVALIDPARAMS, 
                "Sky dome material '" + materialName + "' not found.",
                "SceneManager::setSkyDome");
        }
        // Make sure the material doesn't update the depth buffer
        m->setDepthWriteEnabled(false);
        // Ensure loaded
        m->load();

        //mSkyDomeDrawFirst = drawFirst;
        mSkyDomeRenderQueue = renderQueue;

        // Create node 
        if (!mSkyDomeNode)
        {
            mSkyDomeNode = createSceneNode("SkyDomeNode");
        }
        else
        {
            mSkyDomeNode->detachAllObjects();
        }

        // Set up the dome (5 planes)
        for (int i = 0; i < 5; ++i)
        {
            MeshPtr planeMesh = createSkydomePlane((BoxPlane)i, curvature, 
                tiling, distance, orientation, xsegments, ysegments, 
                i!=BP_UP ? ySegmentsToKeep : -1, groupName);

            String entName = "SkyDomePlane" + StringConverter::toString(i);

            // Create entity 
            if (mSkyDomeEntity[i])
            {
                // destroy old one, do it by name for speed
                destroyEntity(entName);
                mSkyDomeEntity[i] = 0;
            }
			// construct manually so we don't have problems if destroyAllMovableObjects called
			MovableObjectFactory* factory = 
				Root::getSingleton().getMovableObjectFactory(EntityFactory::FACTORY_TYPE_NAME);

			NameValuePairList params;
			params["mesh"] = planeMesh->getName();
			mSkyDomeEntity[i] = static_cast<Entity*>(factory->createInstance(entName, this, &params));
            mSkyDomeEntity[i]->setMaterialName(m->getName(), groupName);
            mSkyDomeEntity[i]->setCastShadows(false);

            MovableObjectCollection* objectMap = getMovableObjectCollection(EntityFactory::FACTORY_TYPE_NAME);
            objectMap->map[entName] = mSkyDomeEntity[i];

            // Attach to node
            mSkyDomeNode->attachObject(mSkyDomeEntity[i]);
        } // for each plane

    }
	mSkyDomeEnabled = enable;
	mSkyDomeGenParameters.skyDomeCurvature = curvature;
	mSkyDomeGenParameters.skyDomeDistance = distance;
	mSkyDomeGenParameters.skyDomeTiling = tiling;
	mSkyDomeGenParameters.skyDomeXSegments = xsegments;
	mSkyDomeGenParameters.skyDomeYSegments = ysegments;
	mSkyDomeGenParameters.skyDomeYSegments_keep = ySegmentsToKeep;
}
//-----------------------------------------------------------------------
void SceneManager::setSkyDome(
                              bool enable,
                              const String& materialName,
                              Real curvature,
                              Real tiling,
                              Real distance,
                              bool drawFirst,
                              const Quaternion& orientation,
                              int xsegments, int ysegments, int ySegmentsToKeep,
                              const String& groupName)
{
	_setSkyDome(enable, materialName, curvature, tiling, distance, 
		static_cast<uint8>(drawFirst?RENDER_QUEUE_SKIES_EARLY: RENDER_QUEUE_SKIES_LATE), 
		orientation, xsegments, ysegments, ySegmentsToKeep, groupName);
}
//-----------------------------------------------------------------------
MeshPtr SceneManager::createSkyboxPlane(
                                      BoxPlane bp,
                                      Real distance,
                                      const Quaternion& orientation,
                                      const String& groupName)
{
    Plane plane;
    String meshName;
    Vector3 up;

    meshName = mName + "SkyBoxPlane_";
    // Set up plane equation
    plane.d = distance;
    switch(bp)
    {
    case BP_FRONT:
        plane.normal = Vector3::UNIT_Z;
        up = Vector3::UNIT_Y;
        meshName += "Front";
        break;
    case BP_BACK:
        plane.normal = -Vector3::UNIT_Z;
        up = Vector3::UNIT_Y;
        meshName += "Back";
        break;
    case BP_LEFT:
        plane.normal = Vector3::UNIT_X;
        up = Vector3::UNIT_Y;
        meshName += "Left";
        break;
    case BP_RIGHT:
        plane.normal = -Vector3::UNIT_X;
        up = Vector3::UNIT_Y;
        meshName += "Right";
        break;
    case BP_UP:
        plane.normal = -Vector3::UNIT_Y;
        up = Vector3::UNIT_Z;
        meshName += "Up";
        break;
    case BP_DOWN:
        plane.normal = Vector3::UNIT_Y;
        up = -Vector3::UNIT_Z;
        meshName += "Down";
        break;
    }
    // Modify by orientation
    plane.normal = orientation * plane.normal;
    up = orientation * up;


    // Check to see if existing plane
    MeshManager& mm = MeshManager::getSingleton();
    MeshPtr planeMesh = mm.getByName(meshName, groupName);
    if(!planeMesh.isNull())
    {
        // destroy existing
        mm.remove(planeMesh->getHandle());
    }
    // Create new
    Real planeSize = distance * 2;
    const int BOX_SEGMENTS = 1;
    planeMesh = mm.createPlane(meshName, groupName, plane, planeSize, planeSize, 
        BOX_SEGMENTS, BOX_SEGMENTS, false, 1, 1, 1, up);

    //planeMesh->_dumpContents(meshName);

    return planeMesh;

}
//-----------------------------------------------------------------------
MeshPtr SceneManager::createSkydomePlane(
                                       BoxPlane bp,
                                       Real curvature,
                                       Real tiling,
                                       Real distance,
                                       const Quaternion& orientation,
                                       int xsegments, int ysegments, int ysegments_keep, 
                                       const String& groupName)
{

    Plane plane;
    String meshName;
    Vector3 up;

    meshName = mName + "SkyDomePlane_";
    // Set up plane equation
    plane.d = distance;
    switch(bp)
    {
    case BP_FRONT:
        plane.normal = Vector3::UNIT_Z;
        up = Vector3::UNIT_Y;
        meshName += "Front";
        break;
    case BP_BACK:
        plane.normal = -Vector3::UNIT_Z;
        up = Vector3::UNIT_Y;
        meshName += "Back";
        break;
    case BP_LEFT:
        plane.normal = Vector3::UNIT_X;
        up = Vector3::UNIT_Y;
        meshName += "Left";
        break;
    case BP_RIGHT:
        plane.normal = -Vector3::UNIT_X;
        up = Vector3::UNIT_Y;
        meshName += "Right";
        break;
    case BP_UP:
        plane.normal = -Vector3::UNIT_Y;
        up = Vector3::UNIT_Z;
        meshName += "Up";
        break;
    case BP_DOWN:
        // no down
        return MeshPtr();
    }
    // Modify by orientation
    plane.normal = orientation * plane.normal;
    up = orientation * up;

    // Check to see if existing plane
    MeshManager& mm = MeshManager::getSingleton();
    MeshPtr planeMesh = mm.getByName(meshName, groupName);
    if(!planeMesh.isNull())
    {
        // destroy existing
        mm.remove(planeMesh->getHandle());
    }
    // Create new
    Real planeSize = distance * 2;
    planeMesh = mm.createCurvedIllusionPlane(meshName, groupName, plane, 
        planeSize, planeSize, curvature, 
        xsegments, ysegments, false, 1, tiling, tiling, up, 
        orientation, HardwareBuffer::HBU_DYNAMIC_WRITE_ONLY, HardwareBuffer::HBU_STATIC_WRITE_ONLY, 
        false, false, ysegments_keep);

    //planeMesh->_dumpContents(meshName);

    return planeMesh;

}


//-----------------------------------------------------------------------
void SceneManager::_updateSceneGraph(Camera* cam)
{
	firePreUpdateSceneGraph(cam);

	// Process queued needUpdate calls 
	Node::processQueuedUpdates();

    // Cascade down the graph updating transforms & world bounds
    // In this implementation, just update from the root
    // Smarter SceneManager subclasses may choose to update only
    //   certain scene graph branches
    getRootSceneNode()->_update(true, false);

	firePostUpdateSceneGraph(cam);
}
//-----------------------------------------------------------------------
void SceneManager::_findVisibleObjects(
	Camera* cam, VisibleObjectsBoundsInfo* visibleBounds, bool onlyShadowCasters)
{
    // Tell nodes to find, cascade down all nodes
    getRootSceneNode()->_findVisibleObjects(cam, getRenderQueue(), visibleBounds, true, 
        mDisplayNodes, onlyShadowCasters);

}
//-----------------------------------------------------------------------
void SceneManager::_renderVisibleObjects(void)
{
	RenderQueueInvocationSequence* invocationSequence = 
		mCurrentViewport->_getRenderQueueInvocationSequence();
	// Use custom sequence only if we're not doing the texture shadow render
	// since texture shadow render should not be interfered with by suppressing
	// render state changes for example
	if (invocationSequence && mIlluminationStage != IRS_RENDER_TO_TEXTURE)
	{
		renderVisibleObjectsCustomSequence(invocationSequence);
	}
	else
	{
		renderVisibleObjectsDefaultSequence();
	}
}
//-----------------------------------------------------------------------
void SceneManager::renderVisibleObjectsCustomSequence(RenderQueueInvocationSequence* seq)
{
	firePreRenderQueues();

	RenderQueueInvocationIterator invocationIt = seq->iterator();
	while (invocationIt.hasMoreElements())
	{
		RenderQueueInvocation* invocation = invocationIt.getNext();
		uint8 qId = invocation->getRenderQueueGroupID();
		// Skip this one if not to be processed
		if (!isRenderQueueToBeProcessed(qId))
			continue;


		bool repeatQueue = false;
		const String& invocationName = invocation->getInvocationName();
		RenderQueueGroup* queueGroup = getRenderQueue()->getQueueGroup(qId);
		do // for repeating queues
		{
			// Fire queue started event
			if (fireRenderQueueStarted(qId, invocationName))
			{
				// Someone requested we skip this queue
				break;
			}

			// Invoke it
			invocation->invoke(queueGroup, this);

			// Fire queue ended event
			if (fireRenderQueueEnded(qId, invocationName))
			{
				// Someone requested we repeat this queue
				repeatQueue = true;
			}
			else
			{
				repeatQueue = false;
			}
		} while (repeatQueue);


	}

	firePostRenderQueues();
}
//-----------------------------------------------------------------------
void SceneManager::renderVisibleObjectsDefaultSequence(void)
{
	firePreRenderQueues();

    // Render each separate queue
    RenderQueue::QueueGroupIterator queueIt = getRenderQueue()->_getQueueGroupIterator();

    // NB only queues which have been created are rendered, no time is wasted
    //   parsing through non-existent queues (even though there are 10 available)

    while (queueIt.hasMoreElements())
    {
        // Get queue group id
        uint8 qId = queueIt.peekNextKey();
		RenderQueueGroup* pGroup = queueIt.getNext();
		// Skip this one if not to be processed
		if (!isRenderQueueToBeProcessed(qId))
			continue;


        bool repeatQueue = false;
        do // for repeating queues
        {
            // Fire queue started event
			if (fireRenderQueueStarted(qId, 
				mIlluminationStage == IRS_RENDER_TO_TEXTURE ? 
					RenderQueueInvocation::RENDER_QUEUE_INVOCATION_SHADOWS : 
					StringUtil::BLANK))
            {
                // Someone requested we skip this queue
                break;
            }

			_renderQueueGroupObjects(pGroup, QueuedRenderableCollection::OM_PASS_GROUP);

            // Fire queue ended event
			if (fireRenderQueueEnded(qId, 
				mIlluminationStage == IRS_RENDER_TO_TEXTURE ? 
					RenderQueueInvocation::RENDER_QUEUE_INVOCATION_SHADOWS : 
					StringUtil::BLANK))
            {
                // Someone requested we repeat this queue
                repeatQueue = true;
            }
            else
            {
                repeatQueue = false;
            }
        } while (repeatQueue);

    } // for each queue group

	firePostRenderQueues();

}
//-----------------------------------------------------------------------
void SceneManager::renderAdditiveStencilShadowedQueueGroupObjects(
	RenderQueueGroup* pGroup, 
	QueuedRenderableCollection::OrganisationMode om)
{
    RenderQueueGroup::PriorityMapIterator groupIt = pGroup->getIterator();
    LightList lightList;

    while (groupIt.hasMoreElements())
    {
        RenderPriorityGroup* pPriorityGrp = groupIt.getNext();

        // Sort the queue first
        pPriorityGrp->sort(mCameraInProgress);

        // Clear light list
        lightList.clear();

        // Render all the ambient passes first, no light iteration, no lights
        renderObjects(pPriorityGrp->getSolidsBasic(), om, false, false, &lightList);
        // Also render any objects which have receive shadows disabled
        renderObjects(pPriorityGrp->getSolidsNoShadowReceive(), om, true, true);


        // Now iterate per light
        // Iterate over lights, render all volumes to stencil
        LightList::const_iterator li, liend;
        liend = mLightsAffectingFrustum.end();

        for (li = mLightsAffectingFrustum.begin(); li != liend; ++li)
        {
            Light* l = *li;
            // Set light state
			if (lightList.empty())
				lightList.push_back(l);
			else
				lightList[0] = l;

			// set up scissor, will cover shadow vol and regular light rendering
			ClipResult scissored = buildAndSetScissor(lightList, mCameraInProgress);
			ClipResult clipped = CLIPPED_NONE;
			if (mShadowAdditiveLightClip)
				clipped = buildAndSetLightClip(lightList);

			// skip light if scissored / clipped entirely
			if (scissored == CLIPPED_ALL || clipped == CLIPPED_ALL)
				continue;

            if (l->getCastShadows())
            {
                // Clear stencil
                mDestRenderSystem->clearFrameBuffer(FBT_STENCIL);
                renderShadowVolumesToStencil(l, mCameraInProgress, false);
                // turn stencil check on
                mDestRenderSystem->setStencilCheckEnabled(true);
                // NB we render where the stencil is equal to zero to render lit areas
                mDestRenderSystem->setStencilBufferParams(CMPF_EQUAL, 0);
            }

            // render lighting passes for this light
            renderObjects(pPriorityGrp->getSolidsDiffuseSpecular(), om, false, false, &lightList);

            // Reset stencil params
            mDestRenderSystem->setStencilBufferParams();
            mDestRenderSystem->setStencilCheckEnabled(false);
            mDestRenderSystem->_setDepthBufferParams();

			if (scissored == CLIPPED_SOME)
				resetScissor();
			if (clipped == CLIPPED_SOME)
				resetLightClip();

        }// for each light


        // Now render decal passes, no need to set lights as lighting will be disabled
        renderObjects(pPriorityGrp->getSolidsDecal(), om, false, false);


    }// for each priority

    // Iterate again - variable name changed to appease gcc.
    RenderQueueGroup::PriorityMapIterator groupIt2 = pGroup->getIterator();
    while (groupIt2.hasMoreElements())
    {
        RenderPriorityGroup* pPriorityGrp = groupIt2.getNext();

        // Do unsorted transparents
        renderObjects(pPriorityGrp->getTransparentsUnsorted(), om, true, true);
        // Do transparents (always descending sort)
        renderObjects(pPriorityGrp->getTransparents(), 
			QueuedRenderableCollection::OM_SORT_DESCENDING, true, true);

    }// for each priority


}
//-----------------------------------------------------------------------
void SceneManager::renderModulativeStencilShadowedQueueGroupObjects(
	RenderQueueGroup* pGroup, 
	QueuedRenderableCollection::OrganisationMode om)
{
    /* For each light, we need to render all the solids from each group, 
    then do the modulative shadows, then render the transparents from
    each group.
    Now, this means we are going to reorder things more, but that it required
    if the shadows are to look correct. The overall order is preserved anyway,
    it's just that all the transparents are at the end instead of them being
    interleaved as in the normal rendering loop. 
    */
    // Iterate through priorities
    RenderQueueGroup::PriorityMapIterator groupIt = pGroup->getIterator();

    while (groupIt.hasMoreElements())
    {
        RenderPriorityGroup* pPriorityGrp = groupIt.getNext();

        // Sort the queue first
        pPriorityGrp->sort(mCameraInProgress);

        // Do (shadowable) solids
        renderObjects(pPriorityGrp->getSolidsBasic(), om, true, true);
    }


    // Iterate over lights, render all volumes to stencil
    LightList::const_iterator li, liend;
    liend = mLightsAffectingFrustum.end();

    for (li = mLightsAffectingFrustum.begin(); li != liend; ++li)
    {
        Light* l = *li;
        if (l->getCastShadows())
        {
            // Clear stencil
            mDestRenderSystem->clearFrameBuffer(FBT_STENCIL);
            renderShadowVolumesToStencil(l, mCameraInProgress, true);
            // render full-screen shadow modulator for all lights
            _setPass(mShadowModulativePass);
            // turn stencil check on
            mDestRenderSystem->setStencilCheckEnabled(true);
            // NB we render where the stencil is not equal to zero to render shadows, not lit areas
            mDestRenderSystem->setStencilBufferParams(CMPF_NOT_EQUAL, 0);
            renderSingleObject(mFullScreenQuad, mShadowModulativePass, false, false);
            // Reset stencil params
            mDestRenderSystem->setStencilBufferParams();
            mDestRenderSystem->setStencilCheckEnabled(false);
            mDestRenderSystem->_setDepthBufferParams();
        }

    }// for each light

    // Iterate again - variable name changed to appease gcc.
    RenderQueueGroup::PriorityMapIterator groupIt2 = pGroup->getIterator();
    while (groupIt2.hasMoreElements())
    {
        RenderPriorityGroup* pPriorityGrp = groupIt2.getNext();

        // Do non-shadowable solids
        renderObjects(pPriorityGrp->getSolidsNoShadowReceive(), om, true, true);

    }// for each priority


    // Iterate again - variable name changed to appease gcc.
    RenderQueueGroup::PriorityMapIterator groupIt3 = pGroup->getIterator();
    while (groupIt3.hasMoreElements())
    {
        RenderPriorityGroup* pPriorityGrp = groupIt3.getNext();

        // Do unsorted transparents
        renderObjects(pPriorityGrp->getTransparentsUnsorted(), om, true, true);
        // Do transparents (always descending sort)
        renderObjects(pPriorityGrp->getTransparents(), 
			QueuedRenderableCollection::OM_SORT_DESCENDING, true, true);

    }// for each priority

}
//-----------------------------------------------------------------------
void SceneManager::renderTextureShadowCasterQueueGroupObjects(
	RenderQueueGroup* pGroup, 
	QueuedRenderableCollection::OrganisationMode om)
{
    // This is like the basic group render, except we skip all transparents
    // and we also render any non-shadowed objects
    // Note that non-shadow casters will have already been eliminated during
    // _findVisibleObjects

    // Iterate through priorities
    RenderQueueGroup::PriorityMapIterator groupIt = pGroup->getIterator();

    // Override auto param ambient to force vertex programs and fixed function to 
	if (isShadowTechniqueAdditive())
	{
		// Use simple black / white mask if additive
		mAutoParamDataSource->setAmbientLightColour(ColourValue::Black);
		mDestRenderSystem->setAmbientLight(0, 0, 0);
	}
	else
	{
		// Use shadow colour as caster colour if modulative
		mAutoParamDataSource->setAmbientLightColour(mShadowColour);
		mDestRenderSystem->setAmbientLight(mShadowColour.r, mShadowColour.g, mShadowColour.b);
	}

    while (groupIt.hasMoreElements())
    {
        RenderPriorityGroup* pPriorityGrp = groupIt.getNext();

        // Sort the queue first
        pPriorityGrp->sort(mCameraInProgress);

        // Do solids, override light list incase any vertex programs use them
        renderObjects(pPriorityGrp->getSolidsBasic(), om, false, false, &mShadowTextureCurrentCasterLightList);
        renderObjects(pPriorityGrp->getSolidsNoShadowReceive(), om, false, false, &mShadowTextureCurrentCasterLightList);
		// Do unsorted transparents that cast shadows
		renderObjects(pPriorityGrp->getTransparentsUnsorted(), om, false, false, &mShadowTextureCurrentCasterLightList);
		// Do transparents that cast shadows
		renderTransparentShadowCasterObjects(
				pPriorityGrp->getTransparents(), 
				QueuedRenderableCollection::OM_SORT_DESCENDING, 
				false, false, &mShadowTextureCurrentCasterLightList);


    }// for each priority

    // reset ambient light
    mAutoParamDataSource->setAmbientLightColour(mAmbientLight);
    mDestRenderSystem->setAmbientLight(mAmbientLight.r, mAmbientLight.g, mAmbientLight.b);
}
//-----------------------------------------------------------------------
void SceneManager::renderModulativeTextureShadowedQueueGroupObjects(
	RenderQueueGroup* pGroup, 
	QueuedRenderableCollection::OrganisationMode om)
{
    /* For each light, we need to render all the solids from each group, 
    then do the modulative shadows, then render the transparents from
    each group.
    Now, this means we are going to reorder things more, but that it required
    if the shadows are to look correct. The overall order is preserved anyway,
    it's just that all the transparents are at the end instead of them being
    interleaved as in the normal rendering loop. 
    */
    // Iterate through priorities
    RenderQueueGroup::PriorityMapIterator groupIt = pGroup->getIterator();

    while (groupIt.hasMoreElements())
    {
        RenderPriorityGroup* pPriorityGrp = groupIt.getNext();

        // Sort the queue first
        pPriorityGrp->sort(mCameraInProgress);

        // Do solids
        renderObjects(pPriorityGrp->getSolidsBasic(), om, true, true);
        renderObjects(pPriorityGrp->getSolidsNoShadowReceive(), om, true, true);
    }


    // Iterate over lights, render received shadows
    // only perform this if we're in the 'normal' render stage, to avoid
    // doing it during the render to texture
    if (mIlluminationStage == IRS_NONE)
    {
        mIlluminationStage = IRS_RENDER_RECEIVER_PASS;

        LightList::iterator i, iend;
        ShadowTextureList::iterator si, siend;
        iend = mLightsAffectingFrustum.end();
        siend = mShadowTextures.end();
        for (i = mLightsAffectingFrustum.begin(), si = mShadowTextures.begin();
            i != iend && si != siend; ++i)
        {
            Light* l = *i;

            if (!l->getCastShadows())
                continue;

			// Store current shadow texture
            mCurrentShadowTexture = si->getPointer();
			// Get camera for current shadow texture
            Camera *cam = mCurrentShadowTexture->getBuffer()->getRenderTarget()->getViewport(0)->getCamera();
            // Hook up receiver texture
			Pass* targetPass = mShadowTextureCustomReceiverPass ?
				mShadowTextureCustomReceiverPass : mShadowReceiverPass;
			targetPass->getTextureUnitState(0)->setTextureName(
				mCurrentShadowTexture->getName());
			// Hook up projection frustum if fixed-function, but also need to
			// disable it explicitly for program pipeline.
			TextureUnitState* texUnit = targetPass->getTextureUnitState(0);
			texUnit->setProjectiveTexturing(!targetPass->hasVertexProgram(), cam);
			// clamp to border colour in case this is a custom material
			texUnit->setTextureAddressingMode(TextureUnitState::TAM_BORDER);
			texUnit->setTextureBorderColour(ColourValue::White);

            mAutoParamDataSource->setTextureProjector(cam, 0);
            // if this light is a spotlight, we need to add the spot fader layer
			// BUT not if using a custom projection matrix, since then it will be
			// inappropriately shaped most likely
            if (l->getType() == Light::LT_SPOTLIGHT && !cam->isCustomProjectionMatrixEnabled())
            {
				// remove all TUs except 0 & 1 
				// (only an issue if additive shadows have been used)
				while(targetPass->getNumTextureUnitStates() > 2)
					targetPass->removeTextureUnitState(2);

                // Add spot fader if not present already
                if (targetPass->getNumTextureUnitStates() == 2 && 
					targetPass->getTextureUnitState(1)->getTextureName() == 
						"spot_shadow_fade.png")
				{
					// Just set 
					TextureUnitState* t = 
						targetPass->getTextureUnitState(1);
					t->setProjectiveTexturing(!targetPass->hasVertexProgram(), cam);
				}
                else
				{
					// Remove any non-conforming spot layers
					while(targetPass->getNumTextureUnitStates() > 1)
						targetPass->removeTextureUnitState(1);

                    TextureUnitState* t = 
                        targetPass->createTextureUnitState("spot_shadow_fade.png");
                    t->setProjectiveTexturing(!targetPass->hasVertexProgram(), cam);
                    t->setColourOperation(LBO_ADD);
                    t->setTextureAddressingMode(TextureUnitState::TAM_CLAMP);
                }
            }
            else 
            {
				// remove all TUs except 0 including spot
				while(targetPass->getNumTextureUnitStates() > 1)
	                targetPass->removeTextureUnitState(1);

            }
			// Set lighting / blending modes
			targetPass->setSceneBlending(SBF_DEST_COLOUR, SBF_ZERO);
			targetPass->setLightingEnabled(false);

            targetPass->_load();

			// Fire pre-receiver event
			fireShadowTexturesPreReceiver(l, cam);

            renderTextureShadowReceiverQueueGroupObjects(pGroup, om);

            ++si;

        }// for each light

        mIlluminationStage = IRS_NONE;

    }

    // Iterate again - variable name changed to appease gcc.
    RenderQueueGroup::PriorityMapIterator groupIt3 = pGroup->getIterator();
    while (groupIt3.hasMoreElements())
    {
        RenderPriorityGroup* pPriorityGrp = groupIt3.getNext();

        // Do unsorted transparents
        renderObjects(pPriorityGrp->getTransparentsUnsorted(), om, true, true);
        // Do transparents (always descending)
        renderObjects(pPriorityGrp->getTransparents(), 
			QueuedRenderableCollection::OM_SORT_DESCENDING, true, true);

    }// for each priority

}
//-----------------------------------------------------------------------
void SceneManager::renderAdditiveTextureShadowedQueueGroupObjects(
	RenderQueueGroup* pGroup, 
	QueuedRenderableCollection::OrganisationMode om)
{
	RenderQueueGroup::PriorityMapIterator groupIt = pGroup->getIterator();
	LightList lightList;

	while (groupIt.hasMoreElements())
	{
		RenderPriorityGroup* pPriorityGrp = groupIt.getNext();

		// Sort the queue first
		pPriorityGrp->sort(mCameraInProgress);

		// Clear light list
		lightList.clear();

		// Render all the ambient passes first, no light iteration, no lights
		renderObjects(pPriorityGrp->getSolidsBasic(), om, false, false, &lightList);
		// Also render any objects which have receive shadows disabled
		renderObjects(pPriorityGrp->getSolidsNoShadowReceive(), om, true, true);


		// only perform this next part if we're in the 'normal' render stage, to avoid
		// doing it during the render to texture
		if (mIlluminationStage == IRS_NONE)
		{
			// Iterate over lights, render masked
			LightList::const_iterator li, liend;
			ShadowTextureList::iterator si, siend;
			liend = mLightsAffectingFrustum.end();
			siend = mShadowTextures.end();
            si = mShadowTextures.begin();

			for (li = mLightsAffectingFrustum.begin(); li != liend; ++li)
			{
				Light* l = *li;

				if (l->getCastShadows() && si != siend)
				{
					// Store current shadow texture
					mCurrentShadowTexture = si->getPointer();
					// Get camera for current shadow texture
					Camera *cam = mCurrentShadowTexture->getBuffer()->getRenderTarget()->getViewport(0)->getCamera();
					// Hook up receiver texture
					Pass* targetPass = mShadowTextureCustomReceiverPass ?
						mShadowTextureCustomReceiverPass : mShadowReceiverPass;
					targetPass->getTextureUnitState(0)->setTextureName(
						mCurrentShadowTexture->getName());
					// Hook up projection frustum if fixed-function, but also need to
					// disable it explicitly for program pipeline.
					TextureUnitState* texUnit = targetPass->getTextureUnitState(0);
					texUnit->setProjectiveTexturing(!targetPass->hasVertexProgram(), cam);
					// clamp to border colour in case this is a custom material
					texUnit->setTextureAddressingMode(TextureUnitState::TAM_BORDER);
					texUnit->setTextureBorderColour(ColourValue::White);
					mAutoParamDataSource->setTextureProjector(cam, 0);
					// Remove any spot fader layer
					if (targetPass->getNumTextureUnitStates() > 1 && 
						targetPass->getTextureUnitState(1)->getTextureName() 
							== "spot_shadow_fade.png")
					{
						// remove spot fader layer (should only be there if
						// we previously used modulative shadows)
						targetPass->removeTextureUnitState(1);
					}
					// Set lighting / blending modes
					targetPass->setSceneBlending(SBF_ONE, SBF_ONE);
					targetPass->setLightingEnabled(true);
					targetPass->_load();

					// increment shadow texture since used
					++si;

					mIlluminationStage = IRS_RENDER_RECEIVER_PASS;

				}
				else
				{
					mIlluminationStage = IRS_NONE;

				}

                // render lighting passes for this light
                if (lightList.empty())
                    lightList.push_back(l);
                else
                    lightList[0] = l;

				// set up light scissoring, always useful in additive modes
				ClipResult scissored = buildAndSetScissor(lightList, mCameraInProgress);
				ClipResult clipped = CLIPPED_NONE;
				if(mShadowAdditiveLightClip)
					clipped = buildAndSetLightClip(lightList);
				// skip if entirely clipped
				if(scissored == CLIPPED_ALL || clipped == CLIPPED_ALL)
					continue;

				renderObjects(pPriorityGrp->getSolidsDiffuseSpecular(), om, false, false, &lightList);
				if (scissored == CLIPPED_SOME)
					resetScissor();
				if (clipped == CLIPPED_SOME)
					resetLightClip();

			}// for each light

			mIlluminationStage = IRS_NONE;

			// Now render decal passes, no need to set lights as lighting will be disabled
			renderObjects(pPriorityGrp->getSolidsDecal(), om, false, false);

		}


	}// for each priority

	// Iterate again - variable name changed to appease gcc.
	RenderQueueGroup::PriorityMapIterator groupIt2 = pGroup->getIterator();
	while (groupIt2.hasMoreElements())
	{
		RenderPriorityGroup* pPriorityGrp = groupIt2.getNext();

        // Do unsorted transparents
        renderObjects(pPriorityGrp->getTransparentsUnsorted(), om, true, true);
		// Do transparents (always descending sort)
		renderObjects(pPriorityGrp->getTransparents(), 
			QueuedRenderableCollection::OM_SORT_DESCENDING, true, true);

	}// for each priority

}
//-----------------------------------------------------------------------
void SceneManager::renderTextureShadowReceiverQueueGroupObjects(
	RenderQueueGroup* pGroup, 
	QueuedRenderableCollection::OrganisationMode om)
{
    static LightList nullLightList;

    // Iterate through priorities
    RenderQueueGroup::PriorityMapIterator groupIt = pGroup->getIterator();

    // Override auto param ambient to force vertex programs to go full-bright
    mAutoParamDataSource->setAmbientLightColour(ColourValue::White);
    mDestRenderSystem->setAmbientLight(1, 1, 1);

    while (groupIt.hasMoreElements())
    {
        RenderPriorityGroup* pPriorityGrp = groupIt.getNext();

        // Do solids, override light list incase any vertex programs use them
        renderObjects(pPriorityGrp->getSolidsBasic(), om, false, false, &nullLightList);

        // Don't render transparents or passes which have shadow receipt disabled

    }// for each priority

    // reset ambient
    mAutoParamDataSource->setAmbientLightColour(mAmbientLight);
    mDestRenderSystem->setAmbientLight(mAmbientLight.r, mAmbientLight.g, mAmbientLight.b);

}
//-----------------------------------------------------------------------
void SceneManager::SceneMgrQueuedRenderableVisitor::visit(Renderable* r)
{
	// Give SM a chance to eliminate
	if (targetSceneMgr->validateRenderableForRendering(mUsedPass, r))
	{
		// Render a single object, this will set up auto params if required
		targetSceneMgr->renderSingleObject(r, mUsedPass, scissoring, autoLights, manualLightList);
	}
}
//-----------------------------------------------------------------------
bool SceneManager::SceneMgrQueuedRenderableVisitor::visit(const Pass* p)
{
	// Give SM a chance to eliminate this pass
	if (!targetSceneMgr->validatePassForRendering(p))
		return false;

	// Set pass, store the actual one used
	mUsedPass = targetSceneMgr->_setPass(p);


	return true;
}
//-----------------------------------------------------------------------
void SceneManager::SceneMgrQueuedRenderableVisitor::visit(RenderablePass* rp)
{
	// Skip this one if we're in transparency cast shadows mode & it doesn't
	// Don't need to implement this one in the other visit methods since
	// transparents are never grouped, always sorted
	if (transparentShadowCastersMode && 
		!rp->pass->getParent()->getParent()->getTransparencyCastsShadows())
		return;

	// Give SM a chance to eliminate
	if (targetSceneMgr->validateRenderableForRendering(rp->pass, rp->renderable))
	{
		mUsedPass = targetSceneMgr->_setPass(rp->pass);
		targetSceneMgr->renderSingleObject(rp->renderable, mUsedPass, scissoring, 
			autoLights, manualLightList);
	}
}
//-----------------------------------------------------------------------
bool SceneManager::validatePassForRendering(const Pass* pass)
{
    // Bypass if we're doing a texture shadow render and 
    // this pass is after the first (only 1 pass needed for shadow texture render, and 
	// one pass for shadow texture receive for modulative technique)
	// Also bypass if passes above the first if render state changes are
	// suppressed since we're not actually using this pass data anyway
    if (!mSuppressShadows && mCurrentViewport->getShadowsEnabled() &&
		((isShadowTechniqueModulative() && mIlluminationStage == IRS_RENDER_RECEIVER_PASS)
		 || mIlluminationStage == IRS_RENDER_TO_TEXTURE || mSuppressRenderStateChanges) && 
        pass->getIndex() > 0)
    {
        return false;
    }

	// If using late material resolving, check if there is a pass with the same index
	// as this one in the 'late' material. If not, skip.
	if (isLateMaterialResolving())
	{
		Technique* lateTech = pass->getParent()->getParent()->getBestTechnique();
		if (lateTech->getNumPasses() <= pass->getIndex())
		{
			return false;
		}
	}

    return true;
}
//-----------------------------------------------------------------------
bool SceneManager::validateRenderableForRendering(const Pass* pass, const Renderable* rend)
{
    // Skip this renderable if we're doing modulative texture shadows, it casts shadows
    // and we're doing the render receivers pass and we're not self-shadowing
	// also if pass number > 0
    if (!mSuppressShadows && mCurrentViewport->getShadowsEnabled() &&
		isShadowTechniqueTextureBased())
	{
		if (mIlluminationStage == IRS_RENDER_RECEIVER_PASS && 
			rend->getCastsShadows() && !mShadowTextureSelfShadow)
		{
			return false;
		}
		// Some duplication here with validatePassForRendering, for transparents
		if (((isShadowTechniqueModulative() && mIlluminationStage == IRS_RENDER_RECEIVER_PASS)
			|| mIlluminationStage == IRS_RENDER_TO_TEXTURE || mSuppressRenderStateChanges) && 
			pass->getIndex() > 0)
		{
			return false;
		}
    }

    return true;

}
//-----------------------------------------------------------------------
void SceneManager::renderObjects(const QueuedRenderableCollection& objs, 
								 QueuedRenderableCollection::OrganisationMode om, 
								 bool lightScissoringClipping,
								 bool doLightIteration, 
                                 const LightList* manualLightList)
{
	mActiveQueuedRenderableVisitor->autoLights = doLightIteration;
	mActiveQueuedRenderableVisitor->manualLightList = manualLightList;
	mActiveQueuedRenderableVisitor->transparentShadowCastersMode = false;
	mActiveQueuedRenderableVisitor->scissoring = lightScissoringClipping;
	// Use visitor
	objs.acceptVisitor(mActiveQueuedRenderableVisitor, om);
}
//-----------------------------------------------------------------------
void SceneManager::_renderQueueGroupObjects(RenderQueueGroup* pGroup, 
										   QueuedRenderableCollection::OrganisationMode om)
{
	bool doShadows = 
		pGroup->getShadowsEnabled() && 
		mCurrentViewport->getShadowsEnabled() && 
		!mSuppressShadows && !mSuppressRenderStateChanges;
	
    if (doShadows && mShadowTechnique == SHADOWTYPE_STENCIL_ADDITIVE)
    {
        // Additive stencil shadows in use
        renderAdditiveStencilShadowedQueueGroupObjects(pGroup, om);
    }
    else if (doShadows && mShadowTechnique == SHADOWTYPE_STENCIL_MODULATIVE)
    {
        // Modulative stencil shadows in use
        renderModulativeStencilShadowedQueueGroupObjects(pGroup, om);
    }
    else if (isShadowTechniqueTextureBased())
    {
        // Modulative texture shadows in use
        if (mIlluminationStage == IRS_RENDER_TO_TEXTURE)
        {
            // Shadow caster pass
            if (mCurrentViewport->getShadowsEnabled() &&
                !mSuppressShadows && !mSuppressRenderStateChanges)
            {
                renderTextureShadowCasterQueueGroupObjects(pGroup, om);
            }
        }
        else
        {
            // Ordinary + receiver pass
            if (doShadows && !isShadowTechniqueIntegrated())
			{
				// Receiver pass(es)
				if (isShadowTechniqueAdditive())
				{
					// Auto-additive
					renderAdditiveTextureShadowedQueueGroupObjects(pGroup, om);
				}
				else
				{
					// Modulative
            		renderModulativeTextureShadowedQueueGroupObjects(pGroup, om);
				}
			}
			else
				renderBasicQueueGroupObjects(pGroup, om);
        }
    }
    else
    {
        // No shadows, ordinary pass
        renderBasicQueueGroupObjects(pGroup, om);
    }


}
//-----------------------------------------------------------------------
void SceneManager::renderBasicQueueGroupObjects(RenderQueueGroup* pGroup, 
												QueuedRenderableCollection::OrganisationMode om)
{
    // Basic render loop
    // Iterate through priorities
    RenderQueueGroup::PriorityMapIterator groupIt = pGroup->getIterator();

    while (groupIt.hasMoreElements())
    {
        RenderPriorityGroup* pPriorityGrp = groupIt.getNext();

        // Sort the queue first
        pPriorityGrp->sort(mCameraInProgress);

        // Do solids
        renderObjects(pPriorityGrp->getSolidsBasic(), om, true, true);
		// Do unsorted transparents
		renderObjects(pPriorityGrp->getTransparentsUnsorted(), om, true, true);
        // Do transparents (always descending)
        renderObjects(pPriorityGrp->getTransparents(), 
			QueuedRenderableCollection::OM_SORT_DESCENDING, true, true);


    }// for each priority
}
//-----------------------------------------------------------------------
void SceneManager::renderTransparentShadowCasterObjects(
	const QueuedRenderableCollection& objs, 
	QueuedRenderableCollection::OrganisationMode om, bool lightScissoringClipping, 
	bool doLightIteration,
	const LightList* manualLightList)
{
	mActiveQueuedRenderableVisitor->transparentShadowCastersMode = true;
	mActiveQueuedRenderableVisitor->autoLights = doLightIteration;
	mActiveQueuedRenderableVisitor->manualLightList = manualLightList;
	mActiveQueuedRenderableVisitor->scissoring = lightScissoringClipping;
	
	// Sort descending (transparency)
	objs.acceptVisitor(mActiveQueuedRenderableVisitor, 
		QueuedRenderableCollection::OM_SORT_DESCENDING);

	mActiveQueuedRenderableVisitor->transparentShadowCastersMode = false;
}
//-----------------------------------------------------------------------
void SceneManager::renderSingleObject(Renderable* rend, const Pass* pass, 
                                      bool lightScissoringClipping, bool doLightIteration, 
									  const LightList* manualLightList)
{
    unsigned short numMatrices;
    RenderOperation ro;

    OgreProfileBeginGPUEvent("Material: " + pass->getParent()->getParent()->getName());
    ro.srcRenderable = rend;

	GpuProgram* vprog = pass->hasVertexProgram() ? pass->getVertexProgram().get() : 0;

	bool passTransformState = true;

	if (vprog)
	{
		passTransformState = vprog->getPassTransformStates();
	}

    // Set world transformation
    numMatrices = rend->getNumWorldTransforms();
	
	if (numMatrices > 0)
	{
	    rend->getWorldTransforms(mTempXform);

		if (mCameraRelativeRendering && !rend->getUseIdentityView())
		{
			for (unsigned short i = 0; i < numMatrices; ++i)
			{
				mTempXform[i].setTrans(mTempXform[i].getTrans() - mCameraRelativePosition);
			}
		}

		if (passTransformState)
		{
			if (numMatrices > 1)
			{
				mDestRenderSystem->_setWorldMatrices(mTempXform, numMatrices);
			}
			else
			{
				mDestRenderSystem->_setWorldMatrix(*mTempXform);
			}
		}
	}
    // Issue view / projection changes if any
	useRenderableViewProjMode(rend, passTransformState);

	// mark per-object params as dirty
	mGpuParamsDirty |= (uint16)GPV_PER_OBJECT;

    if (!mSuppressRenderStateChanges)
    {
        bool passSurfaceAndLightParams = true;

        if (pass->isProgrammable())
        {
            // Tell auto params object about the renderable change
            mAutoParamDataSource->setCurrentRenderable(rend);
            // Tell auto params object about the world matrices, eliminated query from renderable again
            mAutoParamDataSource->setWorldMatrices(mTempXform, numMatrices);
			if (vprog)
			{
				passSurfaceAndLightParams = vprog->getPassSurfaceAndLightStates();
			}
        }

        // Reissue any texture gen settings which are dependent on view matrix
        Pass::ConstTextureUnitStateIterator texIter =  pass->getTextureUnitStateIterator();
        size_t unit = 0;
        while(texIter.hasMoreElements())
        {
            TextureUnitState* pTex = texIter.getNext();
            if (pTex->hasViewRelativeTextureCoordinateGeneration())
            {
                mDestRenderSystem->_setTextureUnitSettings(unit, *pTex);
            }
            ++unit;
        }

        // Sort out normalisation
		// Assume first world matrix representative - shaders that use multiple
		// matrices should control renormalisation themselves
		if ((pass->getNormaliseNormals() || mNormaliseNormalsOnScale)
			&& mTempXform[0].hasScale())
			mDestRenderSystem->setNormaliseNormals(true);
		else
			mDestRenderSystem->setNormaliseNormals(false);

		// Sort out negative scaling
		// Assume first world matrix representative 
		if (mFlipCullingOnNegativeScale)
		{
			CullingMode cullMode = mPassCullingMode;

			if (mTempXform[0].hasNegativeScale())
			{
				switch(mPassCullingMode)
				{
				case CULL_CLOCKWISE:
					cullMode = CULL_ANTICLOCKWISE;
					break;
				case CULL_ANTICLOCKWISE:
					cullMode = CULL_CLOCKWISE;
					break;
                case CULL_NONE:
                    break;
				};
			}

			// this also copes with returning from negative scale in previous render op
			// for same pass
			if (cullMode != mDestRenderSystem->_getCullingMode())
				mDestRenderSystem->_setCullingMode(cullMode);
		}

		// Set up the solid / wireframe override
		// Precedence is Camera, Object, Material
		// Camera might not override object if not overrideable
		PolygonMode reqMode = pass->getPolygonMode();
		if (pass->getPolygonModeOverrideable() && rend->getPolygonModeOverrideable())
		{
            PolygonMode camPolyMode = mCameraInProgress->getPolygonMode();
			// check camera detial only when render detail is overridable
			if (reqMode > camPolyMode)
			{
				// only downgrade detail; if cam says wireframe we don't go up to solid
				reqMode = camPolyMode;
			}
		}
		mDestRenderSystem->_setPolygonMode(reqMode);

		if (doLightIteration)
		{
            // Create local light list for faster light iteration setup
            static LightList localLightList;


			// Here's where we issue the rendering operation to the render system
			// Note that we may do this once per light, therefore it's in a loop
			// and the light parameters are updated once per traversal through the
			// loop
			const LightList& rendLightList = rend->getLights();

			bool iteratePerLight = pass->getIteratePerLight();

			// deliberately unsigned in case start light exceeds number of lights
			// in which case this pass would be skipped
			int lightsLeft = 1;
			if (iteratePerLight)
			{
				lightsLeft = static_cast<int>(rendLightList.size()) - pass->getStartLight();
				// Don't allow total light count for all iterations to exceed max per pass
				if (lightsLeft > static_cast<int>(pass->getMaxSimultaneousLights()))
				{
					lightsLeft = static_cast<int>(pass->getMaxSimultaneousLights());
				}
			}


			const LightList* pLightListToUse;
			// Start counting from the start light
			size_t lightIndex = pass->getStartLight();
			size_t depthInc = 0;

			while (lightsLeft > 0)
			{
				// Determine light list to use
				if (iteratePerLight)
				{
					// Starting shadow texture index.
					size_t shadowTexIndex = mShadowTextures.size();
					if (mShadowTextureIndexLightList.size() > lightIndex)
						shadowTexIndex = mShadowTextureIndexLightList[lightIndex];

					localLightList.resize(pass->getLightCountPerIteration());

					LightList::iterator destit = localLightList.begin();
					unsigned short numShadowTextureLights = 0;
					for (; destit != localLightList.end() 
							&& lightIndex < rendLightList.size(); 
						++lightIndex, --lightsLeft)
					{
						Light* currLight = rendLightList[lightIndex];

						// Check whether we need to filter this one out
						if ((pass->getRunOnlyForOneLightType() && 
							pass->getOnlyLightType() != currLight->getType()) ||
							(pass->getLightMask() & currLight->getLightMask()) == 0)
						{
							// Skip
							// Also skip shadow texture(s)
							if (isShadowTechniqueTextureBased())
							{
								shadowTexIndex += mShadowTextureCountPerType[currLight->getType()];
							}
							continue;
						}

						*destit++ = currLight;

						// potentially need to update content_type shadow texunit
						// corresponding to this light
						if (isShadowTechniqueTextureBased())
						{
							size_t textureCountPerLight = mShadowTextureCountPerType[currLight->getType()];
							for (size_t j = 0; j < textureCountPerLight && shadowTexIndex < mShadowTextures.size(); ++j)
							{
								// link the numShadowTextureLights'th shadow texture unit
								unsigned short tuindex = 
									pass->_getTextureUnitWithContentTypeIndex(
									TextureUnitState::CONTENT_SHADOW, numShadowTextureLights);
								if (tuindex > pass->getNumTextureUnitStates()) break;

								// I know, nasty const_cast
								TextureUnitState* tu = 
									const_cast<TextureUnitState*>(
										pass->getTextureUnitState(tuindex));
								const TexturePtr& shadowTex = mShadowTextures[shadowTexIndex];
								tu->_setTexturePtr(shadowTex);
								Camera *cam = shadowTex->getBuffer()->getRenderTarget()->getViewport(0)->getCamera();
								tu->setProjectiveTexturing(!pass->hasVertexProgram(), cam);
								mAutoParamDataSource->setTextureProjector(cam, numShadowTextureLights);
								++numShadowTextureLights;
								++shadowTexIndex;
								// Have to set TU on rendersystem right now, although
								// autoparams will be set later
								mDestRenderSystem->_setTextureUnitSettings(tuindex, *tu);
							}
						}



					}
					// Did we run out of lights before slots? e.g. 5 lights, 2 per iteration
					if (destit != localLightList.end())
					{
						localLightList.erase(destit, localLightList.end());
						lightsLeft = 0;
					}
					pLightListToUse = &localLightList;

					// deal with the case where we found no lights
					// since this is light iteration, we shouldn't render at all
					if (pLightListToUse->empty())
						return;

				}
				else // !iterate per light
				{
					// Use complete light list potentially adjusted by start light
					if (pass->getStartLight() || pass->getMaxSimultaneousLights() != OGRE_MAX_SIMULTANEOUS_LIGHTS || 
						pass->getLightMask() != 0xFFFFFFFF)
					{
						// out of lights?
						// skip manual 2nd lighting passes onwards if we run out of lights, but never the first one
						if (pass->getStartLight() > 0 &&
							pass->getStartLight() >= rendLightList.size())
						{
							break;
						}
						else
						{
							localLightList.clear();
							LightList::const_iterator copyStart = rendLightList.begin();
							std::advance(copyStart, pass->getStartLight());
							// Clamp lights to copy to avoid overrunning the end of the list
							size_t lightsCopied = 0, lightsToCopy = std::min(
								static_cast<size_t>(pass->getMaxSimultaneousLights()), 
								rendLightList.size() - pass->getStartLight());

							//localLightList.insert(localLightList.begin(), 
							//	copyStart, copyEnd);

							// Copy lights over
							for(LightList::const_iterator iter = copyStart; iter != rendLightList.end() && lightsCopied < lightsToCopy; ++iter)
							{
								if((pass->getLightMask() & (*iter)->getLightMask()) != 0)
								{
									localLightList.push_back(*iter);
									lightsCopied++;
								}
							}

							pLightListToUse = &localLightList;
						}
					}
					else
					{
						pLightListToUse = &rendLightList;
					}
					lightsLeft = 0;
				}

				fireRenderSingleObject(rend, pass, mAutoParamDataSource, pLightListToUse, mSuppressRenderStateChanges);

				// Do we need to update GPU program parameters?
				if (pass->isProgrammable())
				{
					useLightsGpuProgram(pass, pLightListToUse);
				}
				// Do we need to update light states? 
				// Only do this if fixed-function vertex lighting applies
				if (pass->getLightingEnabled() && passSurfaceAndLightParams)
				{
					useLights(*pLightListToUse, pass->getMaxSimultaneousLights());
				}
				// optional light scissoring & clipping
				ClipResult scissored = CLIPPED_NONE;
				ClipResult clipped = CLIPPED_NONE;
				if (lightScissoringClipping && 
					(pass->getLightScissoringEnabled() || pass->getLightClipPlanesEnabled()))
				{
					// if there's no lights hitting the scene, then we might as 
					// well stop since clipping cannot include anything
					if (pLightListToUse->empty())
						continue;

					if (pass->getLightScissoringEnabled())
						scissored = buildAndSetScissor(*pLightListToUse, mCameraInProgress);
				
					if (pass->getLightClipPlanesEnabled())
						clipped = buildAndSetLightClip(*pLightListToUse);

					if (scissored == CLIPPED_ALL || clipped == CLIPPED_ALL)
						continue;
				}
				// issue the render op		
				// nfz: check for gpu_multipass
				mDestRenderSystem->setCurrentPassIterationCount(pass->getPassIterationCount());
				// We might need to update the depth bias each iteration
				if (pass->getIterationDepthBias() != 0.0f)
				{
					float depthBiasBase = pass->getDepthBiasConstant() + 
						pass->getIterationDepthBias() * depthInc;
					// depthInc deals with light iteration 
					
					// Note that we have to set the depth bias here even if the depthInc
					// is zero (in which case you would think there is no change from
					// what was set in _setPass(). The reason is that if there are
					// multiple Renderables with this Pass, we won't go through _setPass
					// again at the start of the iteration for the next Renderable
					// because of Pass state grouping. So set it always

					// Set modified depth bias right away
					mDestRenderSystem->_setDepthBias(depthBiasBase, pass->getDepthBiasSlopeScale());

					// Set to increment internally too if rendersystem iterates
					mDestRenderSystem->setDeriveDepthBias(true, 
						depthBiasBase, pass->getIterationDepthBias(), 
						pass->getDepthBiasSlopeScale());
				}
				else
				{
					mDestRenderSystem->setDeriveDepthBias(false);
				}
				depthInc += pass->getPassIterationCount();

				// Finalise GPU parameter bindings
				updateGpuProgramParameters(pass);
                if (rend->preRender(this, mDestRenderSystem))
                {
                    try
                    {
                        mDestRenderSystem->_render(ro);
                    }
                    catch (RenderingAPIException& e)
                    {
                        OGRE_EXCEPT(Exception::ERR_RENDERINGAPI_ERROR, 
                            "Exception when rendering material: " + pass->getParent()->getParent()->getName() +
                            "\nOriginal Exception description: " + e.getFullDescription() + "\n" ,
                            "SceneManager::renderSingleObject");

                    }

<<<<<<< HEAD
                }
=======
                rend->getRenderOperation(ro);

				if (rend->preRender(this, mDestRenderSystem))
					mDestRenderSystem->_render(ro);
>>>>>>> c40cd09d
				rend->postRender(this, mDestRenderSystem);

				if (scissored == CLIPPED_SOME)
					resetScissor();
				if (clipped == CLIPPED_SOME)
					resetLightClip();
			} // possibly iterate per light
		}
		else // no automatic light processing
		{
			// Even if manually driving lights, check light type passes
			bool skipBecauseOfLightType = false;
			if (pass->getRunOnlyForOneLightType())
			{
				if (!manualLightList ||
					(manualLightList->size() == 1 && 
					manualLightList->at(0)->getType() != pass->getOnlyLightType())) 
				{
					skipBecauseOfLightType = true;
				}
			}

			if (!skipBecauseOfLightType)
			{
				fireRenderSingleObject(rend, pass, mAutoParamDataSource, manualLightList, mSuppressRenderStateChanges);
				// Do we need to update GPU program parameters?
				if (pass->isProgrammable())
				{
					// Do we have a manual light list?
					if (manualLightList)
					{
						useLightsGpuProgram(pass, manualLightList);
					}

				}

				// Use manual lights if present, and not using vertex programs that don't use fixed pipeline
				if (manualLightList && 
					pass->getLightingEnabled() && passSurfaceAndLightParams)
				{
					useLights(*manualLightList, pass->getMaxSimultaneousLights());
				}

				// optional light scissoring
				ClipResult scissored = CLIPPED_NONE;
				ClipResult clipped = CLIPPED_NONE;
				if (lightScissoringClipping && manualLightList && pass->getLightScissoringEnabled())
				{
					scissored = buildAndSetScissor(*manualLightList, mCameraInProgress);
				}
				if (lightScissoringClipping && manualLightList && pass->getLightClipPlanesEnabled())
				{
					clipped = buildAndSetLightClip(*manualLightList);
				}
	
				// don't bother rendering if clipped / scissored entirely
				if (scissored != CLIPPED_ALL && clipped != CLIPPED_ALL)
				{
					// issue the render op		
					// nfz: set up multipass rendering
					mDestRenderSystem->setCurrentPassIterationCount(pass->getPassIterationCount());
					// Finalise GPU parameter bindings
					updateGpuProgramParameters(pass);

                    rend->getRenderOperation(ro);

					if (rend->preRender(this, mDestRenderSystem))
                    {
                        try
                        {
                            mDestRenderSystem->_render(ro);
                        }
                        catch (RenderingAPIException& e)
                        {
                            OGRE_EXCEPT(Exception::ERR_RENDERINGAPI_ERROR, 
                                "Exception when rendering material: " + pass->getParent()->getParent()->getName() +
                                "\nOriginal Exception description: " + e.getFullDescription() + "\n" ,
                                "SceneManager::renderSingleObject");

                        }

                    }
					rend->postRender(this, mDestRenderSystem);
				}
				if (scissored == CLIPPED_SOME)
					resetScissor();
				if (clipped == CLIPPED_SOME)
					resetLightClip();
				
			} // !skipBecauseOfLightType
		}

	}
	else // mSuppressRenderStateChanges
	{
		fireRenderSingleObject(rend, pass, mAutoParamDataSource, NULL, mSuppressRenderStateChanges);
		// Just render
		mDestRenderSystem->setCurrentPassIterationCount(1);
		if (rend->preRender(this, mDestRenderSystem))
		{
			rend->getRenderOperation(ro);
			try
			{
				mDestRenderSystem->_render(ro);
			}
			catch (RenderingAPIException& e)
			{
				OGRE_EXCEPT(Exception::ERR_RENDERINGAPI_ERROR,
                            "Exception when rendering material: " + pass->getParent()->getParent()->getName() +
                            "\nOriginal Exception description: " + e.getFullDescription() + "\n" ,
                            "SceneManager::renderSingleObject");
                
			}
		}
		rend->postRender(this, mDestRenderSystem);
	}
	
    // Reset view / projection changes if any
    resetViewProjMode(passTransformState);
    OgreProfileEndGPUEvent("Material: " + pass->getParent()->getParent()->getName());
}
//-----------------------------------------------------------------------
void SceneManager::setAmbientLight(const ColourValue& colour)
{
    mAmbientLight = colour;
}
//-----------------------------------------------------------------------
const ColourValue& SceneManager::getAmbientLight(void) const
{
    return mAmbientLight;
}
//-----------------------------------------------------------------------
ViewPoint SceneManager::getSuggestedViewpoint(bool random)
{
    // By default return the origin
    ViewPoint vp;
    vp.position = Vector3::ZERO;
    vp.orientation = Quaternion::IDENTITY;
    return vp;
}
//-----------------------------------------------------------------------
void SceneManager::setFog(FogMode mode, const ColourValue& colour, Real density, Real start, Real end)
{
    mFogMode = mode;
    mFogColour = colour;
    mFogStart = start;
    mFogEnd = end;
    mFogDensity = density;
}
//-----------------------------------------------------------------------
FogMode SceneManager::getFogMode(void) const
{
    return mFogMode;
}
//-----------------------------------------------------------------------
const ColourValue& SceneManager::getFogColour(void) const
{
    return mFogColour;
}
//-----------------------------------------------------------------------
Real SceneManager::getFogStart(void) const
{
    return mFogStart;
}
//-----------------------------------------------------------------------
Real SceneManager::getFogEnd(void) const
{
    return mFogEnd;
}
//-----------------------------------------------------------------------
Real SceneManager::getFogDensity(void) const
{
    return mFogDensity;
}
//-----------------------------------------------------------------------
BillboardSet* SceneManager::createBillboardSet(const String& name, unsigned int poolSize)
{
	NameValuePairList params;
	params["poolSize"] = StringConverter::toString(poolSize);
	return static_cast<BillboardSet*>(
		createMovableObject(name, BillboardSetFactory::FACTORY_TYPE_NAME, &params));
}
//-----------------------------------------------------------------------
BillboardSet* SceneManager::createBillboardSet(unsigned int poolSize)
{
	String name = mMovableNameGenerator.generate();
	return createBillboardSet(name, poolSize);
}
//-----------------------------------------------------------------------
BillboardSet* SceneManager::getBillboardSet(const String& name) const
{
	return static_cast<BillboardSet*>(
		getMovableObject(name, BillboardSetFactory::FACTORY_TYPE_NAME));
}
//-----------------------------------------------------------------------
bool SceneManager::hasBillboardSet(const String& name) const
{
	return hasMovableObject(name, BillboardSetFactory::FACTORY_TYPE_NAME);
}

//-----------------------------------------------------------------------
void SceneManager::destroyBillboardSet(BillboardSet* set)
{
	destroyMovableObject(set);
}
//-----------------------------------------------------------------------
void SceneManager::destroyBillboardSet(const String& name)
{
	destroyMovableObject(name, BillboardSetFactory::FACTORY_TYPE_NAME);
}
//-----------------------------------------------------------------------
void SceneManager::setDisplaySceneNodes(bool display)
{
    mDisplayNodes = display;
}
//-----------------------------------------------------------------------
Animation* SceneManager::createAnimation(const String& name, Real length)
{
    OGRE_LOCK_MUTEX(mAnimationsListMutex);

    // Check name not used
    if (mAnimationsList.find(name) != mAnimationsList.end())
    {
        OGRE_EXCEPT(
            Exception::ERR_DUPLICATE_ITEM,
            "An animation with the name " + name + " already exists",
            "SceneManager::createAnimation" );
    }

    Animation* pAnim = OGRE_NEW Animation(name, length);
    mAnimationsList[name] = pAnim;
    return pAnim;
}
//-----------------------------------------------------------------------
Animation* SceneManager::getAnimation(const String& name) const
{
    OGRE_LOCK_MUTEX(mAnimationsListMutex);

	AnimationList::const_iterator i = mAnimationsList.find(name);
    if (i == mAnimationsList.end())
    {
        OGRE_EXCEPT(Exception::ERR_ITEM_NOT_FOUND, 
            "Cannot find animation with name " + name, 
            "SceneManager::getAnimation");
    }
    return i->second;
}
//-----------------------------------------------------------------------
bool SceneManager::hasAnimation(const String& name) const
{
    OGRE_LOCK_MUTEX(mAnimationsListMutex);
	return (mAnimationsList.find(name) != mAnimationsList.end());
}
//-----------------------------------------------------------------------
void SceneManager::destroyAnimation(const String& name)
{
    OGRE_LOCK_MUTEX(mAnimationsListMutex);

	// Also destroy any animation states referencing this animation
	mAnimationStates.removeAnimationState(name);

	AnimationList::iterator i = mAnimationsList.find(name);
	if (i == mAnimationsList.end())
	{
		OGRE_EXCEPT(Exception::ERR_ITEM_NOT_FOUND, 
			"Cannot find animation with name " + name, 
			"SceneManager::getAnimation");
	}

	// Free memory
	OGRE_DELETE i->second;

	mAnimationsList.erase(i);

}
//-----------------------------------------------------------------------
void SceneManager::destroyAllAnimations(void)
{
    OGRE_LOCK_MUTEX(mAnimationsListMutex);
    // Destroy all states too, since they cannot reference destroyed animations
    destroyAllAnimationStates();

	AnimationList::iterator i;
	for (i = mAnimationsList.begin(); i != mAnimationsList.end(); ++i)
	{
		// destroy
		OGRE_DELETE i->second;
	}
	mAnimationsList.clear();
}
//-----------------------------------------------------------------------
AnimationState* SceneManager::createAnimationState(const String& animName)
{
    // Get animation, this will throw an exception if not found
    Animation* anim = getAnimation(animName);

    // Create new state
	return mAnimationStates.createAnimationState(animName, 0, anim->getLength());

}
//-----------------------------------------------------------------------
AnimationState* SceneManager::getAnimationState(const String& animName) const
{
	return mAnimationStates.getAnimationState(animName);

}
//-----------------------------------------------------------------------
bool SceneManager::hasAnimationState(const String& name) const
{
	return mAnimationStates.hasAnimationState(name);
}
//-----------------------------------------------------------------------
void SceneManager::destroyAnimationState(const String& name)
{
	mAnimationStates.removeAnimationState(name);
}
//-----------------------------------------------------------------------
void SceneManager::destroyAllAnimationStates(void)
{
    mAnimationStates.removeAllAnimationStates();
}
//-----------------------------------------------------------------------
void SceneManager::_applySceneAnimations(void)
{
	// manual lock over states (extended duration required)
    OGRE_LOCK_MUTEX(mAnimationStates.OGRE_AUTO_MUTEX_NAME);

	// Iterate twice, once to reset, once to apply, to allow blending
    ConstEnabledAnimationStateIterator stateIt = mAnimationStates.getEnabledAnimationStateIterator();

    while (stateIt.hasMoreElements())
    {
        const AnimationState* state = stateIt.getNext();
        Animation* anim = getAnimation(state->getAnimationName());

        // Reset any nodes involved
        Animation::NodeTrackIterator nodeTrackIt = anim->getNodeTrackIterator();
        while(nodeTrackIt.hasMoreElements())
        {
            Node* nd = nodeTrackIt.getNext()->getAssociatedNode();
			if (nd)
				nd->resetToInitialState();
        }

        Animation::NumericTrackIterator numTrackIt = anim->getNumericTrackIterator();
        while(numTrackIt.hasMoreElements())
        {
            const AnimableValuePtr& animPtr = numTrackIt.getNext()->getAssociatedAnimable();
			if (!animPtr.isNull())
				animPtr->resetToBaseValue();
        }
    }

	// this should allow blended animations
	stateIt = mAnimationStates.getEnabledAnimationStateIterator();
	while (stateIt.hasMoreElements())
	{
		const AnimationState* state = stateIt.getNext();
		Animation* anim = getAnimation(state->getAnimationName());
		// Apply the animation
		anim->apply(state->getTimePosition(), state->getWeight());
	}
}
//---------------------------------------------------------------------
void SceneManager::manualRender(RenderOperation* rend, 
                                Pass* pass, Viewport* vp, const Matrix4& worldMatrix, 
                                const Matrix4& viewMatrix, const Matrix4& projMatrix, 
                                bool doBeginEndFrame) 
{
	if (vp)
		mDestRenderSystem->_setViewport(vp);

    if (doBeginEndFrame)
        mDestRenderSystem->_beginFrame();

	mDestRenderSystem->_setWorldMatrix(worldMatrix);
	setViewMatrix(viewMatrix);
	mDestRenderSystem->_setProjectionMatrix(projMatrix);

	_setPass(pass);
	// Do we need to update GPU program parameters?
	if (pass->isProgrammable())
	{
		if (vp)
		{
			mAutoParamDataSource->setCurrentViewport(vp);
			mAutoParamDataSource->setCurrentRenderTarget(vp->getTarget());
		}
		mAutoParamDataSource->setCurrentSceneManager(this);
		mAutoParamDataSource->setWorldMatrices(&worldMatrix, 1);
		Camera dummyCam(StringUtil::BLANK, 0);
		dummyCam.setCustomViewMatrix(true, viewMatrix);
		dummyCam.setCustomProjectionMatrix(true, projMatrix);
		mAutoParamDataSource->setCurrentCamera(&dummyCam, false);
		updateGpuProgramParameters(pass);
	}
    mDestRenderSystem->_render(*rend);

    if (doBeginEndFrame)
        mDestRenderSystem->_endFrame();

}
//---------------------------------------------------------------------
void SceneManager::manualRender(Renderable* rend, const Pass* pass, Viewport* vp,
	const Matrix4& viewMatrix, 
	const Matrix4& projMatrix,bool doBeginEndFrame,
	bool lightScissoringClipping, bool doLightIteration, const LightList* manualLightList)
{
	if (vp)
		mDestRenderSystem->_setViewport(vp);

	if (doBeginEndFrame)
		mDestRenderSystem->_beginFrame();

	setViewMatrix(viewMatrix);
	mDestRenderSystem->_setProjectionMatrix(projMatrix);

	_setPass(pass);
	Camera dummyCam(StringUtil::BLANK, 0);
	dummyCam.setCustomViewMatrix(true, viewMatrix);
	dummyCam.setCustomProjectionMatrix(true, projMatrix);
	// Do we need to update GPU program parameters?
	if (pass->isProgrammable())
	{
		if (vp)
		{
			mAutoParamDataSource->setCurrentViewport(vp);
			mAutoParamDataSource->setCurrentRenderTarget(vp->getTarget());
		}
		mAutoParamDataSource->setCurrentSceneManager(this);
		mAutoParamDataSource->setCurrentCamera(&dummyCam, false);
		updateGpuProgramParameters(pass);
	}
	if (vp)
		mCurrentViewport = vp;
	renderSingleObject(rend, pass, lightScissoringClipping, doLightIteration, manualLightList);


	if (doBeginEndFrame)
		mDestRenderSystem->_endFrame();

}
//---------------------------------------------------------------------
void SceneManager::useRenderableViewProjMode(const Renderable* pRend, bool fixedFunction)
{
    // Check view matrix
    bool useIdentityView = pRend->getUseIdentityView();
    if (useIdentityView)
    {
        // Using identity view now, change it
		if (fixedFunction)
			setViewMatrix(Matrix4::IDENTITY);
		mGpuParamsDirty |= (uint16)GPV_GLOBAL;
        mResetIdentityView = true;
    }

    bool useIdentityProj = pRend->getUseIdentityProjection();
    if (useIdentityProj)
    {
        // Use identity projection matrix, still need to take RS depth into account.
		if (fixedFunction)
		{
			Matrix4 mat;
			mDestRenderSystem->_convertProjectionMatrix(Matrix4::IDENTITY, mat);
			mDestRenderSystem->_setProjectionMatrix(mat);
		}
		mGpuParamsDirty |= (uint16)GPV_GLOBAL;

        mResetIdentityProj = true;
    }

    
}
//---------------------------------------------------------------------
void SceneManager::resetViewProjMode(bool fixedFunction)
{
    if (mResetIdentityView)
    {
        // Coming back to normal from identity view
		if (fixedFunction)
			setViewMatrix(mCachedViewMatrix);
		mGpuParamsDirty |= (uint16)GPV_GLOBAL;

        mResetIdentityView = false;
    }
    
    if (mResetIdentityProj)
    {
        // Coming back from flat projection
        if (fixedFunction)
			mDestRenderSystem->_setProjectionMatrix(mCameraInProgress->getProjectionMatrixRS());
		mGpuParamsDirty |= (uint16)GPV_GLOBAL;

		mResetIdentityProj = false;
    }
    

}
//---------------------------------------------------------------------
void SceneManager::_queueSkiesForRendering(Camera* cam)
{
	// Update nodes
	// Translate the box by the camera position (constant distance)
	if (mSkyPlaneNode)
	{
		// The plane position relative to the camera has already been set up
		mSkyPlaneNode->setPosition(cam->getDerivedPosition());
	}

	if (mSkyBoxNode)
	{
		mSkyBoxNode->setPosition(cam->getDerivedPosition());
	}

	if (mSkyDomeNode)
	{
		mSkyDomeNode->setPosition(cam->getDerivedPosition());
	}

	if (mSkyPlaneEnabled
		&& mSkyPlaneEntity && mSkyPlaneEntity->isVisible()
		&& mSkyPlaneEntity->getSubEntity(0) && mSkyPlaneEntity->getSubEntity(0)->isVisible())
	{
		getRenderQueue()->addRenderable(mSkyPlaneEntity->getSubEntity(0), mSkyPlaneRenderQueue, OGRE_RENDERABLE_DEFAULT_PRIORITY);
	}

	if (mSkyBoxEnabled
		&& mSkyBoxObj && mSkyBoxObj->isVisible())
	{
		mSkyBoxObj->_updateRenderQueue(getRenderQueue());
	}

	if (mSkyDomeEnabled)
	{
		for (uint plane = 0; plane < 5; ++plane)
		{
			if (mSkyDomeEntity[plane] && mSkyDomeEntity[plane]->isVisible()
				&& mSkyDomeEntity[plane]->getSubEntity(0) && mSkyDomeEntity[plane]->getSubEntity(0)->isVisible())
			{
				getRenderQueue()->addRenderable(
					mSkyDomeEntity[plane]->getSubEntity(0), mSkyDomeRenderQueue, OGRE_RENDERABLE_DEFAULT_PRIORITY);
			}
		}
	}
}
//---------------------------------------------------------------------
void SceneManager::addRenderQueueListener(RenderQueueListener* newListener)
{
    mRenderQueueListeners.push_back(newListener);
}
//---------------------------------------------------------------------
void SceneManager::removeRenderQueueListener(RenderQueueListener* delListener)
{
    RenderQueueListenerList::iterator i, iend;
    iend = mRenderQueueListeners.end();
    for (i = mRenderQueueListeners.begin(); i != iend; ++i)
    {
        if (*i == delListener)
        {
            mRenderQueueListeners.erase(i);
            break;
        }
    }

}
//---------------------------------------------------------------------
void SceneManager::addRenderObjectListener(RenderObjectListener* newListener)
{
	mRenderObjectListeners.push_back(newListener);
}
//---------------------------------------------------------------------
void SceneManager::removeRenderObjectListener(RenderObjectListener* delListener)
{
	RenderObjectListenerList::iterator i, iend;
	iend = mRenderObjectListeners.end();
	for (i = mRenderObjectListeners.begin(); i != iend; ++i)
	{
		if (*i == delListener)
		{
			mRenderObjectListeners.erase(i);
			break;
		}
	}
}
void SceneManager::addListener(Listener* newListener)
{
    mListeners.push_back(newListener);
}
//---------------------------------------------------------------------
void SceneManager::removeListener(Listener* delListener)
{
    ListenerList::iterator i = std::find(mListeners.begin(), mListeners.end(), delListener);
    if (i != mListeners.end())
        mListeners.erase(i);
}
//---------------------------------------------------------------------
void SceneManager::firePreRenderQueues()
{
	for (RenderQueueListenerList::iterator i = mRenderQueueListeners.begin(); 
		i != mRenderQueueListeners.end(); ++i)
	{
		(*i)->preRenderQueues();
	}
}
//---------------------------------------------------------------------
void SceneManager::firePostRenderQueues()
{
	for (RenderQueueListenerList::iterator i = mRenderQueueListeners.begin(); 
		i != mRenderQueueListeners.end(); ++i)
	{
		(*i)->postRenderQueues();
	}
}
//---------------------------------------------------------------------
bool SceneManager::fireRenderQueueStarted(uint8 id, const String& invocation)
{
    RenderQueueListenerList::iterator i, iend;
    bool skip = false;

    iend = mRenderQueueListeners.end();
    for (i = mRenderQueueListeners.begin(); i != iend; ++i)
    {
        (*i)->renderQueueStarted(id, invocation, skip);
    }
    return skip;
}
//---------------------------------------------------------------------
bool SceneManager::fireRenderQueueEnded(uint8 id, const String& invocation)
{
    RenderQueueListenerList::iterator i, iend;
    bool repeat = false;

    iend = mRenderQueueListeners.end();
    for (i = mRenderQueueListeners.begin(); i != iend; ++i)
    {
        (*i)->renderQueueEnded(id, invocation, repeat);
    }
    return repeat;
}
//---------------------------------------------------------------------
void SceneManager::fireRenderSingleObject(Renderable* rend, const Pass* pass,
										   const AutoParamDataSource* source, 
										   const LightList* pLightList, bool suppressRenderStateChanges)
{
	RenderObjectListenerList::iterator i, iend;

	iend = mRenderObjectListeners.end();
	for (i = mRenderObjectListeners.begin(); i != iend; ++i)
	{
		(*i)->notifyRenderSingleObject(rend, pass, source, pLightList, suppressRenderStateChanges);
	}
}
//---------------------------------------------------------------------
void SceneManager::fireShadowTexturesUpdated(size_t numberOfShadowTextures)
{
    ListenerList listenersCopy = mListeners;
    ListenerList::iterator i, iend;

    iend = listenersCopy.end();
    for (i = listenersCopy.begin(); i != iend; ++i)
    {
        (*i)->shadowTexturesUpdated(numberOfShadowTextures);
    }
}
//---------------------------------------------------------------------
void SceneManager::fireShadowTexturesPreCaster(Light* light, Camera* camera, size_t iteration)
{
    ListenerList listenersCopy = mListeners;
    ListenerList::iterator i, iend;

    iend = listenersCopy.end();
    for (i = listenersCopy.begin(); i != iend; ++i)
    {
        (*i)->shadowTextureCasterPreViewProj(light, camera, iteration);
    }
}
//---------------------------------------------------------------------
void SceneManager::fireShadowTexturesPreReceiver(Light* light, Frustum* f)
{
    ListenerList listenersCopy = mListeners;
    ListenerList::iterator i, iend;

    iend = listenersCopy.end();
    for (i = listenersCopy.begin(); i != iend; ++i)
    {
        (*i)->shadowTextureReceiverPreViewProj(light, f);
    }
}
//---------------------------------------------------------------------
void SceneManager::firePreUpdateSceneGraph(Camera* camera)
{
    ListenerList listenersCopy = mListeners;
	ListenerList::iterator i, iend;

	iend = listenersCopy.end();
	for (i = listenersCopy.begin(); i != iend; ++i)
	{
		(*i)->preUpdateSceneGraph(this, camera);
	}
}
//---------------------------------------------------------------------
void SceneManager::firePostUpdateSceneGraph(Camera* camera)
{
    ListenerList listenersCopy = mListeners;
	ListenerList::iterator i, iend;

	iend = listenersCopy.end();
	for (i = listenersCopy.begin(); i != iend; ++i)
	{
		(*i)->postUpdateSceneGraph(this, camera);
	}
}

//---------------------------------------------------------------------
void SceneManager::firePreFindVisibleObjects(Viewport* v)
{
    ListenerList listenersCopy = mListeners;
	ListenerList::iterator i, iend;

	iend = listenersCopy.end();
	for (i = listenersCopy.begin(); i != iend; ++i)
	{
		(*i)->preFindVisibleObjects(this, mIlluminationStage, v);
	}

}
//---------------------------------------------------------------------
void SceneManager::firePostFindVisibleObjects(Viewport* v)
{
    ListenerList listenersCopy = mListeners;
	ListenerList::iterator i, iend;

	iend = listenersCopy.end();
	for (i = listenersCopy.begin(); i != iend; ++i)
	{
		(*i)->postFindVisibleObjects(this, mIlluminationStage, v);
	}


}
//---------------------------------------------------------------------
void SceneManager::fireSceneManagerDestroyed()
{
    ListenerList listenersCopy = mListeners;
	ListenerList::iterator i, iend;

	iend = listenersCopy.end();
	for (i = listenersCopy.begin(); i != iend; ++i)
	{
		(*i)->sceneManagerDestroyed(this);
	}
}
//---------------------------------------------------------------------
void SceneManager::setViewport(Viewport* vp)
{
    mCurrentViewport = vp;
    // Set viewport in render system
    mDestRenderSystem->_setViewport(vp);
	// Set the active material scheme for this viewport
	MaterialManager::getSingleton().setActiveScheme(vp->getMaterialScheme());
}
//---------------------------------------------------------------------
void SceneManager::showBoundingBoxes(bool bShow) 
{
    mShowBoundingBoxes = bShow;
}
//---------------------------------------------------------------------
bool SceneManager::getShowBoundingBoxes() const
{
    return mShowBoundingBoxes;
}
//---------------------------------------------------------------------
void SceneManager::_notifyAutotrackingSceneNode(SceneNode* node, bool autoTrack)
{
    if (autoTrack)
    {
        mAutoTrackingSceneNodes.insert(node);
    }
    else
    {
        mAutoTrackingSceneNodes.erase(node);
    }
}
//---------------------------------------------------------------------
void SceneManager::setShadowTechnique(ShadowTechnique technique)
{
    mShadowTechnique = technique;
    if (isShadowTechniqueStencilBased())
    {
        // Firstly check that we  have a stencil
        // Otherwise forget it
        if (!mDestRenderSystem->getCapabilities()->hasCapability(RSC_HWSTENCIL))
        {
            LogManager::getSingleton().logMessage(
                "WARNING: Stencil shadows were requested, but this device does not "
                "have a hardware stencil. Shadows disabled.");
            mShadowTechnique = SHADOWTYPE_NONE;
        }
        else if (mShadowIndexBuffer.isNull())
        {
            // Create an estimated sized shadow index buffer
            mShadowIndexBuffer = HardwareBufferManager::getSingleton().
                createIndexBuffer(HardwareIndexBuffer::IT_16BIT, 
                mShadowIndexBufferSize, 
                HardwareBuffer::HBU_DYNAMIC_WRITE_ONLY_DISCARDABLE, 
                false);
            // tell all meshes to prepare shadow volumes
            MeshManager::getSingleton().setPrepareAllMeshesForShadowVolumes(true);
        }
	}

    if (!isShadowTechniqueTextureBased())
    {
        // Destroy shadow textures to optimise resource usage
        destroyShadowTextures();
    }
	else
	{
		// assure no custom shadow matrix is used accidentally in case we switch
		// from a custom shadow mapping type to a non-custom (uniform shadow mapping)
		for ( size_t i = 0; i < mShadowTextureCameras.size(); ++i )
		{
			Camera* texCam = mShadowTextureCameras[i];

			texCam->setCustomViewMatrix(false);
			texCam->setCustomProjectionMatrix(false);
		}
	}

}
//---------------------------------------------------------------------
void SceneManager::_suppressShadows(bool suppress)
{
	mSuppressShadows = suppress;
}
//---------------------------------------------------------------------
void SceneManager::_suppressRenderStateChanges(bool suppress)
{
	mSuppressRenderStateChanges = suppress;
}
//---------------------------------------------------------------------
void SceneManager::updateRenderQueueSplitOptions(void)
{
	if (isShadowTechniqueStencilBased())
	{
		// Casters can always be receivers
		getRenderQueue()->setShadowCastersCannotBeReceivers(false);
	}
	else // texture based
	{
		getRenderQueue()->setShadowCastersCannotBeReceivers(!mShadowTextureSelfShadow);
	}

	if (isShadowTechniqueAdditive() && !isShadowTechniqueIntegrated()
		&& mCurrentViewport->getShadowsEnabled())
	{
		// Additive lighting, we need to split everything by illumination stage
		getRenderQueue()->setSplitPassesByLightingType(true);
	}
	else
	{
		getRenderQueue()->setSplitPassesByLightingType(false);
	}

	if (isShadowTechniqueInUse() && mCurrentViewport->getShadowsEnabled()
		&& !isShadowTechniqueIntegrated())
	{
		// Tell render queue to split off non-shadowable materials
		getRenderQueue()->setSplitNoShadowPasses(true);
	}
	else
	{
		getRenderQueue()->setSplitNoShadowPasses(false);
	}


}
//---------------------------------------------------------------------
void SceneManager::updateRenderQueueGroupSplitOptions(RenderQueueGroup* group, 
	bool suppressShadows, bool suppressRenderState)
{
	if (isShadowTechniqueStencilBased())
	{
		// Casters can always be receivers
		group->setShadowCastersCannotBeReceivers(false);
	}
	else if (isShadowTechniqueTextureBased()) 
	{
		group->setShadowCastersCannotBeReceivers(!mShadowTextureSelfShadow);
	}

	if (!suppressShadows && mCurrentViewport->getShadowsEnabled() &&
		isShadowTechniqueAdditive() && !isShadowTechniqueIntegrated())
	{
		// Additive lighting, we need to split everything by illumination stage
		group->setSplitPassesByLightingType(true);
	}
	else
	{
		group->setSplitPassesByLightingType(false);
	}

	if (!suppressShadows && mCurrentViewport->getShadowsEnabled() 
		&& isShadowTechniqueInUse())
	{
		// Tell render queue to split off non-shadowable materials
		group->setSplitNoShadowPasses(true);
	}
	else
	{
		group->setSplitNoShadowPasses(false);
	}


}
//-----------------------------------------------------------------------
void SceneManager::_notifyLightsDirty(void)
{
    ++mLightsDirtyCounter;
}
//---------------------------------------------------------------------
bool SceneManager::lightsForShadowTextureLess::operator ()(
	const Ogre::Light *l1, const Ogre::Light *l2) const
{
	if (l1 == l2)
		return false;

	// sort shadow casting lights ahead of non-shadow casting
	if (l1->getCastShadows() != l2->getCastShadows())
	{
		return l1->getCastShadows();
	}

	// otherwise sort by distance (directional lights will have 0 here)
	return l1->tempSquareDist < l2->tempSquareDist;

}
//---------------------------------------------------------------------
void SceneManager::findLightsAffectingFrustum(const Camera* camera)
{
    // Basic iteration for this SM

    MovableObjectCollection* lights =
        getMovableObjectCollection(LightFactory::FACTORY_TYPE_NAME);


	{
            OGRE_LOCK_MUTEX(lights->mutex);

		// Pre-allocate memory
		mTestLightInfos.clear();
		mTestLightInfos.reserve(lights->map.size());

		MovableObjectIterator it(lights->map.begin(), lights->map.end());

		while(it.hasMoreElements())
		{
			Light* l = static_cast<Light*>(it.getNext());

			if (mCameraRelativeRendering)
				l->_setCameraRelative(mCameraInProgress);
			else
				l->_setCameraRelative(0);

			if (l->isVisible())
			{
				LightInfo lightInfo;
				lightInfo.light = l;
				lightInfo.type = l->getType();
				lightInfo.lightMask = l->getLightMask();
				if (lightInfo.type == Light::LT_DIRECTIONAL)
				{
					// Always visible
					lightInfo.position = Vector3::ZERO;
					lightInfo.range = 0;
					mTestLightInfos.push_back(lightInfo);
				}
				else
				{
					// NB treating spotlight as point for simplicity
					// Just see if the lights attenuation range is within the frustum
					lightInfo.range = l->getAttenuationRange();
					lightInfo.position = l->getDerivedPosition();
					Sphere sphere(lightInfo.position, lightInfo.range);
					if (camera->isVisible(sphere))
					{
						mTestLightInfos.push_back(lightInfo);
					}
				}
			}
		}
	} // release lock on lights collection

    // Update lights affecting frustum if changed
    if (mCachedLightInfos != mTestLightInfos)
    {
        mLightsAffectingFrustum.resize(mTestLightInfos.size());
        LightInfoList::const_iterator i;
        LightList::iterator j = mLightsAffectingFrustum.begin();
        for (i = mTestLightInfos.begin(); i != mTestLightInfos.end(); ++i, ++j)
        {
            *j = i->light;
			// add cam distance for sorting if texture shadows
			if (isShadowTechniqueTextureBased())
			{
				(*j)->_calcTempSquareDist(camera->getDerivedPosition());
			}
        }

		// Sort the lights if using texture shadows, since the first 'n' will be
		// used to generate shadow textures and we should pick the most appropriate
		if (isShadowTechniqueTextureBased())
		{
			// Allow a Listener to override light sorting
			// Reverse iterate so last takes precedence
			bool overridden = false;
			ListenerList listenersCopy = mListeners;
			for (ListenerList::reverse_iterator ri = listenersCopy.rbegin();
				ri != listenersCopy.rend(); ++ri)
			{
				overridden = (*ri)->sortLightsAffectingFrustum(mLightsAffectingFrustum);
				if (overridden)
					break;
			}
			if (!overridden)
			{
				// default sort (stable to preserve directional light ordering
				std::stable_sort(
					mLightsAffectingFrustum.begin(), mLightsAffectingFrustum.end(), 
					lightsForShadowTextureLess());
			}
			
		}

        // Use swap instead of copy operator for efficiently
        mCachedLightInfos.swap(mTestLightInfos);

        // notify light dirty, so all movable objects will re-populate
        // their light list next time
        _notifyLightsDirty();
    }

}
//---------------------------------------------------------------------
bool SceneManager::ShadowCasterSceneQueryListener::queryResult(
    MovableObject* object)
{
    if (object->getCastShadows() && object->isVisible() && 
		mSceneMgr->isRenderQueueToBeProcessed(object->getRenderQueueGroup()) &&
		// objects need an edge list to cast shadows (shadow volumes only)
		((mSceneMgr->getShadowTechnique() & SHADOWDETAILTYPE_TEXTURE) ||
        ((mSceneMgr->getShadowTechnique() & SHADOWDETAILTYPE_STENCIL) && object->hasEdgeList())
		)
	   )
    {
        if (mFarDistSquared)
        {
            // Check object is within the shadow far distance
            Vector3 toObj = object->getParentNode()->_getDerivedPosition() 
                - mCamera->getDerivedPosition();
            Real radius = object->getWorldBoundingSphere().getRadius();
            Real dist =  toObj.squaredLength();               
            if (dist - (radius * radius) > mFarDistSquared)
            {
                // skip, beyond max range
                return true;
            }
        }

        // If the object is in the frustum, we can always see the shadow
        if (mCamera->isVisible(object->getWorldBoundingBox()))
        {
            mCasterList->push_back(object);
            return true;
        }

        // Otherwise, object can only be casting a shadow into our view if
        // the light is outside the frustum (or it's a directional light, 
        // which are always outside), and the object is intersecting
        // on of the volumes formed between the edges of the frustum and the
        // light
        if (!mIsLightInFrustum || mLight->getType() == Light::LT_DIRECTIONAL)
        {
            // Iterate over volumes
            PlaneBoundedVolumeList::const_iterator i, iend;
            iend = mLightClipVolumeList->end();
            for (i = mLightClipVolumeList->begin(); i != iend; ++i)
            {
                if (i->intersects(object->getWorldBoundingBox()))
                {
                    mCasterList->push_back(object);
                    return true;
                }

            }

        }
    }
    return true;
}
//---------------------------------------------------------------------
bool SceneManager::ShadowCasterSceneQueryListener::queryResult(
    SceneQuery::WorldFragment* fragment)
{
    // don't deal with world geometry
    return true;
}
//---------------------------------------------------------------------
const SceneManager::ShadowCasterList& SceneManager::findShadowCastersForLight(
    const Light* light, const Camera* camera)
{
    mShadowCasterList.clear();

    if (light->getType() == Light::LT_DIRECTIONAL)
    {
        // Basic AABB query encompassing the frustum and the extrusion of it
        AxisAlignedBox aabb;
        const Vector3* corners = camera->getWorldSpaceCorners();
        Vector3 min, max;
        Vector3 extrude = light->getDerivedDirection() * -mShadowDirLightExtrudeDist;
        // do first corner
        min = max = corners[0];
        min.makeFloor(corners[0] + extrude);
        max.makeCeil(corners[0] + extrude);
        for (size_t c = 1; c < 8; ++c)
        {
            min.makeFloor(corners[c]);
            max.makeCeil(corners[c]);
            min.makeFloor(corners[c] + extrude);
            max.makeCeil(corners[c] + extrude);
        }
        aabb.setExtents(min, max);

        if (!mShadowCasterAABBQuery)
            mShadowCasterAABBQuery = createAABBQuery(aabb);
        else
            mShadowCasterAABBQuery->setBox(aabb);
        // Execute, use callback
        mShadowCasterQueryListener->prepare(false, 
            &(light->_getFrustumClipVolumes(camera)), 
            light, camera, &mShadowCasterList, light->getShadowFarDistanceSquared());
        mShadowCasterAABBQuery->execute(mShadowCasterQueryListener);


    }
    else
    {
        Sphere s(light->getDerivedPosition(), light->getAttenuationRange());
        // eliminate early if camera cannot see light sphere
        if (camera->isVisible(s))
        {
            if (!mShadowCasterSphereQuery)
                mShadowCasterSphereQuery = createSphereQuery(s);
            else
                mShadowCasterSphereQuery->setSphere(s);

            // Determine if light is inside or outside the frustum
            bool lightInFrustum = camera->isVisible(light->getDerivedPosition());
            const PlaneBoundedVolumeList* volList = 0;
            if (!lightInFrustum)
            {
                // Only worth building an external volume list if
                // light is outside the frustum
                volList = &(light->_getFrustumClipVolumes(camera));
            }

            // Execute, use callback
            mShadowCasterQueryListener->prepare(lightInFrustum, 
                volList, light, camera, &mShadowCasterList, light->getShadowFarDistanceSquared());
            mShadowCasterSphereQuery->execute(mShadowCasterQueryListener);

        }

    }


    return mShadowCasterList;
}
//---------------------------------------------------------------------
void SceneManager::initShadowVolumeMaterials(void)
{
    /* This should have been set in the SceneManager constructor, but if you
       created the SceneManager BEFORE the Root object, you will need to call
       SceneManager::_setDestinationRenderSystem manually.
     */
    assert( mDestRenderSystem );

    if (mShadowMaterialInitDone)
        return;

    if (!mShadowDebugPass)
    {
        MaterialPtr matDebug = 
            MaterialManager::getSingleton().getByName("Ogre/Debug/ShadowVolumes");
        if (matDebug.isNull())
        {
            // Create
            matDebug = MaterialManager::getSingleton().create(
                "Ogre/Debug/ShadowVolumes", 
                ResourceGroupManager::INTERNAL_RESOURCE_GROUP_NAME);
            mShadowDebugPass = matDebug->getTechnique(0)->getPass(0);
            mShadowDebugPass->setSceneBlending(SBT_ADD); 
            mShadowDebugPass->setLightingEnabled(false);
            mShadowDebugPass->setDepthWriteEnabled(false);
            TextureUnitState* t = mShadowDebugPass->createTextureUnitState();
            t->setColourOperationEx(LBX_MODULATE, LBS_MANUAL, LBS_CURRENT, 
                ColourValue(0.7, 0.0, 0.2));
            mShadowDebugPass->setCullingMode(CULL_NONE);

            if (mDestRenderSystem->getCapabilities()->hasCapability(
                RSC_VERTEX_PROGRAM))
            {
                ShadowVolumeExtrudeProgram::initialise();

                // Enable the (infinite) point light extruder for now, just to get some params
                mShadowDebugPass->setVertexProgram(
                    ShadowVolumeExtrudeProgram::programNames[ShadowVolumeExtrudeProgram::POINT_LIGHT]);
				mShadowDebugPass->setFragmentProgram(ShadowVolumeExtrudeProgram::frgProgramName);				
                mInfiniteExtrusionParams = 
                    mShadowDebugPass->getVertexProgramParameters();
                mInfiniteExtrusionParams->setAutoConstant(0, 
                    GpuProgramParameters::ACT_WORLDVIEWPROJ_MATRIX);
                mInfiniteExtrusionParams->setAutoConstant(4, 
                    GpuProgramParameters::ACT_LIGHT_POSITION_OBJECT_SPACE);
                // Note ignored extra parameter - for compatibility with finite extrusion vertex program
                mInfiniteExtrusionParams->setAutoConstant(5, 
					GpuProgramParameters::ACT_SHADOW_EXTRUSION_DISTANCE);
            }	
            matDebug->compile();

        }
        else
        {
            mShadowDebugPass = matDebug->getTechnique(0)->getPass(0);

            if (mDestRenderSystem->getCapabilities()->hasCapability(RSC_VERTEX_PROGRAM))
            {
                mInfiniteExtrusionParams = mShadowDebugPass->getVertexProgramParameters();
            }
        }
    }

    if (!mShadowStencilPass)
    {

        MaterialPtr matStencil = MaterialManager::getSingleton().getByName(
            "Ogre/StencilShadowVolumes");
        if (matStencil.isNull())
        {
            // Init
            matStencil = MaterialManager::getSingleton().create(
                "Ogre/StencilShadowVolumes",
                ResourceGroupManager::INTERNAL_RESOURCE_GROUP_NAME);
            mShadowStencilPass = matStencil->getTechnique(0)->getPass(0);

            if (mDestRenderSystem->getCapabilities()->hasCapability(
                RSC_VERTEX_PROGRAM))
            {

                // Enable the finite point light extruder for now, just to get some params
                mShadowStencilPass->setVertexProgram(
                    ShadowVolumeExtrudeProgram::programNames[ShadowVolumeExtrudeProgram::POINT_LIGHT_FINITE]);
				mShadowStencilPass->setFragmentProgram(ShadowVolumeExtrudeProgram::frgProgramName);				
                mFiniteExtrusionParams = 
                    mShadowStencilPass->getVertexProgramParameters();
                mFiniteExtrusionParams->setAutoConstant(0, 
                    GpuProgramParameters::ACT_WORLDVIEWPROJ_MATRIX);
                mFiniteExtrusionParams->setAutoConstant(4, 
                    GpuProgramParameters::ACT_LIGHT_POSITION_OBJECT_SPACE);
                // Note extra parameter
                mFiniteExtrusionParams->setAutoConstant(5, 
                    GpuProgramParameters::ACT_SHADOW_EXTRUSION_DISTANCE);
            }
            matStencil->compile();
            // Nothing else, we don't use this like a 'real' pass anyway,
            // it's more of a placeholder
        }
        else
        {
            mShadowStencilPass = matStencil->getTechnique(0)->getPass(0);

            if (mDestRenderSystem->getCapabilities()->hasCapability(RSC_VERTEX_PROGRAM))
            {
                mFiniteExtrusionParams = mShadowStencilPass->getVertexProgramParameters();
            }
        }
    }




    if (!mShadowModulativePass)
    {

        MaterialPtr matModStencil = MaterialManager::getSingleton().getByName(
            "Ogre/StencilShadowModulationPass");
        if (matModStencil.isNull())
        {
            // Init
            matModStencil = MaterialManager::getSingleton().create(
                "Ogre/StencilShadowModulationPass",
                ResourceGroupManager::INTERNAL_RESOURCE_GROUP_NAME);
            mShadowModulativePass = matModStencil->getTechnique(0)->getPass(0);
            mShadowModulativePass->setSceneBlending(SBF_DEST_COLOUR, SBF_ZERO); 
            mShadowModulativePass->setLightingEnabled(false);
            mShadowModulativePass->setDepthWriteEnabled(false);
            mShadowModulativePass->setDepthCheckEnabled(false);
            TextureUnitState* t = mShadowModulativePass->createTextureUnitState();
            t->setColourOperationEx(LBX_MODULATE, LBS_MANUAL, LBS_CURRENT, 
                mShadowColour);
            mShadowModulativePass->setCullingMode(CULL_NONE);
        }
        else
        {
            mShadowModulativePass = matModStencil->getTechnique(0)->getPass(0);
        }
    }

    // Also init full screen quad while we're at it
    if (!mFullScreenQuad)
    {
        mFullScreenQuad = OGRE_NEW Rectangle2D();
        mFullScreenQuad->setCorners(-1,1,1,-1);
    }

    // Also init shadow caster material for texture shadows
    if (!mShadowCasterPlainBlackPass)
    {
        MaterialPtr matPlainBlack = MaterialManager::getSingleton().getByName(
            "Ogre/TextureShadowCaster");
        if (matPlainBlack.isNull())
        {
            matPlainBlack = MaterialManager::getSingleton().create(
                "Ogre/TextureShadowCaster",
                ResourceGroupManager::INTERNAL_RESOURCE_GROUP_NAME);
            mShadowCasterPlainBlackPass = matPlainBlack->getTechnique(0)->getPass(0);
            // Lighting has to be on, because we need shadow coloured objects
            // Note that because we can't predict vertex programs, we'll have to
            // bind light values to those, and so we bind White to ambient
            // reflectance, and we'll set the ambient colour to the shadow colour
            mShadowCasterPlainBlackPass->setAmbient(ColourValue::White);
            mShadowCasterPlainBlackPass->setDiffuse(ColourValue::Black);
            mShadowCasterPlainBlackPass->setSelfIllumination(ColourValue::Black);
            mShadowCasterPlainBlackPass->setSpecular(ColourValue::Black);
			// Override fog
			mShadowCasterPlainBlackPass->setFog(true, FOG_NONE);
            // no textures or anything else, we will bind vertex programs
            // every so often though
        }
        else
        {
            mShadowCasterPlainBlackPass = matPlainBlack->getTechnique(0)->getPass(0);
        }
    }

    if (!mShadowReceiverPass)
    {
        MaterialPtr matShadRec = MaterialManager::getSingleton().getByName(
            "Ogre/TextureShadowReceiver");
        if (matShadRec.isNull())			
        {
            matShadRec = MaterialManager::getSingleton().create(
                "Ogre/TextureShadowReceiver",
                ResourceGroupManager::INTERNAL_RESOURCE_GROUP_NAME);
            mShadowReceiverPass = matShadRec->getTechnique(0)->getPass(0);
			// Don't set lighting and blending modes here, depends on additive / modulative
            TextureUnitState* t = mShadowReceiverPass->createTextureUnitState();
            t->setTextureAddressingMode(TextureUnitState::TAM_CLAMP);
        }
        else
        {
            mShadowReceiverPass = matShadRec->getTechnique(0)->getPass(0);
        }
    }

    // Set up spot shadow fade texture (loaded from code data block)
    TexturePtr spotShadowFadeTex = 
        TextureManager::getSingleton().getByName("spot_shadow_fade.png");
    if (spotShadowFadeTex.isNull())
    {
        // Load the manual buffer into an image (don't destroy memory!
        DataStreamPtr stream(
			OGRE_NEW MemoryDataStream(SPOT_SHADOW_FADE_PNG, SPOT_SHADOW_FADE_PNG_SIZE, false));
        Image img;
        img.load(stream, "png");
        spotShadowFadeTex = 
            TextureManager::getSingleton().loadImage(
			"spot_shadow_fade.png", ResourceGroupManager::INTERNAL_RESOURCE_GROUP_NAME, 
			img, TEX_TYPE_2D);
    }

    mShadowMaterialInitDone = true;
}
//---------------------------------------------------------------------
const Pass* SceneManager::deriveShadowCasterPass(const Pass* pass)
{
	if (isShadowTechniqueTextureBased())
	{
		Pass* retPass;	
		if (!pass->getParent()->getShadowCasterMaterial().isNull())
		{
			return pass->getParent()->getShadowCasterMaterial()->getBestTechnique()->getPass(0); 
		}
		else 
		{
			retPass = mShadowTextureCustomCasterPass ? 
				mShadowTextureCustomCasterPass : mShadowCasterPlainBlackPass;
		}

		
		// Special case alpha-blended passes
		if ((pass->getSourceBlendFactor() == SBF_SOURCE_ALPHA && 
			pass->getDestBlendFactor() == SBF_ONE_MINUS_SOURCE_ALPHA) 
			|| pass->getAlphaRejectFunction() != CMPF_ALWAYS_PASS)
		{
			// Alpha blended passes must retain their transparency
			retPass->setAlphaRejectSettings(pass->getAlphaRejectFunction(), 
				pass->getAlphaRejectValue());
			retPass->setSceneBlending(pass->getSourceBlendFactor(), pass->getDestBlendFactor());
			retPass->getParent()->getParent()->setTransparencyCastsShadows(true);

			// So we allow the texture units, but override the colour functions
			// Copy texture state, shift up one since 0 is shadow texture
			unsigned short origPassTUCount = pass->getNumTextureUnitStates();
			for (unsigned short t = 0; t < origPassTUCount; ++t)
			{
				TextureUnitState* tex;
				if (retPass->getNumTextureUnitStates() <= t)
				{
					tex = retPass->createTextureUnitState();
				}
				else
				{
					tex = retPass->getTextureUnitState(t);
				}
				// copy base state
				(*tex) = *(pass->getTextureUnitState(t));
				// override colour function
				tex->setColourOperationEx(LBX_SOURCE1, LBS_MANUAL, LBS_CURRENT,
					isShadowTechniqueAdditive()? ColourValue::Black : mShadowColour);

			}
			// Remove any extras
			while (retPass->getNumTextureUnitStates() > origPassTUCount)
			{
				retPass->removeTextureUnitState(origPassTUCount);
			}

		}
		else
		{
			// reset
			retPass->setSceneBlending(SBT_REPLACE);
			retPass->setAlphaRejectFunction(CMPF_ALWAYS_PASS);
			while (retPass->getNumTextureUnitStates() > 0)
			{
				retPass->removeTextureUnitState(0);
			}
		}

		// Propagate culling modes
		retPass->setCullingMode(pass->getCullingMode());
		retPass->setManualCullingMode(pass->getManualCullingMode());
		

		// Does incoming pass have a custom shadow caster program?
		if (!pass->getShadowCasterVertexProgramName().empty())
		{
			// Have to merge the shadow caster vertex program in
			retPass->setVertexProgram(
				pass->getShadowCasterVertexProgramName(), false);
			const GpuProgramPtr& prg = retPass->getVertexProgram();
			// Load this program if not done already
			if (!prg->isLoaded())
				prg->load();
			// Copy params
			retPass->setVertexProgramParameters(
				pass->getShadowCasterVertexProgramParameters());
			// Also have to hack the light autoparams, that is done later
		}
		else 
		{
			if (retPass == mShadowTextureCustomCasterPass)
			{
				// reset vp?
				if (mShadowTextureCustomCasterPass->getVertexProgramName() !=
					mShadowTextureCustomCasterVertexProgram)
				{
					mShadowTextureCustomCasterPass->setVertexProgram(
						mShadowTextureCustomCasterVertexProgram, false);
					if(mShadowTextureCustomCasterPass->hasVertexProgram())
					{
						mShadowTextureCustomCasterPass->setVertexProgramParameters(
							mShadowTextureCustomCasterVPParams);

					}

				}

			}
			else
			{
				// Standard shadow caster pass, reset to no vp
				retPass->setVertexProgram(StringUtil::BLANK);
			}
		}

        if (!pass->getShadowCasterFragmentProgramName().empty())
		{
			// Have to merge the shadow caster fragment program in
			retPass->setFragmentProgram(
                                      pass->getShadowCasterFragmentProgramName(), false);
			const GpuProgramPtr& prg = retPass->getFragmentProgram();
			// Load this program if not done already
			if (!prg->isLoaded())
				prg->load();
			// Copy params
			retPass->setFragmentProgramParameters(
                                                pass->getShadowCasterFragmentProgramParameters());
			// Also have to hack the light autoparams, that is done later
		}
		else 
		{
			if (retPass == mShadowTextureCustomCasterPass)
			{
				// reset fp?
				if (mShadowTextureCustomCasterPass->getFragmentProgramName() !=
					mShadowTextureCustomCasterFragmentProgram)
				{
					mShadowTextureCustomCasterPass->setFragmentProgram(
                                                                     mShadowTextureCustomCasterFragmentProgram, false);
					if(mShadowTextureCustomCasterPass->hasFragmentProgram())
					{
						mShadowTextureCustomCasterPass->setFragmentProgramParameters(
                                                                                   mShadowTextureCustomCasterFPParams);
					}
				}
			}
			else
			{
				// Standard shadow caster pass, reset to no fp
				retPass->setFragmentProgram(StringUtil::BLANK);
			}
		}
        
		// handle the case where there is no fixed pipeline support
		retPass->getParent()->getParent()->compile();
        Technique* btech = retPass->getParent()->getParent()->getBestTechnique();
        if( btech )
        {
		    retPass = btech->getPass(0);
        }

		return retPass;
	}
	else
	{
        return pass;
    }

}
//---------------------------------------------------------------------
const Pass* SceneManager::deriveShadowReceiverPass(const Pass* pass)
{

    if (isShadowTechniqueTextureBased())
    {
		Pass* retPass = NULL;
		if (!pass->getParent()->getShadowReceiverMaterial().isNull())
		{
			return retPass = pass->getParent()->getShadowReceiverMaterial()->getBestTechnique()->getPass(0); 
		}
		else
		{
			retPass = mShadowTextureCustomReceiverPass ? 
				mShadowTextureCustomReceiverPass : mShadowReceiverPass;
		}

		// Does incoming pass have a custom shadow receiver program?
		if (!pass->getShadowReceiverVertexProgramName().empty())
		{
			// Have to merge the shadow receiver vertex program in
			retPass->setVertexProgram(
				pass->getShadowReceiverVertexProgramName(), false);
			const GpuProgramPtr& prg = retPass->getVertexProgram();
			// Load this program if not done already
			if (!prg->isLoaded())
				prg->load();
			// Copy params
			retPass->setVertexProgramParameters(
				pass->getShadowReceiverVertexProgramParameters());
			// Also have to hack the light autoparams, that is done later
		}
		else 
		{
			if (retPass == mShadowTextureCustomReceiverPass)
			{
				// reset vp?
				if (mShadowTextureCustomReceiverPass->getVertexProgramName() !=
					mShadowTextureCustomReceiverVertexProgram)
				{
					mShadowTextureCustomReceiverPass->setVertexProgram(
						mShadowTextureCustomReceiverVertexProgram, false);
					if(mShadowTextureCustomReceiverPass->hasVertexProgram())
					{
						mShadowTextureCustomReceiverPass->setVertexProgramParameters(
							mShadowTextureCustomReceiverVPParams);

					}

				}

			}
			else
			{
				// Standard shadow receiver pass, reset to no vp
				retPass->setVertexProgram(StringUtil::BLANK);
			}
		}

        unsigned short keepTUCount;
		// If additive, need lighting parameters & standard programs
		if (isShadowTechniqueAdditive())
		{
			retPass->setLightingEnabled(true);
			retPass->setAmbient(pass->getAmbient());
			retPass->setSelfIllumination(pass->getSelfIllumination());
			retPass->setDiffuse(pass->getDiffuse());
			retPass->setSpecular(pass->getSpecular());
			retPass->setShininess(pass->getShininess());
			retPass->setIteratePerLight(pass->getIteratePerLight(), 
				pass->getRunOnlyForOneLightType(), pass->getOnlyLightType());
			retPass->setLightMask(pass->getLightMask());

            // We need to keep alpha rejection settings
            retPass->setAlphaRejectSettings(pass->getAlphaRejectFunction(),
                pass->getAlphaRejectValue());
            // Copy texture state, shift up one since 0 is shadow texture
            unsigned short origPassTUCount = pass->getNumTextureUnitStates();
            for (unsigned short t = 0; t < origPassTUCount; ++t)
            {
                unsigned short targetIndex = t+1;
                TextureUnitState* tex;
                if (retPass->getNumTextureUnitStates() <= targetIndex)
                {
                    tex = retPass->createTextureUnitState();
                }
                else
                {
                    tex = retPass->getTextureUnitState(targetIndex);
                }
                (*tex) = *(pass->getTextureUnitState(t));
				// If programmable, have to adjust the texcoord sets too
				// D3D insists that texcoordsets match tex unit in programmable mode
				if (retPass->hasVertexProgram())
					tex->setTextureCoordSet(targetIndex);
            }
            keepTUCount = origPassTUCount + 1;
		}// additive lighting
		else
		{
			// need to keep spotlight fade etc
			keepTUCount = retPass->getNumTextureUnitStates();
		}


		// Will also need fragment programs since this is a complex light setup
		if (!pass->getShadowReceiverFragmentProgramName().empty())
		{
			// Have to merge the shadow receiver vertex program in
			retPass->setFragmentProgram(
				pass->getShadowReceiverFragmentProgramName(), false);
			const GpuProgramPtr& prg = retPass->getFragmentProgram();
			// Load this program if not done already
			if (!prg->isLoaded())
				prg->load();
			// Copy params
			retPass->setFragmentProgramParameters(
				pass->getShadowReceiverFragmentProgramParameters());

			// Did we bind a shadow vertex program?
			if (pass->hasVertexProgram() && !retPass->hasVertexProgram())
			{
				// We didn't bind a receiver-specific program, so bind the original
				retPass->setVertexProgram(pass->getVertexProgramName(), false);
				const GpuProgramPtr& prog = retPass->getVertexProgram();
				// Load this program if required
				if (!prog->isLoaded())
					prog->load();
				// Copy params
				retPass->setVertexProgramParameters(
					pass->getVertexProgramParameters());

			}
		}
		else 
		{
			// Reset any merged fragment programs from last time
			if (retPass == mShadowTextureCustomReceiverPass)
			{
				// reset fp?
				if (mShadowTextureCustomReceiverPass->getFragmentProgramName() !=
					mShadowTextureCustomReceiverFragmentProgram)
				{
					mShadowTextureCustomReceiverPass->setFragmentProgram(
						mShadowTextureCustomReceiverFragmentProgram, false);
					if(mShadowTextureCustomReceiverPass->hasFragmentProgram())
					{
						mShadowTextureCustomReceiverPass->setFragmentProgramParameters(
							mShadowTextureCustomReceiverFPParams);

					}

				}

			}
			else
			{
				// Standard shadow receiver pass, reset to no fp
				retPass->setFragmentProgram(StringUtil::BLANK);
			}

		}

        // Remove any extra texture units
        while (retPass->getNumTextureUnitStates() > keepTUCount)
        {
            retPass->removeTextureUnitState(keepTUCount);
        }

		retPass->_load();

		// handle the case where there is no fixed pipeline support
		retPass->getParent()->getParent()->compile();
        Technique* btech = retPass->getParent()->getParent()->getBestTechnique();
        if( btech )
        {
		    retPass = btech->getPass(0);
        }

		return retPass;
	}
	else
	{
        return pass;
    }

}
//---------------------------------------------------------------------
const RealRect& SceneManager::getLightScissorRect(Light* l, const Camera* cam)
{
	checkCachedLightClippingInfo();

	// Re-use calculations if possible
	LightClippingInfoMap::iterator ci = mLightClippingInfoMap.find(l);
	if (ci == mLightClippingInfoMap.end())
	{
		// create new entry
		ci = mLightClippingInfoMap.insert(LightClippingInfoMap::value_type(l, LightClippingInfo())).first;
	}
	if (!ci->second.scissorValid)
	{

		buildScissor(l, cam, ci->second.scissorRect);
		ci->second.scissorValid = true;
	}

	return ci->second.scissorRect;

}
//---------------------------------------------------------------------
ClipResult SceneManager::buildAndSetScissor(const LightList& ll, const Camera* cam)
{
	if (!mDestRenderSystem->getCapabilities()->hasCapability(RSC_SCISSOR_TEST))
		return CLIPPED_NONE;

	RealRect finalRect;
	// init (inverted since we want to grow from nothing)
	finalRect.left = finalRect.bottom = 1.0f;
	finalRect.right = finalRect.top = -1.0f;

	for (LightList::const_iterator i = ll.begin(); i != ll.end(); ++i)
	{
		Light* l = *i;
		// a directional light is being used, no scissoring can be done, period.
		if (l->getType() == Light::LT_DIRECTIONAL)
			return CLIPPED_NONE;

		const RealRect& scissorRect = getLightScissorRect(l, cam);

		// merge with final
		finalRect.left = std::min(finalRect.left, scissorRect.left);
		finalRect.bottom = std::min(finalRect.bottom, scissorRect.bottom);
		finalRect.right= std::max(finalRect.right, scissorRect.right);
		finalRect.top = std::max(finalRect.top, scissorRect.top);


	}

	if (finalRect.left >= 1.0f || finalRect.right <= -1.0f ||
		finalRect.top <= -1.0f || finalRect.bottom >= 1.0f)
	{
		// rect was offscreen
		return CLIPPED_ALL;
	}

	// Some scissoring?
	if (finalRect.left > -1.0f || finalRect.right < 1.0f || 
		finalRect.bottom > -1.0f || finalRect.top < 1.0f)
	{
		// Turn normalised device coordinates into pixels
		int iLeft, iTop, iWidth, iHeight;
		mCurrentViewport->getActualDimensions(iLeft, iTop, iWidth, iHeight);
		size_t szLeft, szRight, szTop, szBottom;

		szLeft = (size_t)(iLeft + ((finalRect.left + 1) * 0.5 * iWidth));
		szRight = (size_t)(iLeft + ((finalRect.right + 1) * 0.5 * iWidth));
		szTop = (size_t)(iTop + ((-finalRect.top + 1) * 0.5 * iHeight));
		szBottom = (size_t)(iTop + ((-finalRect.bottom + 1) * 0.5 * iHeight));

		mDestRenderSystem->setScissorTest(true, szLeft, szTop, szRight, szBottom);

		return CLIPPED_SOME;
	}
	else
		return CLIPPED_NONE;

}
//---------------------------------------------------------------------
void SceneManager::buildScissor(const Light* light, const Camera* cam, RealRect& rect)
{
	// Project the sphere onto the camera
	Sphere sphere(light->getDerivedPosition(), light->getAttenuationRange());
	cam->projectSphere(sphere, &(rect.left), &(rect.top), &(rect.right), &(rect.bottom));
}
//---------------------------------------------------------------------
void SceneManager::resetScissor()
{
	if (!mDestRenderSystem->getCapabilities()->hasCapability(RSC_SCISSOR_TEST))
		return;

	mDestRenderSystem->setScissorTest(false);
}
//---------------------------------------------------------------------
void SceneManager::checkCachedLightClippingInfo()
{
	unsigned long frame = Root::getSingleton().getNextFrameNumber();
	if (frame != mLightClippingInfoMapFrameNumber)
	{
		// reset cached clip information
		mLightClippingInfoMap.clear();
		mLightClippingInfoMapFrameNumber = frame;
	}
}
//---------------------------------------------------------------------
const PlaneList& SceneManager::getLightClippingPlanes(Light* l)
{
	checkCachedLightClippingInfo();

	// Try to re-use clipping info if already calculated
	LightClippingInfoMap::iterator ci = mLightClippingInfoMap.find(l);
	if (ci == mLightClippingInfoMap.end())
	{
		// create new entry
		ci = mLightClippingInfoMap.insert(LightClippingInfoMap::value_type(l, LightClippingInfo())).first;
	}
	if (!ci->second.clipPlanesValid)
	{
		buildLightClip(l, ci->second.clipPlanes);
		ci->second.clipPlanesValid = true;
	}
	return ci->second.clipPlanes;
	
}
//---------------------------------------------------------------------
ClipResult SceneManager::buildAndSetLightClip(const LightList& ll)
{
	if (!mDestRenderSystem->getCapabilities()->hasCapability(RSC_USER_CLIP_PLANES))
		return CLIPPED_NONE;

	Light* clipBase = 0;
	for (LightList::const_iterator i = ll.begin(); i != ll.end(); ++i)
	{
		// a directional light is being used, no clipping can be done, period.
		if ((*i)->getType() == Light::LT_DIRECTIONAL)
			return CLIPPED_NONE;

		if (clipBase)
		{
			// we already have a clip base, so we had more than one light
			// in this list we could clip by, so clip none
			return CLIPPED_NONE;
		}
		clipBase = *i;
	}

	if (clipBase)
	{
		const PlaneList& clipPlanes = getLightClippingPlanes(clipBase);
		
		mDestRenderSystem->setClipPlanes(clipPlanes);
		return CLIPPED_SOME;
	}
	else
	{
		// Can only get here if no non-directional lights from which to clip from
		// ie list must be empty
		return CLIPPED_ALL;
	}


}
//---------------------------------------------------------------------
void SceneManager::buildLightClip(const Light* l, PlaneList& planes)
{
	if (!mDestRenderSystem->getCapabilities()->hasCapability(RSC_USER_CLIP_PLANES))
		return;

	planes.clear();

	Vector3 pos = l->getDerivedPosition();
	Real r = l->getAttenuationRange();
	switch(l->getType())
	{
	case Light::LT_POINT:
		{
			planes.push_back(Plane(Vector3::UNIT_X, pos + Vector3(-r, 0, 0)));
			planes.push_back(Plane(Vector3::NEGATIVE_UNIT_X, pos + Vector3(r, 0, 0)));
			planes.push_back(Plane(Vector3::UNIT_Y, pos + Vector3(0, -r, 0)));
			planes.push_back(Plane(Vector3::NEGATIVE_UNIT_Y, pos + Vector3(0, r, 0)));
			planes.push_back(Plane(Vector3::UNIT_Z, pos + Vector3(0, 0, -r)));
			planes.push_back(Plane(Vector3::NEGATIVE_UNIT_Z, pos + Vector3(0, 0, r)));
		}
		break;
	case Light::LT_SPOTLIGHT:
		{
			Vector3 dir = l->getDerivedDirection();
			// near & far planes
			planes.push_back(Plane(dir, pos + dir * l->getSpotlightNearClipDistance()));
			planes.push_back(Plane(-dir, pos + dir * r));
			// 4 sides of pyramids
			// derive orientation
			Vector3 up = Vector3::UNIT_Y;
			// Check it's not coincident with dir
			if (Math::Abs(up.dotProduct(dir)) >= 1.0f)
			{
				up = Vector3::UNIT_Z;
			}
			// cross twice to rederive, only direction is unaltered
			Vector3 right = dir.crossProduct(up);
			right.normalise();
			up = right.crossProduct(dir);
			up.normalise();
			// Derive quaternion from axes (negate dir since -Z)
			Quaternion q;
			q.FromAxes(right, up, -dir);

			// derive pyramid corner vectors in world orientation
			Vector3 tl, tr, bl, br;
			Real d = Math::Tan(l->getSpotlightOuterAngle() * 0.5) * r;
			tl = q * Vector3(-d, d, -r);
			tr = q * Vector3(d, d, -r);
			bl = q * Vector3(-d, -d, -r);
			br = q * Vector3(d, -d, -r);

			// use cross product to derive normals, pass through light world pos
			// top
			planes.push_back(Plane(tl.crossProduct(tr).normalisedCopy(), pos));
			// right
			planes.push_back(Plane(tr.crossProduct(br).normalisedCopy(), pos));
			// bottom
			planes.push_back(Plane(br.crossProduct(bl).normalisedCopy(), pos));
			// left
			planes.push_back(Plane(bl.crossProduct(tl).normalisedCopy(), pos));

		}
		break;
	default:
		// do nothing
		break;
	};

}
//---------------------------------------------------------------------
void SceneManager::resetLightClip()
{
	if (!mDestRenderSystem->getCapabilities()->hasCapability(RSC_USER_CLIP_PLANES))
		return;

	mDestRenderSystem->resetClipPlanes();
}
//---------------------------------------------------------------------
void SceneManager::renderShadowVolumesToStencil(const Light* light, 
	const Camera* camera, bool calcScissor)
{
    // Get the shadow caster list
    const ShadowCasterList& casters = findShadowCastersForLight(light, camera);
    // Check there are some shadow casters to render
    if (casters.empty())
    {
        // No casters, just do nothing
        return;
    }

	// Add light to internal list for use in render call
	LightList lightList;
	// const_cast is forgiveable here since we pass this const
	lightList.push_back(const_cast<Light*>(light));

    // Set up scissor test (point & spot lights only)
    ClipResult scissored = CLIPPED_NONE;
	if (calcScissor)
	{
		scissored = buildAndSetScissor(lightList, camera);
		if (scissored == CLIPPED_ALL)
			return; // nothing to do
	}

    mDestRenderSystem->unbindGpuProgram(GPT_FRAGMENT_PROGRAM);

    // Can we do a 2-sided stencil?
    bool stencil2sided = false;
    if (mDestRenderSystem->getCapabilities()->hasCapability(RSC_TWO_SIDED_STENCIL) && 
        mDestRenderSystem->getCapabilities()->hasCapability(RSC_STENCIL_WRAP))
    {
        // enable
        stencil2sided = true;
    }

    // Do we have access to vertex programs?
    bool extrudeInSoftware = true;
    bool finiteExtrude = !mShadowUseInfiniteFarPlane || 
        !mDestRenderSystem->getCapabilities()->hasCapability(RSC_INFINITE_FAR_PLANE);
    if (mDestRenderSystem->getCapabilities()->hasCapability(RSC_VERTEX_PROGRAM))
    {
        extrudeInSoftware = false;
        // attach the appropriate extrusion vertex program
        // Note we never unset it because support for vertex programs is constant
        mShadowStencilPass->setVertexProgram(
            ShadowVolumeExtrudeProgram::getProgramName(light->getType(), finiteExtrude, false)
            , false);
		mShadowStencilPass->setFragmentProgram(ShadowVolumeExtrudeProgram::frgProgramName);				
        // Set params
        if (finiteExtrude)
        {
            mShadowStencilPass->setVertexProgramParameters(mFiniteExtrusionParams);
        }
        else
        {
            mShadowStencilPass->setVertexProgramParameters(mInfiniteExtrusionParams);
        }
        if (mDebugShadows)
        {
            mShadowDebugPass->setVertexProgram(
                ShadowVolumeExtrudeProgram::getProgramName(light->getType(), finiteExtrude, true)
				 , false);
			mShadowDebugPass->setFragmentProgram(ShadowVolumeExtrudeProgram::frgProgramName);				

               
            // Set params
            if (finiteExtrude)
            {
                mShadowDebugPass->setVertexProgramParameters(mFiniteExtrusionParams);
            }
            else
            {
                mShadowDebugPass->setVertexProgramParameters(mInfiniteExtrusionParams);
            }
        }

        bindGpuProgram(mShadowStencilPass->getVertexProgram()->_getBindingDelegate());
		if (!ShadowVolumeExtrudeProgram::frgProgramName.empty())
		{
			bindGpuProgram(mShadowStencilPass->getFragmentProgram()->_getBindingDelegate());
		}

    }
    else
    {
        mDestRenderSystem->unbindGpuProgram(GPT_VERTEX_PROGRAM);
    }

    // Turn off colour writing and depth writing
    mDestRenderSystem->_setColourBufferWriteEnabled(false, false, false, false);
	mDestRenderSystem->_disableTextureUnitsFrom(0);
    mDestRenderSystem->_setDepthBufferParams(true, false, CMPF_LESS);
    mDestRenderSystem->setStencilCheckEnabled(true);

    // Calculate extrusion distance
    // Use direction light extrusion distance now, just form optimize code
    // generate a little, point/spot light will up to date later
    Real extrudeDist = mShadowDirLightExtrudeDist;

    // Figure out the near clip volume
    const PlaneBoundedVolume& nearClipVol = 
        light->_getNearClipVolume(camera);

    // Now iterate over the casters and render
    ShadowCasterList::const_iterator si, siend;
    siend = casters.end();


	// Now iterate over the casters and render
	for (si = casters.begin(); si != siend; ++si)
	{
        ShadowCaster* caster = *si;
		bool zfailAlgo = camera->isCustomNearClipPlaneEnabled();
		unsigned long flags = 0;

        if (light->getType() != Light::LT_DIRECTIONAL)
        {
            extrudeDist = caster->getPointExtrusionDistance(light); 
        }

        Real darkCapExtrudeDist = extrudeDist;
        if (!extrudeInSoftware && !finiteExtrude)
        {
            // hardware extrusion, to infinity (and beyond!)
            flags |= SRF_EXTRUDE_TO_INFINITY;
            darkCapExtrudeDist = mShadowDirLightExtrudeDist;
        }

		// Determine whether zfail is required
        if (zfailAlgo || nearClipVol.intersects(caster->getWorldBoundingBox()))
        {
            // We use zfail for this object only because zfail
	        // compatible with zpass algorithm
			zfailAlgo = true;
            // We need to include the light and / or dark cap
            // But only if they will be visible
            if(camera->isVisible(caster->getLightCapBounds()))
            {
                flags |= SRF_INCLUDE_LIGHT_CAP;
            }
			// zfail needs dark cap 
			// UNLESS directional lights using hardware extrusion to infinity
			// since that extrudes to a single point
			if(!((flags & SRF_EXTRUDE_TO_INFINITY) && 
				light->getType() == Light::LT_DIRECTIONAL) &&
				camera->isVisible(caster->getDarkCapBounds(*light, darkCapExtrudeDist)))
			{
				flags |= SRF_INCLUDE_DARK_CAP;
			}
        }
		else
		{
			// In zpass we need a dark cap if
			// 1: infinite extrusion on point/spotlight sources in modulative shadows
			//    mode, since otherwise in areas where there is no depth (skybox)
			//    the infinitely projected volume will leave a dark band
			// 2: finite extrusion on any light source since glancing angles
			//    can peek through the end and shadow objects behind incorrectly
			if ((flags & SRF_EXTRUDE_TO_INFINITY) && 
				light->getType() != Light::LT_DIRECTIONAL && 
				isShadowTechniqueModulative() && 
				camera->isVisible(caster->getDarkCapBounds(*light, darkCapExtrudeDist)))
			{
				flags |= SRF_INCLUDE_DARK_CAP;
			}
			else if (!(flags & SRF_EXTRUDE_TO_INFINITY) && 
				camera->isVisible(caster->getDarkCapBounds(*light, darkCapExtrudeDist)))
			{
				flags |= SRF_INCLUDE_DARK_CAP;
			}

		}

        // Get shadow renderables			
        ShadowCaster::ShadowRenderableListIterator iShadowRenderables =
            caster->getShadowVolumeRenderableIterator(mShadowTechnique,
            light, &mShadowIndexBuffer, &mShadowIndexBufferUsedSize,
            extrudeInSoftware, extrudeDist, flags);

        // Render a shadow volume here
        //  - if we have 2-sided stencil, one render with no culling
        //  - otherwise, 2 renders, one with each culling method and invert the ops
        setShadowVolumeStencilState(false, zfailAlgo, stencil2sided);
        renderShadowVolumeObjects(iShadowRenderables, mShadowStencilPass, &lightList, flags,
            false, zfailAlgo, stencil2sided);
        if (!stencil2sided)
        {
            // Second pass
            setShadowVolumeStencilState(true, zfailAlgo, false);
            renderShadowVolumeObjects(iShadowRenderables, mShadowStencilPass, &lightList, flags,
                true, zfailAlgo, false);
        }

        // Do we need to render a debug shadow marker?
        if (mDebugShadows)
        {
            // reset stencil & colour ops
            mDestRenderSystem->setStencilBufferParams();
            mShadowDebugPass->getTextureUnitState(0)->
                setColourOperationEx(LBX_MODULATE, LBS_MANUAL, LBS_CURRENT,
                zfailAlgo ? ColourValue(0.7, 0.0, 0.2) : ColourValue(0.0, 0.7, 0.2));
            _setPass(mShadowDebugPass);
            renderShadowVolumeObjects(iShadowRenderables, mShadowDebugPass, &lightList, flags,
                true, false, false);
            mDestRenderSystem->_setColourBufferWriteEnabled(false, false, false, false);
            mDestRenderSystem->_setDepthBufferFunction(CMPF_LESS);
        }
    }

    // revert colour write state
    mDestRenderSystem->_setColourBufferWriteEnabled(true, true, true, true);
    // revert depth state
    mDestRenderSystem->_setDepthBufferParams();

    mDestRenderSystem->setStencilCheckEnabled(false);

    mDestRenderSystem->unbindGpuProgram(GPT_VERTEX_PROGRAM);

    if (scissored == CLIPPED_SOME)
    {
        // disable scissor test
        resetScissor();
    }

}
//---------------------------------------------------------------------
void SceneManager::renderShadowVolumeObjects(ShadowCaster::ShadowRenderableListIterator iShadowRenderables,
                                             Pass* pass,
                                             const LightList *manualLightList,
                                             unsigned long flags,
                                             bool secondpass, bool zfail, bool twosided)
{
    // ----- SHADOW VOLUME LOOP -----
    // Render all shadow renderables with same stencil operations
    while (iShadowRenderables.hasMoreElements())
    {
        ShadowRenderable* sr = iShadowRenderables.getNext();

        // omit hidden renderables
        if (sr->isVisible())
        {
            // render volume, including dark and (maybe) light caps
            renderSingleObject(sr, pass, false, false, manualLightList);

            // optionally render separate light cap
            if (sr->isLightCapSeparate() && (flags & SRF_INCLUDE_LIGHT_CAP))
            {
                ShadowRenderable* lightCap = sr->getLightCapRenderable();
                assert(lightCap && "Shadow renderable is missing a separate light cap renderable!");

                // We must take care with light caps when we could 'see' the back facing
                // triangles directly:
                //   1. The front facing light caps must render as always fail depth
                //      check to avoid 'depth fighting'.
                //   2. The back facing light caps must use normal depth function to
                //      avoid break the standard depth check
                //
                // TODO:
                //   1. Separate light caps rendering doesn't need for the 'closed'
                //      mesh that never touch the near plane, because in this instance,
                //      we couldn't 'see' any back facing triangles directly. The
                //      'closed' mesh must determinate by edge list builder.
                //   2. There still exists 'depth fighting' bug with coplane triangles
                //      that has opposite facing. This usually occur when use two side
                //      material in the modeling tools and the model exporting tools
                //      exporting double triangles to represent this model. This bug
                //      can't fixed in GPU only, there must has extra work on edge list
                //      builder and shadow volume generater to fix it.
                //
                if (twosided)
                {
                    // select back facing light caps to render
                    mDestRenderSystem->_setCullingMode(CULL_ANTICLOCKWISE);
					mPassCullingMode = CULL_ANTICLOCKWISE;
                    // use normal depth function for back facing light caps
                    renderSingleObject(lightCap, pass, false, false, manualLightList);

                    // select front facing light caps to render
                    mDestRenderSystem->_setCullingMode(CULL_CLOCKWISE);
					mPassCullingMode = CULL_CLOCKWISE;
                    // must always fail depth check for front facing light caps
                    mDestRenderSystem->_setDepthBufferFunction(CMPF_ALWAYS_FAIL);
                    renderSingleObject(lightCap, pass, false, false, manualLightList);

                    // reset depth function
                    mDestRenderSystem->_setDepthBufferFunction(CMPF_LESS);
                    // reset culling mode
                    mDestRenderSystem->_setCullingMode(CULL_NONE);
					mPassCullingMode = CULL_NONE;
                }
                else if ((secondpass || zfail) && !(secondpass && zfail))
                {
                    // use normal depth function for back facing light caps
                    renderSingleObject(lightCap, pass, false, false, manualLightList);
                }
                else
                {
                    // must always fail depth check for front facing light caps
                    mDestRenderSystem->_setDepthBufferFunction(CMPF_ALWAYS_FAIL);
                    renderSingleObject(lightCap, pass, false, false, manualLightList);

                    // reset depth function
                    mDestRenderSystem->_setDepthBufferFunction(CMPF_LESS);
                }
            }
        }
    }
}
//---------------------------------------------------------------------
void SceneManager::setShadowVolumeStencilState(bool secondpass, bool zfail, bool twosided)
{
    // Determinate the best stencil operation
    StencilOperation incrOp, decrOp;
    if (mDestRenderSystem->getCapabilities()->hasCapability(RSC_STENCIL_WRAP))
    {
        incrOp = SOP_INCREMENT_WRAP;
        decrOp = SOP_DECREMENT_WRAP;
    }
    else
    {
        incrOp = SOP_INCREMENT;
        decrOp = SOP_DECREMENT;
    }

    // First pass, do front faces if zpass
    // Second pass, do back faces if zpass
    // Invert if zfail
    // this is to ensure we always increment before decrement
    // When two-sided stencil, always pass front face stencil
    // operation parameters and the inverse of them will happen
    // for back faces
    if ( !twosided && ((secondpass || zfail) && !(secondpass && zfail)) )
    {
		mPassCullingMode = twosided? CULL_NONE : CULL_ANTICLOCKWISE;
        mDestRenderSystem->setStencilBufferParams(
            CMPF_ALWAYS_PASS, // always pass stencil check
            0, // no ref value (no compare)
            0xFFFFFFFF, // no compare mask
            0xFFFFFFFF, // no write mask
            SOP_KEEP, // stencil test will never fail
            zfail ? incrOp : SOP_KEEP, // back face depth fail
            zfail ? SOP_KEEP : decrOp, // back face pass
            twosided
            );
    }
    else
    {
		mPassCullingMode = twosided? CULL_NONE : CULL_CLOCKWISE;
        mDestRenderSystem->setStencilBufferParams(
            CMPF_ALWAYS_PASS, // always pass stencil check
            0, // no ref value (no compare)
			0xFFFFFFFF, // no compare mask
            0xFFFFFFFF, // no write mask
            SOP_KEEP, // stencil test will never fail
            zfail ? decrOp : SOP_KEEP, // front face depth fail
            zfail ? SOP_KEEP : incrOp, // front face pass
            twosided
            );
    }
	mDestRenderSystem->_setCullingMode(mPassCullingMode);

}
//---------------------------------------------------------------------
void SceneManager::setShadowColour(const ColourValue& colour)
{
    mShadowColour = colour;

    // Change shadow material setting only when it's prepared,
    // otherwise, it'll set up while preparing shadow materials.
    if (mShadowModulativePass)
    {
        mShadowModulativePass->getTextureUnitState(0)->setColourOperationEx(
            LBX_MODULATE, LBS_MANUAL, LBS_CURRENT, colour);
    }
}
//---------------------------------------------------------------------
const ColourValue& SceneManager::getShadowColour(void) const
{
    return mShadowColour;
}
//---------------------------------------------------------------------
void SceneManager::setShadowFarDistance(Real distance)
{
    mDefaultShadowFarDist = distance;
    mDefaultShadowFarDistSquared = distance * distance;
}
//---------------------------------------------------------------------
void SceneManager::setShadowDirectionalLightExtrusionDistance(Real dist)
{
    mShadowDirLightExtrudeDist = dist;
}
//---------------------------------------------------------------------
Real SceneManager::getShadowDirectionalLightExtrusionDistance(void) const
{
    return mShadowDirLightExtrudeDist;
}
//---------------------------------------------------------------------
void SceneManager::setShadowIndexBufferSize(size_t size)
{
    if (!mShadowIndexBuffer.isNull() && size != mShadowIndexBufferSize)
    {
        // re-create shadow buffer with new size
        mShadowIndexBuffer = HardwareBufferManager::getSingleton().
            createIndexBuffer(HardwareIndexBuffer::IT_16BIT, 
            size, 
            HardwareBuffer::HBU_DYNAMIC_WRITE_ONLY_DISCARDABLE, 
            false);
    }
    mShadowIndexBufferSize = size;
	mShadowIndexBufferUsedSize = 0;
}
//---------------------------------------------------------------------
void SceneManager::setShadowTextureConfig(size_t shadowIndex, unsigned short width, 
	unsigned short height, PixelFormat format, unsigned short fsaa, uint16 depthBufferPoolId )
{
	ShadowTextureConfig conf;
	conf.width = width;
	conf.height = height;
	conf.format = format;
    conf.fsaa = fsaa;
	conf.depthBufferPoolId = depthBufferPoolId;

	setShadowTextureConfig(shadowIndex, conf);


}
//---------------------------------------------------------------------
void SceneManager::setShadowTextureConfig(size_t shadowIndex, 
	const ShadowTextureConfig& config)
{
	if (shadowIndex >= mShadowTextureConfigList.size())
	{
		OGRE_EXCEPT(Exception::ERR_ITEM_NOT_FOUND, 
			"shadowIndex out of bounds",
			"SceneManager::setShadowTextureConfig");
	}
	mShadowTextureConfigList[shadowIndex] = config;

	mShadowTextureConfigDirty = true;
}
//---------------------------------------------------------------------
ConstShadowTextureConfigIterator SceneManager::getShadowTextureConfigIterator() const
{
	return ConstShadowTextureConfigIterator(
		mShadowTextureConfigList.begin(), mShadowTextureConfigList.end());

}
//---------------------------------------------------------------------
void SceneManager::setShadowTextureSize(unsigned short size)
{
	// default all current
	for (ShadowTextureConfigList::iterator i = mShadowTextureConfigList.begin();
		i != mShadowTextureConfigList.end(); ++i)
	{
		if (i->width != size || i->height != size)
		{
			i->width = i->height = size;
			mShadowTextureConfigDirty = true;
		}
	}

}
//---------------------------------------------------------------------
void SceneManager::setShadowTextureCount(size_t count)
{
    // Change size, any new items will need defaults
	if (count != mShadowTextureConfigList.size())
	{
		// if no entries yet, use the defaults
		if (mShadowTextureConfigList.empty())
		{
			mShadowTextureConfigList.resize(count);
		}
		else 
		{
			// create new instances with the same settings as the last item in the list
			mShadowTextureConfigList.resize(count, *mShadowTextureConfigList.rbegin());
		}
		mShadowTextureConfigDirty = true;
	}
}
//---------------------------------------------------------------------
void SceneManager::setShadowTexturePixelFormat(PixelFormat fmt)
{
	for (ShadowTextureConfigList::iterator i = mShadowTextureConfigList.begin();
		i != mShadowTextureConfigList.end(); ++i)
	{
		if (i->format != fmt)
		{
			i->format = fmt;
			mShadowTextureConfigDirty = true;
		}
	}
}
void SceneManager::setShadowTextureFSAA(unsigned short fsaa)
{
    for (ShadowTextureConfigList::iterator i = mShadowTextureConfigList.begin();
                i != mShadowTextureConfigList.end(); ++i)
    {
        if (i->fsaa != fsaa)
        {
            i->fsaa = fsaa;
            mShadowTextureConfigDirty = true;
        }
    }
}
//---------------------------------------------------------------------
void SceneManager::setShadowTextureSettings(unsigned short size, 
	unsigned short count, PixelFormat fmt, unsigned short fsaa, uint16 depthBufferPoolId)
{
	setShadowTextureCount(count);
	for (ShadowTextureConfigList::iterator i = mShadowTextureConfigList.begin();
		i != mShadowTextureConfigList.end(); ++i)
	{
		if (i->width != size || i->height != size || i->format != fmt || i->fsaa != fsaa)
		{
			i->width = i->height = size;
			i->format = fmt;
            i->fsaa = fsaa;
			i->depthBufferPoolId = depthBufferPoolId;
			mShadowTextureConfigDirty = true;
		}
	}
}
//---------------------------------------------------------------------
const TexturePtr& SceneManager::getShadowTexture(size_t shadowIndex)
{
	if (shadowIndex >= mShadowTextureConfigList.size())
	{
		OGRE_EXCEPT(Exception::ERR_ITEM_NOT_FOUND, 
			"shadowIndex out of bounds",
			"SceneManager::getShadowTexture");
	}
	ensureShadowTexturesCreated();

	return mShadowTextures[shadowIndex];


}
//---------------------------------------------------------------------
void SceneManager::setShadowTextureSelfShadow(bool selfShadow) 
{ 
	mShadowTextureSelfShadow = selfShadow;
	if (isShadowTechniqueTextureBased())
		getRenderQueue()->setShadowCastersCannotBeReceivers(!selfShadow);
}
//---------------------------------------------------------------------
void SceneManager::setShadowTextureCasterMaterial(const String& name)
{
	if (name.empty())
	{
		mShadowTextureCustomCasterPass = 0;
	}
	else
	{
		MaterialPtr mat = MaterialManager::getSingleton().getByName(name);
		if (mat.isNull())
		{
			OGRE_EXCEPT(Exception::ERR_ITEM_NOT_FOUND,
				"Cannot locate material called '" + name + "'", 
				"SceneManager::setShadowTextureCasterMaterial");
		}
		mat->load();
		if (!mat->getBestTechnique())
		{
			// unsupported
			mShadowTextureCustomCasterPass = 0;
		}
		else
		{

			mShadowTextureCustomCasterPass = mat->getBestTechnique()->getPass(0);
			if (mShadowTextureCustomCasterPass->hasVertexProgram())
			{
				// Save vertex program and params in case we have to swap them out
				mShadowTextureCustomCasterVertexProgram = 
					mShadowTextureCustomCasterPass->getVertexProgramName();
				mShadowTextureCustomCasterVPParams = 
					mShadowTextureCustomCasterPass->getVertexProgramParameters();
			}
            if (mShadowTextureCustomCasterPass->hasFragmentProgram())
			{
				// Save fragment program and params in case we have to swap them out
				mShadowTextureCustomCasterFragmentProgram = 
                mShadowTextureCustomCasterPass->getFragmentProgramName();
				mShadowTextureCustomCasterFPParams = 
                mShadowTextureCustomCasterPass->getFragmentProgramParameters();
			}
		}
	}
}
//---------------------------------------------------------------------
void SceneManager::setShadowTextureReceiverMaterial(const String& name)
{
	if (name.empty())
	{
		mShadowTextureCustomReceiverPass = 0;
	}
	else
	{
		MaterialPtr mat = MaterialManager::getSingleton().getByName(name);
		if (mat.isNull())
		{
			OGRE_EXCEPT(Exception::ERR_ITEM_NOT_FOUND,
				"Cannot locate material called '" + name + "'", 
				"SceneManager::setShadowTextureReceiverMaterial");
		}
		mat->load();
		if (!mat->getBestTechnique())
		{
			// unsupported
			mShadowTextureCustomReceiverPass = 0;
		}
		else
		{

			mShadowTextureCustomReceiverPass = mat->getBestTechnique()->getPass(0);
			if (mShadowTextureCustomReceiverPass->hasVertexProgram())
			{
				// Save vertex program and params in case we have to swap them out
				mShadowTextureCustomReceiverVertexProgram = 
					mShadowTextureCustomReceiverPass->getVertexProgramName();
				mShadowTextureCustomReceiverVPParams = 
					mShadowTextureCustomReceiverPass->getVertexProgramParameters();
			}
			else
			{
				mShadowTextureCustomReceiverVertexProgram = StringUtil::BLANK;
			}
			if (mShadowTextureCustomReceiverPass->hasFragmentProgram())
			{
				// Save fragment program and params in case we have to swap them out
				mShadowTextureCustomReceiverFragmentProgram = 
					mShadowTextureCustomReceiverPass->getFragmentProgramName();
				mShadowTextureCustomReceiverFPParams = 
					mShadowTextureCustomReceiverPass->getFragmentProgramParameters();
			}
			else
			{
				mShadowTextureCustomReceiverFragmentProgram = StringUtil::BLANK;
			}
		}
	}
}
//---------------------------------------------------------------------
void SceneManager::setShadowCameraSetup(const ShadowCameraSetupPtr& shadowSetup)
{
	mDefaultShadowCameraSetup = shadowSetup;

}
//---------------------------------------------------------------------
const ShadowCameraSetupPtr& SceneManager::getShadowCameraSetup() const
{
	return mDefaultShadowCameraSetup;
}
//---------------------------------------------------------------------
void SceneManager::ensureShadowTexturesCreated()
{
	if (mShadowTextureConfigDirty)
	{
		destroyShadowTextures();
		ShadowTextureManager::getSingleton().getShadowTextures(
			mShadowTextureConfigList, mShadowTextures);

		// clear shadow cam - light mapping
		mShadowCamLightMapping.clear();

		//Used to get the depth buffer ID setting for each RTT
		size_t __i = 0;

		// Recreate shadow textures
		for (ShadowTextureList::iterator i = mShadowTextures.begin(); 
			i != mShadowTextures.end(); ++i, ++__i) 
		{
			const TexturePtr& shadowTex = *i;

			// Camera names are local to SM 
			String camName = shadowTex->getName() + "Cam";
			// Material names are global to SM, make specific
			String matName = shadowTex->getName() + "Mat" + getName();

			RenderTexture *shadowRTT = shadowTex->getBuffer()->getRenderTarget();

			//Set appropriate depth buffer
			shadowRTT->setDepthBufferPool( mShadowTextureConfigList[__i].depthBufferPoolId );

			// Create camera for this texture, but note that we have to rebind
			// in prepareShadowTextures to coexist with multiple SMs
			Camera* cam = createCamera(camName);
			cam->setAspectRatio((Real)shadowTex->getWidth() / (Real)shadowTex->getHeight());
			mShadowTextureCameras.push_back(cam);

			// Create a viewport, if not there already
			if (shadowRTT->getNumViewports() == 0)
			{
				// Note camera assignment is transient when multiple SMs
				Viewport *v = shadowRTT->addViewport(cam);
				v->setClearEveryFrame(true);
				// remove overlays
				v->setOverlaysEnabled(false);
			}

			// Don't update automatically - we'll do it when required
			shadowRTT->setAutoUpdated(false);

			// Also create corresponding Material used for rendering this shadow
			MaterialPtr mat = MaterialManager::getSingleton().getByName(matName);
			if (mat.isNull())
			{
				mat = MaterialManager::getSingleton().create(
					matName, ResourceGroupManager::INTERNAL_RESOURCE_GROUP_NAME);
			}
			Pass* p = mat->getTechnique(0)->getPass(0);
			if (p->getNumTextureUnitStates() != 1 ||
				p->getTextureUnitState(0)->_getTexturePtr(0) != shadowTex)
			{
				mat->getTechnique(0)->getPass(0)->removeAllTextureUnitStates();
				// create texture unit referring to render target texture
				TextureUnitState* texUnit = 
					p->createTextureUnitState(shadowTex->getName());
				// set projective based on camera
				texUnit->setProjectiveTexturing(!p->hasVertexProgram(), cam);
				// clamp to border colour
				texUnit->setTextureAddressingMode(TextureUnitState::TAM_BORDER);
				texUnit->setTextureBorderColour(ColourValue::White);
				mat->touch();

			}

			// insert dummy camera-light combination
			mShadowCamLightMapping[cam] = 0;

			// Get null shadow texture
			if (mShadowTextureConfigList.empty())
			{
				mNullShadowTexture.setNull();
			}
			else
			{
				mNullShadowTexture = 
					ShadowTextureManager::getSingleton().getNullShadowTexture(
						mShadowTextureConfigList[0].format);
			}


		}
		mShadowTextureConfigDirty = false;
	}

}
//---------------------------------------------------------------------
void SceneManager::destroyShadowTextures(void)
{
	
	ShadowTextureList::iterator i, iend;
	iend = mShadowTextures.end();
	for (i = mShadowTextures.begin(); i != iend; ++i)
	{
		TexturePtr &shadowTex = *i;

		// Cleanup material that references this texture
		String matName = shadowTex->getName() + "Mat" + getName();
		MaterialPtr mat = MaterialManager::getSingleton().getByName(matName);
		if (!mat.isNull())
		{
			// manually clear TUS to ensure texture ref released
			mat->getTechnique(0)->getPass(0)->removeAllTextureUnitStates();
			MaterialManager::getSingleton().remove(mat->getHandle());
		}

	}

	ShadowTextureCameraList::iterator ci, ciend;
	ciend = mShadowTextureCameras.end();
	for (ci = mShadowTextureCameras.begin(); ci != ciend; ++ci)
	{
		// Always destroy camera since they are local to this SM
   		destroyCamera(*ci);
    }
    mShadowTextures.clear();
	mShadowTextureCameras.clear();

	// Will destroy if no other scene managers referencing
	ShadowTextureManager::getSingleton().clearUnused();

	mShadowTextureConfigDirty = true;
        
}
//---------------------------------------------------------------------
void SceneManager::prepareShadowTextures(Camera* cam, Viewport* vp, const LightList* lightList)
{
	// create shadow textures if needed
	ensureShadowTexturesCreated();

    // Set the illumination stage, prevents recursive calls
    IlluminationRenderStage savedStage = mIlluminationStage;
    mIlluminationStage = IRS_RENDER_TO_TEXTURE;

	if (lightList == 0)
		lightList = &mLightsAffectingFrustum;

	try
	{
		
		// Determine far shadow distance
		Real shadowDist = mDefaultShadowFarDist;
		if (!shadowDist)
		{
			// need a shadow distance, make one up
			shadowDist = cam->getNearClipDistance() * 300;
		}
		Real shadowOffset = shadowDist * mShadowTextureOffset;
		// Precalculate fading info
		Real shadowEnd = shadowDist + shadowOffset;
		Real fadeStart = shadowEnd * mShadowTextureFadeStart;
		Real fadeEnd = shadowEnd * mShadowTextureFadeEnd;
		// Additive lighting should not use fogging, since it will overbrighten; use border clamp
		if (!isShadowTechniqueAdditive())
		{
			// set fogging to hide the shadow edge 
			mShadowReceiverPass->setFog(true, FOG_LINEAR, ColourValue::White, 
				0, fadeStart, fadeEnd);
		}
		else
		{
			// disable fogging explicitly
			mShadowReceiverPass->setFog(true, FOG_NONE);
		}

		// Iterate over the lights we've found, max out at the limit of light textures
		// Note that the light sorting must now place shadow casting lights at the
		// start of the light list, therefore we do not need to deal with potential
		// mismatches in the light<->shadow texture list any more

		LightList::const_iterator i, iend;
		ShadowTextureList::iterator si, siend;
		ShadowTextureCameraList::iterator ci;
		iend = lightList->end();
		siend = mShadowTextures.end();
		ci = mShadowTextureCameras.begin();
		mShadowTextureIndexLightList.clear();
		size_t shadowTextureIndex = 0;
		for (i = lightList->begin(), si = mShadowTextures.begin();
			i != iend && si != siend; ++i)
		{
			Light* light = *i;

			// skip light if shadows are disabled
			if (!light->getCastShadows())
				continue;

			if (mShadowTextureCurrentCasterLightList.empty())
				mShadowTextureCurrentCasterLightList.push_back(light);
			else
				mShadowTextureCurrentCasterLightList[0] = light;


			// texture iteration per light.
			size_t textureCountPerLight = mShadowTextureCountPerType[light->getType()];
			for (size_t j = 0; j < textureCountPerLight && si != siend; ++j)
			{
				TexturePtr &shadowTex = *si;
				RenderTarget *shadowRTT = shadowTex->getBuffer()->getRenderTarget();
				Viewport *shadowView = shadowRTT->getViewport(0);
				Camera *texCam = *ci;
				// rebind camera, incase another SM in use which has switched to its cam
				shadowView->setCamera(texCam);

				// Associate main view camera as LOD camera
				texCam->setLodCamera(cam);
				// set base
				if (light->getType() != Light::LT_POINT)
					texCam->setDirection(light->getDerivedDirection());
				if (light->getType() != Light::LT_DIRECTIONAL)
					texCam->setPosition(light->getDerivedPosition());

				// Use the material scheme of the main viewport 
				// This is required to pick up the correct shadow_caster_material and similar properties.
				shadowView->setMaterialScheme(vp->getMaterialScheme());

				// update shadow cam - light mapping
				ShadowCamLightMapping::iterator camLightIt = mShadowCamLightMapping.find( texCam );
				assert(camLightIt != mShadowCamLightMapping.end());
				camLightIt->second = light;

				if (light->getCustomShadowCameraSetup().isNull())
					mDefaultShadowCameraSetup->getShadowCamera(this, cam, vp, light, texCam, j);
				else
					light->getCustomShadowCameraSetup()->getShadowCamera(this, cam, vp, light, texCam, j);

				// Setup background colour
				shadowView->setBackgroundColour(ColourValue::White);

				// Fire shadow caster update, callee can alter camera settings
				fireShadowTexturesPreCaster(light, texCam, j);

				// Update target
				shadowRTT->update();

				++si; // next shadow texture
				++ci; // next camera
			}

			// set the first shadow texture index for this light.
			mShadowTextureIndexLightList.push_back(shadowTextureIndex);
			shadowTextureIndex += textureCountPerLight;
		}
	}
	catch (Exception&) 
	{
		// we must reset the illumination stage if an exception occurs
		mIlluminationStage = savedStage;
		throw;
	}
    // Set the illumination stage, prevents recursive calls
    mIlluminationStage = savedStage;

	fireShadowTexturesUpdated(
		std::min(lightList->size(), mShadowTextures.size()));

	ShadowTextureManager::getSingleton().clearUnused();

}
//---------------------------------------------------------------------
SceneManager::RenderContext* SceneManager::_pauseRendering()
{
	RenderContext* context = new RenderContext;
	context->renderQueue = mRenderQueue;
	context->viewport = mCurrentViewport;
	context->camera = mCameraInProgress;
	context->activeChain = _getActiveCompositorChain();

	context->rsContext = mDestRenderSystem->_pauseFrame();
	mRenderQueue = 0;
	return context;
}
//---------------------------------------------------------------------
void SceneManager::_resumeRendering(SceneManager::RenderContext* context) 
{
	if (mRenderQueue != 0) 
	{
		delete mRenderQueue;
	}
	mRenderQueue = context->renderQueue;
	_setActiveCompositorChain(context->activeChain);
	Ogre::Viewport* vp = context->viewport;
	Ogre::Camera* camera = context->camera;

	// Tell params about viewport
	mAutoParamDataSource->setCurrentViewport(vp);
	// Set the viewport - this is deliberately after the shadow texture update
	setViewport(vp);

	// Tell params about camera
	mAutoParamDataSource->setCurrentCamera(camera, mCameraRelativeRendering);
	// Set autoparams for finite dir light extrusion
	mAutoParamDataSource->setShadowDirLightExtrusionDistance(mShadowDirLightExtrudeDist);

	// Tell params about current ambient light
	mAutoParamDataSource->setAmbientLightColour(mAmbientLight);
	// Tell rendersystem
	mDestRenderSystem->setAmbientLight(mAmbientLight.r, mAmbientLight.g, mAmbientLight.b);

	// Tell params about render target
	mAutoParamDataSource->setCurrentRenderTarget(vp->getTarget());


	// Set camera window clipping planes (if any)
	if (mDestRenderSystem->getCapabilities()->hasCapability(RSC_USER_CLIP_PLANES))
	{
		mDestRenderSystem->resetClipPlanes();
		if (camera->isWindowSet())  
		{
			mDestRenderSystem->setClipPlanes(camera->getWindowPlanes());
		}
	}
	mCameraInProgress = context->camera;
	mDestRenderSystem->_resumeFrame(context->rsContext);

	// Set rasterisation mode
    mDestRenderSystem->_setPolygonMode(mCameraInProgress->getPolygonMode());

	// Set initial camera state
	mDestRenderSystem->_setProjectionMatrix(mCameraInProgress->getProjectionMatrixRS());
	
	mCachedViewMatrix = mCameraInProgress->getViewMatrix(true);

	if (mCameraRelativeRendering)
	{
		mCachedViewMatrix.setTrans(Vector3::ZERO);
		mCameraRelativePosition = mCameraInProgress->getDerivedPosition();
	}
	mDestRenderSystem->_setTextureProjectionRelativeTo(mCameraRelativeRendering, mCameraInProgress->getDerivedPosition());

	
	setViewMatrix(mCachedViewMatrix);
	delete context;
}
//---------------------------------------------------------------------
StaticGeometry* SceneManager::createStaticGeometry(const String& name)
{
	// Check not existing
	if (mStaticGeometryList.find(name) != mStaticGeometryList.end())
	{
		OGRE_EXCEPT(Exception::ERR_DUPLICATE_ITEM, 
			"StaticGeometry with name '" + name + "' already exists!", 
			"SceneManager::createStaticGeometry");
	}
	StaticGeometry* ret = OGRE_NEW StaticGeometry(this, name);
	mStaticGeometryList[name] = ret;
	return ret;
}
//---------------------------------------------------------------------
StaticGeometry* SceneManager::getStaticGeometry(const String& name) const
{
	StaticGeometryList::const_iterator i = mStaticGeometryList.find(name);
	if (i == mStaticGeometryList.end())
	{
		OGRE_EXCEPT(Exception::ERR_ITEM_NOT_FOUND, 
			"StaticGeometry with name '" + name + "' not found", 
			"SceneManager::createStaticGeometry");
	}
	return i->second;
}
//-----------------------------------------------------------------------
bool SceneManager::hasStaticGeometry(const String& name) const
{
	return (mStaticGeometryList.find(name) != mStaticGeometryList.end());
}

//---------------------------------------------------------------------
void SceneManager::destroyStaticGeometry(StaticGeometry* geom)
{
	destroyStaticGeometry(geom->getName());
}
//---------------------------------------------------------------------
void SceneManager::destroyStaticGeometry(const String& name)
{
	StaticGeometryList::iterator i = mStaticGeometryList.find(name);
	if (i != mStaticGeometryList.end())
	{
		OGRE_DELETE i->second;
		mStaticGeometryList.erase(i);
	}

}
//---------------------------------------------------------------------
void SceneManager::destroyAllStaticGeometry(void)
{
	StaticGeometryList::iterator i, iend;
	iend = mStaticGeometryList.end();
	for (i = mStaticGeometryList.begin(); i != iend; ++i)
	{
		OGRE_DELETE i->second;
	}
	mStaticGeometryList.clear();
}
//---------------------------------------------------------------------
InstancedGeometry* SceneManager::createInstancedGeometry(const String& name)
{
	// Check not existing
	if (mInstancedGeometryList.find(name) != mInstancedGeometryList.end())
	{
		OGRE_EXCEPT(Exception::ERR_DUPLICATE_ITEM, 
			"InstancedGeometry with name '" + name + "' already exists!", 
			"SceneManager::createInstancedGeometry");
	}
	InstancedGeometry* ret = OGRE_NEW InstancedGeometry(this, name);
	mInstancedGeometryList[name] = ret;
	return ret;
}
//---------------------------------------------------------------------
InstancedGeometry* SceneManager::getInstancedGeometry(const String& name) const
{
	InstancedGeometryList::const_iterator i = mInstancedGeometryList.find(name);
	if (i == mInstancedGeometryList.end())
	{
		OGRE_EXCEPT(Exception::ERR_ITEM_NOT_FOUND, 
			"InstancedGeometry with name '" + name + "' not found", 
			"SceneManager::createInstancedGeometry");
	}
	return i->second;
}
//---------------------------------------------------------------------
void SceneManager::destroyInstancedGeometry(InstancedGeometry* geom)
{
	destroyInstancedGeometry(geom->getName());
}
//---------------------------------------------------------------------
void SceneManager::destroyInstancedGeometry(const String& name)
{
	InstancedGeometryList::iterator i = mInstancedGeometryList.find(name);
	if (i != mInstancedGeometryList.end())
	{
		OGRE_DELETE i->second;
		mInstancedGeometryList.erase(i);
	}

}
//---------------------------------------------------------------------
void SceneManager::destroyAllInstancedGeometry(void)
{
	InstancedGeometryList::iterator i, iend;
	iend = mInstancedGeometryList.end();
	for (i = mInstancedGeometryList.begin(); i != iend; ++i)
	{
		OGRE_DELETE i->second;
	}
	mInstancedGeometryList.clear();
}
//---------------------------------------------------------------------
InstanceManager* SceneManager::createInstanceManager( const String &customName, const String &meshName,
													  const String &groupName,
													  InstanceManager::InstancingTechnique technique,
													  size_t numInstancesPerBatch, uint16 flags,
													  unsigned short subMeshIdx )
{
	if (mInstanceManagerMap.find(customName) != mInstanceManagerMap.end())
	{
		OGRE_EXCEPT( Exception::ERR_DUPLICATE_ITEM, 
			"InstancedManager with name '" + customName + "' already exists!", 
			"SceneManager::createInstanceManager");
	}

	InstanceManager *retVal = new InstanceManager( customName, this, meshName, groupName, technique,
													flags, numInstancesPerBatch, subMeshIdx );

	mInstanceManagerMap[customName] = retVal;
	return retVal;
}
//---------------------------------------------------------------------
InstanceManager* SceneManager::getInstanceManager( const String &managerName ) const
{
	InstanceManagerMap::const_iterator itor = mInstanceManagerMap.find(managerName);

	if (itor == mInstanceManagerMap.end())
	{
		OGRE_EXCEPT(Exception::ERR_ITEM_NOT_FOUND, 
				"InstancedManager with name '" + managerName + "' not found", 
				"SceneManager::getInstanceManager");
	}

	return itor->second;
}
//---------------------------------------------------------------------
bool SceneManager::hasInstanceManager( const String &managerName ) const
{
    InstanceManagerMap::const_iterator itor = mInstanceManagerMap.find(managerName);
    return itor != mInstanceManagerMap.end();
}
//---------------------------------------------------------------------
void SceneManager::destroyInstanceManager( const String &name )
{
	//The manager we're trying to destroy might have been scheduled for updating
	//while we haven't yet rendered a frame. Update now to avoid a dangling ptr
	updateDirtyInstanceManagers();

	InstanceManagerMap::iterator i = mInstanceManagerMap.find(name);
	if (i != mInstanceManagerMap.end())
	{
		OGRE_DELETE i->second;
		mInstanceManagerMap.erase(i);
	}
}
//---------------------------------------------------------------------
void SceneManager::destroyInstanceManager( InstanceManager *instanceManager )
{
	destroyInstanceManager( instanceManager->getName() );
}
//---------------------------------------------------------------------
void SceneManager::destroyAllInstanceManagers(void)
{
	InstanceManagerMap::iterator itor = mInstanceManagerMap.begin();
	InstanceManagerMap::iterator end  = mInstanceManagerMap.end();

	while( itor != end )
	{
		OGRE_DELETE itor->second;
		++itor;
	}

	mInstanceManagerMap.clear();
	mDirtyInstanceManagers.clear();
}
//---------------------------------------------------------------------
size_t SceneManager::getNumInstancesPerBatch( const String &meshName, const String &groupName,
											  const String &materialName,
											  InstanceManager::InstancingTechnique technique,
											  size_t numInstancesPerBatch, uint16 flags,
											  unsigned short subMeshIdx )
{
	InstanceManager tmpMgr( "TmpInstanceManager", this, meshName, groupName,
							technique, flags, numInstancesPerBatch, subMeshIdx );
	
	return tmpMgr.getMaxOrBestNumInstancesPerBatch( materialName, numInstancesPerBatch, flags );
}
//---------------------------------------------------------------------
InstancedEntity* SceneManager::createInstancedEntity( const String &materialName, const String &managerName )
{
	InstanceManagerMap::const_iterator itor = mInstanceManagerMap.find(managerName);

	if (itor == mInstanceManagerMap.end())
	{
		OGRE_EXCEPT(Exception::ERR_ITEM_NOT_FOUND, 
				"InstancedManager with name '" + managerName + "' not found", 
				"SceneManager::createInstanceEntity");
	}

	return itor->second->createInstancedEntity( materialName );
}
//---------------------------------------------------------------------
void SceneManager::destroyInstancedEntity( InstancedEntity *instancedEntity )
{
	instancedEntity->_getOwner()->removeInstancedEntity( instancedEntity );
}
//---------------------------------------------------------------------
void SceneManager::_addDirtyInstanceManager( InstanceManager *dirtyManager )
{
	mDirtyInstanceManagers.push_back( dirtyManager );
}
//---------------------------------------------------------------------
void SceneManager::updateDirtyInstanceManagers(void)
{
	//Copy all dirty mgrs to a temporary buffer to iterate through them. We need this because
	//if two InstancedEntities from different managers belong to the same SceneNode, one of the
	//managers may have been tagged as dirty while the other wasn't, and _addDirtyInstanceManager
	//will get called while iterating through them. The "while" loop will update all mgrs until
	//no one is dirty anymore (i.e. A makes B aware it's dirty, B makes C aware it's dirty)
	//mDirtyInstanceMgrsTmp isn't a local variable to prevent allocs & deallocs every frame.
	mDirtyInstanceMgrsTmp.insert( mDirtyInstanceMgrsTmp.end(), mDirtyInstanceManagers.begin(),
									mDirtyInstanceManagers.end() );
	mDirtyInstanceManagers.clear();

	while( !mDirtyInstanceMgrsTmp.empty() )
	{
		InstanceManagerVec::const_iterator itor = mDirtyInstanceMgrsTmp.begin();
		InstanceManagerVec::const_iterator end  = mDirtyInstanceMgrsTmp.end();

		while( itor != end )
		{
			(*itor)->_updateDirtyBatches();
			++itor;
		}

		//Clear temp buffer
		mDirtyInstanceMgrsTmp.clear();

		//Do it again?
		mDirtyInstanceMgrsTmp.insert( mDirtyInstanceMgrsTmp.end(), mDirtyInstanceManagers.begin(),
									mDirtyInstanceManagers.end() );
		mDirtyInstanceManagers.clear();
	}
}
//---------------------------------------------------------------------
AxisAlignedBoxSceneQuery* 
SceneManager::createAABBQuery(const AxisAlignedBox& box, uint32 mask)
{
    DefaultAxisAlignedBoxSceneQuery* q = OGRE_NEW DefaultAxisAlignedBoxSceneQuery(this);
    q->setBox(box);
    q->setQueryMask(mask);
    return q;
}
//---------------------------------------------------------------------
SphereSceneQuery* 
SceneManager::createSphereQuery(const Sphere& sphere, uint32 mask)
{
    DefaultSphereSceneQuery* q = OGRE_NEW DefaultSphereSceneQuery(this);
    q->setSphere(sphere);
    q->setQueryMask(mask);
    return q;
}
//---------------------------------------------------------------------
PlaneBoundedVolumeListSceneQuery* 
SceneManager::createPlaneBoundedVolumeQuery(const PlaneBoundedVolumeList& volumes, 
                                            uint32 mask)
{
    DefaultPlaneBoundedVolumeListSceneQuery* q = OGRE_NEW DefaultPlaneBoundedVolumeListSceneQuery(this);
    q->setVolumes(volumes);
    q->setQueryMask(mask);
    return q;
}

//---------------------------------------------------------------------
RaySceneQuery* 
SceneManager::createRayQuery(const Ray& ray, uint32 mask)
{
    DefaultRaySceneQuery* q = OGRE_NEW DefaultRaySceneQuery(this);
    q->setRay(ray);
    q->setQueryMask(mask);
    return q;
}
//---------------------------------------------------------------------
IntersectionSceneQuery* 
SceneManager::createIntersectionQuery(uint32 mask)
{

    DefaultIntersectionSceneQuery* q = OGRE_NEW DefaultIntersectionSceneQuery(this);
    q->setQueryMask(mask);
    return q;
}
//---------------------------------------------------------------------
void SceneManager::destroyQuery(SceneQuery* query)
{
    OGRE_DELETE query;
}
//---------------------------------------------------------------------
SceneManager::MovableObjectCollection* 
SceneManager::getMovableObjectCollection(const String& typeName)
{
	// lock collection mutex
    OGRE_LOCK_MUTEX(mMovableObjectCollectionMapMutex);

	MovableObjectCollectionMap::iterator i = 
		mMovableObjectCollectionMap.find(typeName);
	if (i == mMovableObjectCollectionMap.end())
	{
		// create
		MovableObjectCollection* newCollection = OGRE_NEW_T(MovableObjectCollection, MEMCATEGORY_SCENE_CONTROL)();
		mMovableObjectCollectionMap[typeName] = newCollection;
		return newCollection;
	}
	else
	{
		return i->second;
	}
}
//---------------------------------------------------------------------
const SceneManager::MovableObjectCollection* 
SceneManager::getMovableObjectCollection(const String& typeName) const
{
	// lock collection mutex
    OGRE_LOCK_MUTEX(mMovableObjectCollectionMapMutex);

	MovableObjectCollectionMap::const_iterator i = 
		mMovableObjectCollectionMap.find(typeName);
	if (i == mMovableObjectCollectionMap.end())
	{
		OGRE_EXCEPT(Exception::ERR_ITEM_NOT_FOUND, 
			"Object collection named '" + typeName + "' does not exist.", 
			"SceneManager::getMovableObjectCollection");
	}
	else
	{
		return i->second;
	}
}
//---------------------------------------------------------------------
MovableObject* SceneManager::createMovableObject(const String& name, 
	const String& typeName, const NameValuePairList* params)
{
	// Nasty hack to make generalised Camera functions work without breaking add-on SMs
	if (typeName == "Camera")
	{
		return createCamera(name);
	}
	MovableObjectFactory* factory = 
		Root::getSingleton().getMovableObjectFactory(typeName);
	// Check for duplicate names
	MovableObjectCollection* objectMap = getMovableObjectCollection(typeName);

	{
            OGRE_LOCK_MUTEX(objectMap->mutex);

		if (objectMap->map.find(name) != objectMap->map.end())
		{
			OGRE_EXCEPT(Exception::ERR_DUPLICATE_ITEM, 
				"An object of type '" + typeName + "' with name '" + name
				+ "' already exists.", 
				"SceneManager::createMovableObject");
		}

		MovableObject* newObj = factory->createInstance(name, this, params);
		objectMap->map[name] = newObj;
		return newObj;
	}

}
//---------------------------------------------------------------------
MovableObject* SceneManager::createMovableObject(const String& typeName, const NameValuePairList* params /* = 0 */)
{
	String name = mMovableNameGenerator.generate();
	return createMovableObject(name, typeName, params);
}
//---------------------------------------------------------------------
void SceneManager::destroyMovableObject(const String& name, const String& typeName)
{
	// Nasty hack to make generalised Camera functions work without breaking add-on SMs
	if (typeName == "Camera")
	{
		destroyCamera(name);
		return;
	}
	MovableObjectCollection* objectMap = getMovableObjectCollection(typeName);
	MovableObjectFactory* factory = 
		Root::getSingleton().getMovableObjectFactory(typeName);

	{
            OGRE_LOCK_MUTEX(objectMap->mutex);

		MovableObjectMap::iterator mi = objectMap->map.find(name);
		if (mi != objectMap->map.end())
		{
			factory->destroyInstance(mi->second);
			objectMap->map.erase(mi);
		}
	}
}
//---------------------------------------------------------------------
void SceneManager::destroyAllMovableObjectsByType(const String& typeName)
{
	// Nasty hack to make generalised Camera functions work without breaking add-on SMs
	if (typeName == "Camera")
	{
		destroyAllCameras();
		return;
	}
	MovableObjectCollection* objectMap = getMovableObjectCollection(typeName);
	MovableObjectFactory* factory = 
		Root::getSingleton().getMovableObjectFactory(typeName);
	
	{
            OGRE_LOCK_MUTEX(objectMap->mutex);
		MovableObjectMap::iterator i = objectMap->map.begin();
		for (; i != objectMap->map.end(); ++i)
		{
			// Only destroy our own
			if (i->second->_getManager() == this)
			{
				factory->destroyInstance(i->second);
			}
		}
		objectMap->map.clear();
	}
}
//---------------------------------------------------------------------
void SceneManager::destroyAllMovableObjects(void)
{
	// Lock collection mutex
    OGRE_LOCK_MUTEX(mMovableObjectCollectionMapMutex);

	MovableObjectCollectionMap::iterator ci = mMovableObjectCollectionMap.begin();

	for(;ci != mMovableObjectCollectionMap.end(); ++ci)
	{
		MovableObjectCollection* coll = ci->second;

		// lock map mutex
		OGRE_LOCK_MUTEX(coll->mutex);

		if (Root::getSingleton().hasMovableObjectFactory(ci->first))
		{
			// Only destroy if we have a factory instance; otherwise must be injected
			MovableObjectFactory* factory = 
				Root::getSingleton().getMovableObjectFactory(ci->first);
			MovableObjectMap::iterator i = coll->map.begin();
			for (; i != coll->map.end(); ++i)
			{
				if (i->second->_getManager() == this)
				{
					factory->destroyInstance(i->second);
				}
			}
		}
		coll->map.clear();
	}

}
//---------------------------------------------------------------------
MovableObject* SceneManager::getMovableObject(const String& name, const String& typeName) const
{
	// Nasty hack to make generalised Camera functions work without breaking add-on SMs
	if (typeName == "Camera")
	{
		return getCamera(name);
	}

	const MovableObjectCollection* objectMap = getMovableObjectCollection(typeName);
	
	{
            OGRE_LOCK_MUTEX(objectMap->mutex);
		MovableObjectMap::const_iterator mi = objectMap->map.find(name);
		if (mi == objectMap->map.end())
		{
			OGRE_EXCEPT(Exception::ERR_ITEM_NOT_FOUND, 
				"Object named '" + name + "' does not exist.", 
				"SceneManager::getMovableObject");
		}
		return mi->second;
	}
	
}
//-----------------------------------------------------------------------
bool SceneManager::hasMovableObject(const String& name, const String& typeName) const
{
	// Nasty hack to make generalised Camera functions work without breaking add-on SMs
	if (typeName == "Camera")
	{
		return hasCamera(name);
	}
	OGRE_LOCK_MUTEX(mMovableObjectCollectionMapMutex);

	MovableObjectCollectionMap::const_iterator i = 
		mMovableObjectCollectionMap.find(typeName);
	if (i == mMovableObjectCollectionMap.end())
		return false;
	
	{
            OGRE_LOCK_MUTEX(i->second->mutex);
		return (i->second->map.find(name) != i->second->map.end());
	}
}

//---------------------------------------------------------------------
SceneManager::MovableObjectIterator 
SceneManager::getMovableObjectIterator(const String& typeName)
{
	MovableObjectCollection* objectMap = getMovableObjectCollection(typeName);
	// Iterator not thread safe! Warned in header.
	return MovableObjectIterator(objectMap->map.begin(), objectMap->map.end());
}
//---------------------------------------------------------------------
void SceneManager::destroyMovableObject(MovableObject* m)
{
    if(!m)
        OGRE_EXCEPT(Exception::ERR_INVALIDPARAMS, "Cannot destroy a null MovableObject.", "SceneManager::destroyMovableObject");

	destroyMovableObject(m->getName(), m->getMovableType());
}
//---------------------------------------------------------------------
void SceneManager::injectMovableObject(MovableObject* m)
{
	MovableObjectCollection* objectMap = getMovableObjectCollection(m->getMovableType());
	{
            OGRE_LOCK_MUTEX(objectMap->mutex);

		objectMap->map[m->getName()] = m;
	}
}
//---------------------------------------------------------------------
void SceneManager::extractMovableObject(const String& name, const String& typeName)
{
	MovableObjectCollection* objectMap = getMovableObjectCollection(typeName);
	{
            OGRE_LOCK_MUTEX(objectMap->mutex);
		MovableObjectMap::iterator mi = objectMap->map.find(name);
		if (mi != objectMap->map.end())
		{
			// no delete
			objectMap->map.erase(mi);
		}
	}

}
//---------------------------------------------------------------------
void SceneManager::extractMovableObject(MovableObject* m)
{
	extractMovableObject(m->getName(), m->getMovableType());
}
//---------------------------------------------------------------------
void SceneManager::extractAllMovableObjectsByType(const String& typeName)
{
	MovableObjectCollection* objectMap = getMovableObjectCollection(typeName);
	{
            OGRE_LOCK_MUTEX(objectMap->mutex);
		// no deletion
		objectMap->map.clear();
	}
}
//---------------------------------------------------------------------
void SceneManager::_injectRenderWithPass(Pass *pass, Renderable *rend, bool shadowDerivation,
	bool doLightIteration, const LightList* manualLightList)
{
	// render something as if it came from the current queue
    const Pass *usedPass = _setPass(pass, false, shadowDerivation);
    renderSingleObject(rend, usedPass, false, doLightIteration, manualLightList);
}
//---------------------------------------------------------------------
RenderSystem *SceneManager::getDestinationRenderSystem()
{
	return mDestRenderSystem;
}
//---------------------------------------------------------------------
uint32 SceneManager::_getCombinedVisibilityMask(void) const
{
	return mCurrentViewport ?
		mCurrentViewport->getVisibilityMask() & mVisibilityMask : mVisibilityMask;

}
//---------------------------------------------------------------------
const VisibleObjectsBoundsInfo& 
SceneManager::getVisibleObjectsBoundsInfo(const Camera* cam) const
{
	static VisibleObjectsBoundsInfo nullBox;

	CamVisibleObjectsMap::const_iterator camVisObjIt = mCamVisibleObjectsMap.find( cam );

	if ( camVisObjIt == mCamVisibleObjectsMap.end() )
		return nullBox;
	else
		return camVisObjIt->second;
}
//---------------------------------------------------------------------
const VisibleObjectsBoundsInfo& 
SceneManager::getShadowCasterBoundsInfo( const Light* light, size_t iteration ) const
{
	static VisibleObjectsBoundsInfo nullBox;

	// find light
	unsigned int foundCount = 0;
	ShadowCamLightMapping::const_iterator it; 
	for ( it = mShadowCamLightMapping.begin() ; it != mShadowCamLightMapping.end(); ++it )
	{
		if ( it->second == light )
		{
			if (foundCount == iteration)
			{
				// search the camera-aab list for the texture cam
				CamVisibleObjectsMap::const_iterator camIt = mCamVisibleObjectsMap.find( it->first );

				if ( camIt == mCamVisibleObjectsMap.end() )
				{
					return nullBox;
				}
				else
				{
					return camIt->second;
				}
			}
			else
			{
				// multiple shadow textures per light, keep searching
				++foundCount;
			}
		}
	}

	// AAB not available
	return nullBox;
}
//---------------------------------------------------------------------
void SceneManager::setQueuedRenderableVisitor(SceneManager::SceneMgrQueuedRenderableVisitor* visitor)
{
	if (visitor)
		mActiveQueuedRenderableVisitor = visitor;
	else
		mActiveQueuedRenderableVisitor = &mDefaultQueuedRenderableVisitor;
}
//---------------------------------------------------------------------
SceneManager::SceneMgrQueuedRenderableVisitor* SceneManager::getQueuedRenderableVisitor(void) const
{
	return mActiveQueuedRenderableVisitor;
}
//---------------------------------------------------------------------
void SceneManager::addLodListener(LodListener *listener)
{
    mLodListeners.insert(listener);
}
//---------------------------------------------------------------------
void SceneManager::removeLodListener(LodListener *listener)
{
    LodListenerSet::iterator it = mLodListeners.find(listener);
    if (it != mLodListeners.end())
        mLodListeners.erase(it);
}
//---------------------------------------------------------------------
void SceneManager::_notifyMovableObjectLodChanged(MovableObjectLodChangedEvent& evt)
{
    // Notify listeners and determine if event needs to be queued
    bool queueEvent = false;
    for (LodListenerSet::iterator it = mLodListeners.begin(); it != mLodListeners.end(); ++it)
    {
        if ((*it)->prequeueMovableObjectLodChanged(evt))
            queueEvent = true;
    }

    // Push event onto queue if requested
    if (queueEvent)
        mMovableObjectLodChangedEvents.push_back(evt);
}
//---------------------------------------------------------------------
void SceneManager::_notifyEntityMeshLodChanged(EntityMeshLodChangedEvent& evt)
{
    // Notify listeners and determine if event needs to be queued
    bool queueEvent = false;
    for (LodListenerSet::iterator it = mLodListeners.begin(); it != mLodListeners.end(); ++it)
    {
        if ((*it)->prequeueEntityMeshLodChanged(evt))
            queueEvent = true;
    }

    // Push event onto queue if requested
    if (queueEvent)
        mEntityMeshLodChangedEvents.push_back(evt);
}
//---------------------------------------------------------------------
void SceneManager::_notifyEntityMaterialLodChanged(EntityMaterialLodChangedEvent& evt)
{
    // Notify listeners and determine if event needs to be queued
    bool queueEvent = false;
    for (LodListenerSet::iterator it = mLodListeners.begin(); it != mLodListeners.end(); ++it)
    {
        if ((*it)->prequeueEntityMaterialLodChanged(evt))
            queueEvent = true;
    }

    // Push event onto queue if requested
    if (queueEvent)
        mEntityMaterialLodChangedEvents.push_back(evt);
}
//---------------------------------------------------------------------
void SceneManager::_handleLodEvents()
{
    // Handle events with each listener
    for (LodListenerSet::iterator it = mLodListeners.begin(); it != mLodListeners.end(); ++it)
    {
        for (MovableObjectLodChangedEventList::const_iterator jt = mMovableObjectLodChangedEvents.begin(); jt != mMovableObjectLodChangedEvents.end(); ++jt)
            (*it)->postqueueMovableObjectLodChanged(*jt);

        for (EntityMeshLodChangedEventList::const_iterator jt = mEntityMeshLodChangedEvents.begin(); jt != mEntityMeshLodChangedEvents.end(); ++jt)
            (*it)->postqueueEntityMeshLodChanged(*jt);

        for (EntityMaterialLodChangedEventList::const_iterator jt = mEntityMaterialLodChangedEvents.begin(); jt != mEntityMaterialLodChangedEvents.end(); ++jt)
            (*it)->postqueueEntityMaterialLodChanged(*jt);
    }

    // Clear event queues
    mMovableObjectLodChangedEvents.clear();
    mEntityMeshLodChangedEvents.clear();
    mEntityMaterialLodChangedEvents.clear();
}
//---------------------------------------------------------------------
void SceneManager::setViewMatrix(const Matrix4& m)
{
	mDestRenderSystem->_setViewMatrix(m);
	if (mDestRenderSystem->areFixedFunctionLightsInViewSpace())
	{
		// reset light hash if we've got lights already set
		mLastLightHash = mLastLightHash ? 0 : mLastLightHash;
	}
}
//---------------------------------------------------------------------
void SceneManager::useLights(const LightList& lights, unsigned short limit)
{
	// only call the rendersystem if light list has changed
	if (lights.getHash() != mLastLightHash || limit != mLastLightLimit)
	{
		mDestRenderSystem->_useLights(lights, limit);
		mLastLightHash = lights.getHash();
		mLastLightLimit = limit;
	}
}
//---------------------------------------------------------------------
void SceneManager::useLightsGpuProgram(const Pass* pass, const LightList* lights)
{
	// only call the rendersystem if light list has changed
	if (lights->getHash() != mLastLightHashGpuProgram)
	{
		// Update any automatic gpu params for lights
		// Other bits of information will have to be looked up
		mAutoParamDataSource->setCurrentLightList(lights);
		mGpuParamsDirty |= GPV_LIGHTS;

		mLastLightHashGpuProgram = lights->getHash();

	}
}
//---------------------------------------------------------------------
void SceneManager::bindGpuProgram(GpuProgram* prog)
{
	// need to dirty the light hash, and paarams that need resetting, since program params will have been invalidated
	// Use 1 to guarantee changing it (using 0 could result in no change if list is empty)
	// Hash == 1 is almost impossible to achieve otherwise
	mLastLightHashGpuProgram = 1;
	mGpuParamsDirty = (uint16)GPV_ALL;
	mDestRenderSystem->bindGpuProgram(prog);
}
//---------------------------------------------------------------------
void SceneManager::_markGpuParamsDirty(uint16 mask)
{
	mGpuParamsDirty |= mask;
}
//---------------------------------------------------------------------
void SceneManager::updateGpuProgramParameters(const Pass* pass)
{
	if (pass->isProgrammable())
	{

		if (!mGpuParamsDirty)
			return;

		if (mGpuParamsDirty)
			pass->_updateAutoParams(mAutoParamDataSource, mGpuParamsDirty);

		if (pass->hasVertexProgram())
		{
			mDestRenderSystem->bindGpuProgramParameters(GPT_VERTEX_PROGRAM, 
				pass->getVertexProgramParameters(), mGpuParamsDirty);
		}

		if (pass->hasGeometryProgram())
		{
			mDestRenderSystem->bindGpuProgramParameters(GPT_GEOMETRY_PROGRAM,
				pass->getGeometryProgramParameters(), mGpuParamsDirty);
		}

		if (pass->hasFragmentProgram())
		{
			mDestRenderSystem->bindGpuProgramParameters(GPT_FRAGMENT_PROGRAM, 
				pass->getFragmentProgramParameters(), mGpuParamsDirty);
		}

		if (pass->hasTesselationHullProgram())
		{
			mDestRenderSystem->bindGpuProgramParameters(GPT_HULL_PROGRAM, 
				pass->getTesselationHullProgramParameters(), mGpuParamsDirty);
		}

		if (pass->hasTesselationHullProgram())
		{
			mDestRenderSystem->bindGpuProgramParameters(GPT_DOMAIN_PROGRAM, 
				pass->getTesselationDomainProgramParameters(), mGpuParamsDirty);
		}

		mGpuParamsDirty = 0;
	}

}
//---------------------------------------------------------------------
//---------------------------------------------------------------------
VisibleObjectsBoundsInfo::VisibleObjectsBoundsInfo()
{
	reset();
}
//---------------------------------------------------------------------
void VisibleObjectsBoundsInfo::reset()
{
	aabb.setNull();
	receiverAabb.setNull();
	minDistance = minDistanceInFrustum = std::numeric_limits<Real>::infinity();
	maxDistance = maxDistanceInFrustum = 0;
}
//---------------------------------------------------------------------
void VisibleObjectsBoundsInfo::merge(const AxisAlignedBox& boxBounds, const Sphere& sphereBounds, 
		   const Camera* cam, bool receiver)
{
	aabb.merge(boxBounds);
	if (receiver)
		receiverAabb.merge(boxBounds);
	// use view matrix to determine distance, works with custom view matrices
	Vector3 vsSpherePos = cam->getViewMatrix(true) * sphereBounds.getCenter();
	Real camDistToCenter = vsSpherePos.length();
	minDistance = std::min(minDistance, std::max((Real)0, camDistToCenter - sphereBounds.getRadius()));
	maxDistance = std::max(maxDistance, camDistToCenter + sphereBounds.getRadius());
	minDistanceInFrustum = std::min(minDistanceInFrustum, std::max((Real)0, camDistToCenter - sphereBounds.getRadius()));
	maxDistanceInFrustum = std::max(maxDistanceInFrustum, camDistToCenter + sphereBounds.getRadius());
}
//---------------------------------------------------------------------
void VisibleObjectsBoundsInfo::mergeNonRenderedButInFrustum(const AxisAlignedBox& boxBounds, 
								  const Sphere& sphereBounds, const Camera* cam)
{
	(void)boxBounds;
	// use view matrix to determine distance, works with custom view matrices
	Vector3 vsSpherePos = cam->getViewMatrix(true) * sphereBounds.getCenter();
	Real camDistToCenter = vsSpherePos.length();
	minDistanceInFrustum = std::min(minDistanceInFrustum, std::max((Real)0, camDistToCenter - sphereBounds.getRadius()));
	maxDistanceInFrustum = std::max(maxDistanceInFrustum, camDistToCenter + sphereBounds.getRadius());

}



}<|MERGE_RESOLUTION|>--- conflicted
+++ resolved
@@ -1419,22 +1419,6 @@
 			camera->_autoTrack();
 		}
 
-		// Update scene graph for this camera (can happen multiple times per frame)
-		{
-			OgreProfileGroup("_updateSceneGraph", OGREPROF_GENERAL);
-			_updateSceneGraph(camera);
-
-			// Auto-track nodes
-			AutoTrackingSceneNodes::iterator atsni, atsniend;
-			atsniend = mAutoTrackingSceneNodes.end();
-			for (atsni = mAutoTrackingSceneNodes.begin(); atsni != atsniend; ++atsni)
-			{
-				(*atsni)->_autoTrack();
-			}
-			// Auto-track camera if required
-			camera->_autoTrack();
-		}
-
 		if (mIlluminationStage != IRS_RENDER_TO_TEXTURE && mFindVisibleObjects)
 		{
 			// Locate any lights which could be affecting the frustum
@@ -3504,16 +3488,10 @@
                             "\nOriginal Exception description: " + e.getFullDescription() + "\n" ,
                             "SceneManager::renderSingleObject");
 
-                    }
-
-<<<<<<< HEAD
-                }
-=======
                 rend->getRenderOperation(ro);
 
 				if (rend->preRender(this, mDestRenderSystem))
 					mDestRenderSystem->_render(ro);
->>>>>>> c40cd09d
 				rend->postRender(this, mDestRenderSystem);
 
 				if (scissored == CLIPPED_SOME)
@@ -3584,18 +3562,7 @@
                     {
                         try
                         {
-                            mDestRenderSystem->_render(ro);
-                        }
-                        catch (RenderingAPIException& e)
-                        {
-                            OGRE_EXCEPT(Exception::ERR_RENDERINGAPI_ERROR, 
-                                "Exception when rendering material: " + pass->getParent()->getParent()->getName() +
-                                "\nOriginal Exception description: " + e.getFullDescription() + "\n" ,
-                                "SceneManager::renderSingleObject");
-
-                        }
-
-                    }
+						mDestRenderSystem->_render(ro);
 					rend->postRender(this, mDestRenderSystem);
 				}
 				if (scissored == CLIPPED_SOME)
