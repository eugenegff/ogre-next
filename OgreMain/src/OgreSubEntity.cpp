/*
-----------------------------------------------------------------------------
This source file is part of OGRE
    (Object-oriented Graphics Rendering Engine)
For the latest info, see http://www.ogre3d.org/

Copyright (c) 2000-2014 Torus Knot Software Ltd

Permission is hereby granted, free of charge, to any person obtaining a copy
of this software and associated documentation files (the "Software"), to deal
in the Software without restriction, including without limitation the rights
to use, copy, modify, merge, publish, distribute, sublicense, and/or sell
copies of the Software, and to permit persons to whom the Software is
furnished to do so, subject to the following conditions:

The above copyright notice and this permission notice shall be included in
all copies or substantial portions of the Software.

THE SOFTWARE IS PROVIDED "AS IS", WITHOUT WARRANTY OF ANY KIND, EXPRESS OR
IMPLIED, INCLUDING BUT NOT LIMITED TO THE WARRANTIES OF MERCHANTABILITY,
FITNESS FOR A PARTICULAR PURPOSE AND NONINFRINGEMENT. IN NO EVENT SHALL THE
AUTHORS OR COPYRIGHT HOLDERS BE LIABLE FOR ANY CLAIM, DAMAGES OR OTHER
LIABILITY, WHETHER IN AN ACTION OF CONTRACT, TORT OR OTHERWISE, ARISING FROM,
OUT OF OR IN CONNECTION WITH THE SOFTWARE OR THE USE OR OTHER DEALINGS IN
THE SOFTWARE.
-----------------------------------------------------------------------------
*/
#include "OgreStableHeaders.h"
#include "OgreSubEntity.h"

#include "OgreEntity.h"
<<<<<<< HEAD
#include "OgreOldSkeletonInstance.h"
#include "OgreSceneManager.h"
=======
>>>>>>> 83e497b5
#include "OgreMaterialManager.h"
#include "OgreSubMesh.h"
#include "OgreLogManager.h"
#include "OgreMesh.h"
#include "OgreException.h"

namespace Ogre {
    //-----------------------------------------------------------------------
    SubEntity::SubEntity (Entity* parent, SubMesh* subMeshBasis)
        : Renderable(), mParentEntity(parent), //mMaterialName("BaseWhite"),
<<<<<<< HEAD
        mSubMesh(subMeshBasis)
    {
        //mMaterialPtr = MaterialManager::getSingleton().getByName(mMaterialName, subMeshBasis->parent->getGroup());
        mMaterialLodIndex = 0;
        mSkelAnimVertexData = 0;
=======
        mSubMesh(subMeshBasis), mMaterialLodIndex(0), mCachedCamera(0)
    {
        //mMaterialPtr = MaterialManager::getSingleton().getByName(mMaterialName, subMeshBasis->parent->getGroup());
        mVisible = true;
        mRenderQueueID = 0;
        mRenderQueueIDSet = false;
        mRenderQueuePrioritySet = false;
        mSkelAnimVertexData = 0;
        mVertexAnimationAppliedThisFrame = false;
>>>>>>> 83e497b5
        mSoftwareVertexAnimVertexData = 0;
        mHardwareVertexAnimVertexData = 0;
        mHardwarePoseCount = 0;
        mIndexStart = 0;
        mIndexEnd = 0;
    }
    //-----------------------------------------------------------------------
    SubEntity::~SubEntity()
    {
<<<<<<< HEAD
        if (mSkelAnimVertexData)
            OGRE_DELETE mSkelAnimVertexData;
        if (mHardwareVertexAnimVertexData)
            OGRE_DELETE mHardwareVertexAnimVertexData;
        if (mSoftwareVertexAnimVertexData)
            OGRE_DELETE mSoftwareVertexAnimVertexData;
=======
        OGRE_DELETE mSkelAnimVertexData;
        OGRE_DELETE mHardwareVertexAnimVertexData;
        OGRE_DELETE mSoftwareVertexAnimVertexData;
>>>>>>> 83e497b5
    }
    //-----------------------------------------------------------------------
    SubMesh* SubEntity::getSubMesh(void) const
    {
        return mSubMesh;
    }
    //-----------------------------------------------------------------------
    const String& SubEntity::getMaterialName(void) const
    {
<<<<<<< HEAD
        return !mMaterialPtr.isNull() ? mMaterialPtr->getName() : StringUtil::BLANK;
=======
        return !mMaterialPtr.isNull() ? mMaterialPtr->getName() : BLANKSTRING;
>>>>>>> 83e497b5
        //return mMaterialName;
    }
    //-----------------------------------------------------------------------
    void SubEntity::setMaterialName( const String& name, const String& groupName /* = ResourceGroupManager::AUTODETECT_RESOURCE_GROUP_NAME */)
    {


        MaterialPtr material = MaterialManager::getSingleton().getByName(name, groupName);

        if( material.isNull() )
        {
            LogManager::getSingleton().logMessage("Can't assign material " + name +
                " to SubEntity of " + mParentEntity->getName() + " because this "
                "Material does not exist. Have you forgotten to define it in a "
<<<<<<< HEAD
                ".material script?");
=======
                ".material script?", LML_CRITICAL);
>>>>>>> 83e497b5

            material = MaterialManager::getSingleton().getByName("BaseWhite");

            if (material.isNull())
            {
                OGRE_EXCEPT(Exception::ERR_INTERNAL_ERROR, "Can't assign default material "
                    "to SubEntity of " + mParentEntity->getName() + ". Did "
                    "you forget to call MaterialManager::initialise()?",
                    "SubEntity::setMaterialName");
            }
        }

        setMaterial( material );
    }

    void SubEntity::setMaterial( const MaterialPtr& material )
    {
        mMaterialPtr = material;
        
        if (mMaterialPtr.isNull())
        {
            LogManager::getSingleton().logMessage("Can't assign material "  
                " to SubEntity of " + mParentEntity->getName() + " because this "
                "Material does not exist. Have you forgotten to define it in a "
<<<<<<< HEAD
                ".material script?");
=======
                ".material script?", LML_CRITICAL);
>>>>>>> 83e497b5
            
            mMaterialPtr = MaterialManager::getSingleton().getByName("BaseWhite");
            
            if (mMaterialPtr.isNull())
            {
                OGRE_EXCEPT(Exception::ERR_INTERNAL_ERROR, "Can't assign default material "
                    "to SubEntity of " + mParentEntity->getName() + ". Did "
                    "you forget to call MaterialManager::initialise()?",
                    "SubEntity::setMaterial");
            }
        }
        
        // Ensure new material loaded (will not load again if already loaded)
        mMaterialPtr->load();

        size_t subEntityIndex = this - &(*mParentEntity->mSubEntityList.begin());
        mParentEntity->mLodMaterial[subEntityIndex] = mMaterialPtr->_getLodValues();

        // tell parent to reconsider material vertex processing options
        mParentEntity->reevaluateVertexProcessing();
    }

    //-----------------------------------------------------------------------
    const MaterialPtr& SubEntity::getMaterial(void) const
    {
        return mMaterialPtr;
    }
    //-----------------------------------------------------------------------
    Technique* SubEntity::getTechnique(void) const
    {
        return mMaterialPtr->getBestTechnique(mMaterialLodIndex, this);
    }
    //-----------------------------------------------------------------------
    void SubEntity::getRenderOperation(RenderOperation& op)
    {
        // Use LOD
<<<<<<< HEAD
        mSubMesh->_getRenderOperation(op, mParentEntity->mCurrentMeshLod );
=======
        mSubMesh->_getRenderOperation(op, mParentEntity->mMeshLodIndex);
>>>>>>> 83e497b5
        // Deal with any vertex data overrides
        op.vertexData = getVertexDataForBinding();

        // If we use custom index position the client is responsible to set meaningful values 
        if(mIndexStart != mIndexEnd)
        {
            op.indexData->indexStart = mIndexStart;
            op.indexData->indexCount = mIndexEnd;
        }
    }
    //-----------------------------------------------------------------------
    void SubEntity::setIndexDataStartIndex(size_t start_index)
    {
        if(start_index < mSubMesh->indexData->indexCount)
            mIndexStart = start_index;
    }
    //-----------------------------------------------------------------------
    size_t SubEntity::getIndexDataStartIndex() const
    {
        return mIndexStart;
    }
    //-----------------------------------------------------------------------
    void SubEntity::setIndexDataEndIndex(size_t end_index)
    {
        if(end_index > 0 && end_index <= mSubMesh->indexData->indexCount)
            mIndexEnd = end_index;
    }
    //-----------------------------------------------------------------------
    size_t SubEntity::getIndexDataEndIndex() const
    {
        return mIndexEnd;
    }
    //-----------------------------------------------------------------------
    void SubEntity::resetIndexDataStartEndIndex()
    {
        mIndexStart = 0;
        mIndexEnd = 0;
    }
    //-----------------------------------------------------------------------
    VertexData* SubEntity::getVertexDataForBinding(void)
    {
        if (mSubMesh->useSharedVertices)
        {
            return mParentEntity->getVertexDataForBinding();
        }
        else
        {
            Entity::VertexDataBindChoice c = 
                mParentEntity->chooseVertexDataForBinding(
                    mSubMesh->getVertexAnimationType() != VAT_NONE);
            switch(c)
            {
            case Entity::BIND_ORIGINAL:
                return mSubMesh->vertexData;
            case Entity::BIND_HARDWARE_MORPH:
                return mHardwareVertexAnimVertexData;
            case Entity::BIND_SOFTWARE_MORPH:
                return mSoftwareVertexAnimVertexData;
            case Entity::BIND_SOFTWARE_SKELETAL:
                return mSkelAnimVertexData;
            };
            // keep compiler happy
            return mSubMesh->vertexData;

        }
    }
    //-----------------------------------------------------------------------
    void SubEntity::getWorldTransforms(Matrix4* xform) const
    {
        if (!mParentEntity->mNumBoneMatrices ||
            !mParentEntity->isHardwareAnimationEnabled())
        {
            // No skeletal animation, or software skinning
            *xform = mParentEntity->_getParentNodeFullTransform();
        }
        else
        {
            // Hardware skinning, pass all actually used matrices
            const Mesh::IndexMap& indexMap = mSubMesh->useSharedVertices ?
                mSubMesh->parent->sharedBlendIndexToBoneIndexMap : mSubMesh->blendIndexToBoneIndexMap;
            assert(indexMap.size() <= mParentEntity->mNumBoneMatrices);

            if (mParentEntity->_isSkeletonAnimated())
            {
                // Bones, use cached matrices built when Entity::_updateRenderQueue was called
                assert(mParentEntity->mBoneWorldMatrices);

                Mesh::IndexMap::const_iterator it, itend;
                itend = indexMap.end();
                for (it = indexMap.begin(); it != itend; ++it, ++xform)
                {
                    *xform = mParentEntity->mBoneWorldMatrices[*it];
                }
            }
            else
            {
                // All animations disabled, use parent entity world transform only
                std::fill_n(xform, indexMap.size(), mParentEntity->_getParentNodeFullTransform());
            }
        }
    }
    //-----------------------------------------------------------------------
    unsigned short SubEntity::getNumWorldTransforms(void) const
    {
        if (!mParentEntity->mNumBoneMatrices ||
            !mParentEntity->isHardwareAnimationEnabled())
        {
            // No skeletal animation, or software skinning
            return 1;
        }
        else
        {
            // Hardware skinning, pass all actually used matrices
            const Mesh::IndexMap& indexMap = mSubMesh->useSharedVertices ?
                mSubMesh->parent->sharedBlendIndexToBoneIndexMap : mSubMesh->blendIndexToBoneIndexMap;
            assert(indexMap.size() <= mParentEntity->mNumBoneMatrices);

            return static_cast<unsigned short>(indexMap.size());
        }
    }
    //-----------------------------------------------------------------------
    Real SubEntity::getSquaredViewDepth(const Camera* cam) const
    {
<<<<<<< HEAD
=======
        // First of all, check the cached value
        // NB this is manually invalidated by parent each _notifyCurrentCamera call
        // Done this here rather than there since we only need this for transparent objects
        if (mCachedCamera == cam)
            return mCachedCameraDist;

>>>>>>> 83e497b5
        Node* n = mParentEntity->getParentNode();
        assert(n);
        Real dist;
        if (!mSubMesh->extremityPoints.empty())
        {
            const Vector3 &cp = cam->getDerivedPosition();
            const Matrix4 &l2w = mParentEntity->_getParentNodeFullTransform();
            dist = std::numeric_limits<Real>::infinity();
            for (vector<Vector3>::type::const_iterator i = mSubMesh->extremityPoints.begin();
                 i != mSubMesh->extremityPoints.end (); ++i)
            {
                Vector3 v = l2w * (*i);
                Real d = (v - cp).squaredLength();
                
                dist = std::min(d, dist);
            }
        }
        else
            dist = n->getSquaredViewDepth(cam);

        return dist;
    }
    //-----------------------------------------------------------------------
    const LightList& SubEntity::getLights(void) const
    {
        return mParentEntity->queryLights();
    }
    //-----------------------------------------------------------------------
    void SubEntity::prepareTempBlendBuffers(void)
    {
        if (mSubMesh->useSharedVertices)
            return;

        if (mSkelAnimVertexData) 
        {
            OGRE_DELETE mSkelAnimVertexData;
            mSkelAnimVertexData = 0;
        }
        if (mSoftwareVertexAnimVertexData) 
        {
            OGRE_DELETE mSoftwareVertexAnimVertexData;
            mSoftwareVertexAnimVertexData = 0;
        }
        if (mHardwareVertexAnimVertexData) 
        {
            OGRE_DELETE mHardwareVertexAnimVertexData;
            mHardwareVertexAnimVertexData = 0;
        }

        if (!mSubMesh->useSharedVertices)
        {
            if (mSubMesh->getVertexAnimationType() != VAT_NONE)
            {
                // Create temporary vertex blend info
                // Prepare temp vertex data if needed
                // Clone without copying data, don't remove any blending info
                // (since if we skeletally animate too, we need it)
                mSoftwareVertexAnimVertexData = mSubMesh->vertexData->clone(false);
                mParentEntity->extractTempBufferInfo(mSoftwareVertexAnimVertexData, &mTempVertexAnimInfo);

                // Also clone for hardware usage, don't remove blend info since we'll
                // need it if we also hardware skeletally animate
                mHardwareVertexAnimVertexData = mSubMesh->vertexData->clone(false);
            }

            if (mParentEntity->hasSkeleton())
            {
                // Create temporary vertex blend info
                // Prepare temp vertex data if needed
                // Clone without copying data, remove blending info
                // (since blend is performed in software)
                mSkelAnimVertexData = 
                    mParentEntity->cloneVertexDataRemoveBlendInfo(mSubMesh->vertexData);
                mParentEntity->extractTempBufferInfo(mSkelAnimVertexData, &mTempSkelAnimInfo);

            }
        }
    }
    //-----------------------------------------------------------------------
    bool SubEntity::getCastsShadows(void) const
    {
        return mParentEntity->getCastShadows();
    }
    //-----------------------------------------------------------------------
    VertexData* SubEntity::_getSkelAnimVertexData(void) 
<<<<<<< HEAD
=======
    {
        assert (mSkelAnimVertexData && "Not software skinned or has no dedicated geometry!");
        return mSkelAnimVertexData;
    }
    //-----------------------------------------------------------------------
    VertexData* SubEntity::_getSoftwareVertexAnimVertexData(void)
    {
        assert (mSoftwareVertexAnimVertexData && "Not vertex animated or has no dedicated geometry!");
        return mSoftwareVertexAnimVertexData;
    }
    //-----------------------------------------------------------------------
    VertexData* SubEntity::_getHardwareVertexAnimVertexData(void)
    {
        assert (mHardwareVertexAnimVertexData && "Not vertex animated or has no dedicated geometry!");
        return mHardwareVertexAnimVertexData;
    }
    //-----------------------------------------------------------------------
    TempBlendedBufferInfo* SubEntity::_getSkelAnimTempBufferInfo(void) 
    {
        return &mTempSkelAnimInfo;
    }
    //-----------------------------------------------------------------------
    TempBlendedBufferInfo* SubEntity::_getVertexAnimTempBufferInfo(void) 
    {
        return &mTempVertexAnimInfo;
    }
    //-----------------------------------------------------------------------
    void SubEntity::_updateCustomGpuParameter(
        const GpuProgramParameters::AutoConstantEntry& constantEntry,
        GpuProgramParameters* params) const
    {
        if (constantEntry.paramType == GpuProgramParameters::ACT_ANIMATION_PARAMETRIC)
        {
            // Set up to 4 values, or up to limit of hardware animation entries
            // Pack into 4-element constants offset based on constant data index
            // If there are more than 4 entries, this will be called more than once
            Vector4 val(0.0f,0.0f,0.0f,0.0f);
            const VertexData* vd = mHardwareVertexAnimVertexData ? mHardwareVertexAnimVertexData : mParentEntity->mHardwareVertexAnimVertexData;
            
            size_t animIndex = constantEntry.data * 4;
            for (size_t i = 0; i < 4 && 
                animIndex < vd->hwAnimationDataList.size();
                ++i, ++animIndex)
            {
                val[i] = 
                    vd->hwAnimationDataList[animIndex].parametric;
            }
            // set the parametric morph value
            params->_writeRawConstant(constantEntry.physicalIndex, val);
        }
        else
        {
            // default
            return Renderable::_updateCustomGpuParameter(constantEntry, params);
        }
    }
    //-----------------------------------------------------------------------------
    void SubEntity::_markBuffersUnusedForAnimation(void)
    {
        mVertexAnimationAppliedThisFrame = false;
    }
    //-----------------------------------------------------------------------------
    void SubEntity::_markBuffersUsedForAnimation(void)
    {
        mVertexAnimationAppliedThisFrame = true;
    }
    //-----------------------------------------------------------------------------
    void SubEntity::_restoreBuffersForUnusedAnimation(bool hardwareAnimation)
    {
        // Rebind original positions if:
        //  We didn't apply any animation and 
        //    We're morph animated (hardware binds keyframe, software is missing)
        //    or we're pose animated and software (hardware is fine, still bound)
        if (mSubMesh->getVertexAnimationType() != VAT_NONE && 
            !mSubMesh->useSharedVertices && 
            !mVertexAnimationAppliedThisFrame &&
            (!hardwareAnimation || mSubMesh->getVertexAnimationType() == VAT_MORPH))
        {
            // Note, VES_POSITION is specified here but if normals are included in animation
            // then these will be re-bound too (buffers must be shared)
            const VertexElement* srcPosElem = 
                mSubMesh->vertexData->vertexDeclaration->findElementBySemantic(VES_POSITION);
            HardwareVertexBufferSharedPtr srcBuf = 
                mSubMesh->vertexData->vertexBufferBinding->getBuffer(
                srcPosElem->getSource());

            // Bind to software
            const VertexElement* destPosElem = 
                mSoftwareVertexAnimVertexData->vertexDeclaration->findElementBySemantic(VES_POSITION);
            mSoftwareVertexAnimVertexData->vertexBufferBinding->setBinding(
                destPosElem->getSource(), srcBuf);
            
        }

        // rebind any missing hardware pose buffers
        // Caused by not having any animations enabled, or keyframes which reference
        // no poses
        if (!mSubMesh->useSharedVertices && hardwareAnimation 
            && mSubMesh->getVertexAnimationType() == VAT_POSE)
        {
            mParentEntity->bindMissingHardwarePoseBuffers(
                mSubMesh->vertexData, mHardwareVertexAnimVertexData);
        }

    }

    void SubEntity::setRenderQueueGroup(uint8 queueID)
>>>>>>> 83e497b5
    {
        assert (mSkelAnimVertexData && "Not software skinned or has no dedicated geometry!");
        return mSkelAnimVertexData;
    }
    //-----------------------------------------------------------------------
    VertexData* SubEntity::_getSoftwareVertexAnimVertexData(void)
    {
        assert (mSoftwareVertexAnimVertexData && "Not vertex animated or has no dedicated geometry!");
        return mSoftwareVertexAnimVertexData;
    }
    //-----------------------------------------------------------------------
    VertexData* SubEntity::_getHardwareVertexAnimVertexData(void)
    {
        assert (mHardwareVertexAnimVertexData && "Not vertex animated or has no dedicated geometry!");
        return mHardwareVertexAnimVertexData;
    }
    //-----------------------------------------------------------------------
    TempBlendedBufferInfo* SubEntity::_getSkelAnimTempBufferInfo(void) 
    {
        return &mTempSkelAnimInfo;
    }
    //-----------------------------------------------------------------------
    TempBlendedBufferInfo* SubEntity::_getVertexAnimTempBufferInfo(void)
    {
        return &mTempVertexAnimInfo;
    }
    //-----------------------------------------------------------------------
    const TempBlendedBufferInfo* SubEntity::_getVertexAnimTempBufferInfo(void) const
    {
        return &mTempVertexAnimInfo;
    }
    //-----------------------------------------------------------------------
    void SubEntity::_updateCustomGpuParameter(
        const GpuProgramParameters::AutoConstantEntry& constantEntry,
        GpuProgramParameters* params) const
    {
        if (constantEntry.paramType == GpuProgramParameters::ACT_ANIMATION_PARAMETRIC)
        {
            // Set up to 4 values, or up to limit of hardware animation entries
            // Pack into 4-element constants offset based on constant data index
            // If there are more than 4 entries, this will be called more than once
            Vector4 val(0.0f,0.0f,0.0f,0.0f);
            const VertexData* vd = mHardwareVertexAnimVertexData ? mHardwareVertexAnimVertexData : mParentEntity->mHardwareVertexAnimVertexData;
            
            size_t animIndex = constantEntry.data * 4;
            for (size_t i = 0; i < 4 && 
                animIndex < vd->hwAnimationDataList.size();
                ++i, ++animIndex)
            {
                val[i] = 
                    vd->hwAnimationDataList[animIndex].parametric;
            }
            // set the parametric morph value
            params->_writeRawConstant(constantEntry.physicalIndex, val);
        }
        else
        {
            // default
            return Renderable::_updateCustomGpuParameter(constantEntry, params);
        }
    }
    //-----------------------------------------------------------------------------
    void SubEntity::_markBuffersUnusedForAnimation(void)
    {
        mVertexAnimationAppliedThisFrame = false;
    }
    //-----------------------------------------------------------------------------
    void SubEntity::_markBuffersUsedForAnimation(void)
    {
        mVertexAnimationAppliedThisFrame = true;
    }
    //-----------------------------------------------------------------------------
    void SubEntity::_restoreBuffersForUnusedAnimation(bool hardwareAnimation)
    {
        // Rebind original positions if:
        //  We didn't apply any animation and 
        //    We're morph animated (hardware binds keyframe, software is missing)
        //    or we're pose animated and software (hardware is fine, still bound)
        if (mSubMesh->getVertexAnimationType() != VAT_NONE && 
            !mSubMesh->useSharedVertices && 
            !mVertexAnimationAppliedThisFrame &&
            (!hardwareAnimation || mSubMesh->getVertexAnimationType() == VAT_MORPH))
        {
            // Note, VES_POSITION is specified here but if normals are included in animation
            // then these will be re-bound too (buffers must be shared)
            const VertexElement* srcPosElem = 
                mSubMesh->vertexData->vertexDeclaration->findElementBySemantic(VES_POSITION);
            HardwareVertexBufferSharedPtr srcBuf = 
                mSubMesh->vertexData->vertexBufferBinding->getBuffer(
                srcPosElem->getSource());

            // Bind to software
            const VertexElement* destPosElem = 
                mSoftwareVertexAnimVertexData->vertexDeclaration->findElementBySemantic(VES_POSITION);
            mSoftwareVertexAnimVertexData->vertexBufferBinding->setBinding(
                destPosElem->getSource(), srcBuf);
            
        }

        // rebind any missing hardware pose buffers
        // Caused by not having any animations enabled, or keyframes which reference
        // no poses
        if (!mSubMesh->useSharedVertices && hardwareAnimation 
            && mSubMesh->getVertexAnimationType() == VAT_POSE)
        {
            mParentEntity->bindMissingHardwarePoseBuffers(
                mSubMesh->vertexData, mHardwareVertexAnimVertexData);
        }

    }
}<|MERGE_RESOLUTION|>--- conflicted
+++ resolved
@@ -29,11 +29,6 @@
 #include "OgreSubEntity.h"
 
 #include "OgreEntity.h"
-<<<<<<< HEAD
-#include "OgreOldSkeletonInstance.h"
-#include "OgreSceneManager.h"
-=======
->>>>>>> 83e497b5
 #include "OgreMaterialManager.h"
 #include "OgreSubMesh.h"
 #include "OgreLogManager.h"
@@ -44,23 +39,12 @@
     //-----------------------------------------------------------------------
     SubEntity::SubEntity (Entity* parent, SubMesh* subMeshBasis)
         : Renderable(), mParentEntity(parent), //mMaterialName("BaseWhite"),
-<<<<<<< HEAD
         mSubMesh(subMeshBasis)
     {
         //mMaterialPtr = MaterialManager::getSingleton().getByName(mMaterialName, subMeshBasis->parent->getGroup());
         mMaterialLodIndex = 0;
         mSkelAnimVertexData = 0;
-=======
-        mSubMesh(subMeshBasis), mMaterialLodIndex(0), mCachedCamera(0)
-    {
-        //mMaterialPtr = MaterialManager::getSingleton().getByName(mMaterialName, subMeshBasis->parent->getGroup());
-        mVisible = true;
-        mRenderQueueID = 0;
-        mRenderQueueIDSet = false;
-        mRenderQueuePrioritySet = false;
-        mSkelAnimVertexData = 0;
         mVertexAnimationAppliedThisFrame = false;
->>>>>>> 83e497b5
         mSoftwareVertexAnimVertexData = 0;
         mHardwareVertexAnimVertexData = 0;
         mHardwarePoseCount = 0;
@@ -70,18 +54,9 @@
     //-----------------------------------------------------------------------
     SubEntity::~SubEntity()
     {
-<<<<<<< HEAD
-        if (mSkelAnimVertexData)
-            OGRE_DELETE mSkelAnimVertexData;
-        if (mHardwareVertexAnimVertexData)
-            OGRE_DELETE mHardwareVertexAnimVertexData;
-        if (mSoftwareVertexAnimVertexData)
-            OGRE_DELETE mSoftwareVertexAnimVertexData;
-=======
         OGRE_DELETE mSkelAnimVertexData;
         OGRE_DELETE mHardwareVertexAnimVertexData;
         OGRE_DELETE mSoftwareVertexAnimVertexData;
->>>>>>> 83e497b5
     }
     //-----------------------------------------------------------------------
     SubMesh* SubEntity::getSubMesh(void) const
@@ -91,11 +66,7 @@
     //-----------------------------------------------------------------------
     const String& SubEntity::getMaterialName(void) const
     {
-<<<<<<< HEAD
-        return !mMaterialPtr.isNull() ? mMaterialPtr->getName() : StringUtil::BLANK;
-=======
         return !mMaterialPtr.isNull() ? mMaterialPtr->getName() : BLANKSTRING;
->>>>>>> 83e497b5
         //return mMaterialName;
     }
     //-----------------------------------------------------------------------
@@ -110,11 +81,7 @@
             LogManager::getSingleton().logMessage("Can't assign material " + name +
                 " to SubEntity of " + mParentEntity->getName() + " because this "
                 "Material does not exist. Have you forgotten to define it in a "
-<<<<<<< HEAD
-                ".material script?");
-=======
                 ".material script?", LML_CRITICAL);
->>>>>>> 83e497b5
 
             material = MaterialManager::getSingleton().getByName("BaseWhite");
 
@@ -139,11 +106,7 @@
             LogManager::getSingleton().logMessage("Can't assign material "  
                 " to SubEntity of " + mParentEntity->getName() + " because this "
                 "Material does not exist. Have you forgotten to define it in a "
-<<<<<<< HEAD
-                ".material script?");
-=======
                 ".material script?", LML_CRITICAL);
->>>>>>> 83e497b5
             
             mMaterialPtr = MaterialManager::getSingleton().getByName("BaseWhite");
             
@@ -180,11 +143,7 @@
     void SubEntity::getRenderOperation(RenderOperation& op)
     {
         // Use LOD
-<<<<<<< HEAD
         mSubMesh->_getRenderOperation(op, mParentEntity->mCurrentMeshLod );
-=======
-        mSubMesh->_getRenderOperation(op, mParentEntity->mMeshLodIndex);
->>>>>>> 83e497b5
         // Deal with any vertex data overrides
         op.vertexData = getVertexDataForBinding();
 
@@ -308,15 +267,6 @@
     //-----------------------------------------------------------------------
     Real SubEntity::getSquaredViewDepth(const Camera* cam) const
     {
-<<<<<<< HEAD
-=======
-        // First of all, check the cached value
-        // NB this is manually invalidated by parent each _notifyCurrentCamera call
-        // Done this here rather than there since we only need this for transparent objects
-        if (mCachedCamera == cam)
-            return mCachedCameraDist;
-
->>>>>>> 83e497b5
         Node* n = mParentEntity->getParentNode();
         assert(n);
         Real dist;
@@ -402,8 +352,6 @@
     }
     //-----------------------------------------------------------------------
     VertexData* SubEntity::_getSkelAnimVertexData(void) 
-<<<<<<< HEAD
-=======
     {
         assert (mSkelAnimVertexData && "Not software skinned or has no dedicated geometry!");
         return mSkelAnimVertexData;
@@ -426,7 +374,12 @@
         return &mTempSkelAnimInfo;
     }
     //-----------------------------------------------------------------------
-    TempBlendedBufferInfo* SubEntity::_getVertexAnimTempBufferInfo(void) 
+    TempBlendedBufferInfo* SubEntity::_getVertexAnimTempBufferInfo(void)
+    {
+        return &mTempVertexAnimInfo;
+    }
+    //-----------------------------------------------------------------------
+    const TempBlendedBufferInfo* SubEntity::_getVertexAnimTempBufferInfo(void) const
     {
         return &mTempVertexAnimInfo;
     }
@@ -509,117 +462,4 @@
         }
 
     }
-
-    void SubEntity::setRenderQueueGroup(uint8 queueID)
->>>>>>> 83e497b5
-    {
-        assert (mSkelAnimVertexData && "Not software skinned or has no dedicated geometry!");
-        return mSkelAnimVertexData;
-    }
-    //-----------------------------------------------------------------------
-    VertexData* SubEntity::_getSoftwareVertexAnimVertexData(void)
-    {
-        assert (mSoftwareVertexAnimVertexData && "Not vertex animated or has no dedicated geometry!");
-        return mSoftwareVertexAnimVertexData;
-    }
-    //-----------------------------------------------------------------------
-    VertexData* SubEntity::_getHardwareVertexAnimVertexData(void)
-    {
-        assert (mHardwareVertexAnimVertexData && "Not vertex animated or has no dedicated geometry!");
-        return mHardwareVertexAnimVertexData;
-    }
-    //-----------------------------------------------------------------------
-    TempBlendedBufferInfo* SubEntity::_getSkelAnimTempBufferInfo(void) 
-    {
-        return &mTempSkelAnimInfo;
-    }
-    //-----------------------------------------------------------------------
-    TempBlendedBufferInfo* SubEntity::_getVertexAnimTempBufferInfo(void)
-    {
-        return &mTempVertexAnimInfo;
-    }
-    //-----------------------------------------------------------------------
-    const TempBlendedBufferInfo* SubEntity::_getVertexAnimTempBufferInfo(void) const
-    {
-        return &mTempVertexAnimInfo;
-    }
-    //-----------------------------------------------------------------------
-    void SubEntity::_updateCustomGpuParameter(
-        const GpuProgramParameters::AutoConstantEntry& constantEntry,
-        GpuProgramParameters* params) const
-    {
-        if (constantEntry.paramType == GpuProgramParameters::ACT_ANIMATION_PARAMETRIC)
-        {
-            // Set up to 4 values, or up to limit of hardware animation entries
-            // Pack into 4-element constants offset based on constant data index
-            // If there are more than 4 entries, this will be called more than once
-            Vector4 val(0.0f,0.0f,0.0f,0.0f);
-            const VertexData* vd = mHardwareVertexAnimVertexData ? mHardwareVertexAnimVertexData : mParentEntity->mHardwareVertexAnimVertexData;
-            
-            size_t animIndex = constantEntry.data * 4;
-            for (size_t i = 0; i < 4 && 
-                animIndex < vd->hwAnimationDataList.size();
-                ++i, ++animIndex)
-            {
-                val[i] = 
-                    vd->hwAnimationDataList[animIndex].parametric;
-            }
-            // set the parametric morph value
-            params->_writeRawConstant(constantEntry.physicalIndex, val);
-        }
-        else
-        {
-            // default
-            return Renderable::_updateCustomGpuParameter(constantEntry, params);
-        }
-    }
-    //-----------------------------------------------------------------------------
-    void SubEntity::_markBuffersUnusedForAnimation(void)
-    {
-        mVertexAnimationAppliedThisFrame = false;
-    }
-    //-----------------------------------------------------------------------------
-    void SubEntity::_markBuffersUsedForAnimation(void)
-    {
-        mVertexAnimationAppliedThisFrame = true;
-    }
-    //-----------------------------------------------------------------------------
-    void SubEntity::_restoreBuffersForUnusedAnimation(bool hardwareAnimation)
-    {
-        // Rebind original positions if:
-        //  We didn't apply any animation and 
-        //    We're morph animated (hardware binds keyframe, software is missing)
-        //    or we're pose animated and software (hardware is fine, still bound)
-        if (mSubMesh->getVertexAnimationType() != VAT_NONE && 
-            !mSubMesh->useSharedVertices && 
-            !mVertexAnimationAppliedThisFrame &&
-            (!hardwareAnimation || mSubMesh->getVertexAnimationType() == VAT_MORPH))
-        {
-            // Note, VES_POSITION is specified here but if normals are included in animation
-            // then these will be re-bound too (buffers must be shared)
-            const VertexElement* srcPosElem = 
-                mSubMesh->vertexData->vertexDeclaration->findElementBySemantic(VES_POSITION);
-            HardwareVertexBufferSharedPtr srcBuf = 
-                mSubMesh->vertexData->vertexBufferBinding->getBuffer(
-                srcPosElem->getSource());
-
-            // Bind to software
-            const VertexElement* destPosElem = 
-                mSoftwareVertexAnimVertexData->vertexDeclaration->findElementBySemantic(VES_POSITION);
-            mSoftwareVertexAnimVertexData->vertexBufferBinding->setBinding(
-                destPosElem->getSource(), srcBuf);
-            
-        }
-
-        // rebind any missing hardware pose buffers
-        // Caused by not having any animations enabled, or keyframes which reference
-        // no poses
-        if (!mSubMesh->useSharedVertices && hardwareAnimation 
-            && mSubMesh->getVertexAnimationType() == VAT_POSE)
-        {
-            mParentEntity->bindMissingHardwarePoseBuffers(
-                mSubMesh->vertexData, mHardwareVertexAnimVertexData);
-        }
-
-    }
 }