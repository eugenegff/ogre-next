--- conflicted
+++ resolved
@@ -53,16 +53,8 @@
                 " was requested with isManual=true, but this is not applicable " 
                 "for materials; the flag has been reset to false");
         }
-<<<<<<< HEAD
 
         mLodValues.push_back( LodStrategyManager::getSingleton().getDefaultStrategy()->getBaseValue() );
-=======
-
-        // Initialise to default strategy
-        mLodStrategy = LodStrategyManager::getSingleton().getDefaultStrategy();
-
-        mLodValues.push_back(0.0f);
->>>>>>> 83e497b5
 
         applyDefaults();
 
@@ -114,10 +106,6 @@
         // Also copy LOD information
         mUserLodValues = rhs.mUserLodValues;
         mLodValues = rhs.mLodValues;
-<<<<<<< HEAD
-=======
-        mLodStrategy = rhs.mLodStrategy;
->>>>>>> 83e497b5
         mCompilationRequired = rhs.mCompilationRequired;
         // illumination passes are not compiled right away so
         // mIsLoaded state should still be the same as the original material
@@ -505,11 +493,7 @@
             else
             {
                 // Log informational
-<<<<<<< HEAD
-                StringUtil::StrStreamType str;
-=======
                 StringStream str;
->>>>>>> 83e497b5
                 str << "Material " << mName << " Technique " << techNo;
                 if (!(*i)->getName().empty())
                     str << "(" << (*i)->getName() << ")";
@@ -524,11 +508,6 @@
         // Did we find any?
         if (mSupportedTechniques.empty())
         {
-<<<<<<< HEAD
-            LogManager::getSingleton().stream()
-                << "WARNING: material " << mName << " has no supportable "
-                << "Techniques and will be blank. Explanation: \n" << mUnsupportedReasons;
-=======
             LogManager::getSingleton().stream(LML_CRITICAL)
                 << "WARNING: material " << mName << " has no supportable "
                 << "Techniques and will be blank. Explanation: \n" << mUnsupportedReasons;
@@ -541,23 +520,9 @@
             i != mBestTechniquesBySchemeList.end(); ++i)
         {
             OGRE_DELETE_T(i->second, LodTechniques, MEMCATEGORY_RESOURCE);
->>>>>>> 83e497b5
         }
         mBestTechniquesBySchemeList.clear();
     }
-<<<<<<< HEAD
-    //-----------------------------------------------------------------------
-    void Material::clearBestTechniqueList(void)
-    {
-        for (BestTechniquesBySchemeList::iterator i = mBestTechniquesBySchemeList.begin();
-            i != mBestTechniquesBySchemeList.end(); ++i)
-        {
-            OGRE_DELETE_T(i->second, LodTechniques, MEMCATEGORY_RESOURCE);
-        }
-        mBestTechniquesBySchemeList.clear();
-    }
-=======
->>>>>>> 83e497b5
     //-----------------------------------------------------------------------
     void Material::setPointSize(Real ps)
     {
@@ -815,17 +780,12 @@
         LodStrategy *lodStrategy = LodStrategyManager::getSingleton().getDefaultStrategy();
 
         // Square the distances for the internal list
-<<<<<<< HEAD
         LodValueArray::const_iterator i, iend;
-=======
-        LodValueList::const_iterator i, iend;
->>>>>>> 83e497b5
         iend = lodValues.end();
         // First, clear and add single zero entry
         mLodValues.clear();
         mUserLodValues.clear();
         mUserLodValues.push_back(0);
-<<<<<<< HEAD
         mLodValues.push_back(LodStrategyManager::getSingleton().getDefaultStrategy()->getBaseValue());
         for (i = lodValues.begin(); i != iend; ++i)
         {
@@ -833,21 +793,6 @@
             mLodValues.push_back(lodStrategy->transformUserValue(*i));
         }
         
-=======
-        mLodValues.push_back(mLodStrategy->getBaseValue());
-        for (i = lodValues.begin(); i != iend; ++i)
-        {
-            mUserLodValues.push_back(*i);
-            if (mLodStrategy)
-                mLodValues.push_back(mLodStrategy->transformUserValue(*i));
-        }
-        
-    }
-    // --------------------------------------------------------------------
-    ushort Material::getLodIndex(Real value) const
-    {
-        return mLodStrategy->getIndex(value, mLodValues);
->>>>>>> 83e497b5
     }
     // --------------------------------------------------------------------
     Material::LodValueIterator Material::getLodValueIterator(void) const
