--- conflicted
+++ resolved
@@ -143,12 +143,8 @@
     }
     //-----------------------------------------------------------------------
     SceneManager* SceneManagerEnumerator::createSceneManager(
-<<<<<<< HEAD
         const String& typeName, size_t numWorkerThreads,
         InstancingTheadedCullingMethod threadedCullingMethod, const String& instanceName)
-=======
-        const String& typeName, const String& instanceName)
->>>>>>> 83e497b5
     {
         if (mInstances.find(instanceName) != mInstances.end())
         {
@@ -165,15 +161,6 @@
                 if (instanceName.empty())
                 {
                     // generate a name
-<<<<<<< HEAD
-                    StringUtil::StrStreamType s;
-                    s << "SceneManagerInstance" << ++mInstanceCreateCount;
-                    inst = (*i)->createInstance(s.str(), numWorkerThreads, threadedCullingMethod);
-                }
-                else
-                {
-                    inst = (*i)->createInstance(instanceName, numWorkerThreads, threadedCullingMethod);
-=======
                     StringStream s;
                     s << "SceneManagerInstance" << ++mInstanceCreateCount;
                     inst = (*i)->createInstance(s.str());
@@ -181,7 +168,6 @@
                 else
                 {
                     inst = (*i)->createInstance(instanceName);
->>>>>>> 83e497b5
                 }
                 break;
             }
@@ -207,12 +193,8 @@
     }
     //-----------------------------------------------------------------------
     SceneManager* SceneManagerEnumerator::createSceneManager(
-<<<<<<< HEAD
         SceneTypeMask typeMask, size_t numWorkerThreads,
         InstancingTheadedCullingMethod threadedCullingMethod, const String& instanceName)
-=======
-        SceneTypeMask typeMask, const String& instanceName)
->>>>>>> 83e497b5
     {
         if (mInstances.find(instanceName) != mInstances.end())
         {
@@ -226,11 +208,7 @@
         if (name.empty())
         {
             // generate a name
-<<<<<<< HEAD
-            StringUtil::StrStreamType s;
-=======
             StringStream s;
->>>>>>> 83e497b5
             s << "SceneManagerInstance" << ++mInstanceCreateCount;
             name = s.str();
         }
@@ -240,22 +218,14 @@
         {
             if ((*i)->getMetaData().sceneTypeMask & typeMask)
             {
-<<<<<<< HEAD
                 inst = (*i)->createInstance(name, numWorkerThreads,threadedCullingMethod);
-=======
-                inst = (*i)->createInstance(name);
->>>>>>> 83e497b5
                 break;
             }
         }
 
         // use default factory if none
         if (!inst)
-<<<<<<< HEAD
             inst = mDefaultFactory.createInstance(name, numWorkerThreads, threadedCullingMethod);
-=======
-            inst = mDefaultFactory.createInstance(name);
->>>>>>> 83e497b5
 
         /// assign rs if already configured
         if (mCurrentRenderSystem)
@@ -347,16 +317,10 @@
     }
     //-----------------------------------------------------------------------
     SceneManager* DefaultSceneManagerFactory::createInstance(
-<<<<<<< HEAD
         const String& instanceName, size_t numWorkerThreads,
         InstancingTheadedCullingMethod threadedCullingMethod)
     {
         return OGRE_NEW DefaultSceneManager(instanceName, numWorkerThreads, threadedCullingMethod);
-=======
-        const String& instanceName)
-    {
-        return OGRE_NEW DefaultSceneManager(instanceName);
->>>>>>> 83e497b5
     }
     //-----------------------------------------------------------------------
     void DefaultSceneManagerFactory::destroyInstance(SceneManager* instance)
@@ -365,14 +329,9 @@
     }
     //-----------------------------------------------------------------------
     //-----------------------------------------------------------------------
-<<<<<<< HEAD
     DefaultSceneManager::DefaultSceneManager(const String& name, size_t numWorkerThreads,
                                              InstancingTheadedCullingMethod threadedCullingMethod)
         : SceneManager(name, numWorkerThreads, threadedCullingMethod)
-=======
-    DefaultSceneManager::DefaultSceneManager(const String& name)
-        : SceneManager(name)
->>>>>>> 83e497b5
     {
     }
     //-----------------------------------------------------------------------
