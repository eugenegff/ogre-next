--- conflicted
+++ resolved
@@ -2754,11 +2754,7 @@
                         else if( light->getType() == Light::LT_SPOTLIGHT )
                         {
                             propName.resize( basePropSize );
-<<<<<<< HEAD
                             propName.a( "_is_spot" );
-=======
-                            propName.a( "_is_spot_light" );
->>>>>>> dbee75dd
                             setProperty( propName.c_str(), 1 );
                         }
 
