--- conflicted
+++ resolved
@@ -260,9 +260,6 @@
         mShaderFileExt( "unset!" ),
     #if OGRE_DEBUG_MODE >= OGRE_DEBUG_MEDIUM
         mDebugOutput( true ),
-<<<<<<< HEAD
-        mDebugOutputProperties( false ),
-=======
     #else
         mDebugOutput( false ),
     #endif
@@ -271,7 +268,6 @@
     #else
         mDebugOutputProperties( false ),
     #endif
->>>>>>> 5d2a115a
         mHighQuality( false ),
         mFastShaderBuildHack( false ),
         mDefaultDatablock( 0 ),
