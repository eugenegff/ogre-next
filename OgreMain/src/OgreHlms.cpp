--- conflicted
+++ resolved
@@ -112,7 +112,7 @@
     const IdString HlmsBaseProp::UvCount5           = IdString( "hlms_uv_count5" );
     const IdString HlmsBaseProp::UvCount6           = IdString( "hlms_uv_count6" );
     const IdString HlmsBaseProp::UvCount7           = IdString( "hlms_uv_count7" );
-
+    
     //Change per frame (grouped together with scene pass)
     const IdString HlmsBaseProp::LightsDirectional  = IdString( "hlms_lights_directional" );
     const IdString HlmsBaseProp::LightsDirNonCaster = IdString( "hlms_lights_directional_non_caster" );
@@ -1253,7 +1253,7 @@
                 {
                     //This isn't a number. Let's try if it's a variable
                     //count = getProperty( argValues[0], -1 );
-                    count = getProperty( argValues[0], 0 );
+					count = getProperty( argValues[0], 0 );
                 }
 
                 /*if( count < 0 )
@@ -3117,14 +3117,8 @@
 
             if( passColourTarget.texture )
             {
-<<<<<<< HEAD
-                passPso.colourFormat[i]     = passColourTarget.texture->getPixelFormat();
-                passPso.multisampleCount    = passColourTarget.texture->getMsaa();
-                passPso.multisampleQuality  = passColourTarget.texture->getMsaaPattern();
-=======
                 passPso.colourFormat[i]     = renderPassDesc->mColour[i].texture->getPixelFormat();
                 passPso.sampleDescription   = renderPassDesc->mColour[i].texture->getSampleDescription();
->>>>>>> 6e0a4508
             }
             else
                 passPso.colourFormat[i] = PFG_NULL;
