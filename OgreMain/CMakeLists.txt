--- conflicted
+++ resolved
@@ -313,11 +313,7 @@
 
 if (OGRE_CONFIG_ENABLE_STBI)
   list(APPEND HEADER_FILES include/OgreSTBICodec.h)
-<<<<<<< HEAD
-  list(APPEND SOURCE_FILES src/OgreSTBICodec.cpp  src/stbi/stb_image.c)
-=======
   list(APPEND SOURCE_FILES src/OgreSTBICodec.cpp)
->>>>>>> f0a34a8a
 endif ()
 
 if (OGRE_CONFIG_ENABLE_DDS)
